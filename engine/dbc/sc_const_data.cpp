// ==========================================================================
// Dedmonwakeen's Raid DPS/TPS Simulator.
// Send questions to natehieter@gmail.com
// ==========================================================================

#include "simulationcraft.hpp"

#include "sc_spec_list.inc"
#include "sc_scale_data.inc"
#include "sc_talent_data.inc"
#include "sc_spell_data.inc"
#include "sc_spell_lists.inc"
#include "sc_extra_data.inc"
#include "sc_item_data.inc"

#if SC_USE_PTR
#include "sc_scale_data_ptr.inc"
#include "sc_talent_data_ptr.inc"
#include "sc_spell_data_ptr.inc"
#include "sc_spell_lists_ptr.inc"
#include "sc_extra_data_ptr.inc"
#include "sc_item_data_ptr.inc"
#endif

namespace { // ANONYMOUS namespace ==========================================

// Global spell token map
class spelltoken_t
{
private:
  typedef std::unordered_map<unsigned int, std::string> token_map_t;
  token_map_t map;
  mutex_t mutex;

public:
  const std::string& get( unsigned int id_spell )
  {
    static const std::string empty;

    auto_lock_t lock( mutex );

    token_map_t::iterator it = map.find( id_spell );
    if ( it == map.end() )
      return empty;

    return it -> second;
  }

  unsigned int get_id( const std::string& token )
  {
    auto_lock_t lock( mutex );

    for ( token_map_t::iterator it = map.begin(); it != map.end(); ++it )
      if ( it -> second == token ) return it -> first;

    return 0;
  }

  bool add( unsigned int id_spell, const std::string& token_name )
  {
    auto_lock_t lock( mutex );

    std::pair<token_map_t::iterator, bool> pr =
      map.insert( std::make_pair( id_spell, token_name ) );

    // New entry
    if ( pr.second )
      return true;

    // Already exists with that token
    if ( pr.first -> second == token_name )
      return true;

    // Trying to specify a new token for an existing spell id
    return false;
  }
};
spelltoken_t tokens;

random_suffix_data_t nil_rsd;
item_enchantment_data_t nil_ied;
gem_property_data_t nil_gpd;
item_upgrade_t nil_iu;
item_upgrade_rule_t nil_iur;

// ==========================================================================
// Indices to provide log time, constant space access to spells, effects, and talents by id.
// ==========================================================================

/* id_function_policy and id_member_policy are here to give a standard interface
 * of accessing the id of a data type.
 * Eg. spell_data_t on which the id_function_policy is used has a function 'id()' which returns its id
 * and item_data_t on which id_member_policy is used has a member 'id' which stores its id.
 */
struct id_function_policy
{
  template <typename T> static unsigned id( const T& t )
  { return static_cast<unsigned>( t.id() ); }
};

struct id_member_policy
{
  template <typename T> static unsigned id( const T& t )
  { return static_cast<unsigned>( t.id ); }
};

template <typename T, typename KeyPolicy = id_function_policy>
class dbc_index_t
{
private:
  typedef std::pair<T*, T*> index_t; // first = lowest data; second = highest data
// array of size 1 or 2, depending on whether we have PTR data
#if SC_USE_PTR == 0
  index_t idx[ 1 ];
#else
  index_t idx[ 2 ];
#endif

  /* populate idx with pointer to lowest and highest data from a given list
   */
  void populate( index_t& idx, T* list )
  {
    assert( list );
    idx.first = list;
    for ( unsigned last_id = 0; KeyPolicy::id( *list ); last_id = KeyPolicy::id( *list ), ++list )
    {
      // Validate the input range is in fact sorted by id.
      assert( KeyPolicy::id( *list ) > last_id ); ( void )last_id;
    }
    idx.second = list;
  }

  struct id_compare
  {
    bool operator () ( const T& t, unsigned int id ) const
    { return KeyPolicy::id( t ) < id; }
    bool operator () ( unsigned int id, const T& t ) const
    { return id < KeyPolicy::id( t ); }
    bool operator () ( const T& l, const T& r ) const
    { return KeyPolicy::id( l ) < KeyPolicy::id( r ); }
  };

public:
  // Initialize index from given list
  void init( T* list, bool ptr )
  {
    assert( ! initialized( maybe_ptr( ptr ) ) );
    populate( idx[ maybe_ptr( ptr ) ], list );
  }

  // Initialize index under the assumption that 'T::list( bool ptr )' returns a list of data
  void init()
  {
    init( T::list( false ), false );
    if ( SC_USE_PTR )
      init( T::list( true ), true );
  }

  bool initialized( bool ptr = false ) const
  { return idx[ maybe_ptr( ptr ) ].first != 0; }

  // Return the item with the given id, or NULL.
  // Always returns non-NULL.
  T* get( bool ptr, unsigned id ) const
  {
    assert( initialized( maybe_ptr( ptr ) ) );
    T* p = std::lower_bound( idx[ maybe_ptr( ptr ) ].first, idx[ maybe_ptr( ptr ) ].second, id, id_compare() );
    if ( p != idx[ maybe_ptr( ptr ) ].second && KeyPolicy::id( *p ) == id )
      return p;
    else
      return NULL;
  }
};

dbc_index_t<spell_data_t> spell_data_index;
dbc_index_t<spelleffect_data_t> spelleffect_data_index;
dbc_index_t<talent_data_t> talent_data_index;
dbc_index_t<item_data_t, id_member_policy> item_data_index;
dbc_index_t<item_enchantment_data_t, id_member_policy> item_enchantment_data_index;

std::vector< std::vector< const spell_data_t* > > class_family_index;
std::vector< std::vector< const spell_data_t* > > ptr_class_family_index;

/* Create a map linking the tokenized name with a pointer to data with that name
 */
template <typename T, typename KeyPolicy = id_function_policy>
class tokenized_map_t
{
private:
  typedef std::unordered_map<std::string, T*> index_t;
// array of size 1 or 2, depending on whether we have PTR data
#if SC_USE_PTR == 0
  index_t idx[ 1 ];
#else
  index_t idx[ 2 ];
#endif

  void populate( index_t& idx, T* list )
  {
    assert( list );
    for ( ; KeyPolicy::id( *list ); ++list )
    {
      std::string n = list -> name_cstr();
      util::tokenize( n );
      idx[ n ] = list;
    }
  }
public:
  // Initialize map from given list
  void init( T* list, bool ptr )
  {
    assert( ! initialized( maybe_ptr( ptr ) ) );
    populate( idx[ maybe_ptr( ptr ) ], list );
  }

  // Initialize map under the assumption that 'T::list( bool ptr )' returns a list of data
  void init()
  {
    init( T::list( false ), false );
    if ( SC_USE_PTR )
      init( T::list( true ), true );
  }

  bool initialized( bool ptr = false ) const
  { return ! idx[ maybe_ptr( ptr ) ].empty(); }

  // Return the item with the given id, or NULL.
  // Always returns non-NULL.
  T* get( bool ptr, std::string n ) const
  {
    assert( initialized( maybe_ptr( ptr ) ) );
    typename index_t::const_iterator it = idx[ maybe_ptr( ptr ) ].find( n );
    if ( it != idx[ maybe_ptr( ptr ) ].end() )
      return ( *it ).second;
    else
      return NULL;
  }
};

// we need a quick way to access talent data from a tokenized name in the action expressions
tokenized_map_t<talent_data_t> tokenized_talent_map;

} // ANONYMOUS namespace ====================================================

int dbc::build_level( bool ptr )
{ return maybe_ptr( ptr ) ? 17345 : 18125; }

const char* dbc::wow_version( bool ptr )
{ return maybe_ptr( ptr ) ? "5.4.0" : "6.0.0"; }

const char* dbc::wow_ptr_status( bool ptr )
{ return ( maybe_ptr( ptr ) ?
#if SC_BETA
                     "BETA"
#else
                     "PTR"
#endif
                     : "Live" ); }


const item_data_t* dbc::items( bool ptr )
{
  ( void )ptr;

  const item_data_t* p = __item_data;
#if SC_USE_PTR
  if ( ptr )
    p = __ptr_item_data;
#endif
  return p;
}

size_t dbc::n_items( bool ptr )
{
  ( void )ptr;

  size_t n = ITEM_SIZE;
#if SC_USE_PTR
  if ( ptr )
    n = PTR_ITEM_SIZE;
#endif

  return n;
}

const item_enchantment_data_t* dbc::item_enchantments( bool ptr )
{
  ( void )ptr;

  const item_enchantment_data_t* p = __spell_item_ench_data;
#if SC_USE_PTR
  if ( ptr )
    p = __ptr_spell_item_ench_data;
#endif
  return p;
}

size_t dbc::n_item_enchantments( bool ptr )
{
  ( void )ptr;

  size_t n = SPELL_ITEM_ENCH_SIZE;
#if SC_USE_PTR
  if ( ptr )
    n = PTR_SPELL_ITEM_ENCH_SIZE;
#endif

  return n;
}

const gem_property_data_t* dbc::gem_properties( bool ptr )
{
  ( void )ptr;

  const gem_property_data_t* p = __gem_property_data;
#if SC_USE_PTR
  if ( ptr )
    p = __ptr_gem_property_data;
#endif
  return p;
}

/* Here we modify the spell data to match in-game values if the data differs thanks to bugs or hotfixes.
 *
 */
void dbc::apply_hotfixes()
{
  /* Spell Data Hotfix Area
   *
   * ALWAYS DOCUMENT YOUR CHANGES, including a DATE and a LINK to the source
   *
   * ALWAYS USE ABSOLUTE VALUES, never relative ones. That means only assignment operators ( = ),
   * no multiplication, addition, etc.
   */

  spell_data_t* s;

  s = spell_data_t::find( 137595, false );
  
  assert( s -> internal_cooldown() != timespan_t::from_seconds( 0.25 ) && "Capacitive Primal Diamond" );
  if ( s && s -> ok() )
    s -> _internal_cooldown = 250;
  
  // Hunter, hotfixes from 2013-09-23

  // Mage

  // Paladin
  // Build Last Checked: 16309
  // Description: Seal of Truth should be replacing Seal of Command but is missing its ReplaceId value
  s = spell_data_t::find( 31801, false );
  if ( s && s -> ok() && s -> effectN( 1 ).ok() )
  {
    const_cast<spell_data_t&>( *s )._replace_spell_id = 105361;
  }
  // For some reason, the proc chance listed for Divine Purpose in the DBC is now 100%.
  // Hotfix it to the value used on the tooltip.
  // FIXME: Use effectN( 1 ).percent() as proc chance instead ...............
  s = spell_data_t::find( 86172, false );
  s -> _proc_chance = s -> effectN( 1 ).base_value();
  if ( SC_USE_PTR )
  {
    s = spell_data_t::find( 86172, true );
    s -> _proc_chance = s -> effectN( 1 ).base_value();
  }

  // Priest

  // Hack to get proper tooltip text in reports
  s = spell_data_t::find( 64904, false ); // Hymn of Hope (buff)
  s -> _desc = "$@spelldesc64901";
  if ( SC_USE_PTR )
  {
    s = spell_data_t::find( 64904, true ); // Hymn of Hope (buff)
    s -> _desc = "$@spelldesc64901";
  }

  // Rogue


  // Shaman

  // Warlock

  // Warrior

  // Druid

  // Death Knight

  // Misc
<<<<<<< HEAD
=======

  // Legendary gems are buffs in game, hack them to become +500 / +550 stat gems
  item_enchantment_data_t* e = item_enchantment_data_index.get( false, 4996 );
  assert( e );
  e -> ench_type[ 0 ] = ITEM_ENCHANTMENT_STAT; e -> ench_prop[ 0 ] = ITEM_MOD_AGILITY;

  e = item_enchantment_data_index.get( false, 4997 );
  assert( e );
  e -> ench_type[ 0 ] = ITEM_ENCHANTMENT_STAT; e -> ench_prop[ 0 ] = ITEM_MOD_STRENGTH;

  e = item_enchantment_data_index.get( false, 4998 );
  assert( e );
  e -> ench_type[ 0 ] = ITEM_ENCHANTMENT_STAT; e -> ench_prop[ 0 ] = ITEM_MOD_INTELLECT;

  if ( SC_USE_PTR )
  {
    e = item_enchantment_data_index.get( true, 4996 );
    assert( e );
    e -> ench_type[ 0 ] = ITEM_ENCHANTMENT_STAT; e -> ench_prop[ 0 ] = ITEM_MOD_AGILITY;

    e = item_enchantment_data_index.get( true, 4997 );
    assert( e );
    e -> ench_type[ 0 ] = ITEM_ENCHANTMENT_STAT; e -> ench_prop[ 0 ] = ITEM_MOD_STRENGTH;

    e = item_enchantment_data_index.get( true, 4998 );
    assert( e );
    e -> ench_type[ 0 ] = ITEM_ENCHANTMENT_STAT; e -> ench_prop[ 0 ] = ITEM_MOD_INTELLECT;
  }
>>>>>>> d727e949
}

static void generate_class_flags_index( bool ptr = false )
{
  std::vector< std::vector< const spell_data_t* > >* l = &( class_family_index );
  if ( ptr )
    l = &( ptr_class_family_index );

  // Make a class family index to speed up some spell query parsing
  const spell_data_t* spell = spell_data_t::list( ptr );
  while ( spell -> id() != 0 )
  {
    if ( spell -> class_family() == 0 )
    {
      spell++;
      continue;
    }

    if ( l -> size() <= spell -> class_family() )
      l -> resize( spell -> class_family() + 1 );

    l -> at( spell -> class_family() ).push_back( spell );

    spell++;
  }
}

/* Initialize database
 */
void dbc::init()
{
  // Create id-indexes
  spell_data_index.init();
  spelleffect_data_index.init();
  talent_data_index.init();
  item_data_index.init( __item_data, false );
  item_enchantment_data_index.init( __spell_item_ench_data, false );

  tokenized_talent_map.init();

#if SC_USE_PTR
  item_data_index.init( __ptr_item_data, true );
  item_enchantment_data_index.init( __ptr_spell_item_ench_data, true );
#endif

  // runtime linking, eg. from spell_data to all its effects
  spell_data_t::link( false );
  spelleffect_data_t::link( false );
  spellpower_data_t::link( false );
  talent_data_t::link( false );

  if ( SC_USE_PTR )
  {
    spell_data_t::link( true );
    spelleffect_data_t::link( true );
    spellpower_data_t::link( true );
    talent_data_t::link( true );
  }

  // Apply "modifications" to dbc data
  dbc::apply_hotfixes();

  generate_class_flags_index();
  if ( SC_USE_PTR )
    generate_class_flags_index( true );
}

/* De-Initialize database
 */
void dbc::de_init()
{
  spell_data_t::de_link( false );

  if ( SC_USE_PTR )
  {
    spell_data_t::de_link( true );
  }
}

std::vector< const spell_data_t* > dbc_t::effect_affects_spells( unsigned family, const spelleffect_data_t* effect ) const
{
  std::vector< const spell_data_t* > affected_spells;

  if ( family == 0 )
    return affected_spells;

  if ( ptr && family >= ptr_class_family_index.size() )
    return affected_spells;
  else if ( family >= class_family_index.size() )
    return affected_spells;

  const std::vector< const spell_data_t* >* l = &( class_family_index[ family ] );
  if ( ptr )
    l = &( ptr_class_family_index[ family ] );

  for ( size_t i = 0, end = l -> size(); i < end; i++ )
  {
    const spell_data_t* s = l -> at( i );
    for ( size_t j = 0, vend = NUM_CLASS_FAMILY_FLAGS * 32; j < vend; j++ )
    {
      if ( effect -> class_flag( j ) && s -> class_flag( j ) )
      {
        if ( std::find( affected_spells.begin(), affected_spells.end(), s ) == affected_spells.end() )
          affected_spells.push_back( s );
      }
    }
  }

  return affected_spells;
}

std::vector< const spelleffect_data_t* > dbc_t::effects_affecting_spell( const spell_data_t* spell ) const
{
  std::vector< const spelleffect_data_t* > affecting_effects;

  if ( spell -> class_family() == 0 )
    return affecting_effects;

  if ( ptr && spell -> class_family() >= ptr_class_family_index.size() )
    return affecting_effects;
  else if ( spell -> class_family() >= class_family_index.size() )
    return affecting_effects;

  const std::vector< const spell_data_t* >* l = &( class_family_index[ spell -> class_family() ] );
  if ( ptr )
    l = &( ptr_class_family_index[ spell -> class_family() ] );

  for ( size_t i = 0, end = l -> size(); i < end; i++ )
  {
    const spell_data_t* s = l -> at( i );

    // Skip itself
    if ( s -> id() == spell -> id() )
      continue;

    // Loop through all effects in the spell
    for ( size_t idx = 1, idx_end = s -> effect_count(); idx <= idx_end; idx++ )
    {
      const spelleffect_data_t& effect = s -> effectN( idx );

      // Match spell family flags
      for ( size_t j = 0, vend = NUM_CLASS_FAMILY_FLAGS * 32; j < vend; j++ )
      {
        if ( ! ( effect.class_flag( j ) && spell -> class_flag( j ) ) )
          continue;

        if ( std::find( affecting_effects.begin(), affecting_effects.end(), &effect ) == affecting_effects.end() )
          affecting_effects.push_back( &effect );
      }
    }
  }

  return affecting_effects;
}

// translate_spec_str =======================================================

specialization_e dbc::translate_spec_str( player_e ptype, const std::string& spec_str )
{
  using namespace util;
  switch ( ptype )
  {
    case DEATH_KNIGHT:
    {
      if ( str_compare_ci( spec_str, "blood" ) )
        return DEATH_KNIGHT_BLOOD;
      if ( str_compare_ci( spec_str, "tank" ) )
        return DEATH_KNIGHT_BLOOD;
      else if ( str_compare_ci( spec_str, "frost" ) )
        return DEATH_KNIGHT_FROST;
      else if ( str_compare_ci( spec_str, "unholy" ) )
        return DEATH_KNIGHT_UNHOLY;
      break;
    }
    case DRUID:
    {
      if ( str_compare_ci( spec_str, "balance" ) )
        return DRUID_BALANCE;
      else if ( str_compare_ci( spec_str, "caster" ) )
        return DRUID_BALANCE;
      else if ( str_compare_ci( spec_str, "laserchicken" ) )
        return DRUID_BALANCE;
      else if ( str_compare_ci( spec_str, "feral" ) )
        return DRUID_FERAL;
      else if ( str_compare_ci( spec_str, "feral_combat" ) )
        return DRUID_FERAL;
      else if ( str_compare_ci( spec_str, "cat" ) )
        return DRUID_FERAL;
      else if ( str_compare_ci( spec_str, "melee" ) )
        return DRUID_FERAL;
      else if ( str_compare_ci( spec_str, "guardian" ) )
        return DRUID_GUARDIAN;
      else if ( str_compare_ci( spec_str, "bear" ) )
        return DRUID_GUARDIAN;
      else if ( str_compare_ci( spec_str, "tank" ) )
        return DRUID_GUARDIAN;
      else if ( str_compare_ci( spec_str, "restoration" ) )
        return DRUID_RESTORATION;
      else if ( str_compare_ci( spec_str, "resto" ) )
        return DRUID_RESTORATION;
      else if ( str_compare_ci( spec_str, "healer" ) )
        return DRUID_RESTORATION;
      else if ( str_compare_ci( spec_str, "tree" ) )
        return DRUID_RESTORATION;

      break;
    }
    case HUNTER:
    {
      if ( str_compare_ci( spec_str, "beast_mastery" ) )
        return HUNTER_BEAST_MASTERY;
      if ( str_compare_ci( spec_str, "bm" ) )
        return HUNTER_BEAST_MASTERY;
      else if ( str_compare_ci( spec_str, "marksmanship" ) )
        return HUNTER_MARKSMANSHIP;
      else if ( str_compare_ci( spec_str, "mm" ) )
        return HUNTER_MARKSMANSHIP;
      else if ( str_compare_ci( spec_str, "survival" ) )
        return HUNTER_SURVIVAL;
      else if ( str_compare_ci( spec_str, "sv" ) )
        return HUNTER_SURVIVAL;
      break;
    }
    case MAGE:
    {
      if ( str_compare_ci( spec_str, "arcane" ) )
        return MAGE_ARCANE;
      else if ( str_compare_ci( spec_str, "fire" ) )
        return MAGE_FIRE;
      else if ( str_compare_ci( spec_str, "frost" ) )
        return MAGE_FROST;
      break;
    }
    case MONK:
    {
      if ( str_compare_ci( spec_str, "brewmaster" ) )
        return MONK_BREWMASTER;
      if ( str_compare_ci( spec_str, "tank" ) )
        return MONK_BREWMASTER;
      else if ( str_compare_ci( spec_str, "mistweaver" ) )
        return MONK_MISTWEAVER;
      else if ( str_compare_ci( spec_str, "healer" ) )
        return MONK_MISTWEAVER;
      else if ( str_compare_ci( spec_str, "windwalker" ) )
        return MONK_WINDWALKER;
      else if ( str_compare_ci( spec_str, "dps" ) )
        return MONK_WINDWALKER;
      else if ( str_compare_ci( spec_str, "melee" ) )
        return MONK_WINDWALKER;
      break;
    }
    case PALADIN:
    {
      if ( str_compare_ci( spec_str, "holy" ) )
        return PALADIN_HOLY;
      if ( str_compare_ci( spec_str, "healer" ) )
        return PALADIN_HOLY;
      else if ( str_compare_ci( spec_str, "protection" ) )
        return PALADIN_PROTECTION;
      else if ( str_compare_ci( spec_str, "prot" ) )
        return PALADIN_PROTECTION;
      else if ( str_compare_ci( spec_str, "tank" ) )
        return PALADIN_PROTECTION;
      else if ( str_compare_ci( spec_str, "retribution" ) )
        return PALADIN_RETRIBUTION;
      else if ( str_compare_ci( spec_str, "ret" ) )
        return PALADIN_RETRIBUTION;
      else if ( str_compare_ci( spec_str, "dps" ) )
        return PALADIN_RETRIBUTION;
      else if ( str_compare_ci( spec_str, "melee" ) )
        return PALADIN_RETRIBUTION;
      break;
    }
    case PRIEST:
    {
      if ( str_compare_ci( spec_str, "discipline" ) )
        return PRIEST_DISCIPLINE;
      if ( str_compare_ci( spec_str, "disc" ) )
        return PRIEST_DISCIPLINE;
      else if ( str_compare_ci( spec_str, "holy" ) )
        return PRIEST_HOLY;
      else if ( str_compare_ci( spec_str, "shadow" ) )
        return PRIEST_SHADOW;
      else if ( str_compare_ci( spec_str, "caster" ) )
        return PRIEST_SHADOW;
      break;
    }
    case ROGUE:
    {
      if ( str_compare_ci( spec_str, "assassination" ) )
        return ROGUE_ASSASSINATION;
      if ( str_compare_ci( spec_str, "ass" ) )
        return ROGUE_ASSASSINATION;
      if ( str_compare_ci( spec_str, "mut" ) )
        return ROGUE_ASSASSINATION;
      else if ( str_compare_ci( spec_str, "combat" ) )
        return ROGUE_COMBAT;
      else if ( str_compare_ci( spec_str, "subtlety" ) )
        return ROGUE_SUBTLETY;
      else if ( str_compare_ci( spec_str, "sub" ) )
        return ROGUE_SUBTLETY;
      break;
    }
    case SHAMAN:
    {
      if ( str_compare_ci( spec_str, "elemental" ) )
        return SHAMAN_ELEMENTAL;
      if ( str_compare_ci( spec_str, "ele" ) )
        return SHAMAN_ELEMENTAL;
      if ( str_compare_ci( spec_str, "caster" ) )
        return SHAMAN_ELEMENTAL;
      else if ( str_compare_ci( spec_str, "enhancement" ) )
        return SHAMAN_ENHANCEMENT;
      else if ( str_compare_ci( spec_str, "enh" ) )
        return SHAMAN_ENHANCEMENT;
      else if ( str_compare_ci( spec_str, "melee" ) )
        return SHAMAN_ENHANCEMENT;
      else if ( str_compare_ci( spec_str, "restoration" ) )
        return SHAMAN_RESTORATION;
      else if ( str_compare_ci( spec_str, "resto" ) )
        return SHAMAN_RESTORATION;
      else if ( str_compare_ci( spec_str, "healer" ) )
        return SHAMAN_RESTORATION;
      break;
    }
    case WARLOCK:
    {
      if ( str_compare_ci( spec_str, "affliction" ) )
        return WARLOCK_AFFLICTION;
      if ( str_compare_ci( spec_str, "affl" ) )
        return WARLOCK_AFFLICTION;
      if ( str_compare_ci( spec_str, "aff" ) )
        return WARLOCK_AFFLICTION;
      else if ( str_compare_ci( spec_str, "demonology" ) )
        return WARLOCK_DEMONOLOGY;
      else if ( str_compare_ci( spec_str, "demo" ) )
        return WARLOCK_DEMONOLOGY;
      else if ( str_compare_ci( spec_str, "destruction" ) )
        return WARLOCK_DESTRUCTION;
      else if ( str_compare_ci( spec_str, "destro" ) )
        return WARLOCK_DESTRUCTION;
      break;
    }
    case WARRIOR:
    {
      if ( str_compare_ci( spec_str, "arms" ) )
        return WARRIOR_ARMS;
      else if ( str_compare_ci( spec_str, "fury" ) )
        return WARRIOR_FURY;
      else if ( str_compare_ci( spec_str, "protection" ) )
        return WARRIOR_PROTECTION;
      else if ( str_compare_ci( spec_str, "prot" ) )
        return WARRIOR_PROTECTION;
      else if ( str_compare_ci( spec_str, "tank" ) )
        return WARRIOR_PROTECTION;
      break;
    }
    default: break;
  }
  return SPEC_NONE;
}

// specialization_string ====================================================

std::string dbc::specialization_string( specialization_e spec )
{
  switch ( spec )
  {
    case WARRIOR_ARMS: return "arms";
    case WARRIOR_FURY: return "fury";
    case WARRIOR_PROTECTION: return "protection";
    case PALADIN_HOLY: return "holy";
    case PALADIN_PROTECTION: return "protection";
    case PALADIN_RETRIBUTION: return "retribution";
    case HUNTER_BEAST_MASTERY: return "beast_mastery";
    case HUNTER_MARKSMANSHIP: return "marksmanship";
    case HUNTER_SURVIVAL: return "survival";
    case ROGUE_ASSASSINATION: return "assassination";
    case ROGUE_COMBAT: return "combat";
    case ROGUE_SUBTLETY: return "subtlety";
    case PRIEST_DISCIPLINE: return "discipline";
    case PRIEST_HOLY: return "holy";
    case PRIEST_SHADOW: return "shadow";
    case DEATH_KNIGHT_BLOOD: return "blood";
    case DEATH_KNIGHT_FROST: return "frost";
    case DEATH_KNIGHT_UNHOLY: return "unholy";
    case SHAMAN_ELEMENTAL: return "elemental";
    case SHAMAN_ENHANCEMENT: return "enhancement";
    case SHAMAN_RESTORATION: return "restoration";
    case MAGE_ARCANE: return "arcane";
    case MAGE_FIRE: return "fire";
    case MAGE_FROST: return "frost";
    case WARLOCK_AFFLICTION: return "affliction";
    case WARLOCK_DEMONOLOGY: return "demonology";
    case WARLOCK_DESTRUCTION: return "destruction";
    case MONK_BREWMASTER: return "brewmaster";
    case MONK_MISTWEAVER: return "mistweaver";
    case MONK_WINDWALKER: return "windwalker";
    case DRUID_BALANCE: return "balance";
    case DRUID_FERAL: return "feral";
    case DRUID_GUARDIAN: return "guardian";
    case DRUID_RESTORATION: return "restoration";
    case PET_FEROCIOUS_VERSATILITY: return "ferocity";
    case PET_TENACIOUS_VERSATILITY: return "tenacity";
    case PET_CUNNING_VERSATILITY: return "cunning";
    default: return "unknown";
  }
}

double dbc::fmt_value( double v, effect_type_t type, effect_subtype_t sub_type )
{
  // Automagically divide by 100.0 for percent based abilities
  switch ( type )
  {
    case E_ENERGIZE_PCT:
    case E_WEAPON_PERCENT_DAMAGE:
      v /= 100.0;
      break;
    case E_APPLY_AURA:
    case E_APPLY_AREA_AURA_PARTY:
    case E_APPLY_AREA_AURA_RAID:
      switch ( sub_type )
      {
        case A_HASTE_ALL:
        case A_MOD_HIT_CHANCE:
        case A_MOD_SPELL_HIT_CHANCE:
        case A_ADD_PCT_MODIFIER:
        case A_MOD_OFFHAND_DAMAGE_PCT:
        case A_MOD_ATTACK_POWER_PCT:
        case A_MOD_RANGED_ATTACK_POWER_PCT:
        case A_MOD_TOTAL_STAT_PERCENTAGE:
        case A_MOD_INCREASES_SPELL_PCT_TO_HIT:
        case A_MOD_RATING_FROM_STAT:
        case A_MOD_CASTING_SPEED_NOT_STACK: // Wrath of Air, note this can go > +-100, but only on NPC (and possibly item) abilities
        case A_MOD_SPELL_DAMAGE_OF_ATTACK_POWER:
        case A_MOD_SPELL_HEALING_OF_ATTACK_POWER:
        case A_MOD_SPELL_DAMAGE_OF_STAT_PERCENT:
        case A_MOD_SPELL_HEALING_OF_STAT_PERCENT:
        case A_MOD_DAMAGE_PERCENT_DONE:
        case A_MOD_DAMAGE_FROM_CASTER: // vendetta
        case A_MOD_ALL_CRIT_CHANCE:
        case A_MOD_EXPERTISE:
        case A_MOD_MANA_REGEN_INTERRUPT:  // Meditation
        case A_308: // Increase critical chance of something, Stormstrike, Mind Spike, Holy Word: Serenity
        case A_317: // Totemic Wrath, Flametongue Totem, Demonic Pact, etc ...
        case A_319: // Windfury Totem
          v /= 100.0;
          break;
        default:
          break;
      }
      break;
    default:
      break;
  }

  return v;
}

unsigned dbc::specialization_max_per_class()
{
  return MAX_SPECS_PER_CLASS;
}

specialization_e dbc::spec_by_idx( const player_e c, unsigned idx )
{
  int cid = util::class_id( c );

  if ( ( cid <= 0 ) || ( cid >= static_cast<int>( MAX_SPEC_CLASS ) ) || ( idx >= MAX_SPECS_PER_CLASS ) )
  {
    return SPEC_NONE;
  }
  return __class_spec_id[ cid ][ idx ];
}

const std::string& dbc::get_token( unsigned int id_spell )
{
  return tokens.get( id_spell );
}


bool dbc::add_token( unsigned int id_spell, const std::string& token, bool ptr )
{
  spell_data_t* sp = spell_data_index.get( ptr, id_spell );
  if ( sp && sp -> ok() )
  {
    if ( ! token.empty() )
    {
      return tokens.add( id_spell, token );
    }
    else
    {
      std::string t = sp -> name_cstr();
      util::tokenize( t );
      return tokens.add( id_spell, t );
    }
  }
  return false;
}

unsigned int dbc::get_token_id( const std::string& token )
{
  return tokens.get_id( token );
}

uint32_t dbc::get_school_mask( school_e s )
{
  switch ( s )
  {
    case SCHOOL_PHYSICAL      : return 0x01;
    case SCHOOL_HOLY          : return 0x02;
    case SCHOOL_FIRE          : return 0x04;
    case SCHOOL_NATURE        : return 0x08;
    case SCHOOL_FROST         : return 0x10;
    case SCHOOL_SHADOW        : return 0x20;
    case SCHOOL_ARCANE        : return 0x40;
    case SCHOOL_HOLYSTRIKE    : return 0x03;
    case SCHOOL_FLAMESTRIKE   : return 0x05;
    case SCHOOL_HOLYFIRE      : return 0x06;
    case SCHOOL_STORMSTRIKE   : return 0x09;
    case SCHOOL_HOLYSTORM     : return 0x0a;
    case SCHOOL_FIRESTORM     : return 0x0c;
    case SCHOOL_FROSTSTRIKE   : return 0x11;
    case SCHOOL_HOLYFROST     : return 0x12;
    case SCHOOL_FROSTFIRE     : return 0x14;
    case SCHOOL_FROSTSTORM    : return 0x18;
    case SCHOOL_SHADOWSTRIKE  : return 0x21;
    case SCHOOL_SHADOWLIGHT   : return 0x22;
    case SCHOOL_SHADOWFLAME   : return 0x24;
    case SCHOOL_SHADOWSTORM   : return 0x28;
    case SCHOOL_SHADOWFROST   : return 0x30;
    case SCHOOL_SPELLSTRIKE   : return 0x41;
    case SCHOOL_DIVINE        : return 0x42;
    case SCHOOL_SPELLFIRE     : return 0x44;
    case SCHOOL_SPELLSTORM    : return 0x48;
    case SCHOOL_SPELLFROST    : return 0x50;
    case SCHOOL_SPELLSHADOW   : return 0x60;
    case SCHOOL_ELEMENTAL     : return 0x1c;
    case SCHOOL_CHROMATIC     : return 0x7c;
    case SCHOOL_MAGIC         : return 0x7e;
    case SCHOOL_CHAOS         : return 0x7f;
    default                   : return 0x00;
  }
}

school_e dbc::get_school_type( uint32_t school_mask )
{
  switch ( school_mask )
  {
    case 0x01: return SCHOOL_PHYSICAL;
    case 0x02: return SCHOOL_HOLY;
    case 0x04: return SCHOOL_FIRE;
    case 0x08: return SCHOOL_NATURE;
    case 0x10: return SCHOOL_FROST;
    case 0x20: return SCHOOL_SHADOW;
    case 0x40: return SCHOOL_ARCANE;
    case 0x03: return SCHOOL_HOLYSTRIKE;
    case 0x05: return SCHOOL_FLAMESTRIKE;
    case 0x06: return SCHOOL_HOLYFIRE;
    case 0x09: return SCHOOL_STORMSTRIKE;
    case 0x0a: return SCHOOL_HOLYSTORM;
    case 0x0c: return SCHOOL_FIRESTORM;
    case 0x11: return SCHOOL_FROSTSTRIKE;
    case 0x12: return SCHOOL_HOLYFROST;
    case 0x14: return SCHOOL_FROSTFIRE;
    case 0x18: return SCHOOL_FROSTSTORM;
    case 0x21: return SCHOOL_SHADOWSTRIKE;
    case 0x22: return SCHOOL_SHADOWLIGHT;
    case 0x24: return SCHOOL_SHADOWFLAME;
    case 0x28: return SCHOOL_SHADOWSTORM;
    case 0x30: return SCHOOL_SHADOWFROST;
    case 0x41: return SCHOOL_SPELLSTRIKE;
    case 0x42: return SCHOOL_DIVINE;
    case 0x44: return SCHOOL_SPELLFIRE;
    case 0x48: return SCHOOL_SPELLSTORM;
    case 0x50: return SCHOOL_SPELLFROST;
    case 0x60: return SCHOOL_SPELLSHADOW;
    case 0x1c: return SCHOOL_ELEMENTAL;
    case 0x7c: return SCHOOL_CHROMATIC;
    case 0x7e: return SCHOOL_MAGIC;
    case 0x7f: return SCHOOL_CHAOS;
    default:   return SCHOOL_NONE;
  }
}

bool dbc::is_school( school_e s, school_e s2 )
{
  uint32_t mask2 = get_school_mask( s2 );
  return ( get_school_mask( s ) & mask2 ) == mask2;
}

uint32_t dbc_t::replaced_id( uint32_t id_spell ) const
{
  id_map_t::const_iterator it = replaced_ids.find( id_spell );
  if ( it == replaced_ids.end() )
    return 0;

  return ( *it ).second;
}

bool dbc_t::replace_id( uint32_t id_spell, uint32_t replaced_by_id )
{
  std::pair< id_map_t::iterator, bool > pr =
    replaced_ids.insert( std::make_pair( id_spell, replaced_by_id ) );
  // New entry
  if ( pr.second )
    return true;
  // Already exists with that token
  if ( ( pr.first ) -> second == replaced_by_id )
    return true;
  // Trying to specify a repalced_id for an existing spell id
  return false;
}

double dbc_t::melee_crit_base( player_e, unsigned ) const
{
  return 0.05;
}

double dbc_t::melee_crit_base( pet_e, unsigned ) const
{
  return 0.05;
}

double dbc_t::spell_crit_base( player_e, unsigned ) const
{
  return 0.05;
}

double dbc_t::spell_crit_base( pet_e, unsigned ) const
{
  return 0.05;
}

double dbc_t::dodge_base( player_e ) const
{
  // base dodge is now 3.0 for all classes
  return 3.0;
}

double dbc_t::dodge_base( pet_e t ) const
{
  return dodge_base( util::pet_class_type( t ) );
}

stat_data_t& dbc_t::race_base( race_e r ) const
{
  uint32_t race_id = util::race_id( r );

  assert( race_id < race_ability_tree_size() );
#if SC_USE_PTR
  return ptr ? __ptr_gt_race_stats[ race_id ]
             : __gt_race_stats[ race_id ];
#else
  return __gt_race_stats[ race_id ];
#endif
}

stat_data_t& dbc_t::race_base( pet_e /* r */ ) const
{
  return race_base( RACE_NONE );
}

double dbc_t::spell_scaling( player_e t, unsigned level ) const
{
  uint32_t class_id = util::class_id( t );

  assert( class_id < dbc_t::class_max_size() + 4 && level > 0 && level <= MAX_LEVEL );
#if SC_USE_PTR
  return ptr ? __ptr_gt_spell_scaling[ class_id ][ level - 1 ]
             : __gt_spell_scaling[ class_id ][ level - 1 ];
#else
  return __gt_spell_scaling[ class_id ][ level - 1 ];
#endif
}

double dbc_t::melee_crit_scaling( player_e, unsigned ) const
{
  return 0.0;
}

double dbc_t::melee_crit_scaling( pet_e, unsigned ) const
{
  return 0.0;
}

double dbc_t::spell_crit_scaling( player_e, unsigned ) const
{
  return 0.0;
}

double dbc_t::spell_crit_scaling( pet_e, unsigned ) const
{
  return 0.0;
}

double dbc_t::regen_base( player_e t, unsigned level ) const
{
  uint32_t class_id = util::class_id( t );

  assert( class_id < dbc_t::class_max_size() && level > 0 && level <= MAX_LEVEL );
#if SC_USE_PTR
  return ptr ? __ptr_gt_base_mp5[ class_id ][ level - 1 ]
             : __gt_base_mp5[ class_id ][ level - 1 ];
#else
  return __gt_base_mp5[ class_id ][ level - 1 ];
#endif
}

double dbc_t::regen_base( pet_e t, unsigned level ) const
{
  return regen_base( util::pet_class_type( t ), level );
}

// Base health is gone in WoD?
double dbc_t::health_base( player_e, unsigned ) const
{
  /*
  uint32_t class_id = util::class_id( t );

  assert( class_id < MAX_CLASS && level > 0 && level <= MAX_LEVEL );
#if SC_USE_PTR
  return ptr ? __ptr_gt_octbase_hpby_class[ class_id ][ level - 1 ]
             : __gt_octbase_hpby_class[ class_id ][ level - 1 ];
#else
  return __gt_octbase_hpby_class[ class_id ][ level - 1 ];
#endif
  */
  return 0.0;
}

double dbc_t::resource_base( player_e t, unsigned level ) const
{
  uint32_t class_id = util::class_id( t );

  assert( class_id < MAX_CLASS && level > 0 && level <= MAX_LEVEL );
#if SC_USE_PTR
  return ptr ? __ptr_gt_octbase_mpby_class[ class_id ][ level - 1 ]
             : __gt_octbase_mpby_class[ class_id ][ level - 1 ];
#else
  return __gt_octbase_mpby_class[ class_id ][ level - 1 ];
#endif
}

/* Mana regen per spirit
 */
double dbc_t::regen_spirit( player_e t, unsigned level ) const
{
  uint32_t class_id = util::class_id( t );

  assert( class_id < dbc_t::class_max_size() );
  assert( level > 0 );
  assert( level <= MAX_LEVEL );
#if SC_USE_PTR
  return ptr ? __ptr_gt_regen_mpper_spt[ class_id ][ level - 1 ]
             : __gt_regen_mpper_spt[ class_id ][ level - 1 ];
#else
  return __gt_regen_mpper_spt[ class_id ][ level - 1 ];
#endif
}

double dbc_t::regen_spirit( pet_e t, unsigned level ) const
{
  return regen_spirit( util::pet_class_type( t ), level );
}

double dbc_t::health_per_stamina( unsigned level ) const
{
  assert( level > 0 && level <= MAX_LEVEL );
#if SC_USE_PTR
  return ptr ? __ptr_gt_octhp_per_stamina[ level - 1 ]
             : __gt_octhp_per_stamina[ level - 1 ];
#else
  return __gt_octhp_per_stamina[ level - 1 ];
#endif
}


stat_data_t& dbc_t::attribute_base( player_e t, unsigned level ) const
{
  uint32_t class_id = util::class_id( t );

  assert( class_id < dbc_t::class_max_size() && level > 0 && level <= MAX_LEVEL );
#if SC_USE_PTR
  return ptr ? __ptr_gt_class_stats_by_level[ class_id ][ level - 1 ]
             : __gt_class_stats_by_level[ class_id ][ level - 1 ];
#else
  return __gt_class_stats_by_level[ class_id ][ level - 1 ];
#endif
}

stat_data_t& dbc_t::attribute_base( pet_e t, unsigned level ) const
{
  return attribute_base( util::pet_class_type( t ), level );
}

double dbc_t::combat_rating( unsigned combat_rating_id, unsigned level ) const
{
  ;
  assert( combat_rating_id < RATING_MAX );
  assert( level <= MAX_LEVEL );
#if SC_USE_PTR
  return ptr ? __ptr_gt_combat_ratings[ combat_rating_id ][ level - 1 ] * 100.0
             : __gt_combat_ratings[ combat_rating_id ][ level - 1 ] * 100.0;
#else
  return __gt_combat_ratings[ combat_rating_id ][ level - 1 ] * 100.0 ;
#endif
}

unsigned dbc_t::class_ability( unsigned class_id, unsigned tree_id, unsigned n ) const
{
  assert( class_id < dbc_t::class_max_size() && tree_id < class_ability_tree_size() && n < class_ability_size() );

#if SC_USE_PTR
  return ptr ? __ptr_class_ability_data[ class_id ][ tree_id ][ n ]
             : __class_ability_data[ class_id ][ tree_id ][ n ];
#else
  return __class_ability_data[ class_id ][ tree_id ][ n ];
#endif
}

unsigned dbc_t::pet_ability( unsigned class_id, unsigned n ) const
{
  assert( class_id < dbc_t::class_max_size() && n < class_ability_size() );

#if SC_USE_PTR
  return ptr ? __ptr_class_ability_data[ class_id ][ class_ability_tree_size() - 1 ][ n ]
             : __class_ability_data[ class_id ][ class_ability_tree_size() - 1 ][ n ];
#else
  return __class_ability_data[ class_id ][ class_ability_tree_size() - 1 ][ n ];
#endif
}

unsigned dbc_t::race_ability( unsigned race_id, unsigned class_id, unsigned n ) const
{
  assert( race_id < race_ability_tree_size() && class_id < dbc_t::class_max_size() && n < race_ability_size() );

#if SC_USE_PTR
  return ptr ? __ptr_race_ability_data[ race_id ][ class_id ][ n ]
             : __race_ability_data[ race_id ][ class_id ][ n ];
#else
  return __race_ability_data[ race_id ][ class_id ][ n ];
#endif
}

unsigned dbc_t::specialization_ability( unsigned class_id, unsigned tree_id, unsigned n ) const
{
  assert( class_id < dbc_t::class_max_size() );
  assert( tree_id < specialization_max_per_class() );
  assert( n < specialization_ability_size() );

#if SC_USE_PTR
  return ptr ? __ptr_tree_specialization_data[ class_id ][ tree_id ][ n ]
             : __tree_specialization_data[ class_id ][ tree_id ][ n ];
#else
  return __tree_specialization_data[ class_id ][ tree_id ][ n ];
#endif
}

unsigned dbc_t::mastery_ability( unsigned class_id, unsigned specialization, unsigned n ) const
{
  assert( class_id < dbc_t::class_max_size() );
  assert( specialization < specialization_max_per_class() );
  assert( n < mastery_ability_size() );

#if SC_USE_PTR
  return ptr ? __ptr_class_mastery_ability_data[ class_id ][ specialization ][ n ]
             : __class_mastery_ability_data[ class_id ][ specialization ][ n ];
#else
  return __class_mastery_ability_data[ class_id ][ specialization ][ n ];
#endif
}

unsigned dbc_t::glyph_spell( unsigned class_id, unsigned glyph_e, unsigned n ) const
{
  assert( class_id < dbc_t::class_max_size() && glyph_e < GLYPH_MAX && n < glyph_spell_size() );
#if SC_USE_PTR
  return ptr ? __ptr_glyph_abilities_data[ class_id ][ glyph_e ][ n ]
             : __glyph_abilities_data[ class_id ][ glyph_e ][ n ];
#else
  return __glyph_abilities_data[ class_id ][ glyph_e ][ n ];
#endif
}

unsigned dbc_t::set_bonus_spell( unsigned class_id, unsigned tier, unsigned n ) const
{
  assert( class_id < dbc_t::class_max_size() && tier < dbc_t::num_tiers() && n < set_bonus_spell_size() );
#if SC_USE_PTR
  return ptr ? __ptr_tier_bonuses_data[ class_id ][ tier ][ n ]
             : __tier_bonuses_data[ class_id ][ tier ][ n ];
#else
  return __tier_bonuses_data[ class_id ][ tier ][ n ];
#endif
}

unsigned dbc_t::class_max_size() const
{
  return MAX_CLASS;
}

unsigned dbc_t::num_tiers() const
{
#if SC_USE_PTR
  return ptr ? PTR_TIER_BONUSES_MAX_TIER : TIER_BONUSES_MAX_TIER;
#else
  return TIER_BONUSES_MAX_TIER;
#endif
}

unsigned dbc_t::class_ability_tree_size() const
{
#if SC_USE_PTR
  return ptr ? PTR_CLASS_ABILITY_TREE_SIZE : CLASS_ABILITY_TREE_SIZE;
#else
  return CLASS_ABILITY_TREE_SIZE;
#endif
}

unsigned dbc_t::class_ability_size() const
{
#if SC_USE_PTR
  return ptr ? PTR_CLASS_ABILITY_SIZE : CLASS_ABILITY_SIZE;
#else
  return CLASS_ABILITY_SIZE;
#endif
}

unsigned dbc_t::specialization_max_per_class() const
{
#if SC_USE_PTR
  return ptr ? MAX_SPECS_PER_CLASS : MAX_SPECS_PER_CLASS;
#else
  return MAX_SPECS_PER_CLASS;
#endif
}

unsigned dbc_t::specialization_max_class() const
{
#if SC_USE_PTR
  return ptr ? MAX_SPEC_CLASS : MAX_SPEC_CLASS;
#else
  return MAX_SPEC_CLASS;
#endif
}

unsigned dbc_t::race_ability_size() const
{
#if SC_USE_PTR
  return ptr ? PTR_RACE_ABILITY_SIZE : RACE_ABILITY_SIZE;
#else
  return RACE_ABILITY_SIZE;
#endif
}

unsigned dbc_t::race_ability_tree_size() const
{
  return MAX_RACE;
}

unsigned dbc_t::specialization_ability_size() const
{
#if SC_USE_PTR
  return ptr ? PTR_TREE_SPECIALIZATION_SIZE : TREE_SPECIALIZATION_SIZE;
#else
  return TREE_SPECIALIZATION_SIZE;
#endif
}

unsigned dbc_t::mastery_ability_size() const
{
#if SC_USE_PTR
  return ptr ? PTR_CLASS_MASTERY_ABILITY_SIZE : CLASS_MASTERY_ABILITY_SIZE;
#else
  return CLASS_MASTERY_ABILITY_SIZE;
#endif
}

unsigned dbc_t::glyph_spell_size() const
{
#if SC_USE_PTR
  return ptr ? PTR_GLYPH_ABILITIES_SIZE : GLYPH_ABILITIES_SIZE;
#else
  return GLYPH_ABILITIES_SIZE;
#endif
}

unsigned dbc_t::set_bonus_spell_size() const
{
#if SC_USE_PTR
  return ptr ? PTR_TIER_BONUSES_SIZE : TIER_BONUSES_SIZE;
#else
  return TIER_BONUSES_SIZE;
#endif
}

int dbc_t::random_property_max_level() const
{
  size_t n = RAND_PROP_POINTS_SIZE;
#if SC_USE_PTR
  if ( ptr )
    n = PTR_RAND_PROP_POINTS_SIZE;
#endif
  assert( n > 0 );
  return as<int>( n );
}

const random_prop_data_t& dbc_t::random_property( unsigned ilevel ) const
{
#if SC_USE_PTR
  assert( ilevel > 0 && ( ( ptr && ilevel <= PTR_RAND_PROP_POINTS_SIZE ) || ( ilevel <= RAND_PROP_POINTS_SIZE ) ) );
  return ptr ? __ptr_rand_prop_points_data[ ilevel - 1 ] : __rand_prop_points_data[ ilevel - 1 ];
#else
  assert( ilevel > 0 && ( ilevel <= RAND_PROP_POINTS_SIZE ) );
  return __rand_prop_points_data[ ilevel - 1 ];
#endif
}

double dbc_t::item_socket_cost( unsigned ilevel ) const
{
  assert( ilevel > 0 && ( ilevel <= RAND_PROP_POINTS_SIZE ) );
#if SC_USE_PTR
  return ptr ? __ptr_gt_item_socket_cost_per_level[ ilevel - 1 ]
             : __gt_item_socket_cost_per_level[ ilevel - 1 ];
#else
  return __gt_item_socket_cost_per_level[ ilevel - 1 ];
#endif
}

const item_scale_data_t& dbc_t::item_damage_1h( unsigned ilevel ) const
{
#if SC_USE_PTR
  assert( ilevel > 0 && ( ( ptr && ilevel <= PTR_RAND_PROP_POINTS_SIZE ) || ( ilevel <= RAND_PROP_POINTS_SIZE ) ) );
  return ptr ? __ptr_itemdamageonehand_data[ ilevel - 1 ] : __itemdamageonehand_data[ ilevel - 1 ];
#else
  assert( ilevel > 0 && ( ilevel <= RAND_PROP_POINTS_SIZE ) );
  return __itemdamageonehand_data[ ilevel - 1 ];
#endif
}

const item_scale_data_t& dbc_t::item_damage_2h( unsigned ilevel ) const
{
#if SC_USE_PTR
  assert( ilevel > 0 && ( ( ptr && ilevel <= PTR_RAND_PROP_POINTS_SIZE ) || ( ilevel <= RAND_PROP_POINTS_SIZE ) ) );
  return ptr ? __ptr_itemdamagetwohand_data[ ilevel - 1 ] : __itemdamagetwohand_data[ ilevel - 1 ];
#else
  assert( ilevel > 0 && ( ilevel <= RAND_PROP_POINTS_SIZE ) );
  return __itemdamagetwohand_data[ ilevel - 1 ];
#endif
}

const item_scale_data_t& dbc_t::item_damage_caster_1h( unsigned ilevel ) const
{
#if SC_USE_PTR
  assert( ilevel > 0 && ( ( ptr && ilevel <= PTR_RAND_PROP_POINTS_SIZE ) || ( ilevel <= RAND_PROP_POINTS_SIZE ) ) );
  return ptr ? __ptr_itemdamageonehandcaster_data[ ilevel - 1 ] : __itemdamageonehandcaster_data[ ilevel - 1 ];
#else
  assert( ilevel > 0 && ( ilevel <= RAND_PROP_POINTS_SIZE ) );
  return __itemdamageonehandcaster_data[ ilevel - 1 ];
#endif
}

const item_scale_data_t& dbc_t::item_damage_caster_2h( unsigned ilevel ) const
{
#if SC_USE_PTR
  assert( ilevel > 0 && ( ( ptr && ilevel <= PTR_RAND_PROP_POINTS_SIZE ) || ( ilevel <= RAND_PROP_POINTS_SIZE ) ) );
  return ptr ? __ptr_itemdamagetwohandcaster_data[ ilevel - 1 ] : __itemdamagetwohandcaster_data[ ilevel - 1 ];
#else
  assert( ilevel > 0 && ( ilevel <= RAND_PROP_POINTS_SIZE ) );
  return __itemdamagetwohandcaster_data[ ilevel - 1 ];
#endif
}

const item_scale_data_t& dbc_t::item_damage_ranged( unsigned ilevel ) const
{
#if SC_USE_PTR
  assert( ilevel > 0 && ( ( ptr && ilevel <= PTR_RAND_PROP_POINTS_SIZE ) || ( ilevel <= RAND_PROP_POINTS_SIZE ) ) );
  return ptr ? __ptr_itemdamageranged_data[ ilevel - 1 ] : __itemdamageranged_data[ ilevel - 1 ];
#else
  return __itemdamageranged_data[ ilevel - 1 ];
#endif
}

const item_scale_data_t& dbc_t::item_damage_thrown( unsigned ilevel ) const
{
#if SC_USE_PTR
  assert( ilevel > 0 && ( ( ptr && ilevel <= PTR_RAND_PROP_POINTS_SIZE ) || ( ilevel <= RAND_PROP_POINTS_SIZE ) ) );
  return ptr ? __ptr_itemdamagethrown_data[ ilevel - 1 ] : __itemdamagethrown_data[ ilevel - 1 ];
#else
  assert( ilevel > 0 && ( ilevel <= RAND_PROP_POINTS_SIZE ) );
  return __itemdamagethrown_data[ ilevel - 1 ];
#endif
}

const item_scale_data_t& dbc_t::item_damage_wand( unsigned ilevel ) const
{
#if SC_USE_PTR
  assert( ilevel > 0 && ( ( ptr && ilevel <= PTR_RAND_PROP_POINTS_SIZE ) || ( ilevel <= RAND_PROP_POINTS_SIZE ) ) );
  return ptr ? __ptr_itemdamagewand_data[ ilevel - 1 ] : __itemdamagewand_data[ ilevel - 1 ];
#else
  assert( ilevel > 0 && ( ilevel <= RAND_PROP_POINTS_SIZE ) );
  return __itemdamagewand_data[ ilevel - 1 ];
#endif
}

const item_scale_data_t& dbc_t::item_armor_quality( unsigned ilevel ) const
{
#if SC_USE_PTR
  assert( ilevel > 0 && ( ( ptr && ilevel <= PTR_RAND_PROP_POINTS_SIZE ) || ( ilevel <= RAND_PROP_POINTS_SIZE ) ) );
  return ptr ? __ptr_itemarmorquality_data[ ilevel - 1 ] : __itemarmorquality_data[ ilevel - 1 ];
#else
  assert( ilevel > 0 && ( ilevel <= RAND_PROP_POINTS_SIZE ) );
  return __itemarmorquality_data[ ilevel - 1 ];
#endif
}

const item_scale_data_t& dbc_t::item_armor_shield( unsigned ilevel ) const
{
#if SC_USE_PTR
  assert( ilevel > 0 && ( ( ptr && ilevel <= PTR_RAND_PROP_POINTS_SIZE ) || ( ilevel <= RAND_PROP_POINTS_SIZE ) ) );
  return ptr ? __ptr_itemarmorshield_data[ ilevel - 1 ] : __itemarmorshield_data[ ilevel - 1 ];
#else
  assert( ilevel > 0 && ( ilevel <= RAND_PROP_POINTS_SIZE ) );
  return __itemarmorshield_data[ ilevel - 1 ];
#endif
}

const item_armor_type_data_t& dbc_t::item_armor_total( unsigned ilevel ) const
{
#if SC_USE_PTR
  assert( ilevel > 0 && ( ( ptr && ilevel <= PTR_RAND_PROP_POINTS_SIZE ) || ( ilevel <= RAND_PROP_POINTS_SIZE ) ) );
  return ptr ? __ptr_itemarmortotal_data[ ilevel - 1 ] : __itemarmortotal_data[ ilevel - 1 ];
#else
  assert( ilevel > 0 && ( ilevel <= RAND_PROP_POINTS_SIZE ) );
  return __itemarmortotal_data[ ilevel - 1 ];
#endif
}

const item_armor_type_data_t& dbc_t::item_armor_inv_type( unsigned inv_type ) const
{
  assert( inv_type > 0 && inv_type <= 23 );
#if SC_USE_PTR
  return ptr ? __ptr_armor_slot_data[ inv_type - 1 ] : __armor_slot_data[ inv_type - 1 ];
#else
  return __armor_slot_data[ inv_type - 1 ];
#endif
}

const item_upgrade_t& dbc_t::item_upgrade( unsigned upgrade_id ) const
{
#if SC_USE_PTR
  const item_upgrade_t* p = ptr ? __ptr_item_upgrade_data : __item_upgrade_data;
#else
  const item_upgrade_t* p = __item_upgrade_data;
#endif

  do
  {
    if ( p -> id == upgrade_id )
      return *p;
  }
  while ( ( p++ ) -> id );

  return nil_iu;
}

const item_upgrade_rule_t& dbc_t::item_upgrade_rule( unsigned item_id, unsigned upgrade_level ) const
{
#if SC_USE_PTR
  const item_upgrade_rule_t* p = ptr ? __ptr_item_upgrade_rule_data : __item_upgrade_rule_data;
#else
  const item_upgrade_rule_t* p = __item_upgrade_rule_data;
#endif

  do
  {
    if ( p -> item_id == item_id && p -> upgrade_ilevel == upgrade_level )
      return *p;
  }
  while ( ( p++ ) -> id );

  return nil_iur;
}

const rppm_modifier_t& dbc_t::real_ppm_modifier( specialization_e spec, unsigned spell_id ) const
{
#if SC_USE_PTR
  const rppm_modifier_t* p = ptr ? __ptr_rppmmodifier_data : __rppmmodifier_data;
#else
  const rppm_modifier_t* p = __rppmmodifier_data;
#endif

  while ( p -> spec != SPEC_NONE )
  {
    if ( p -> spec == spec && p -> spell_id == spell_id )
      return *p;
    p++;
  }

  return *p;
}

const random_suffix_data_t& dbc_t::random_suffix( unsigned suffix_id ) const
{
#if SC_USE_PTR
  const random_suffix_data_t* p = ptr ? __ptr_rand_suffix_data : __rand_suffix_data;
#else
  const random_suffix_data_t* p = __rand_suffix_data;
#endif

  do
  {
    if ( p -> id == suffix_id )
      return *p;
  }
  while ( ( p++ ) -> id );

  return nil_rsd;
}

const item_enchantment_data_t& dbc_t::item_enchantment( unsigned enchant_id ) const
{
  if ( const item_enchantment_data_t* p = item_enchantment_data_index.get( maybe_ptr( ptr ), enchant_id ) )
    return *p;
  else
    return nil_ied;
}

const item_data_t* dbc_t::item( unsigned item_id ) const
{ return item_data_index.get( ptr, item_id ); }

const gem_property_data_t& dbc_t::gem_property( unsigned gem_id ) const
{
  ( void )ptr;

#if SC_USE_PTR
  const gem_property_data_t* p = ptr ? __ptr_gem_property_data : __gem_property_data;
#else
  const gem_property_data_t* p = __gem_property_data;
#endif

  do
  {
    if ( p -> id == gem_id )
      return *p;
  }
  while ( ( p++ ) -> id );

  return nil_gpd;
}

spell_data_t* spell_data_t::list( bool ptr )
{
  ( void )ptr;

#if SC_USE_PTR
  return ptr ? __ptr_spell_data : __spell_data;
#else
  return __spell_data;
#endif
}

spelleffect_data_t* spelleffect_data_t::list( bool ptr )
{
  ( void )ptr;

#if SC_USE_PTR
  return ptr ? __ptr_spelleffect_data : __spelleffect_data;
#else
  return __spelleffect_data;
#endif
}

spellpower_data_t* spellpower_data_t::list( bool ptr )
{
  ( void )ptr;

#if SC_USE_PTR
  return ptr ? __ptr_spellpower_data : __spellpower_data;
#else
  return __spellpower_data;
#endif
}

double spelleffect_data_t::scaled_average( double budget, unsigned level ) const
{
  if ( _m_avg != 0 && _spell -> scaling_class() != 0 )
    return _m_avg * budget;
  else if ( _real_ppl != 0 )
  {
    if ( _spell -> max_level() > 0 )
      return _base_value + ( std::min( level, _spell -> max_level() ) - _spell -> level() ) * _real_ppl;
    else
      return _base_value + ( level - _spell -> level() ) * _real_ppl;
  }
  else
    return _base_value;
}

double spelleffect_data_t::average( const player_t* p, unsigned level ) const
{
  assert( level <= MAX_LEVEL );

  double m_scale = 0;

  if ( _m_avg != 0 && _spell -> scaling_class() != 0 )
  {
    unsigned scaling_level = level ? level : p -> level;
    if ( _spell -> max_scaling_level() > 0 )
      scaling_level = std::min( scaling_level, _spell -> max_scaling_level() );
    m_scale = p -> dbc.spell_scaling( _spell -> scaling_class(), scaling_level );
  }

  return scaled_average( m_scale, level );
}

double spelleffect_data_t::average( const item_t* item ) const
{
  double m_scale = 0;

  if ( _m_avg != 0 && _spell -> scaling_class() != 0 )
    m_scale = item_database::item_budget( item, _spell -> max_scaling_level() );

  return scaled_average( m_scale, item -> item_level() );
}

double spelleffect_data_t::scaled_delta( double budget ) const
{
  if ( _m_delta != 0 && budget > 0 )
    return _m_avg * _m_delta * budget;
  else if ( _m_avg == 0.0 && _m_delta == 0.0 && _die_sides != 0 )
    return _die_sides;
  else
    return 0;
}

double spelleffect_data_t::delta( const player_t* p, unsigned level ) const
{
  assert( level <= MAX_LEVEL );

  double m_scale = 0;
  if ( _m_delta != 0 && _spell -> scaling_class() != 0 )
  {
    unsigned scaling_level = level ? level : p -> level;
    if ( _spell -> max_scaling_level() > 0 )
      scaling_level = std::min( scaling_level, _spell -> max_scaling_level() );
    m_scale = p -> dbc.spell_scaling( _spell -> scaling_class(), scaling_level );
  }

  return scaled_delta( m_scale );
}

double spelleffect_data_t::delta( const item_t* item ) const
{
  double m_scale = 0;

  if ( _m_delta != 0 && _spell -> scaling_class() != 0 )
    m_scale = item_database::item_budget( item, _spell -> max_scaling_level() );

  return scaled_delta( m_scale );
}

double spelleffect_data_t::bonus( const player_t* p, unsigned level ) const
{
  assert( p );
  return p -> dbc.effect_bonus( id(), level ? level : p -> level );
}

double spelleffect_data_t::scaled_min( double avg, double delta ) const
{
  double result = 0;

  if ( _m_avg != 0 || _m_delta != 0 )
    result = avg - ( delta / 2 );
  else
    result = avg - delta;

  switch ( _type )
  {
    case E_WEAPON_PERCENT_DAMAGE:
      result *= 0.01;
      break;
    default:
      break;
  }

  return result;
}

double spelleffect_data_t::scaled_max( double avg, double delta ) const
{
  double result = 0;

  if ( _m_avg != 0 || _m_delta != 0 )
    result = avg + ( delta / 2 );
  else
    result = avg + delta;

  switch ( _type )
  {
    case E_WEAPON_PERCENT_DAMAGE:
      result *= 0.01;
      break;
    default:
      break;
  }

  return result;
}

double spelleffect_data_t::min( const player_t* p, unsigned level ) const
{
  assert( level <= MAX_LEVEL );

  return scaled_min( average( p, level ), delta( p, level ) );
}

double spelleffect_data_t::min( const item_t* item ) const
{
  assert( _spell -> scaling_class() == 0 || _spell -> scaling_class() == -1 );

  return scaled_min( average( item ), delta( item ) );
}

double spelleffect_data_t::max( const player_t* p, unsigned level ) const
{
  assert( level <= MAX_LEVEL );

  return scaled_max( average( p, level ), delta( p, level ) );
}

double spelleffect_data_t::max( const item_t* item ) const
{
  assert( _spell -> scaling_class() == 0 || _spell -> scaling_class() == -1 );

  return scaled_max( average( item ), delta( item ) );
}

talent_data_t* talent_data_t::list( bool ptr )
{
  ( void )ptr;

#if SC_USE_PTR
  return ptr ? __ptr_talent_data : __talent_data;
#else
  return __talent_data;
#endif
}

spell_data_t* spell_data_t::find( unsigned spell_id, bool ptr )
{
  spell_data_t* s = spell_data_index.get( ptr, spell_id );
  if ( !s )
    s = spell_data_t::nil();
  return s;
}

spell_data_t* spell_data_t::find( unsigned spell_id, const char* confirmation, bool ptr )
{
  ( void )confirmation;

  spell_data_t* p = find( spell_id, ptr );
  assert( p && ! strcmp( confirmation, p -> name_cstr() ) );
  return p;
}

spell_data_t* spell_data_t::find( const char* name, bool ptr )
{
  for ( spell_data_t* p = spell_data_t::list( ptr ); p -> name_cstr(); ++p )
  {
    if ( ! strcmp ( name, p -> name_cstr() ) )
    {
      return p;
    }
  }
  return 0;
}

// Always returns non-NULL
spelleffect_data_t* spelleffect_data_t::find( unsigned id, bool ptr )
{
  spelleffect_data_t* effect = spelleffect_data_index.get( ptr, id );
  if ( ! effect )
    effect = spelleffect_data_t::nil();
  return effect;
}


talent_data_t* talent_data_t::find( player_e c, unsigned int row, unsigned int col, bool ptr )
{
  talent_data_t* talent_data = talent_data_t::list( ptr );

  for ( unsigned k = 0; talent_data[ k ].name_cstr(); k++ )
  {
    talent_data_t& td = talent_data[ k ];
    if ( td.is_class( c ) && ( row == td.row() ) && ( col == td.col() ) )
    {
      return &td;
    }
  }

  return NULL;
}

talent_data_t* talent_data_t::find( unsigned id, bool ptr )
{
  talent_data_t* t = talent_data_index.get( ptr, id );
  if ( ! t )
    t = talent_data_t::nil();
  return t;
}

talent_data_t* talent_data_t::find( unsigned id, const char* confirmation, bool ptr )
{
  ( void )confirmation;

  talent_data_t* p = find( id, ptr );
  assert( ! strcmp( confirmation, p -> name_cstr() ) );
  return p;
}

talent_data_t* talent_data_t::find( const char* name_cstr, bool ptr )
{
  for ( talent_data_t* p = talent_data_t::list( ptr ); p -> name_cstr(); ++p )
  {
    if ( ! strcmp( name_cstr, p -> name_cstr() ) )
    {
      return p;
    }
  }

  return 0;
}

talent_data_t* talent_data_t::find_tokenized( const char* name, bool ptr )
{
  return tokenized_talent_map.get( ptr, name );
}

void spell_data_t::link( bool /* ptr */ )
{
}

void spelleffect_data_t::link( bool ptr )
{
  spelleffect_data_t* spelleffect_data = spelleffect_data_t::list( ptr );

  for ( int i = 0; spelleffect_data[ i ].id(); i++ )
  {
    spelleffect_data_t& ed = spelleffect_data[ i ];

    ed._spell         = spell_data_t::find( ed.spell_id(), ptr );
    ed._trigger_spell = spell_data_t::find( ed.trigger_spell_id(), ptr );

    if ( ed._spell -> _effects == 0 )
      ed._spell -> _effects = new std::vector<const spelleffect_data_t*>;

    if ( ed._spell -> _effects -> size() < ( ed.index() + 1 ) )
      ed._spell -> _effects -> resize( ed.index() + 1, spelleffect_data_t::nil() );

    ed._spell -> _effects -> at( ed.index() ) = &ed;
  }
}

void spell_data_t::de_link( bool ptr )
{
  spell_data_t* spell_data = spell_data_t::list( ptr );

  for ( int i = 0; spell_data[ i ].id(); i++ )
  {
    spell_data_t& sd = spell_data[ i ];

    if ( sd._effects )
    {
      // delete dynamically allocated vector with spelleffect_data_t pointers
      delete sd._effects;
      sd._effects = 0;
    }
    if ( sd._power )
    {
      // delete dynamically allocated vector with spellpower_data_t pointers
      delete sd._power;
      sd._power = 0;
    }
  }
}

void spellpower_data_t::link( bool ptr )
{
  spellpower_data_t* spellpower_data = spellpower_data_t::list( ptr );

  for ( int i = 0; spellpower_data[ i ]._id; i++ )
  {
    spellpower_data_t& pd = spellpower_data[ i ];
    spell_data_t*      sd = spell_data_t::find( pd._spell_id, ptr );

    if ( sd -> _power == 0 )
      sd -> _power = new std::vector<const spellpower_data_t*>;

    sd -> _power -> push_back( &pd );
  }
}

void talent_data_t::link( bool ptr )
{
  talent_data_t* talent_data = talent_data_t::list( ptr );

  for ( int i = 0; talent_data[ i ].name_cstr(); i++ )
  {
    talent_data_t& td = talent_data[ i ];
    td.spell1 = spell_data_t::find( td.spell_id(), ptr );
  }
}

/* Generic helper methods */

double dbc_t::effect_average( unsigned effect_id, unsigned level ) const
{
  const spelleffect_data_t* e = effect( effect_id );

  assert( e && ( level > 0 ) && ( level <= MAX_LEVEL ) );

  if ( e -> m_average() != 0 && e -> _spell -> scaling_class() != 0 )
  {
    unsigned scaling_level = level;
    if ( e -> _spell -> max_scaling_level() > 0 )
      scaling_level = std::min( scaling_level, e -> _spell -> max_scaling_level() );
    double m_scale = spell_scaling( e -> _spell -> scaling_class(), scaling_level );

    return e -> m_average() * m_scale;
  }
  else if ( e -> real_ppl() != 0 )
  {
    const spell_data_t* s = spell( e -> spell_id() );

    if ( s -> max_level() > 0 )
      return e -> base_value() + ( std::min( level, s -> max_level() ) - s -> level() ) * e -> real_ppl();
    else
      return e -> base_value() + ( level - s -> level() ) * e -> real_ppl();
  }
  else
    return e -> base_value();
}

double dbc_t::effect_delta( unsigned effect_id, unsigned level ) const
{
  if ( ! effect_id )
    return 0.0;

  const spelleffect_data_t* e = effect( effect_id );

  assert( e && ( level > 0 ) && ( level <= MAX_LEVEL ) );

  if ( e -> m_delta() != 0 && e -> _spell -> scaling_class() != 0 )
  {
    unsigned scaling_level = level;
    if ( e -> _spell -> max_scaling_level() > 0 )
      scaling_level = std::min( scaling_level, e -> _spell -> max_scaling_level() );
    double m_scale = spell_scaling( e -> _spell -> scaling_class(), scaling_level );

    return e -> m_average() * e -> m_delta() * m_scale;
  }
  else if ( ( e -> m_average() == 0.0 ) && ( e -> m_delta() == 0.0 ) && ( e -> die_sides() != 0 ) )
    return e -> die_sides();

  return 0;
}

double dbc_t::effect_bonus( unsigned effect_id, unsigned level ) const
{
  if ( ! effect_id )
    return 0.0;

  const spelleffect_data_t* e = effect( effect_id );

  assert( e && ( level > 0 ) && ( level <= MAX_LEVEL ) );

  if ( e -> m_unk() != 0 && e -> _spell -> scaling_class() != 0 )
  {
    unsigned scaling_level = level;
    if ( e -> _spell -> max_scaling_level() > 0 )
      scaling_level = std::min( scaling_level, e -> _spell -> max_scaling_level() );
    double m_scale = spell_scaling( e -> _spell -> scaling_class(), scaling_level );

    return e -> m_unk() * m_scale;
  }
  else
    return e -> pp_combo_points();

  return 0;
}

double dbc_t::effect_min( unsigned effect_id, unsigned level ) const
{
  if ( ! effect_id )
    return 0.0;

  const spelleffect_data_t* e = effect( effect_id );
  double avg, result;

  assert( e && ( level > 0 ) );
  assert( ( level <= MAX_LEVEL ) );

  unsigned c_id = util::class_id( e -> _spell -> scaling_class() );
  avg = effect_average( effect_id, level );

  if ( c_id != 0 && ( e -> m_average() != 0 || e -> m_delta() != 0 ) )
  {
    double delta = effect_delta( effect_id, level );
    result = avg - ( delta / 2 );
  }
  else
  {
    int die_sides = e -> die_sides();
    if ( die_sides == 0 )
      result = avg;
    else if ( die_sides == 1 )
      result =  avg + die_sides;
    else
      result = avg + ( die_sides > 1  ? 1 : die_sides );

    switch ( e -> type() )
    {
      case E_WEAPON_PERCENT_DAMAGE :
        result *= 0.01;
        break;
      default:
        break;
    }
  }

  return result;
}

double dbc_t::effect_max( unsigned effect_id, unsigned level ) const
{
  if ( ! effect_id )
    return 0.0;

  const spelleffect_data_t* e = effect( effect_id );
  double avg, result;

  assert( e && ( level > 0 ) && ( level <= MAX_LEVEL ) );

  unsigned c_id = util::class_id( e -> _spell -> scaling_class() );
  avg = effect_average( effect_id, level );

  if ( c_id != 0 && ( e -> m_average() != 0 || e -> m_delta() != 0 ) )
  {
    double delta = effect_delta( effect_id, level );

    result = avg + ( delta / 2 );
  }
  else
  {
    int die_sides = e -> die_sides();
    if ( die_sides == 0 )
      result = avg;
    else if ( die_sides == 1 )
      result = avg + die_sides;
    else
      result = avg + ( die_sides > 1  ? die_sides : -1 );

    switch ( e -> type() )
    {
      case E_WEAPON_PERCENT_DAMAGE :
        result *= 0.01;
        break;
      default:
        break;
    }
  }

  return result;
}

unsigned dbc_t::talent_ability_id( player_e c, const char* spell_name, bool name_tokenized ) const
{
  uint32_t cid = util::class_id( c );

  assert( spell_name && spell_name[ 0 ] );

  if ( ! cid )
    return 0;

  talent_data_t* t;
  if ( name_tokenized )
    t = talent_data_t::find_tokenized( spell_name, ptr );
  else
    t = talent_data_t::find( spell_name, ptr );

  if ( t && t -> is_class( c ) && ! replaced_id( t -> spell_id() ) )
  {
    return t -> spell_id();
  }

  return 0;
}

unsigned dbc_t::class_ability_id( player_e c, specialization_e spec_id, const char* spell_name ) const
{
  uint32_t cid = util::class_id( c );
  unsigned spell_id;

  assert( spell_name && spell_name[ 0 ] );

  if ( ! cid )
    return 0;

  if ( spec_id != SPEC_NONE )
  {
    unsigned class_idx = -1;
    unsigned spec_index = -1;

    if ( ! spec_idx( spec_id, class_idx, spec_index ) )
      return 0;

    if ( class_idx == 0 ) // pet
    {
      spec_index = class_ability_size() - 1;
    }
    else if ( class_idx != cid )
    {
      return 0;
    }
    else
    {
      spec_index++;
    }

    // Test general spells
    for ( unsigned n = 0; n < class_ability_size(); n++ )
    {
      if ( ! ( spell_id = class_ability( cid, 0, n ) ) )
        break;

      if ( ! spell( spell_id ) -> id() )
        continue;

      if ( util::str_compare_ci( spell( spell_id ) -> name_cstr(), spell_name ) )
      {
        // Spell has been replaced by another, so don't return id
        if ( ! replaced_id( spell_id ) )
        {
          return spell_id;
        }
        else
        {
          return 0;
        }
      }
    }

    // Now test spec based class abilities.
    for ( unsigned n = 0; n < class_ability_size(); n++ )
    {
      if ( ! ( spell_id = class_ability( cid, spec_index, n ) ) )
        break;

      if ( ! spell( spell_id ) -> id() )
        continue;

      if ( util::str_compare_ci( spell( spell_id ) -> name_cstr(), spell_name ) )
      {
        // Spell has been replaced by another, so don't return id
        if ( ! replaced_id( spell_id ) )
        {
          return spell_id;
        }
        else
        {
          return 0;
        }
      }
    }
  }

  // Test general spells
  for ( unsigned n = 0; n < class_ability_size(); n++ )
  {
    if ( ! ( spell_id = class_ability( cid, 0, n ) ) )
      break;

    if ( ! spell( spell_id ) -> id() )
      continue;

    if ( util::str_compare_ci( spell( spell_id ) -> name_cstr(), spell_name ) )
    {
      // Spell has been replaced by another, so don't return id
      if ( ! replaced_id( spell_id ) )
      {
        return spell_id;
      }
      else
      {
        return 0;
      }
    }
  }

  return 0;
}


unsigned dbc_t::pet_ability_id( player_e c, const char* spell_name ) const
{
  uint32_t cid = util::class_id( c );

  assert( spell_name && spell_name[ 0 ] );

  if ( ! cid )
    return 0;

  for ( unsigned n = 0; n < class_ability_size(); n++ )
  {
    unsigned spell_id;
    if ( ! ( spell_id = pet_ability( cid, n ) ) )
      break;

    if ( ! spell( spell_id ) -> id() )
      continue;

    if ( util::str_compare_ci( spell( spell_id ) -> name_cstr(), spell_name ) )
    {
      // Spell has been replaced by another, so don't return id
      if ( ! replaced_id( spell_id ) )
      {
        return spell_id;
      }
      else
      {
        return 0;
      }
    }
  }

  return 0;
}

unsigned dbc_t::race_ability_id( player_e c, race_e r, const char* spell_name ) const
{
  unsigned rid = util::race_id( r );
  unsigned cid = util::class_id( c );
  unsigned spell_id;

  assert( spell_name && spell_name[ 0 ] );

  if ( !rid || !cid )
    return 0;

  // First check for class specific racials
  for ( unsigned n = 0; n < race_ability_size(); n++ )
  {
    if ( ! ( spell_id = race_ability( rid, cid, n ) ) )
      break;

    if ( ! spell( spell_id ) -> id() )
      continue;

    if ( util::str_compare_ci( spell( spell_id ) -> name_cstr(), spell_name ) )
    {
      // Spell has been replaced by another, so don't return id
      if ( ! replaced_id( spell_id ) )
        return spell_id;
    }
  }

  // Then check for for generic racials
  for ( unsigned n = 0; n < race_ability_size(); n++ )
  {
    if ( ! ( spell_id = race_ability( rid, 0, n ) ) )
      break;

    if ( ! spell( spell_id ) -> id() )
      continue;

    if ( util::str_compare_ci( spell( spell_id ) -> name_cstr(), spell_name ) )
    {
      // Spell has been replaced by another, so don't return id
      if ( ! replaced_id( spell_id ) )
      {
        return spell_id;
      }
      else
      {
        return 0;
      }
    }
  }

  return 0;
}

unsigned dbc_t::specialization_ability_id( specialization_e spec_id, const char* spell_name ) const
{
  unsigned class_idx = -1;
  unsigned spec_index = -1;

  assert( spell_name && spell_name[ 0 ] );

  if ( ! spec_idx( spec_id, class_idx, spec_index ) )
    return 0;

  assert( ( int )class_idx >= 0 && class_idx < specialization_max_class() && ( int )spec_index >= 0 && spec_index < specialization_max_per_class() );

  for ( unsigned n = 0; n < specialization_ability_size(); n++ )
  {
    unsigned spell_id;
    if ( ! ( spell_id = specialization_ability( class_idx, spec_index, n ) ) )
      break;

    if ( ! spell( spell_id ) -> id() )
      continue;

    if ( util::str_compare_ci( spell( spell_id ) -> name_cstr(), spell_name ) )
    {
      // Spell has been replaced by another, so don't return id
      if ( ! replaced_id( spell_id ) )
      {
        return spell_id;
      }
      else
      {
        return 0;
      }
    }
  }

  return 0;
}

bool dbc_t::ability_specialization( uint32_t spell_id, std::vector<specialization_e>& spec_list ) const
{
  unsigned s = 0;

  if ( ! spell_id )
    return false;

  for ( unsigned class_idx = 0; class_idx < specialization_max_class(); class_idx++ )
  {
    for ( unsigned spec_index = 0; spec_index < specialization_max_per_class(); spec_index++ )
    {
      for ( unsigned n = 0; n < specialization_ability_size(); n++ )
      {
        if ( ( s = specialization_ability( class_idx, spec_index, n ) ) == spell_id )
        {
          spec_list.push_back( __class_spec_id[ class_idx ][ spec_index ] );
        }
        if ( ! s )
          break;
      }
    }
  }

  return ! spec_list.empty();
}

unsigned dbc_t::glyph_spell_id( player_e c, const char* spell_name ) const
{
  unsigned cid = util::class_id( c );
  unsigned spell_id;
  std::string token, token2;

  if ( ! spell_name || ! *spell_name )
    return 0;

  token = spell_name;
  util::glyph_name( token );

  for ( unsigned type = 0; type < GLYPH_MAX; type++ )
  {
    for ( unsigned n = 0; n < glyph_spell_size(); n++ )
    {
      if ( ! ( spell_id = glyph_spell( cid, type, n ) ) )
        break;

      if ( ! spell( spell_id ) -> id() )
        continue;

      token2 = spell( spell_id ) -> name_cstr();
      util::glyph_name( token2 );

      if ( util::str_compare_ci( spell( spell_id ) -> name_cstr(), spell_name ) ||
           util::str_compare_ci( token2, token ) )
      {
        // Spell has been replaced by another, so don't return id
        if ( ! replaced_id( spell_id ) )
        {
          return spell_id;
        }
        else
        {
          return 0;
        }
      }
    }
  }

  return 0;
}

unsigned dbc_t::mastery_ability_id( specialization_e spec, const char* spell_name ) const
{
  unsigned class_idx = -1;
  unsigned spec_index = -1;

  assert( spell_name && spell_name[ 0 ] );

  if ( ! spec_idx( spec, class_idx, spec_index ) )
    return 0;

  if ( spec == SPEC_NONE )
    return 0;

  for ( unsigned n = 0; n < mastery_ability_size(); n++ )
  {
    uint32_t spell_id;
    if ( ! ( spell_id = mastery_ability( class_idx, spec_index, n ) ) )
      break;

    if ( ! spell( spell_id ) -> id() )
      continue;

    if ( util::str_compare_ci( spell( spell_id ) -> name_cstr(), spell_name ) )
    {
      // Spell has been replaced by another, so don't return id
      if ( ! replaced_id( spell_id ) )
        return spell_id;
      return 0;
    }
  }

  return 0;
}

unsigned dbc_t::mastery_ability_id( specialization_e spec, uint32_t idx ) const
{
  unsigned class_idx = -1;
  unsigned spec_index = -1;
  uint32_t spell_id;

  if ( ! spec_idx( spec, class_idx, spec_index ) )
    return 0;

  if ( spec == SPEC_NONE )
    return 0;

  if ( idx >= mastery_ability_size() )
    return 0;

  spell_id = mastery_ability( class_idx, spec_index, idx );

  if ( ! spell( spell_id ) -> id() )
    return 0;

  // Check if spell has been replaced by another
  if ( ! replaced_id( spell_id ) )
    return spell_id;

  return 0;
}

int dbc_t::mastery_ability_tree( player_e c, uint32_t spell_id ) const
{
  uint32_t cid = util::class_id( c );

  for ( unsigned tree = 0; tree < specialization_max_per_class(); tree++ )
  {
    for ( unsigned n = 0; n < mastery_ability_size(); n++ )
    {
      if ( mastery_ability( cid, tree, n ) == spell_id )
        return tree;
    }
  }

  return -1;
}

bool dbc_t::is_specialization_ability( uint32_t spell_id ) const
{
  for ( unsigned cls = 0; cls < dbc_t::class_max_size(); cls++ )
  {
    for ( unsigned tree = 0; tree < specialization_max_per_class(); tree++ )
    {
      for ( unsigned n = 0; n < specialization_ability_size(); n++ )
      {
        if ( specialization_ability( cls, tree, n ) == spell_id )
          return true;
      }
    }
  }

  return false;
}

double dbc_t::weapon_dps( const item_data_t* item_data, unsigned ilevel ) const
{
  assert( item_data );

  if ( item_data -> quality > 5 ) return 0.0;

  unsigned ilvl = ilevel ? ilevel : item_data -> level;

  switch ( item_data -> inventory_type )
  {
    case INVTYPE_WEAPON:
    case INVTYPE_WEAPONMAINHAND:
    case INVTYPE_WEAPONOFFHAND:
    {
      if ( item_data -> flags_2 & ITEM_FLAG2_CASTER_WEAPON )
        return item_damage_caster_1h( ilvl ).values[ item_data -> quality ];
      else
        return item_damage_1h( ilvl ).values[ item_data -> quality ];
      break;
    }
    case INVTYPE_2HWEAPON:
    {
      if ( item_data -> flags_2 & ITEM_FLAG2_CASTER_WEAPON )
        return item_damage_caster_2h( ilvl ).values[ item_data -> quality ];
      else
        return item_damage_2h( ilvl ).values[ item_data -> quality ];
      break;
    }
    case INVTYPE_RANGED:
    case INVTYPE_THROWN:
    case INVTYPE_RANGEDRIGHT:
    {
      switch ( item_data -> item_subclass )
      {
        case ITEM_SUBCLASS_WEAPON_BOW:
        case ITEM_SUBCLASS_WEAPON_GUN:
        case ITEM_SUBCLASS_WEAPON_CROSSBOW:
        {
          return item_damage_ranged( ilvl ).values[ item_data -> quality ];
        }
        case ITEM_SUBCLASS_WEAPON_THROWN:
        {
          return item_damage_thrown( ilvl ).values[ item_data -> quality ];
        }
        case ITEM_SUBCLASS_WEAPON_WAND:
        {
          return item_damage_wand( ilvl ).values[ item_data -> quality ];
        }
        default: break;
      }
      break;
    }
    default: break;
  }

  return 0;
}

double dbc_t::weapon_dps( unsigned item_id, unsigned ilevel ) const
{
  const item_data_t* item_data = item( item_id );

  if ( ! item_data ) return 0.0;

  return weapon_dps( item_data, ilevel );
}

bool dbc_t::spec_idx( specialization_e spec_id, uint32_t& class_idx, uint32_t& spec_index ) const
{
  if ( spec_id == SPEC_NONE )
    return 0;

  for ( unsigned int i = 0; i < specialization_max_class(); i++ )
  {
    for ( unsigned int j = 0; j < specialization_max_per_class(); j++ )
    {
      if ( __class_spec_id[ i ][ j ] == spec_id )
      {
        class_idx = i;
        spec_index = j;
        return 1;
      }
      if ( __class_spec_id[ i ][ j ] == SPEC_NONE )
      {
        break;
      }
    }
  }
  return 0;
}

specialization_e dbc_t::spec_by_idx( const player_e c, unsigned idx ) const
{ return dbc::spec_by_idx( c, idx ); }

double dbc_t::rppm_coefficient( specialization_e spec, unsigned spell_id ) const
{
  const rppm_modifier_t& rppmm = real_ppm_modifier( spec, spell_id );
  return 1.0 + rppmm.coefficient;
}

// DBC
<|MERGE_RESOLUTION|>--- conflicted
+++ resolved
@@ -389,37 +389,6 @@
   // Death Knight
 
   // Misc
-<<<<<<< HEAD
-=======
-
-  // Legendary gems are buffs in game, hack them to become +500 / +550 stat gems
-  item_enchantment_data_t* e = item_enchantment_data_index.get( false, 4996 );
-  assert( e );
-  e -> ench_type[ 0 ] = ITEM_ENCHANTMENT_STAT; e -> ench_prop[ 0 ] = ITEM_MOD_AGILITY;
-
-  e = item_enchantment_data_index.get( false, 4997 );
-  assert( e );
-  e -> ench_type[ 0 ] = ITEM_ENCHANTMENT_STAT; e -> ench_prop[ 0 ] = ITEM_MOD_STRENGTH;
-
-  e = item_enchantment_data_index.get( false, 4998 );
-  assert( e );
-  e -> ench_type[ 0 ] = ITEM_ENCHANTMENT_STAT; e -> ench_prop[ 0 ] = ITEM_MOD_INTELLECT;
-
-  if ( SC_USE_PTR )
-  {
-    e = item_enchantment_data_index.get( true, 4996 );
-    assert( e );
-    e -> ench_type[ 0 ] = ITEM_ENCHANTMENT_STAT; e -> ench_prop[ 0 ] = ITEM_MOD_AGILITY;
-
-    e = item_enchantment_data_index.get( true, 4997 );
-    assert( e );
-    e -> ench_type[ 0 ] = ITEM_ENCHANTMENT_STAT; e -> ench_prop[ 0 ] = ITEM_MOD_STRENGTH;
-
-    e = item_enchantment_data_index.get( true, 4998 );
-    assert( e );
-    e -> ench_type[ 0 ] = ITEM_ENCHANTMENT_STAT; e -> ench_prop[ 0 ] = ITEM_MOD_INTELLECT;
-  }
->>>>>>> d727e949
 }
 
 static void generate_class_flags_index( bool ptr = false )
