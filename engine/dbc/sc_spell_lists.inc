#define CLASS_ABILITY_SIZE (49)
#define CLASS_ABILITY_TREE_SIZE (6)

#ifndef MAX_CLASS
#define MAX_CLASS (12)
#endif
<<<<<<< HEAD
// Class based active abilities, wow build 18156
=======
// Class based active abilities, wow build 18164
>>>>>>> 9bd9231c
static unsigned __class_ability_data[][CLASS_ABILITY_TREE_SIZE][CLASS_ABILITY_SIZE] = {
  {
    {
           0,
    },
    {
           0,
    },
    {
           0,
    },
    {
           0,
    },
    {
           0,
    },
    {
           0,
    },
  },
  // Class active abilities for Warrior
  {
    // General tree, 17 abilities
    {
        6673, // Battle Shout
        2457, // Battle Stance
       18499, // Berserker Rage
         100, // Charge
         469, // Commanding Shout
          71, // Defensive Stance
        5308, // Execute
        6544, // Heroic Leap
          78, // Heroic Strike
       57755, // Heroic Throw
        3411, // Intervene
        5246, // Intimidating Shout
      114192, // Mocking Banner
        6552, // Pummel
       23920, // Spell Reflection
         355, // Taunt
       34428, // Victory Rush
           0,
    },
    // Arms tree, 9 abilities
    {
       86346, // Colossus Smash
      118038, // Die by the Sword
       12294, // Mortal Strike
        7384, // Overpower
       97462, // Rallying Cry
        1719, // Recklessness
        1464, // Slam
       12328, // Sweeping Strikes
        6343, // Thunder Clap
           0,
    },
    // Fury tree, 8 abilities
    {
       23881, // Bloodthirst
       86346, // Colossus Smash
      118038, // Die by the Sword
       85288, // Raging Blow
       97462, // Rallying Cry
        1719, // Recklessness
        1680, // Whirlwind
      100130, // Wild Strike
           0,
    },
    // Protection tree, 9 abilities
    {
        1160, // Demoralizing Shout
       20243, // Devastate
       12975, // Last Stand
        6572, // Revenge
      112048, // Shield Barrier
        2565, // Shield Block
       23922, // Shield Slam
         871, // Shield Wall
        6343, // Thunder Clap
           0,
    },
    {
           0,
    },
    {
           0,
    },
  },
  // Class active abilities for Paladin
  {
    // General tree, 24 abilities
    {
       20217, // Blessing of Kings
       19740, // Blessing of Might
        4987, // Cleanse
       35395, // Crusader Strike
         498, // Divine Protection
         642, // Divine Shield
       19750, // Flash of Light
         853, // Hammer of Justice
       24275, // Hammer of Wrath
        1044, // Hand of Freedom
        1022, // Hand of Protection
        6940, // Hand of Sacrifice
       20271, // Judgment
         633, // Lay on Hands
       96231, // Rebuke
       62124, // Reckoning
       25780, // Righteous Fury
       20925, // Sacred Shield
      105361, // Seal of Command
       20165, // Seal of Insight
       20154, // Seal of Righteousness
       31801, // Seal of Truth
       10326, // Turn Evil
       85673, // Word of Glory
           0,
    },
    // Holy tree, 9 abilities
    {
       31842, // Avenging Wrath
       53563, // Beacon of Light
        2812, // Denounce
       31821, // Devotion Aura
       54428, // Divine Plea
       82326, // Holy Light
       82327, // Holy Radiance
       20473, // Holy Shock
       85222, // Light of Dawn
           0,
    },
    // Protection tree, 7 abilities
    {
       31850, // Ardent Defender
       31935, // Avenger's Shield
       26573, // Consecration
       86659, // Guardian of Ancient Kings
       53595, // Hammer of the Righteous
      119072, // Holy Wrath
       53600, // Shield of the Righteous
           0,
    },
    // Retribution tree, 7 abilities
    {
       31884, // Avenging Wrath
       53385, // Divine Storm
      121783, // Emancipate
         879, // Exorcism
       53595, // Hammer of the Righteous
       20164, // Seal of Justice
       85256, // Templar's Verdict
           0,
    },
    {
           0,
    },
    {
           0,
    },
  },
  // Class active abilities for Hunter
  {
    // General tree, 29 abilities
    {
        5118, // Aspect of the Cheetah
       13159, // Aspect of the Pack
          75, // Auto Shot
        1462, // Beast Lore
         883, // Call Pet 1
       83242, // Call Pet 2
       83243, // Call Pet 3
       83244, // Call Pet 4
       83245, // Call Pet 5
       51753, // Camouflage
        5116, // Concussive Shot
      147362, // Counter Shot
       19263, // Deterrence
       13813, // Explosive Trap (Fire Trap)
        6991, // Feed Pet
        5384, // Feign Death
        1543, // Flare
        1499, // Freezing Trap (Frost Trap)
       13809, // Ice Trap (Frost Trap)
       53271, // Master's Call
         136, // Mend Pet
       34477, // Misdirection
        2643, // Multi-Shot
         982, // Revive Pet
        1513, // Scare Beast
       56641, // Steady Shot
        1515, // Tame Beast
       19801, // Tranquilizing Shot
       77769, // Trap Launcher
           0,
    },
    // Beast Mastery tree, 6 abilities
    {
        3044, // Arcane Shot
       19574, // Bestial Wrath
       77767, // Cobra Shot
       82692, // Focus Fire
       34026, // Kill Command
       53351, // Kill Shot
           0,
    },
    // Marksmanship tree, 3 abilities
    {
       19434, // Aimed Shot
       53209, // Chimera Shot
       53351, // Kill Shot
           0,
    },
    // Survival tree, 4 abilities
    {
        3044, // Arcane Shot
        3674, // Black Arrow
       77767, // Cobra Shot
       53301, // Explosive Shot
           0,
    },
    {
           0,
    },
    // Pet tree, 49 abilities
    {
       55749, // Acid Spit (Special Ability)
      160011, // Agile Reflexes (Special Ability)
       90355, // Ancient Hysteria (Exotic Ability)
       50433, // Ankle Crack (Special Ability)
      159988, // Bark of the Wild
       17253, // Bite (Basic Attack)
      160017, // Blessing of Kongs
       24423, // Bloody Screech (Special Ability)
       93433, // Burrow Attack (Exotic Ability)
      128432, // Cackling Howl (Special Ability)
       16827, // Claw (Basic Attack)
      160060, // Deadly Sting (Special Ability)
      159956, // Dust of Life (Exotic Ability)
      135678, // Energizing Spores
      159953, // Feast (Special Ability)
       34889, // Fire Breath (Special Ability)
       54644, // Frost Breath (Special Ability)
       92380, // Froststorm Breath (Exotic Ability)
       24604, // Furious Howl
       35290, // Gore (Special Ability)
        2649, // Growl (Basic Ability)
       19577, // Intimidation
       50256, // Invigorating Roar (Special Ability)
       58604, // Lava Breath (Special Ability)
      138374, // Lightning Blast
       24844, // Lightning Breath (Special Ability)
       54680, // Monstrous Bite (Exotic Ability)
      160073, // Plainswalking (Special Ability)
       90347, // Play (Bonus Ability)
       24450, // Prowl (Bonus Ability)
       90364, // Qiraji Fortitude (Exotic Ability)
       50518, // Ravage (Special Ability)
       94019, // Rest (Bonus Ability)
       93435, // Roar of Courage (Special Ability)
      128433, // Serpent's Cunning (Special Ability)
       49966, // Smack (Basic Attack)
       50519, // Sonic Blast (Special Ability)
      160074, // Speed of the Swarm (Special Ability)
      128997, // Spirit Beast Blessing (Special Ability)
       90361, // Spirit Mend (Exotic Ability)
       90328, // Spirit Walk (Bonus Ability)
       57386, // Stampede (Special Ability)
      160077, // Strength of the Earth
      160052, // Strength of the Pack (Special Ability)
      160065, // Tendon Rip (Special Ability)
       90309, // Terrifying Roar (Special Ability)
       35346, // Time Warp (Special Ability)
       94022, // Trick (Bonus Ability)
      160067, // Web Spray (Special Ability)
    },
  },
  // Class active abilities for Rogue
  {
<<<<<<< HEAD
    // General tree, 29 abilities
=======
    // General tree, 30 abilities
>>>>>>> 9bd9231c
    {
        8676, // Ambush
        2094, // Blind
        1833, // Cheap Shot
       31224, // Cloak of Shadows
      121411, // Crimson Tempest
        3408, // Crippling Poison
        2823, // Deadly Poison
      152150, // Death from Above
        1725, // Distract
        5277, // Evasion
        2098, // Eviscerate
        1966, // Feint
         703, // Garrote
        1776, // Gouge
        1766, // Kick
         408, // Kidney Shot
       14185, // Preparation
       73651, // Recuperate
        6770, // Sap
        5938, // Shiv
      114018, // Shroud of Concealment
        1752, // Sinister Strike
        5171, // Slice and Dice
       76577, // Smoke Bomb
        2983, // Sprint
        1784, // Stealth
      121733, // Throw
       57934, // Tricks of the Trade
        1856, // Vanish
        8679, // Wound Poison
           0,
    },
    // Assassination tree, 6 abilities
    {
      111240, // Dispatch
       32645, // Envenom
       51723, // Fan of Knives
        1329, // Mutilate
        1943, // Rupture
       79140, // Vendetta
           0,
    },
    // Combat tree, 4 abilities
    {
       13750, // Adrenaline Rush
       13877, // Blade Flurry
       51690, // Killing Spree
       84617, // Revealing Strike
           0,
    },
    // Subtlety tree, 5 abilities
    {
          53, // Backstab
       51723, // Fan of Knives
       16511, // Hemorrhage
        1943, // Rupture
       51713, // Shadow Dance
           0,
    },
    {
           0,
    },
    {
           0,
    },
  },
  // Class active abilities for Priest
  {
    // General tree, 15 abilities
    {
         528, // Dispel Magic
         586, // Fade
        6346, // Fear Ward
        2061, // Flash Heal
       73325, // Leap of Faith
        1706, // Levitate
       32375, // Mass Dispel
       48045, // Mind Sear
       21562, // Power Word: Fortitude
          17, // Power Word: Shield
       33076, // Prayer of Mending
        9484, // Shackle Undead
         589, // Shadow Word: Pain
       34433, // Shadowfiend
         585, // Smite
           0,
    },
    // Discipline tree, 12 abilities
    {
       81700, // Archangel
       32546, // Binding Heal
        2060, // Heal
       14914, // Holy Fire
      132157, // Holy Nova (Discipline)
       89485, // Inner Focus
       33206, // Pain Suppression
       47540, // Penance
       62618, // Power Word: Barrier
         596, // Prayer of Healing
         527, // Purify
      109964, // Spirit Shell
           0,
    },
    // Holy tree, 14 abilities
    {
       32546, // Binding Heal
       81209, // Chakra: Chastise
       81206, // Chakra: Sanctuary
       81208, // Chakra: Serenity
       34861, // Circle of Healing
       64843, // Divine Hymn
       47788, // Guardian Spirit
        2060, // Heal
       14914, // Holy Fire
       88625, // Holy Word: Chastise
      126135, // Lightwell
         596, // Prayer of Healing
         527, // Purify
         139, // Renew
           0,
    },
    // Shadow tree, 12 abilities
    {
        2944, // Devouring Plague
       47585, // Dispersion
        8092, // Mind Blast
       15407, // Mind Flay
      129197, // Mind Flay (Insanity)
       73510, // Mind Spike
       64044, // Psychic Horror
       32379, // Shadow Word: Death
       15473, // Shadowform
       15487, // Silence
       15286, // Vampiric Embrace
       34914, // Vampiric Touch
           0,
    },
    {
           0,
    },
    // Pet tree, 1 abilities
    {
       63619, // Shadowcrawl
           0,
    },
  },
  // Class active abilities for Death Knight
  {
    // General tree, 26 abilities
    {
       48707, // Anti-Magic Shell
       42650, // Army of the Dead
       48721, // Blood Boil
       48263, // Blood Presence
       45902, // Blood Strike
       45524, // Chains of Ice
      111673, // Control Undead
       56222, // Dark Command
       77606, // Dark Simulacrum
       47541, // Death Coil
       49576, // Death Grip
       49998, // Death Strike
       43265, // Death and Decay
       47568, // Empower Rune Weapon
       48266, // Frost Presence
       57330, // Horn of Winter
       48792, // Icebound Fortitude
       45477, // Icy Touch
       47528, // Mind Freeze
       77575, // Outbreak
        3714, // Path of Frost
       50842, // Pestilence
       45462, // Plague Strike
       61999, // Raise Ally
       47476, // Strangulate
       48265, // Unholy Presence
           0,
    },
    // Blood tree, 7 abilities
    {
       49222, // Bone Shield
       49028, // Dancing Rune Weapon
       55050, // Heart Strike
       56815, // Rune Strike
       48982, // Rune Tap
      114866, // Soul Reaper
       55233, // Vampiric Blood
           0,
    },
    // Frost tree, 6 abilities
    {
       49143, // Frost Strike
       49184, // Howling Blast
       73975, // Necrotic Strike
       49020, // Obliterate
       51271, // Pillar of Frost
      130735, // Soul Reaper
           0,
    },
    // Unholy tree, 7 abilities
    {
       63560, // Dark Transformation
       85948, // Festering Strike
       73975, // Necrotic Strike
       46584, // Raise Dead
       55090, // Scourge Strike
      130736, // Soul Reaper
       49206, // Summon Gargoyle
           0,
    },
    {
           0,
    },
    // Pet tree, 4 abilities
    {
       47468, // Claw
       51963, // Gargoyle Strike
       47481, // Gnaw
       47484, // Huddle
           0,
    },
  },
  // Class active abilities for Shaman
  {
    // General tree, 31 abilities
    {
        2008, // Ancestral Spirit
      114049, // Ascendance
       76780, // Bind Elemental
        2825, // Bloodlust
      108269, // Capacitor Totem (Air Totem)
        1064, // Chain Heal
         421, // Chain Lightning
       51886, // Cleanse Spirit
        2062, // Earth Elemental Totem (Earth Totem)
        8042, // Earth Shock
        2484, // Earthbind Totem (Earth Totem)
        2894, // Fire Elemental Totem (Fire Totem)
        8050, // Flame Shock
        8056, // Frost Shock
        2645, // Ghost Wolf
        8177, // Grounding Totem (Air Totem)
       73920, // Healing Rain
        5394, // Healing Stream Totem (Water Totem)
        8004, // Healing Surge
       32182, // Heroism
       51514, // Hex
         403, // Lightning Bolt
         324, // Lightning Shield
       73899, // Primal Strike
         370, // Purge
        3599, // Searing Totem (Fire Totem)
       79206, // Spiritwalker's Grace
        8143, // Tremor Totem (Earth Totem)
       73680, // Unleash Elements
       57994, // Wind Shear
      115356, // Windstrike
           0,
    },
    // Elemental tree, 5 abilities
    {
       61882, // Earthquake
        8024, // Flametongue Weapon (Weapon Imbue)
       51505, // Lava Burst
       30823, // Shamanistic Rage
       51490, // Thunderstorm
           0,
    },
    // Enhancement tree, 9 abilities
    {
       51533, // Feral Spirit
        1535, // Fire Nova
        8024, // Flametongue Weapon (Weapon Imbue)
       60103, // Lava Lash
        8190, // Magma Totem (Fire Totem)
       30823, // Shamanistic Rage
       58875, // Spirit Walk
       17364, // Stormstrike
        8232, // Windfury Weapon (Weapon Imbue)
           0,
    },
    // Restoration tree, 10 abilities
    {
         974, // Earth Shield
       51730, // Earthliving Weapon (Weapon Imbue)
      108280, // Healing Tide Totem (Water Totem)
       77472, // Healing Wave
       51505, // Lava Burst
       16190, // Mana Tide Totem (Water Totem)
       77130, // Purify Spirit
       61295, // Riptide
       98008, // Spirit Link Totem (Air Totem)
       52127, // Water Shield
           0,
    },
    {
           0,
    },
    // Pet tree, 5 abilities
    {
       36213, // Angered Earth
       57984, // Fire Blast
      117588, // Fire Nova
      118297, // Immolate
      118345, // Pulverize
           0,
    },
  },
  // Class active abilities for Mage
  {
    // General tree, 15 abilities
    {
      159916, // Amplify Magic
      120145, // Ancient Teleport: Dalaran
        1459, // Arcane Brilliance
        1953, // Blink
         120, // Cone of Cold
        2139, // Counterspell
       61316, // Dalaran Brilliance
        2136, // Fire Blast
         122, // Frost Nova
       44614, // Frostfire Bolt
       45438, // Ice Block
          66, // Invisibility
      125430, // Mage Bomb
         475, // Remove Curse
       80353, // Time Warp
           0,
    },
    // Arcane tree, 8 abilities
    {
       44425, // Arcane Barrage
       30451, // Arcane Blast
        1449, // Arcane Explosion
        5143, // Arcane Missiles
       12042, // Arcane Power
       12051, // Evocation
       12043, // Presence of Mind
       31589, // Slow
           0,
    },
    // Fire tree, 7 abilities
    {
       11129, // Combustion
       31661, // Dragon's Breath
         133, // Fireball
        2120, // Flamestrike
      108853, // Inferno Blast
       11366, // Pyroblast
        2948, // Scorch
           0,
    },
    // Frost tree, 7 abilities
    {
          10, // Blizzard
       44572, // Deep Freeze
         116, // Frostbolt
       84714, // Frozen Orb
       30455, // Ice Lance
       12472, // Icy Veins
       31687, // Summon Water Elemental
           0,
    },
    {
           0,
    },
    // Pet tree, 5 abilities
    {
       88084, // Arcane Blast
       88082, // Fireball
       33395, // Freeze
       59638, // Frostbolt
       31707, // Waterbolt
           0,
    },
  },
  // Class active abilities for Warlock
  {
    // General tree, 35 abilities
    {
         710, // Banish
         172, // Corruption
        6201, // Create Healthstone
        1490, // Curse of the Elements
      109773, // Dark Intent
       77801, // Dark Soul
      111771, // Demonic Gateway
         689, // Drain Life
        1098, // Enslave Demon
        5782, // Fear
      111897, // Grimoire: Felhunter (Summon)
      111859, // Grimoire: Imp (Summon)
      111896, // Grimoire: Succubus (Summon)
      111895, // Grimoire: Voidwalker (Summon)
         755, // Health Funnel
        5484, // Howl of Terror
        1454, // Life Tap
      114790, // Seed of Corruption (Soulburn)
         686, // Shadow Bolt
      119678, // Soul Swap (Soulburn)
       20707, // Soulstone
      112921, // Summon Abyssal (Guardian)
       18540, // Summon Doomguard (Guardian)
      112866, // Summon Fel Imp (Summon)
         691, // Summon Felhunter (Summon)
         688, // Summon Imp (Summon)
        1122, // Summon Infernal (Guardian)
      112869, // Summon Observer (Summon)
      112868, // Summon Shivarra (Summon)
         712, // Summon Succubus (Summon)
      112927, // Summon Terrorguard (Guardian)
      112867, // Summon Voidlord (Summon)
         697, // Summon Voidwalker (Summon)
        6229, // Twilight Ward
      104773, // Unending Resolve
           0,
    },
    // Affliction tree, 10 abilities
    {
         980, // Agony
       18223, // Curse of Exhaustion
      113860, // Dark Soul: Misery
       48181, // Haunt
      103103, // Malefic Grasp
      114790, // Seed of Corruption (Soulburn)
       27243, // Seed of Corruption
       86121, // Soul Swap
       74434, // Soulburn
       30108, // Unstable Affliction
           0,
    },
    // Demonology tree, 11 abilities
    {
      113861, // Dark Soul: Knowledge
      109151, // Demonic Leap
      111898, // Grimoire: Felguard (Summon)
      105174, // Hand of Gul'dan
        1949, // Hellfire
      104025, // Immolation Aura (Metamorphosis)
      103958, // Metamorphosis
        6353, // Soul Fire
      104027, // Soul Fire (Metamorphosis)
       30146, // Summon Felguard (Summon)
      112870, // Summon Wrathguard (Summon)
           0,
    },
    // Destruction tree, 12 abilities
    {
      116858, // Chaos Bolt
       17962, // Conflagrate
      113858, // Dark Soul: Instability
      114635, // Ember Tap
      108683, // Fire and Brimstone
      120451, // Flames of Xoroth
       80240, // Havoc
         348, // Immolate
       29722, // Incinerate
        5740, // Rain of Fire
      104232, // Rain of Fire (Destruction)
       17877, // Shadowburn
           0,
    },
    {
           0,
    },
    // Pet tree, 28 abilities
    {
       89766, // Axe Toss (Special Ability)
      115748, // Bladedance (Basic Attack)
      119899, // Cauterize Master (Special Ability)
       19505, // Devour Magic (Special Ability)
       19658, // Devour Magic
       85692, // Doom Bolt
      115746, // Felbolt (Basic Attack)
      115770, // Fellash (Special Ability)
       89751, // Felstorm (Special Ability)
        3110, // Firebolt (Basic Attack)
       89792, // Flee (Special Ability)
        7814, // Lash of Pain (Basic Attack)
       30213, // Legion Strike (Basic Attack)
        7870, // Lesser Invisibility (Special Ability)
      115625, // Mortal Cleave (Basic Attack)
       30151, // Pursuit (Special Ability)
        6358, // Seduction (Special Ability)
       54049, // Shadow Bite (Basic Attack)
      115232, // Shadow Shield (Special Ability)
       89808, // Singe Magic (Special Ability)
       19647, // Spell Lock (Special Ability)
       17735, // Suffering (Special Ability)
      134477, // Threatening Presence (Special Ability)
      112042, // Threatening Presence (Special Ability)
      115778, // Tongue Lash (Basic Attack)
        3716, // Torment (Basic Attack)
        6360, // Whiplash (Special Ability)
      115831, // Wrathstorm (Special Ability)
           0,
    },
  },
  // Class active abilities for Monk
  {
    // General tree, 24 abilities
    {
      100784, // Blackout Kick
      117952, // Crackling Jade Lightning
      125170, // Detox
      115450, // Detox
      118022, // Dizzying Haze
      115072, // Expel Harm
      115203, // Fortifying Brew
      100780, // Jab
      115543, // Leer of the Ox (Major Glyph)
      137562, // Nimble Brew
      115078, // Paralysis
      115546, // Provoke
      109132, // Roll
      116705, // Spear Hand Strike
      101546, // Spinning Crane Kick
      103985, // Stance of the Fierce Tiger (Stance)
      123273, // Surging Mist
      116694, // Surging Mist
      100787, // Tiger Palm
      115080, // Touch of Death
      101643, // Transcendence
      119996, // Transcendence: Transfer
      115176, // Zen Meditation
      126892, // Zen Pilgrimage
           0,
    },
    // Brewmaster tree, 9 abilities
    {
      115181, // Breath of Fire
      115180, // Dizzying Haze
      115308, // Elusive Brew
      115295, // Guard
      121253, // Keg Smash
      116781, // Legacy of the White Tiger
      119582, // Purifying Brew
      115069, // Stance of the Sturdy Ox (Brewmaster Stance)
      115315, // Summon Black Ox Statue
           0,
    },
    // Mistweaver tree, 14 abilities
    {
      115460, // Detonate Chi
      124682, // Enveloping Mist
      115921, // Legacy of the Emperor
      116849, // Life Cocoon
      115294, // Mana Tea
      115151, // Renewing Mist
      115310, // Revival
      107428, // Rising Sun Kick
      115175, // Soothing Mist
      154436, // Stance of the Spirited Crane (Mistweaver Stance)
      115070, // Stance of the Wise Serpent (Mistweaver Stance)
      115313, // Summon Jade Serpent Statue
      116680, // Thunder Focus Tea
      116670, // Uplift
           0,
    },
    // Windwalker tree, 12 abilities
    {
      116768, // Combo Breaker: Blackout Kick
      118864, // Combo Breaker: Tiger Palm
      116095, // Disable
      115288, // Energizing Brew
      113656, // Fists of Fury
      101545, // Flying Serpent Kick
      116781, // Legacy of the White Tiger
      107428, // Rising Sun Kick
      115073, // Spinning Fire Blossom
      137639, // Storm, Earth, and Fire
      116740, // Tigereye Brew
      122470, // Touch of Karma
           0,
    },
    {
           0,
    },
    {
           0,
    },
  },
  // Class active abilities for Druid
  {
    // General tree, 40 abilities
    {
        1066, // Aquatic Form (Shapeshift)
       22812, // Barkskin
        5487, // Bear Form (Shapeshift)
         768, // Cat Form (Shapeshift)
       33786, // Cyclone
        1850, // Dash
         339, // Entangling Roots
         770, // Faerie Fire
       22568, // Ferocious Bite
       33943, // Flight Form (Shapeshift)
       22842, // Frenzied Regeneration
        6795, // Growl
        5185, // Healing Touch
        2637, // Hibernate
       16914, // Hurricane
      102560, // Incarnation: Chosen of Elune (Talent, Shapeshift)
      102543, // Incarnation: King of the Jungle (Talent, Shapeshift)
      102558, // Incarnation: Son of Ursoc (Talent, Shapeshift)
       29166, // Innervate
       33745, // Lacerate
       22570, // Maim
       33917, // Mangle
        1126, // Mark of the Wild
        6807, // Maul
      106922, // Might of Ursoc
        8921, // Moonfire
       16689, // Nature's Grasp
        9005, // Pounce
        5215, // Prowl
        1822, // Rake
       20484, // Rebirth
         774, // Rejuvenation
        5221, // Shred
        2908, // Soothe
      106898, // Stampeding Roar
       61336, // Survival Instincts
       40120, // Swift Flight Form (Shapeshift)
      106785, // Swipe
         783, // Travel Form (Shapeshift)
        5176, // Wrath
           0,
    },
    // Balance tree, 13 abilities
    {
      127663, // Astral Communion
      106996, // Astral Storm (Balance)
      112071, // Celestial Alignment
       24858, // Moonkin Form
      132158, // Nature's Swiftness
        2782, // Remove Corruption
       78675, // Solar Beam
       48505, // Starfall
        2912, // Starfire
       78674, // Starsurge
       93402, // Sunfire
       88747, // Wild Mushroom
       88751, // Wild Mushroom: Detonate
           0,
    },
    // Feral tree, 7 abilities
    {
      106952, // Berserk
        6785, // Ravage
        2782, // Remove Corruption
        1079, // Rip
       52610, // Savage Roar
      106839, // Skull Bash
        5217, // Tiger's Fury
           0,
    },
    // Guardian tree, 6 abilities
    {
      106952, // Berserk
        6785, // Ravage
        2782, // Remove Corruption
        1079, // Rip
       62606, // Savage Defense
      106839, // Skull Bash
           0,
    },
    // Restoration tree, 12 abilities
    {
      145518, // Genesis
       29166, // Innervate
      102342, // Ironbark
       33763, // Lifebloom
       88423, // Nature's Cure
      132158, // Nature's Swiftness
        8936, // Regrowth
       18562, // Swiftmend
         740, // Tranquility
       48438, // Wild Growth
      145205, // Wild Mushroom
      102791, // Wild Mushroom: Bloom
           0,
    },
    // Pet tree, 2 abilities
    {
      150017, // Rake
      113769, // Wrath
           0,
    },
  },
};

#define TREE_SPECIALIZATION_SIZE (28)

<<<<<<< HEAD
// Talent tree specialization abilities, wow build 18156
=======
// Talent tree specialization abilities, wow build 18164
>>>>>>> 9bd9231c
static unsigned __tree_specialization_data[][MAX_SPECS_PER_CLASS][TREE_SPECIALIZATION_SIZE] = {
  // Specialization abilities for Hunter pets
  {
    // Specialization abilities for Ferocious Versatility
    {
       53482, // Blood of the Rhino
       19596, // Boar's Speed
      156843, // Combat Experience
       53497, // Cornered
       61684, // Dash
       61688, // Great Stamina
       55709, // Heart of the Phoenix
       53478, // Last Stand
       53480, // Roar of Sacrifice
       53184, // Spiked Collar
           0,
    },
    // Specialization abilities for Tenacious Versatility
    {
       53482, // Blood of the Rhino
       19596, // Boar's Speed
       61685, // Charge
      156843, // Combat Experience
       53497, // Cornered
       61688, // Great Stamina
       53478, // Last Stand
       53480, // Roar of Sacrifice
       53184, // Spiked Collar
       63900, // Thunderstomp
           0,
    },
    // Specialization abilities for Cunning Versatility
    {
       53482, // Blood of the Rhino
       19596, // Boar's Speed
       53490, // Bullheaded
      156843, // Combat Experience
       53497, // Cornered
       61684, // Dash
       61688, // Great Stamina
       53478, // Last Stand
       53480, // Roar of Sacrifice
       53184, // Spiked Collar
           0,
    },
    {
           0,
    },
  },
  // Specialization abilities for Warrior
  {
    // Specialization abilities for Arms
    {
       84615, // Blood and Thunder
       86346, // Colossus Smash
      118038, // Die by the Sword
      137049, // Hotfix Passive
       76838, // Mastery: Strikes of Opportunity
       12294, // Mortal Strike
        7384, // Overpower
       86101, // Plate Specialization
       97462, // Rallying Cry
      145990, // Readiness: Arms
        1719, // Recklessness
       12712, // Seasoned Soldier
        1464, // Slam
       29725, // Sudden Death
       12328, // Sweeping Strikes
       56636, // Taste for Blood
        6343, // Thunder Clap
      143268, // Unbridled Wrath
           0,
    },
    // Specialization abilities for Fury
    {
       46915, // Bloodsurge
       23881, // Bloodthirst
       86346, // Colossus Smash
       23588, // Crazed Berserker
      118038, // Die by the Sword
       12972, // Flurry
      137050, // Hotfix Passive
       76856, // Mastery: Unshackled Fury
       12950, // Meat Cleaver
       86110, // Plate Specialization
       85288, // Raging Blow
       97462, // Rallying Cry
      145991, // Readiness: Fury
        1719, // Recklessness
       81099, // Single-Minded Fury
       46917, // Titan's Grip
      143268, // Unbridled Wrath
        1680, // Whirlwind
      100130, // Wild Strike
           0,
    },
    // Specialization abilities for Protection
    {
       84608, // Bastion of Defense
      131086, // Bladestorm (Protection buff) DND
      159362, // Blood Craze
       84615, // Blood and Thunder
        1160, // Demoralizing Shout
       20243, // Devastate
      137048, // Hotfix Passive
       12975, // Last Stand
       76857, // Mastery: Critical Block
       86535, // Plate Specialization
      145992, // Readiness: Protection
      158298, // Resolve
        6572, // Revenge
      145672, // Riposte
      112048, // Shield Barrier
        2565, // Shield Block
       23922, // Shield Slam
         871, // Shield Wall
       46953, // Sword and Board
        6343, // Thunder Clap
      122509, // Ultimatum
       29144, // Unwavering Sentinel
           0,
    },
    {
           0,
    },
  },
  // Specialization abilities for Paladin
  {
    // Specialization abilities for Holy
    {
       31842, // Avenging Wrath
       53563, // Beacon of Light
       88821, // Daybreak
        2812, // Denounce
       31821, // Devotion Aura
       54428, // Divine Plea
      158920, // Healer Level 90 Mana Fix
      112859, // Holy Insight
       82326, // Holy Light
       82327, // Holy Radiance
       20473, // Holy Shock
      137029, // Hotfix Passive
       53576, // Infusion of Light
       85222, // Light of Dawn
       53651, // Light's Beacon
       76669, // Mastery: Illuminated Healing
       86103, // Plate Specialization
      145975, // Readiness: Holy
       53551, // Sacred Cleansing
      148040, // Sacred Shield Overridde (Holy)
       85512, // Tower of Radiance
           0,
    },
    // Specialization abilities for Protection
    {
       31850, // Ardent Defender
       31935, // Avenger's Shield
       26573, // Consecration
       85043, // Grand Crusader
       53592, // Guarded by the Light
       86659, // Guardian of Ancient Kings
       53595, // Hammer of the Righteous
      119072, // Holy Wrath
      137028, // Hotfix Passive
      105424, // Judgments of the Wise
       76671, // Mastery: Divine Bulwark
       86102, // Plate Specialization
      145976, // Readiness: Protection
      158298, // Resolve
      105805, // Sanctuary
       53600, // Shield of the Righteous
      159374, // Shining Protector
           0,
    },
    // Specialization abilities for Retribution
    {
      140333, // Absolve
       31884, // Avenging Wrath
       53385, // Divine Storm
      121783, // Emancipate
         879, // Exorcism
       53595, // Hammer of the Righteous
      137027, // Hotfix Passive
      111529, // Judgments of the Bold
       76672, // Mastery: Hand of Light
       86539, // Plate Specialization
      145978, // Readiness: Retribution
       20164, // Seal of Justice
       53503, // Sword of Light
       20113, // Sword of Light part two (Do not display)
       85256, // Templar's Verdict
       87138, // The Art of War
           0,
    },
    {
           0,
    },
  },
  // Specialization abilities for Hunter
  {
    // Specialization abilities for Beast Mastery
    {
        3044, // Arcane Shot
      115939, // Beast Cleave
       19574, // Bestial Wrath
       77767, // Cobra Shot
       53260, // Cobra Strikes
       53270, // Exotic Beasts
       82692, // Focus Fire
       19623, // Frenzy
       34954, // Go for the Throat
      137015, // Hotfix Passive
       53253, // Invigoration
       34026, // Kill Command
       53351, // Kill Shot
       56315, // Kindred Spirits
       76657, // Mastery: Master of Beasts
      145964, // Readiness: Beast Mastery
       34692, // The Beast Within
           0,
    },
    // Specialization abilities for Marksmanship
    {
       19434, // Aimed Shot
       35110, // Bombardment
       34483, // Careful Aim
       53209, // Chimera Shot
       35102, // Concussive Barrage
      137016, // Hotfix Passive
       53351, // Kill Shot
       34487, // Master Marksman
       76659, // Mastery: Wild Quiver
       53238, // Piercing Shots
      145965, // Readiness: Marksmanship
       53224, // Steady Focus
      136311, // Wild Quiver
      143392, // Wild Quiver
           0,
    },
    // Specialization abilities for Survival
    {
        3044, // Arcane Shot
        3674, // Black Arrow
       77767, // Cobra Shot
       19387, // Entrapment
       53301, // Explosive Shot
      137017, // Hotfix Passive
       76658, // Mastery: Essence of the Viper
      145966, // Readiness: Survival
       87935, // Serpent Sting
       63458, // Trap Mastery
      118976, // Viper Venom
           0,
    },
    {
           0,
    },
  },
  // Specialization abilities for Rogue
  {
    // Specialization abilities for Assassination
    {
       84601, // Assassin's Resolve
      121152, // Blindside
       51667, // Cut to the Chase
      111240, // Dispatch
       32645, // Envenom
       51723, // Fan of Knives
      137037, // Hotfix Passive
       14117, // Improved Poisons
       76803, // Mastery: Potent Poisons
        1329, // Mutilate
      145983, // Readiness: Assassination
        1943, // Rupture
       14190, // Seal Fate
       79140, // Vendetta
       79134, // Venomous Wounds
           0,
    },
    // Specialization abilities for Combat
    {
       13750, // Adrenaline Rush
       13852, // Ambidexterity
       84654, // Bandit's Guile
       13877, // Blade Flurry
       35551, // Combat Potency
      137036, // Hotfix Passive
       51690, // Killing Spree
       76806, // Mastery: Main Gauche
      145984, // Readiness: Combat
       79096, // Restless Blades
       84617, // Revealing Strike
       14161, // Ruthlessness
       61329, // Vitality
           0,
    },
    // Specialization abilities for Subtlety
    {
          53, // Backstab
       79152, // Energetic Recovery
       51723, // Fan of Knives
       91023, // Find Weakness
       16511, // Hemorrhage
       51701, // Honor Among Thieves
      137035, // Hotfix Passive
       31223, // Master of Subtlety
       76808, // Mastery: Executioner
       14183, // Premeditation
      145985, // Readiness: Subtlety
        1943, // Rupture
       79147, // Sanguinary Vein
       51713, // Shadow Dance
       31220, // Sinister Calling
           0,
    },
    {
           0,
    },
  },
  // Specialization abilities for Priest
  {
    // Specialization abilities for Discipline
    {
       81700, // Archangel
       81749, // Atonement
       32546, // Binding Heal
       52798, // Borrowed Time
       47515, // Divine Aegis
      122098, // Divine Fury
       81662, // Evangelism
       45243, // Focused Will
       47517, // Grace
        2060, // Heal
      158920, // Healer Level 90 Mana Fix
       14914, // Holy Fire
      132157, // Holy Nova
      137032, // Hotfix Passive
       89485, // Inner Focus
       77484, // Mastery: Shield Discipline
       95860, // Meditation
       33206, // Pain Suppression
       47540, // Penance
       62618, // Power Word: Barrier
         596, // Prayer of Healing
         527, // Purify
       47536, // Rapture
      145981, // Readiness: Discipline
      109964, // Spirit Shell
       87336, // Spiritual Healing
       89488, // Strength of Soul
       92297, // Train of Thought
    },
    // Specialization abilities for Holy
    {
       32546, // Binding Heal
       81209, // Chakra: Chastise
       81206, // Chakra: Sanctuary
       81208, // Chakra: Serenity
       34861, // Circle of Healing
      122098, // Divine Fury
       64843, // Divine Hymn
       81662, // Evangelism
       45243, // Focused Will
       47788, // Guardian Spirit
        2060, // Heal
      158920, // Healer Level 90 Mana Fix
       14914, // Holy Fire
       88625, // Holy Word: Chastise
      137031, // Hotfix Passive
      126135, // Lightwell
       77485, // Mastery: Echo of Light
       95861, // Meditation
         596, // Prayer of Healing
         527, // Purify
       95649, // Rapid Renewal
      145982, // Readiness: Holy
         139, // Renew
       63733, // Serendipity
       20711, // Spirit of Redemption
       87336, // Spiritual Healing
           0,
    },
    // Specialization abilities for Shadow
    {
        2944, // Devouring Plague
       47585, // Dispersion
      137033, // Hotfix Passive
       77486, // Mastery: Mental Anguish
        8092, // Mind Blast
       15407, // Mind Flay
       73510, // Mind Spike
       64044, // Psychic Horror
      151022, // Readiness: Shadow
       95740, // Shadow Orbs
      121196, // Shadow Passive
       32379, // Shadow Word: Death
       15473, // Shadowform
       78203, // Shadowy Apparitions
       15487, // Silence
       15286, // Vampiric Embrace
       34914, // Vampiric Touch
      114884, // Vampiric Touch <DND>
           0,
    },
    {
           0,
    },
  },
  // Specialization abilities for Death Knight
  {
    // Specialization abilities for Blood
    {
       49542, // Blood Parasite
       50034, // Blood Rites
       49222, // Bone Shield
       81136, // Crimson Scourge
       49028, // Dancing Rune Weapon
       55050, // Heart Strike
      137008, // Hotfix Passive
       50371, // Improved Blood Presence
       77513, // Mastery: Bloody Shields
       86537, // Plate Specialization
      155522, // Power of the Grave
      145958, // Readiness: Blood
      158298, // Resolve
      145676, // Riposte
       56815, // Rune Strike
       48982, // Rune Tap
       81127, // Sanguine Fortitude
       81132, // Scarlet Fever
       49509, // Scent of Blood
      114866, // Soul Reaper
       55233, // Vampiric Blood
       50029, // Veteran of the Third War
       81164, // Will of the Necropolis
           0,
    },
    // Specialization abilities for Frost
    {
       54637, // Blood of the North
       81328, // Brittle Bones
         674, // Dual Wield
       49143, // Frost Strike
      137006, // Hotfix Passive
       49184, // Howling Blast
       50887, // Icy Talons
       50385, // Improved Frost Presence
       51128, // Killing Machine
       77514, // Mastery: Frozen Heart
       81333, // Might of the Frozen Wastes
       73975, // Necrotic Strike
       49020, // Obliterate
       51271, // Pillar of Frost
       86113, // Plate Specialization
      145959, // Readiness: Frost
       59057, // Rime
      130735, // Soul Reaper
       66192, // Threat of Thassarian
       55610, // Unholy Aura
           0,
    },
    // Specialization abilities for Unholy
    {
       63560, // Dark Transformation
       51160, // Ebon Plaguebringer
       85948, // Festering Strike
      137007, // Hotfix Passive
       50392, // Improved Unholy Presence
       77515, // Mastery: Dreadblade
       73975, // Necrotic Strike
       86536, // Plate Specialization
       46584, // Raise Dead
      145960, // Readiness: Unholy
       56835, // Reaping
       55090, // Scourge Strike
       49572, // Shadow Infusion
      130736, // Soul Reaper
       49530, // Sudden Doom
       49206, // Summon Gargoyle
       55610, // Unholy Aura
       91107, // Unholy Might
           0,
    },
    {
           0,
    },
  },
  // Specialization abilities for Shaman
  {
    // Specialization abilities for Elemental
    {
       61882, // Earthquake
       16164, // Elemental Focus
       60188, // Elemental Fury
       51470, // Elemental Oath
       29000, // Elemental Reach
        8024, // Flametongue Weapon
       88766, // Fulmination
      137040, // Hotfix Passive
       51505, // Lava Burst
       77756, // Lava Surge
       86108, // Mail Specialization
       77222, // Mastery: Elemental Overload
      151023, // Readiness: Elemental
       88764, // Rolling Thunder
       62099, // Shamanism
       30823, // Shamanistic Rage
      123099, // Spiritual Insight
       51490, // Thunderstorm
           0,
    },
    // Specialization abilities for Enhancement
    {
      157444, // Critical Strikes
       86629, // Dual Wield
       51533, // Feral Spirit
        1535, // Fire Nova
        8024, // Flametongue Weapon
       16282, // Flurry
      137041, // Hotfix Passive
       60103, // Lava Lash
       51530, // Maelstrom Weapon
        8190, // Magma Totem
       86099, // Mail Specialization
       77223, // Mastery: Enhanced Elements
       30814, // Mental Quickness
       51522, // Primal Wisdom
      145986, // Readiness: Enhancement
       30823, // Shamanistic Rage
       58875, // Spirit Walk
       17364, // Stormstrike
       30809, // Unleashed Rage
        8232, // Windfury Weapon
           0,
    },
    // Specialization abilities for Restoration
    {
         974, // Earth Shield
       51730, // Earthliving Weapon
      158920, // Healer Level 90 Mana Fix
      108280, // Healing Tide Totem
       77472, // Healing Wave
      137039, // Hotfix Passive
       51505, // Lava Burst
       86100, // Mail Specialization
       16190, // Mana Tide Totem
       77226, // Mastery: Deep Healing
       95862, // Meditation
       16213, // Purification
       77130, // Purify Spirit
      145988, // Readiness: Restoration
       16196, // Resurgence
       61295, // Riptide
       98008, // Spirit Link Totem
      112858, // Spiritual Insight
       55453, // Telluric Currents
       51564, // Tidal Waves
       52127, // Water Shield
           0,
    },
    {
           0,
    },
  },
  // Specialization abilities for Mage
  {
    // Specialization abilities for Arcane
    {
       44425, // Arcane Barrage
       30451, // Arcane Blast
      114664, // Arcane Charge
        1449, // Arcane Explosion
        5143, // Arcane Missiles
       79684, // Arcane Missiles
       12042, // Arcane Power
       12051, // Evocation
      137021, // Hotfix Passive
        6117, // Mage Armor
       76547, // Mastery: Mana Adept
       12043, // Presence of Mind
      151024, // Readiness: Arcane
       31589, // Slow
           0,
    },
    // Specialization abilities for Fire
    {
       11129, // Combustion
      117216, // Critical Mass
       31661, // Dragon's Breath
         133, // Fireball
        2120, // Flamestrike
      137019, // Hotfix Passive
      108853, // Inferno Blast
       12846, // Mastery: Ignite
       30482, // Molten Armor
       11366, // Pyroblast
       44448, // Pyroblast Clearcasting Driver
      151026, // Readiness: Fire
        2948, // Scorch
           0,
    },
    // Specialization abilities for Frost
    {
          10, // Blizzard
       44549, // Brain Freeze
       44572, // Deep Freeze
      112965, // Fingers of Frost
        7302, // Frost Armor
         116, // Frostbolt
       84714, // Frozen Orb
      137020, // Hotfix Passive
       30455, // Ice Lance
       12472, // Icy Veins
       76613, // Mastery: Icicles
      151027, // Readiness: Frost
       12982, // Shatter
       31687, // Summon Water Elemental
           0,
    },
    {
           0,
    },
  },
  // Specialization abilities for Warlock
  {
    // Specialization abilities for Affliction
    {
         980, // Agony
       18223, // Curse of Exhaustion
      113860, // Dark Soul: Misery
       48181, // Haunt
      137043, // Hotfix Passive
       53759, // Improved Fear
      103103, // Malefic Grasp
       77215, // Mastery: Potent Afflictions
      108558, // Nightfall
      151028, // Readiness: Affliction
       27243, // Seed of Corruption
      117198, // Soul Shards
       86121, // Soul Swap
       74434, // Soulburn
       74434, // Soulburn
       74434, // Soulburn
       30108, // Unstable Affliction
           0,
    },
    // Specialization abilities for Demonology
    {
      113861, // Dark Soul: Knowledge
      108869, // Decimation
      104315, // Demonic Fury
      109145, // Demonic Fury
      109151, // Demonic Leap
      108559, // Demonic Rebirth
      105174, // Hand of Gul'dan
        1949, // Hellfire
      137044, // Hotfix Passive
       77219, // Mastery: Master Demonologist
      103958, // Metamorphosis
      124917, // Metamorphosis: Chaos Wave
      124913, // Metamorphosis: Doom
      109797, // Metamorphosis: Immolation Aura
      112089, // Metamorphosis: Touch of Chaos
      122351, // Molten Core
      151029, // Readiness: Demonology
        6353, // Soul Fire
       30146, // Summon Felguard
      114592, // Wild Imps
           0,
    },
    // Specialization abilities for Destruction
    {
      109784, // Aftermath
      117896, // Backdraft
      108563, // Backlash
      108647, // Burning Embers
      116858, // Chaos Bolt
      111546, // Chaotic Energy
       17962, // Conflagrate
      113858, // Dark Soul: Instability
      114635, // Ember Tap
      108683, // Fire and Brimstone
      120451, // Flames of Xoroth
       80240, // Havoc
      137046, // Hotfix Passive
         348, // Immolate
       29722, // Incinerate
       77220, // Mastery: Emberstorm
        5740, // Rain of Fire
      151030, // Readiness: Destruction
      116852, // Self Burning Triggers
       17877, // Shadowburn
           0,
    },
    {
           0,
    },
  },
  // Specialization abilities for Monk
  {
    // Specialization abilities for Brewmaster
    {
      115181, // Breath of Fire
      128938, // Brewing: Elusive Brew
      117967, // Brewmaster Training
      157445, // Critical Strikes
      126086, // Desperate Measures
      126060, // Desperate Measures
      115180, // Dizzying Haze
      124146, // Dual Wield
      115308, // Elusive Brew
      124502, // Gift of the Ox
      115295, // Guard
      137023, // Hotfix Passive
      121253, // Keg Smash
      120225, // Leather Specialization
      116781, // Legacy of the White Tiger
      117906, // Mastery: Elusive Brawler
      119582, // Purifying Brew
      145967, // Readiness: Brewmaster
      158298, // Resolve
      115069, // Stance of the Sturdy Ox
      115315, // Summon Black Ox Statue
           0,
    },
    // Specialization abilities for Mistweaver
    {
      116346, // <DND> Soothing Mists Trigger
      123766, // Brewing: Mana Tea
      139598, // Crane Style Techniques
      122464, // Dematerialize
      115460, // Detonate Chi
      124682, // Enveloping Mist
      154555, // Focus and Harmony
      158920, // Healer Level 90 Mana Fix
      137024, // Hotfix Passive
      115451, // Internal Medicine
      120224, // Leather Specialization
      115921, // Legacy of the Emperor
      116849, // Life Cocoon
      121278, // Mana Meditation
      115294, // Mana Tea
      115869, // Mana Tea Driver <DND>
      117907, // Mastery: Gift of the Serpent
      145968, // Readiness: Mistweaver
      115151, // Renewing Mist
      115310, // Revival
      107428, // Rising Sun Kick
      115175, // Soothing Mist
      154436, // Stance of the Spirited Crane
      115070, // Stance of the Wise Serpent
      115313, // Summon Jade Serpent Statue
      116645, // Teachings of the Monastery
      116680, // Thunder Focus Tea
      116670, // Uplift
    },
    // Specialization abilities for Windwalker
    {
      160911, // <DND> Windwalker Monk Energy Driver
      116092, // Afterlife
      123980, // Brewing: Tigereye Brew
      128595, // Combat Conditioning
      137384, // Combo Breaker
      157445, // Critical Strikes
      116095, // Disable
      124146, // Dual Wield
      115288, // Energizing Brew
      113656, // Fists of Fury
      101545, // Flying Serpent Kick
      137025, // Hotfix Passive
      120227, // Leather Specialization
      116781, // Legacy of the White Tiger
      115636, // Mastery: Bottled Fury
      145969, // Readiness: Windwalker
      107428, // Rising Sun Kick
      116023, // Sparring
      115073, // Spinning Fire Blossom
      137639, // Storm, Earth, and Fire
      116740, // Tigereye Brew
      122470, // Touch of Karma
           0,
    },
    {
           0,
    },
  },
  // Specialization abilities for Druid
  {
    // Specialization abilities for Balance
    {
      127663, // Astral Communion
      106732, // Balance Overrides Passive
      112071, // Celestial Alignment
       79577, // Eclipse
       81062, // Euphoria
      137013, // Hotfix Passive
      108299, // Killer Instinct
       86104, // Leather Specialization
       33605, // Lunar Shower
       77492, // Mastery: Total Eclipse
       24858, // Moonkin Form
      112857, // Natural Insight
      132158, // Nature's Swiftness
       48393, // Owlkin Frenzy
      151021, // Readiness: Balance
        2782, // Remove Corruption
       93399, // Shooting Stars
       78675, // Solar Beam
       48505, // Starfall
        2912, // Starfire
       78674, // Starsurge
       93402, // Sunfire
       88747, // Wild Mushroom
       88751, // Wild Mushroom: Detonate
           0,
    },
    // Specialization abilities for Feral
    {
      106952, // Berserk
      157447, // Critical Strikes
       16949, // Feral Instinct
      106733, // Feral Overrides Passive
      137011, // Hotfix Passive
       48484, // Infected Wounds
       17007, // Leader of the Pack
       86097, // Leather Specialization
       77493, // Mastery: Razor Claws
       33873, // Nurturing Instinct
       16864, // Omen of Clarity
       16974, // Predatory Swiftness
        6785, // Ravage
      145961, // Readiness: Feral
        2782, // Remove Corruption
        1079, // Rip
       52610, // Savage Roar
      106839, // Skull Bash
      106832, // Thrash
        5217, // Tiger's Fury
           0,
    },
    // Specialization abilities for Guardian
    {
      106952, // Berserk
      157447, // Critical Strikes
      106734, // Guardian Overrides Passive
      137010, // Hotfix Passive
       48484, // Infected Wounds
       17007, // Leader of the Pack
       86096, // Leather Specialization
      155783, // Mastery: Primal Tenacity
      159195, // Mastery: Primal Tenacity
       33873, // Nurturing Instinct
        6785, // Ravage
      145962, // Readiness: Guardian
        2782, // Remove Corruption
      158298, // Resolve
        1079, // Rip
       62606, // Savage Defense
      106839, // Skull Bash
       16931, // Thick Hide
      106832, // Thrash
      135288, // Tooth and Claw
      159232, // Ursa Major
           0,
    },
    // Specialization abilities for Restoration
    {
      145518, // Genesis
      158920, // Healer Level 90 Mana Fix
      137012, // Hotfix Passive
       29166, // Innervate
      102342, // Ironbark
      108299, // Killer Instinct
       86093, // Leather Specialization
       33763, // Lifebloom
       48500, // Living Seed
       92364, // Malfurion's Gift
       77495, // Mastery: Harmony
       85101, // Meditation
      112857, // Natural Insight
       17073, // Naturalist
       88423, // Nature's Cure
      132158, // Nature's Swiftness
      113043, // Omen of Clarity
      145963, // Readiness: Restoration
        8936, // Regrowth
      106735, // Restoration Overrides Passive
       18562, // Swiftmend
         740, // Tranquility
       48438, // Wild Growth
      138611, // Wild Mushroom
      145205, // Wild Mushroom
      102791, // Wild Mushroom: Bloom
           0,
    },
  },
};

#define CLASS_MASTERY_ABILITY_SIZE (1)

<<<<<<< HEAD
// Class mastery abilities, wow build 18156
=======
// Class mastery abilities, wow build 18164
>>>>>>> 9bd9231c
static unsigned __class_mastery_ability_data[MAX_CLASS][MAX_SPECS_PER_CLASS][CLASS_MASTERY_ABILITY_SIZE] = {
  {
    {
          0,
    },
    {
          0,
    },
    {
          0,
    },
    {
          0,
    },
  },
  // Class mastery abilities for Warrior
  {
    // Masteries for Arms specialization
    {
      76838, // Mastery: Strikes of Opportunity
    },
    // Masteries for Fury specialization
    {
      76856, // Mastery: Unshackled Fury
    },
    // Masteries for Protection specialization
    {
      76857, // Mastery: Critical Block
    },
    {
          0,
    },
  },
  // Class mastery abilities for Paladin
  {
    // Masteries for Holy specialization
    {
      76669, // Mastery: Illuminated Healing
    },
    // Masteries for Protection specialization
    {
      76671, // Mastery: Divine Bulwark
    },
    // Masteries for Retribution specialization
    {
      76672, // Mastery: Hand of Light
    },
    {
          0,
    },
  },
  // Class mastery abilities for Hunter
  {
    // Masteries for Beast Mastery specialization
    {
      76657, // Mastery: Master of Beasts
    },
    // Masteries for Marksmanship specialization
    {
      76659, // Mastery: Wild Quiver
    },
    // Masteries for Survival specialization
    {
      76658, // Mastery: Essence of the Viper
    },
    {
          0,
    },
  },
  // Class mastery abilities for Rogue
  {
    // Masteries for Assassination specialization
    {
      76803, // Mastery: Potent Poisons
    },
    // Masteries for Combat specialization
    {
      76806, // Mastery: Main Gauche
    },
    // Masteries for Subtlety specialization
    {
      76808, // Mastery: Executioner
    },
    {
          0,
    },
  },
  // Class mastery abilities for Priest
  {
    // Masteries for Discipline specialization
    {
      77484, // Mastery: Shield Discipline
    },
    // Masteries for Holy specialization
    {
      77485, // Mastery: Echo of Light
    },
    // Masteries for Shadow specialization
    {
      77486, // Mastery: Mental Anguish
    },
    {
          0,
    },
  },
  // Class mastery abilities for Death Knight
  {
    // Masteries for Blood specialization
    {
      77513, // Mastery: Bloody Shields
    },
    // Masteries for Frost specialization
    {
      77514, // Mastery: Frozen Heart
    },
    // Masteries for Unholy specialization
    {
      77515, // Mastery: Dreadblade
    },
    {
          0,
    },
  },
  // Class mastery abilities for Shaman
  {
    // Masteries for Elemental specialization
    {
      77222, // Mastery: Elemental Overload
    },
    // Masteries for Enhancement specialization
    {
      77223, // Mastery: Enhanced Elements
    },
    // Masteries for Restoration specialization
    {
      77226, // Mastery: Deep Healing
    },
    {
          0,
    },
  },
  // Class mastery abilities for Mage
  {
    // Masteries for Arcane specialization
    {
      76547, // Mastery: Mana Adept
    },
    // Masteries for Fire specialization
    {
      12846, // Mastery: Ignite
    },
    // Masteries for Frost specialization
    {
      76613, // Mastery: Icicles
    },
    {
          0,
    },
  },
  // Class mastery abilities for Warlock
  {
    // Masteries for Affliction specialization
    {
      77215, // Mastery: Potent Afflictions
    },
    // Masteries for Demonology specialization
    {
      77219, // Mastery: Master Demonologist
    },
    // Masteries for Destruction specialization
    {
      77220, // Mastery: Emberstorm
    },
    {
          0,
    },
  },
  // Class mastery abilities for Monk
  {
    // Masteries for Brewmaster specialization
    {
     117906, // Mastery: Elusive Brawler
    },
    // Masteries for Mistweaver specialization
    {
     117907, // Mastery: Gift of the Serpent
    },
    // Masteries for Windwalker specialization
    {
     115636, // Mastery: Bottled Fury
    },
    {
          0,
    },
  },
  // Class mastery abilities for Druid
  {
    // Masteries for Balance specialization
    {
      77492, // Mastery: Total Eclipse
    },
    // Masteries for Feral specialization
    {
      77493, // Mastery: Razor Claws
    },
    // Masteries for Guardian specialization
    {
     155783, // Mastery: Primal Tenacity
    },
    // Masteries for Restoration specialization
    {
      77495, // Mastery: Harmony
    },
  },
};

#define RACE_ABILITY_SIZE (4)

#ifndef MAX_RACE
#define MAX_RACE (28)
#endif

<<<<<<< HEAD
// Racial abilities, wow build 18156
=======
// Racial abilities, wow build 18164
>>>>>>> 9bd9231c
static unsigned __race_ability_data[MAX_RACE][MAX_CLASS][RACE_ABILITY_SIZE] = {
  {
    {     0, },
    {     0, },
    {     0, },
    {     0, },
    {     0, },
    {     0, },
    {     0, },
    {     0, },
    {     0, },
    {     0, },
    {     0, },
    {     0, },
  },
  // Racial abilities for Human
  {
    // Generic racial abilities
    {
      59752, // Every Man for Himself
      20598, // The Human Spirit
          0,
    },
    {     0, },
    {     0, },
    {     0, },
    {     0, },
    {     0, },
    {     0, },
    {     0, },
    {     0, },
    {     0, },
    {     0, },
    {     0, },
  },
  // Racial abilities for Orc
  {
    // Generic racial abilities
    {
      20573, // Hardiness
          0,
    },
    // Racial abilities for Warrior class
    {
      20572, // Blood Fury
      21563, // Command
          0,
    },
    // Racial abilities for Paladin class
    {
      21563, // Command
          0,
    },
    // Racial abilities for Hunter class
    {
      20572, // Blood Fury
      21563, // Command
          0,
    },
    // Racial abilities for Rogue class
    {
      20572, // Blood Fury
      21563, // Command
          0,
    },
    // Racial abilities for Priest class
    {
      21563, // Command
          0,
    },
    // Racial abilities for Death Knight class
    {
      20572, // Blood Fury
      21563, // Command
          0,
    },
    // Racial abilities for Shaman class
    {
      33697, // Blood Fury
      21563, // Command
          0,
    },
    // Racial abilities for Mage class
    {
      33702, // Blood Fury
      21563, // Command
          0,
    },
    // Racial abilities for Warlock class
    {
      33702, // Blood Fury
      21563, // Command
          0,
    },
    // Racial abilities for Monk class
    {
      33697, // Blood Fury
      21563, // Command
          0,
    },
    // Racial abilities for Druid class
    {
      21563, // Command
          0,
    },
  },
  // Racial abilities for Dwarf
  {
    // Generic racial abilities
    {
      92682, // Explorer
      20596, // Frost Resistance
      59224, // Might of the Mountain
      20594, // Stoneform
    },
    {     0, },
    {     0, },
    {     0, },
    {     0, },
    {     0, },
    {     0, },
    {     0, },
    {     0, },
    {     0, },
    {     0, },
    {     0, },
  },
  // Racial abilities for Night Elf
  {
    // Generic racial abilities
    {
      20583, // Nature Resistance
      20582, // Quickness
      58984, // Shadowmeld
      154748, // Touch of Elune
    },
    // Racial abilities for Warrior class
    {
      21009, // Elusiveness
          0,
    },
    {     0, },
    // Racial abilities for Hunter class
    {
      21009, // Elusiveness
          0,
    },
    // Racial abilities for Rogue class
    {
      21009, // Elusiveness
          0,
    },
    // Racial abilities for Priest class
    {
      21009, // Elusiveness
          0,
    },
    // Racial abilities for Death Knight class
    {
      21009, // Elusiveness
          0,
    },
    {     0, },
    // Racial abilities for Mage class
    {
      21009, // Elusiveness
          0,
    },
    {     0, },
    // Racial abilities for Monk class
    {
      21009, // Elusiveness
          0,
    },
    // Racial abilities for Druid class
    {
      21009, // Elusiveness
          0,
    },
  },
  // Racial abilities for Undead
  {
    // Generic racial abilities
    {
      20577, // Cannibalize
      20579, // Shadow Resistance
       5227, // Touch of the Grave
       7744, // Will of the Forsaken
    },
    {     0, },
    {     0, },
    {     0, },
    {     0, },
    {     0, },
    {     0, },
    {     0, },
    {     0, },
    {     0, },
    {     0, },
    {     0, },
  },
  // Racial abilities for Tauren
  {
    // Generic racial abilities
    {
      154743, // Brawn
      20550, // Endurance
      20551, // Nature Resistance
      20549, // War Stomp
    },
    {     0, },
    {     0, },
    {     0, },
    {     0, },
    {     0, },
    {     0, },
    {     0, },
    {     0, },
    {     0, },
    {     0, },
    {     0, },
  },
  // Racial abilities for Gnome
  {
    // Generic racial abilities
    {
      20592, // Arcane Resistance
      20589, // Escape Artist
      92680, // Nimble Fingers
          0,
    },
    // Racial abilities for Warrior class
    {
      154746, // Expansive Mind
          0,
    },
    // Racial abilities for Paladin class
    {
      20591, // Expansive Mind
          0,
    },
    {     0, },
    // Racial abilities for Rogue class
    {
      154744, // Expansive Mind
          0,
    },
    // Racial abilities for Priest class
    {
      20591, // Expansive Mind
          0,
    },
    // Racial abilities for Death Knight class
    {
      154747, // Expansive Mind
          0,
    },
    // Racial abilities for Shaman class
    {
      20591, // Expansive Mind
          0,
    },
    // Racial abilities for Mage class
    {
      20591, // Expansive Mind
          0,
    },
    // Racial abilities for Warlock class
    {
      20591, // Expansive Mind
          0,
    },
    // Racial abilities for Monk class
    {
      20591, // Expansive Mind
      154744, // Expansive Mind
          0,
    },
    {     0, },
  },
  // Racial abilities for Troll
  {
    // Generic racial abilities
    {
      20557, // Beast Slaying
      26297, // Berserking
      58943, // Da Voodoo Shuffle
      20555, // Regeneration
    },
    {     0, },
    {     0, },
    {     0, },
    {     0, },
    {     0, },
    {     0, },
    {     0, },
    {     0, },
    {     0, },
    {     0, },
    {     0, },
  },
  // Racial abilities for Goblin
  {
    // Generic racial abilities
    {
      69041, // Rocket Barrage
      69070, // Rocket Jump
      69042, // Time is Money
          0,
    },
    {     0, },
    {     0, },
    {     0, },
    {     0, },
    {     0, },
    {     0, },
    {     0, },
    {     0, },
    {     0, },
    {     0, },
    {     0, },
  },
  // Racial abilities for Blood Elf
  {
    // Generic racial abilities
    {
      154742, // Arcane Acuity
        822, // Arcane Resistance
          0,
    },
    // Racial abilities for Warrior class
    {
      69179, // Arcane Torrent
          0,
    },
    // Racial abilities for Paladin class
    {
      155145, // Arcane Torrent
          0,
    },
    // Racial abilities for Hunter class
    {
      80483, // Arcane Torrent
          0,
    },
    // Racial abilities for Rogue class
    {
      25046, // Arcane Torrent
          0,
    },
    // Racial abilities for Priest class
    {
      28730, // Arcane Torrent
          0,
    },
    // Racial abilities for Death Knight class
    {
      50613, // Arcane Torrent
          0,
    },
    {     0, },
    // Racial abilities for Mage class
    {
      28730, // Arcane Torrent
          0,
    },
    // Racial abilities for Warlock class
    {
      28730, // Arcane Torrent
          0,
    },
    // Racial abilities for Monk class
    {
      129597, // Arcane Torrent
          0,
    },
    {     0, },
  },
  // Racial abilities for Draenei
  {
    // Generic racial abilities
    {
       6562, // Heroic Presence
      59221, // Shadow Resistance
          0,
    },
    // Racial abilities for Warrior class
    {
      28880, // Gift of the Naaru
          0,
    },
    // Racial abilities for Paladin class
    {
      59542, // Gift of the Naaru
          0,
    },
    // Racial abilities for Hunter class
    {
      59543, // Gift of the Naaru
          0,
    },
    {     0, },
    // Racial abilities for Priest class
    {
      59544, // Gift of the Naaru
          0,
    },
    // Racial abilities for Death Knight class
    {
      59545, // Gift of the Naaru
          0,
    },
    // Racial abilities for Shaman class
    {
      59547, // Gift of the Naaru
          0,
    },
    // Racial abilities for Mage class
    {
      59548, // Gift of the Naaru
          0,
    },
    {     0, },
    // Racial abilities for Monk class
    {
      121093, // Gift of the Naaru
          0,
    },
    {     0, },
  },
  {
    {     0, },
    {     0, },
    {     0, },
    {     0, },
    {     0, },
    {     0, },
    {     0, },
    {     0, },
    {     0, },
    {     0, },
    {     0, },
    {     0, },
  },
  {
    {     0, },
    {     0, },
    {     0, },
    {     0, },
    {     0, },
    {     0, },
    {     0, },
    {     0, },
    {     0, },
    {     0, },
    {     0, },
    {     0, },
  },
  {
    {     0, },
    {     0, },
    {     0, },
    {     0, },
    {     0, },
    {     0, },
    {     0, },
    {     0, },
    {     0, },
    {     0, },
    {     0, },
    {     0, },
  },
  {
    {     0, },
    {     0, },
    {     0, },
    {     0, },
    {     0, },
    {     0, },
    {     0, },
    {     0, },
    {     0, },
    {     0, },
    {     0, },
    {     0, },
  },
  {
    {     0, },
    {     0, },
    {     0, },
    {     0, },
    {     0, },
    {     0, },
    {     0, },
    {     0, },
    {     0, },
    {     0, },
    {     0, },
    {     0, },
  },
  {
    {     0, },
    {     0, },
    {     0, },
    {     0, },
    {     0, },
    {     0, },
    {     0, },
    {     0, },
    {     0, },
    {     0, },
    {     0, },
    {     0, },
  },
  {
    {     0, },
    {     0, },
    {     0, },
    {     0, },
    {     0, },
    {     0, },
    {     0, },
    {     0, },
    {     0, },
    {     0, },
    {     0, },
    {     0, },
  },
  {
    {     0, },
    {     0, },
    {     0, },
    {     0, },
    {     0, },
    {     0, },
    {     0, },
    {     0, },
    {     0, },
    {     0, },
    {     0, },
    {     0, },
  },
  {
    {     0, },
    {     0, },
    {     0, },
    {     0, },
    {     0, },
    {     0, },
    {     0, },
    {     0, },
    {     0, },
    {     0, },
    {     0, },
    {     0, },
  },
  {
    {     0, },
    {     0, },
    {     0, },
    {     0, },
    {     0, },
    {     0, },
    {     0, },
    {     0, },
    {     0, },
    {     0, },
    {     0, },
    {     0, },
  },
  // Racial abilities for Worgen
  {
    {     0, },
    // Racial abilities for Warrior class
    {
      68976, // Aberration
      94293, // Altered Form
      68992, // Darkflight
      68975, // Viciousness
    },
    // Racial abilities for Paladin class
    {
      68976, // Aberration
      94293, // Altered Form
      68992, // Darkflight
      68975, // Viciousness
    },
    // Racial abilities for Hunter class
    {
      68976, // Aberration
      94293, // Altered Form
      68992, // Darkflight
      68975, // Viciousness
    },
    // Racial abilities for Rogue class
    {
      68976, // Aberration
      94293, // Altered Form
      68992, // Darkflight
      68975, // Viciousness
    },
    // Racial abilities for Priest class
    {
      68976, // Aberration
      94293, // Altered Form
      68992, // Darkflight
      68975, // Viciousness
    },
    // Racial abilities for Death Knight class
    {
      68976, // Aberration
      94293, // Altered Form
      68992, // Darkflight
      68975, // Viciousness
    },
    // Racial abilities for Shaman class
    {
      68976, // Aberration
      94293, // Altered Form
      68992, // Darkflight
      68975, // Viciousness
    },
    // Racial abilities for Mage class
    {
      68976, // Aberration
      94293, // Altered Form
      68992, // Darkflight
      68975, // Viciousness
    },
    // Racial abilities for Warlock class
    {
      68976, // Aberration
      94293, // Altered Form
      68992, // Darkflight
      68975, // Viciousness
    },
    {     0, },
    // Racial abilities for Druid class
    {
      68976, // Aberration
      94293, // Altered Form
      68992, // Darkflight
      68975, // Viciousness
    },
  },
  {
    {     0, },
    {     0, },
    {     0, },
    {     0, },
    {     0, },
    {     0, },
    {     0, },
    {     0, },
    {     0, },
    {     0, },
    {     0, },
    {     0, },
  },
  // Racial abilities for Pandaren
  {
    {     0, },
    {     0, },
    {     0, },
    {     0, },
    {     0, },
    {     0, },
    {     0, },
    {     0, },
    {     0, },
    {     0, },
    {     0, },
    {     0, },
  },
  // Racial abilities for Pandaren
  {
    {     0, },
    {     0, },
    {     0, },
    {     0, },
    {     0, },
    {     0, },
    {     0, },
    {     0, },
    {     0, },
    {     0, },
    {     0, },
    {     0, },
  },
  // Racial abilities for Pandaren
  {
    {     0, },
    {     0, },
    {     0, },
    {     0, },
    {     0, },
    {     0, },
    {     0, },
    {     0, },
    {     0, },
    {     0, },
    {     0, },
    {     0, },
  },
  {
    {     0, },
    {     0, },
    {     0, },
    {     0, },
    {     0, },
    {     0, },
    {     0, },
    {     0, },
    {     0, },
    {     0, },
    {     0, },
    {     0, },
  },
};

#define GLYPH_ABILITIES_SIZE (39)

<<<<<<< HEAD
// Glyph spells for classes, wow build 18156
=======
// Glyph spells for classes, wow build 18164
>>>>>>> 9bd9231c
static unsigned __glyph_abilities_data[][3][GLYPH_ABILITIES_SIZE] = {
  {
    {
           0,
    },
    {
           0,
    },
    {
           0,
    },
  },
  // Glyph spells for Warrior
  {
    // Major Glyphs (31 spells)
    {
       58377, // Glyph of Blitz
       58367, // Glyph of Bloodthirst
       94372, // Glyph of Bull Rush
      159701, // Glyph of Cleave
       63325, // Glyph of Death From Above
       58386, // Glyph of Die by the Sword
       58355, // Glyph of Enraged Speed
      159761, // Glyph of Flawless Defense
       58357, // Glyph of Gag Order
      159708, // Glyph of Heroic Leap
       58366, // Glyph of Hindering Strikes
       58097, // Glyph of Long Charge
      159738, // Glyph of Mocking Banner
       58368, // Glyph of Mortal Strike
      159740, // Glyph of Raging Blow
       58370, // Glyph of Raging Wind
      159754, // Glyph of Rallying Cry
       94374, // Glyph of Recklessness
       58356, // Glyph of Resonating Power
       58372, // Glyph of Rude Interruption
      159759, // Glyph of Shattering Throw
       58375, // Glyph of Shield Slam
       63329, // Glyph of Shield Wall
       63328, // Glyph of Spell Reflection
       58384, // Glyph of Sweeping Strikes
       58098, // Glyph of Unending Rage
      146965, // Glyph of Victorious Throw
       58382, // Glyph of Victory Rush
       63324, // Glyph of Whirlwind
      159703, // Glyph of the Drawn Sword
      146971, // Glyph of the Executor
           0,
    },
    // Minor Glyphs (14 spells)
    {
       58096, // Glyph of Bloodcurdling Shout
       58369, // Glyph of Bloody Healing
      115946, // Glyph of Burning Anger
      115943, // Glyph of Crow Feast
       58099, // Glyph of Gushing Wound
       63327, // Glyph of Intimidating Shout
       58104, // Glyph of Mighty Victory
       58095, // Glyph of Mystic Shout
       68164, // Glyph of Thunder Strike
      123779, // Glyph of the Blazing Trail
      146968, // Glyph of the Raging Whirlwind
      146969, // Glyph of the Subtle Defender
      146973, // Glyph of the Watchful Eye
      146974, // Glyph of the Weaponmaster
           0,
    },
    {
           0,
    },
  },
  // Glyph spells for Paladin
  {
    // Major Glyphs (35 spells)
    {
      159548, // Glyph of Ardent Defender
       54927, // Glyph of Avenging Wrath
       63218, // Glyph of Beacon of Light
       54943, // Glyph of Blessed Life
       54931, // Glyph of Burden of Guilt
       54928, // Glyph of Consecration
       56414, // Glyph of Dazing Shield
       56420, // Glyph of Denounce
      146955, // Glyph of Devotion Aura
       54924, // Glyph of Divine Protection
      146956, // Glyph of Divine Shield
       63220, // Glyph of Divine Storm
      159572, // Glyph of Divine Wrath
       54939, // Glyph of Divinity
       54922, // Glyph of Double Jeopardy
       54935, // Glyph of Final Wrath
       57955, // Glyph of Flash of Light
       54930, // Glyph of Focused Shield
      159579, // Glyph of Hand of Freedom
      146957, // Glyph of Hand of Sacrifice
       54938, // Glyph of Harsh Words
       63224, // Glyph of Holy Shock
       54923, // Glyph of Holy Wrath
       54937, // Glyph of Illumination
       56416, // Glyph of Immediate Truth
      159592, // Glyph of Judgment
       54940, // Glyph of Light of Dawn
      122028, // Glyph of Mass Exorcism
       93466, // Glyph of Protector of the Innocent
       54926, // Glyph of Templar's Verdict
       54936, // Glyph of Word of Glory
       63222, // Glyph of the Alabaster Shield
      119477, // Glyph of the Battle Healer
      159557, // Glyph of the Consecrator
      159573, // Glyph of the Liberator
           0,
    },
    // Minor Glyphs (12 spells)
    {
      115934, // Glyph of Bladed Judgment
      125043, // Glyph of Contemplation
       57954, // Glyph of Fire From the Heavens
      115738, // Glyph of Focused Wrath
      146959, // Glyph of Pillar of Light
      115933, // Glyph of Righteous Retreat
       57947, // Glyph of Seal of Blood
       57979, // Glyph of Winged Vengeance
      146958, // Glyph of the Exorcist
      115931, // Glyph of the Falling Avenger
       89401, // Glyph of the Luminous Charger
       57958, // Glyph of the Mounted King
           0,
    },
    {
           0,
    },
  },
  // Glyph spells for Hunter
  {
    // Major Glyphs (24 spells)
    {
       20895, // Glyph of Animal Bond
      109263, // Glyph of Black Ice
      119449, // Glyph of Camouflage
      119447, // Glyph of Chimera Shot
      159467, // Glyph of Deep Frost
       56850, // Glyph of Deterrence
       56844, // Glyph of Disengage
      119410, // Glyph of Endless Wrath
      148475, // Glyph of Enduring Deceit
      119403, // Glyph of Explosive Trap
       56845, // Glyph of Freezing Trap
       56847, // Glyph of Ice Trap
      132106, // Glyph of Liberation
       63068, // Glyph of Master's Call
       19573, // Glyph of Mend Pet
       56833, // Glyph of Mending
       83495, // Glyph of Mirrored Blades
       53299, // Glyph of No Escape
       19560, // Glyph of Pathfinding
      159469, // Glyph of Quick Revival
      159470, // Glyph of Snake Trap
      119407, // Glyph of Solace
      119384, // Glyph of Tranquilizing Shot
      146657, // Glyph of the Lean Pack
           0,
    },
    // Minor Glyphs (11 spells)
    {
      125042, // Glyph of Aspect of the Beast
      119462, // Glyph of Aspect of the Cheetah
       57904, // Glyph of Aspect of the Pack
      122492, // Glyph of Aspects
      126746, // Glyph of Fetch
       57903, // Glyph of Fireworks
       57870, // Glyph of Lesser Proportion
      159459, // Glyph of Play Dead
       57866, // Glyph of Revive Pet
       57902, // Glyph of Stampede
      119464, // Glyph of Tame Beast
           0,
    },
    {
           0,
    },
  },
  // Glyph spells for Rogue
  {
    // Major Glyphs (25 spells)
    {
       56813, // Glyph of Ambush
       56818, // Glyph of Blade Flurry
       91299, // Glyph of Blind
       56801, // Glyph of Cheap Shot
       63269, // Glyph of Cloak of Shadows
       63254, // Glyph of Deadly Momentum
      159638, // Glyph of Disappearance
      159635, // Glyph of Elusiveness
      159634, // Glyph of Energy
      159636, // Glyph of Energy Flows
       56799, // Glyph of Evasion
       56804, // Glyph of Feint
       56812, // Glyph of Garrote
       56809, // Glyph of Gouge
      146631, // Glyph of Hemorrhaging Veins
       56805, // Glyph of Kick
      146625, // Glyph of Recovery
       56806, // Glyph of Recuperate
       56808, // Glyph of Shadow Walk
       56810, // Glyph of Shiv
       56819, // Glyph of Smoke Bomb
       56811, // Glyph of Sprint
       63253, // Glyph of Stealth
       89758, // Glyph of Vanish
       63249, // Glyph of Vendetta
           0,
    },
    // Minor Glyphs (13 spells)
    {
       58039, // Glyph of Blurred Speed
       56800, // Glyph of Decoy
      125044, // Glyph of Detection
       63268, // Glyph of Disguise
       58032, // Glyph of Distract
       56807, // Glyph of Hemorrhage
      146961, // Glyph of Improved Distraction
       63252, // Glyph of Killing Spree
       58027, // Glyph of Pick Lock
       58017, // Glyph of Pick Pocket
       58038, // Glyph of Poisons
       58033, // Glyph of Safe Fall
      146960, // Glyph of the Headhunter
           0,
    },
    {
           0,
    },
  },
  // Glyph spells for Priest
  {
    // Major Glyphs (39 spells)
    {
       63248, // Glyph of Binding Heal
       55675, // Glyph of Circle of Healing
       55673, // Glyph of Deep Wells
      159598, // Glyph of Delayed Coalescence
      119864, // Glyph of Dispel Magic
       63229, // Glyph of Dispersion
       55684, // Glyph of Fade
       55678, // Glyph of Fear Ward
      147778, // Glyph of Focused Mending
      159596, // Glyph of Free Action
      159599, // Glyph of Guardian Spirit
      119853, // Glyph of Holy Fire
      119850, // Glyph of Leap of Faith
      108939, // Glyph of Levitate
      126133, // Glyph of Lightwell
       55691, // Glyph of Mass Dispel
       87195, // Glyph of Mind Blast
      120585, // Glyph of Mind Flay
       33371, // Glyph of Mind Spike
      159608, // Glyph of Miraculous Dispelling
      119866, // Glyph of Penance
       55672, // Glyph of Power Word: Shield
       55685, // Glyph of Prayer of Mending
       55688, // Glyph of Psychic Horror
       55676, // Glyph of Psychic Scream
       55677, // Glyph of Purify
       33202, // Glyph of Reflective Shield
      119872, // Glyph of Renew
      159606, // Glyph of Restored Faith
       55690, // Glyph of Scourge Imprisonment
      159628, // Glyph of Shadow Magic
      120583, // Glyph of Shadow Word: Death
      159626, // Glyph of Silence
       55692, // Glyph of Smite
      119873, // Glyph of Spirit of Redemption
      120584, // Glyph of Vampiric Embrace
       89489, // Glyph of Weakened Soul
      159624, // Glyph of the Inquisitor
      159627, // Glyph of the Redeemer
    },
    // Minor Glyphs (13 spells)
    {
      145722, // Glyph of Angels
       58009, // Glyph of Borrowed Time
      126152, // Glyph of Confession
       58228, // Glyph of Dark Archangel
      126174, // Glyph of Holy Resurrection
      147072, // Glyph of Inspired Hymns
       57986, // Glyph of Shackle Undead
      107906, // Glyph of Shadow
       57985, // Glyph of Shadow Ravens
      126745, // Glyph of Shadowy Friends
      120581, // Glyph of the Heavens
      147776, // Glyph of the Sha
      126094, // Glyph of the Val'kyr
           0,
    },
    {
           0,
    },
  },
  // Glyph spells for Death Knight
  {
    // Major Glyphs (29 spells)
    {
      159415, // Glyph of Absorb Magic
       58623, // Glyph of Anti-Magic Shell
       58620, // Glyph of Chains of Ice
       63330, // Glyph of Dancing Rune Weapon
       63331, // Glyph of Dark Simulacrum
       96279, // Glyph of Dark Succor
       63333, // Glyph of Death Coil
       62259, // Glyph of Death Grip
       58629, // Glyph of Death and Decay
      159421, // Glyph of Empowerment
       58671, // Glyph of Enduring Infection
       58673, // Glyph of Icebound Fortitude
      159418, // Glyph of Icy Runes
       58631, // Glyph of Icy Touch
       58686, // Glyph of Mind Freeze
      159422, // Glyph of Necrotic Strike
       59332, // Glyph of Outbreak
       58657, // Glyph of Pestilence
       58635, // Glyph of Pillar of Frost
      159427, // Glyph of Raise Ally
      146648, // Glyph of Regenerative Magic
      159428, // Glyph of Rune Tap
      159429, // Glyph of Runic Power
       58647, // Glyph of Shifting Presences
       58618, // Glyph of Strangulate
      146645, // Glyph of Swift Death
       59327, // Glyph of Unholy Command
       58676, // Glyph of Vampiric Blood
      159416, // Glyph of the Ice Reaper
           0,
    },
    // Minor Glyphs (11 spells)
    {
       58669, // Glyph of Army of the Dead
       59336, // Glyph of Corpse Explosion
       60200, // Glyph of Death Gate
       58677, // Glyph of Death's Embrace
       58642, // Glyph of Foul Menagerie
       58680, // Glyph of Horn of Winter
       59307, // Glyph of Path of Frost
       59309, // Glyph of Resilient Grip
       63335, // Glyph of Tranquil Grip
       58640, // Glyph of the Geist
      146652, // Glyph of the Skeleton
           0,
    },
    {
           0,
    },
  },
  // Glyph spells for Shaman
  {
    // Major Glyphs (37 spells)
    {
       55442, // Glyph of Capacitor Totem
       55449, // Glyph of Chain Lightning
       55452, // Glyph of Chaining
       55445, // Glyph of Cleansing Waters
      159640, // Glyph of Ephemeral Spirits
      147781, // Glyph of Eternal Earth
       63271, // Glyph of Feral Spirit
       55455, // Glyph of Fire Elemental Totem
       55450, // Glyph of Fire Nova
       55447, // Glyph of Flame Shock
       55443, // Glyph of Frost Shock
       59289, // Glyph of Ghost Wolf
      159643, // Glyph of Grounding
       55441, // Glyph of Grounding Totem
       89646, // Glyph of Healing Storm
       55456, // Glyph of Healing Stream Totem
       55440, // Glyph of Healing Wave
       63291, // Glyph of Hex
      159644, // Glyph of Lava Spread
      101052, // Glyph of Lightning Shield
       55439, // Glyph of Purge
      147762, // Glyph of Purging
      159647, // Glyph of Reactive Shielding
       63273, // Glyph of Riptide
       63280, // Glyph of Shamanistic Rage
      159648, // Glyph of Shamanistic Resolve
      159649, // Glyph of Shocks
       55454, // Glyph of Spirit Walk
      159651, // Glyph of Spiritwalker's Aegis
      159650, // Glyph of Spiritwalker's Focus
       55446, // Glyph of Spiritwalker's Grace
       63270, // Glyph of Thunder
       55438, // Glyph of Totemic Recall
       63298, // Glyph of Totemic Vigor
       55437, // Glyph of Unstable Earth
       55436, // Glyph of Water Shield
       55451, // Glyph of Wind Shear
           0,
    },
    // Minor Glyphs (17 spells)
    {
      147787, // Glyph of Astral Fixation
       58058, // Glyph of Astral Recall
       63279, // Glyph of Deluge
      147788, // Glyph of Elemental Familiars
       58059, // Glyph of Far Sight
      147772, // Glyph of Flaming Serpents
      159642, // Glyph of Ghostly Speed
       55444, // Glyph of Lava Lash
      147784, // Glyph of Lingering Ancestors
      147707, // Glyph of Rain of Frogs
      147783, // Glyph of Spirit Raptors
      147770, // Glyph of Spirit Wolf
       62132, // Glyph of Thunderstorm
       58057, // Glyph of Totemic Encirclement
      147785, // Glyph of the Compy
       55448, // Glyph of the Lakestrider
       58135, // Glyph of the Spectral Wolf
           0,
    },
    {
           0,
    },
  },
  // Glyph spells for Mage
  {
    // Major Glyphs (22 spells)
    {
      115718, // Glyph of Arcane Explosion
       62210, // Glyph of Arcane Power
       56365, // Glyph of Blink
       56368, // Glyph of Combustion
      115705, // Glyph of Cone of Cold
      115703, // Glyph of Counterspell
      115710, // Glyph of Deep Freeze
      159485, // Glyph of Dragon's Breath
       56376, // Glyph of Frost Nova
       61205, // Glyph of Frostfire Bolt
      115723, // Glyph of Ice Block
       56364, // Glyph of Icy Veins
       89926, // Glyph of Inferno Blast
      159484, // Glyph of Interruption
       56375, // Glyph of Polymorph
      146659, // Glyph of Rapid Displacement
      159486, // Glyph of Regenerative Ice
      115700, // Glyph of Remove Curse
       86209, // Glyph of Slow
      115713, // Glyph of Spellsteal
       56377, // Glyph of Splitting Ice
       63090, // Glyph of Water Elemental
           0,
    },
    // Minor Glyphs (13 spells)
    {
       57925, // Glyph of Arcane Language
      147353, // Glyph of Condensation
      126748, // Glyph of Conjure Familiar
       56382, // Glyph of Crittermorph
      146662, // Glyph of Evaporation
       63092, // Glyph of Illusion
       56384, // Glyph of Momentum
       89749, // Glyph of Rapid Teleportation
       58136, // Glyph of the Bear Cub
       57927, // Glyph of the Monkey
       52648, // Glyph of the Penguin
       57924, // Glyph of the Porcupine
      146976, // Glyph of the Unbound Elemental
           0,
    },
    {
           0,
    },
  },
  // Glyph spells for Warlock
  {
    // Major Glyphs (24 spells)
    {
       56235, // Glyph of Conflagrate
       58080, // Glyph of Curse of Exhaustion
      159653, // Glyph of Curses
      159665, // Glyph of Dark Soul
       56249, // Glyph of Demon Training
       63309, // Glyph of Demonic Circle
       63302, // Glyph of Drain Life
       63304, // Glyph of Ember Tap
      148683, // Glyph of Eternal Resolve
       56244, // Glyph of Fear
      159667, // Glyph of Flames of Xoroth
      146962, // Glyph of Havoc
       56224, // Glyph of Healthstone
       56242, // Glyph of Imp Swarm
      159669, // Glyph of Life Pact
       63320, // Glyph of Life Tap
      159688, // Glyph of Shadowflame
       56218, // Glyph of Siphon Life
      159691, // Glyph of Soul Swap
       56231, // Glyph of Soulstone
      159697, // Glyph of Strengthened Resolve
      159693, // Glyph of Twilight Ward
      146964, // Glyph of Unending Resolve
       56233, // Glyph of Unstable Affliction
           0,
    },
    // Minor Glyphs (15 spells)
    {
       63312, // Glyph of Crimson Banish
       58107, // Glyph of Enslave Demon
       58081, // Glyph of Eye of Kilrogg
       56247, // Glyph of Falling Meteor
       56246, // Glyph of Felguard
      135557, // Glyph of Gateway Attunement
       56248, // Glyph of Hand of Gul'dan
       56238, // Glyph of Health Funnel
      159680, // Glyph of Metamorphosis
       56232, // Glyph of Nightmares
       56240, // Glyph of Shadow Bolt
       58094, // Glyph of Soulwell
       56217, // Glyph of Subtlety
       58079, // Glyph of Unending Breath
       56241, // Glyph of Verdant Spheres
           0,
    },
    {
           0,
    },
  },
  // Glyph spells for Monk
  {
    // Major Glyphs (32 spells)
    {
      125676, // Glyph of Afterlife
      123394, // Glyph of Breath of Fire
      146954, // Glyph of Detox
      120482, // Glyph of Enduring Healing Sphere
      159487, // Glyph of Expel Harm
      125671, // Glyph of Fists of Fury
      124997, // Glyph of Fortifying Brew
      146953, // Glyph of Fortuitous Spheres
      159534, // Glyph of Freedom Roll
      123401, // Glyph of Guard
      159495, // Glyph of Keg Smash
      125967, // Glyph of Leer of the Ox
      124989, // Glyph of Life Cocoon
      123763, // Glyph of Mana Tea
      146952, // Glyph of Nimble Brew
      125755, // Glyph of Paralysis
      146951, // Glyph of Rapid Rolling
      159496, // Glyph of Renewed Tea
      123334, // Glyph of Renewing Mist
      159536, // Glyph of Soothing Mist
      125673, // Glyph of Sparring
      120479, // Glyph of Spinning Crane Kick
      120483, // Glyph of Surging Mist
      146950, // Glyph of Targeted Expulsion
      123391, // Glyph of Touch of Death
      125678, // Glyph of Touch of Karma
      123023, // Glyph of Transcendence
      159497, // Glyph of Victory Roll
      159545, // Glyph of Zen Focus
      120477, // Glyph of Zen Meditation
      159490, // Glyph of the Floating Butterfly
      159492, // Glyph of the Flying Serpent
           0,
    },
    // Minor Glyphs (11 spells)
    {
      132005, // Glyph of Blackout Kick
      125931, // Glyph of Crackling Tiger Lightning
      125872, // Glyph of Fighting Pose
      123403, // Glyph of Flying Serpent Kick
      125732, // Glyph of Honor
      125660, // Glyph of Jab
      125151, // Glyph of Rising Tiger Kick
      123405, // Glyph of Spinning Fire Blossom
      125154, // Glyph of Spirit Roll
      125901, // Glyph of Water Roll
      125893, // Glyph of Zen Flight
           0,
    },
    {
           0,
    },
  },
  // Glyph spells for Druid
  {
    // Major Glyphs (36 spells)
    {
      159432, // Glyph of Astral Communion
       63057, // Glyph of Barkskin
      121840, // Glyph of Blooming
       47180, // Glyph of Cat Form
      159445, // Glyph of Celestial Alignment
       48514, // Glyph of Cyclone
       59219, // Glyph of Dash
      159436, // Glyph of Enchanted Bark
       54760, // Glyph of Entangling Roots
      114237, // Glyph of Fae Silence
       94386, // Glyph of Faerie Fire
       67598, // Glyph of Ferocious Bite
      146655, // Glyph of Guided Stars
       54825, // Glyph of Healing Touch
       54831, // Glyph of Hurricane
      159434, // Glyph of Imbued Bark
      159450, // Glyph of Maim
       54811, // Glyph of Maul
      116238, // Glyph of Might of Ursoc
      159455, // Glyph of Moonwarding
      116203, // Glyph of Nature's Grasp
       54812, // Glyph of Omens
       54821, // Glyph of Pounce
       54733, // Glyph of Rebirth
      116218, // Glyph of Regrowth
       17076, // Glyph of Rejuvenation
      127540, // Glyph of Savagery
      116216, // Glyph of Skull Bash
      114222, // Glyph of Stampeding Roar
      159448, // Glyph of Sudden Eclipse
      114223, // Glyph of Survival Instincts
      159441, // Glyph of Ursol's Defense
       62970, // Glyph of Wild Growth
      116172, // Glyph of the Master Shapeshifter
      159444, // Glyph of the Ninth Life
      159453, // Glyph of the Shapemender
           0,
    },
    // Minor Glyphs (13 spells)
    {
       57856, // Glyph of Aquatic Form
       57855, // Glyph of Charm Woodland Creature
      114295, // Glyph of Grace
      146656, // Glyph of One With Nature
      114301, // Glyph of Stars
      159456, // Glyph of Travel
      107059, // Glyph of the Chameleon
      131113, // Glyph of the Cheetah
      114333, // Glyph of the Orca
      114280, // Glyph of the Predator
      146654, // Glyph of the Sprouting Mushroom
      114338, // Glyph of the Stag
      125047, // Glyph of the Treant
           0,
    },
    {
           0,
    },
  },
};

#define TIER_BONUSES_SIZE (8)
#define TIER_BONUSES_MAX_TIER (5)

#define TIER_BONUSES_TIER_BASE (13)

<<<<<<< HEAD
// Tier item set bonuses for class, wow build 18156
=======
// Tier item set bonuses for class, wow build 18164
>>>>>>> 9bd9231c
static unsigned __tier_bonuses_data[][TIER_BONUSES_MAX_TIER][TIER_BONUSES_SIZE] = {
  {
    {
          0,
    },
  },
  // Tier bonuses for Warrior
  {
    // Tier 13 bonuses (4 spells)
    {
      105797, // Colossal Dragonplate Battlegear - 2 Piece Bonus (Item - Warrior T13 Arms and Fury 2P Bonus (Inner Rage))
      105907, // Colossal Dragonplate Battlegear - 4 Piece Bonus (Item - Warrior T13 Arms and Fury 4P Bonus (Colossus Smash))
      105908, // Colossal Dragonplate Armor - 2 Piece Bonus (Item - Warrior T13 Protection 2P Bonus (Revenge))
      105911, // Colossal Dragonplate Armor - 4 Piece Bonus (Item - Warrior T13 Protection 4P Bonus (Shield Wall))
          0,
    },
    // Tier 14 bonuses (4 spells)
    {
      123142, // Battleplate of Resounding Rings - 2 Piece Bonus (Item - Warrior T14 DPS 2P Bonus)
      123144, // Battleplate of Resounding Rings - 4 Piece Bonus (Item - Warrior T14 DPS 4P Bonus)
      123146, // Plate of Resounding Rings - 2 Piece Bonus (Item - Warrior T14 Protection 2P Bonus)
      123147, // Plate of Resounding Rings - 4 Piece Bonus (Item - Warrior T14 Protection 4P Bonus)
          0,
    },
    // Tier 15 bonuses (4 spells)
    {
      138120, // Battleplate of the Last Mogu - 2 Piece Bonus (Item - Warrior T15 DPS 2P Bonus)
      138126, // Battleplate of the Last Mogu - 4 Piece Bonus (Item - Warrior T15 DPS 4P Bonus)
      138280, // Plate of the Last Mogu - 2 Piece Bonus (Item - Warrior T15 Protection 2P Bonus)
      138281, // Plate of the Last Mogu - 4 Piece Bonus (Item - Warrior T15 Protection 4P Bonus)
          0,
    },
    // Tier 16 bonuses (4 spells)
    {
      144436, // Battleplate of the Prehistoric Marauder - 2 Piece Bonus (Item - Warrior T16 DPS 2P Bonus)
      144441, // Battleplate of the Prehistoric Marauder - 4 Piece Bonus (Item - Warrior T16 DPS 4P Bonus)
      144502, // Plate of the Prehistoric Marauder - 4 Piece Bonus (Item - Warrior T16 Protection 4P Bonus)
      144503, // Plate of the Prehistoric Marauder - 2 Piece Bonus (Item - Warrior T16 Protection 2P Bonus)
          0,
    },
    {
          0,
    },
  },
  // Tier bonuses for Paladin
  {
    // Tier 13 bonuses (6 spells)
    {
      105743, // Regalia of Radiant Glory - 2 Piece Bonus (Item - Paladin T13 Holy 2P Bonus (Divine Favor))
      105744, // Armor of Radiant Glory - 4 Piece Bonus (Item - Paladin T13 Protection 4P Bonus (Divine Guardian))
      105765, // Battleplate of Radiant Glory - 2 Piece Bonus (Item - Paladin T13 Retribution 2P Bonus (Judgment))
      105798, // Regalia of Radiant Glory - 4 Piece Bonus (Item - Paladin T13 Holy 4P Bonus (Holy Radiance))
      105800, // Armor of Radiant Glory - 2 Piece Bonus (Item - Paladin T13 Protection 2P Bonus (Judgment))
      105820, // Battleplate of Radiant Glory - 4 Piece Bonus (Item - Paladin T13 Retribution 4P Bonus (Zealotry))
          0,
    },
    // Tier 14 bonuses (6 spells)
    {
      70762, // White Tiger Battlegear - 4 Piece Bonus (Item - Paladin T10 Retribution 4P Bonus)
      123102, // White Tiger Vestments - 2 Piece Bonus (Item - Paladin T14 Holy 2P Bonus)
      123103, // White Tiger Vestments - 4 Piece Bonus (Item - Paladin T14 Holy 4P Bonus)
      123104, // White Tiger Plate - 2 Piece Bonus (Item - Paladin T14 Protection 2P Bonus)
      123107, // White Tiger Plate - 4 Piece Bonus (Item - Paladin T14 Protection 4P Bonus)
      123108, // White Tiger Battlegear - 2 Piece Bonus (Item - Paladin T14 Retribution 2P Bonus)
          0,
    },
    // Tier 15 bonuses (6 spells)
    {
      138159, // Battlegear of the Lightning Emperor - 2 Piece Bonus (Item - Paladin T15 Retribution 2P Bonus)
      138164, // Battlegear of the Lightning Emperor - 4 Piece Bonus (Item - Paladin T15 Retribution 4P Bonus)
      138238, // Plate of the Lightning Emperor - 2 Piece Bonus (Item - Paladin T15 Protection 2P Bonus)
      138244, // Plate of the Lightning Emperor - 4 Piece Bonus (Item - Paladin T15 Protection 4P Bonus)
      138291, // Vestments of the Lightning Emperor - 2 Piece Bonus (Item - Paladin T15 Holy 2P Bonus)
      138292, // Vestments of the Lightning Emperor - 4 Piece Bonus (Item - Paladin T15 Holy 4P Bonus)
          0,
    },
    // Tier 16 bonuses (6 spells)
    {
      144566, // Plate of Winged Triumph - 4 Piece Bonus (Item - Paladin T16 Protection 4P Bonus)
      144580, // Plate of Winged Triumph - 2 Piece Bonus (Item - Paladin T16 Protection 2P Bonus)
      144586, // Battlegear of Winged Triumph - 2 Piece Bonus (Item - Paladin T16 Retribution 2P Bonus)
      144593, // Battlegear of Winged Triumph - 4 Piece Bonus (Item - Paladin T16 Retribution 4P Bonus)
      144613, // Vestments of Winged Triumph - 4 Piece Bonus (Item - Paladin T16 Holy 4P Bonus)
      144625, // Vestments of Winged Triumph - 2 Piece Bonus (Item - Paladin T16 Holy 2P Bonus)
          0,
    },
    {
          0,
    },
  },
  // Tier bonuses for Hunter
  {
    // Tier 13 bonuses (2 spells)
    {
      105732, // Wyrmstalker Battlegear - 2 Piece Bonus (Item - Hunter T13 2P Bonus (Steady Shot and Cobra Shot))
      105921, // Wyrmstalker Battlegear - 4 Piece Bonus (Item - Hunter T13 4P Bonus (Arcane Shot))
          0,
    },
    // Tier 14 bonuses (2 spells)
    {
      123090, // Yaungol Slayer Battlegear - 2 Piece Bonus (Item - Hunter T14 2P Bonus)
      123091, // Yaungol Slayer Battlegear - 4 Piece Bonus (Item - Hunter T14 4P Bonus)
          0,
    },
    // Tier 15 bonuses (2 spells)
    {
      138365, // Battlegear of the Saurok Stalker - 2 Piece Bonus (Item - Hunter T15 2P Bonus)
      138367, // Battlegear of the Saurok Stalker - 4 Piece Bonus (Item - Hunter T15 4P Bonus)
          0,
    },
    // Tier 16 bonuses (2 spells)
    {
      144637, // Battlegear of the Unblinking Vigil - 2 Piece Bonus (Item - Hunter T16 2P Bonus)
      144641, // Battlegear of the Unblinking Vigil - 4 Piece Bonus (Item - Hunter T16 4P Bonus)
          0,
    },
    {
          0,
    },
  },
  // Tier bonuses for Rogue
  {
    // Tier 13 bonuses (2 spells)
    {
      105849, // Blackfang Battleweave - 2 Piece Bonus (Item - Rogue T13 2P Bonus (Tricks of the Trade))
      105865, // Blackfang Battleweave - 4 Piece Bonus (Item - Rogue T13 4P Bonus (Shadow Dance, Adrenaline Rush, and Vendetta))
          0,
    },
    // Tier 14 bonuses (2 spells)
    {
      123116, // Battlegear of the Thousandfold Blades - 2 Piece Bonus (Item - Rogue T14 2P Bonus)
      123122, // Battlegear of the Thousandfold Blades - 4 Piece Bonus (Item - Rogue T14 4P Bonus)
          0,
    },
    // Tier 15 bonuses (2 spells)
    {
      138148, // Nine-Tail Battlegear - 2 Piece Bonus (Item - Rogue T15 2P Bonus)
      138150, // Nine-Tail Battlegear - 4 Piece Bonus (Item - Rogue T15 4P Bonus)
          0,
    },
    // Tier 16 bonuses (2 spells)
    {
      145185, // Barbed Assassin Battlegear - 2 Piece Bonus (Item - Rogue T16 2P Bonus)
      145210, // Barbed Assassin Battlegear - 4 Piece Bonus (Item - Rogue T16 4P Bonus)
          0,
    },
    {
          0,
    },
  },
  // Tier bonuses for Priest
  {
    // Tier 13 bonuses (4 spells)
    {
      105827, // Vestments of Dying Light - 2 Piece Bonus (Item - Priest T13 Healer 2P Bonus (Power Infusion and Lightwell))
      105832, // Vestments of Dying Light - 4 Piece Bonus (Item - Priest T13 Healer 4P Bonus (Holy Word and Power Word: Shield))
      105843, // Regalia of Dying Light - 2 Piece Bonus (Item - Priest T13 Shadow 2P Bonus (Shadow Word: Death))
      105844, // Regalia of Dying Light - 4 Piece Bonus (Item - Priest T13 Shadow 4P Bonus (Shadow Word: Pain))
          0,
    },
    // Tier 14 bonuses (4 spells)
    {
      123111, // Vestments of the Guardian Serpent - 2 Piece Bonus (Item - Priest T14 Healer 2P Bonus)
      123113, // Vestments of the Guardian Serpent - 4 Piece Bonus (Item - Priest T14 Healer 4P Bonus)
      123114, // Regalia of the Guardian Serpent - 2 Piece Bonus (Item - Priest T14 Shadow 2P Bonus)
      123115, // Regalia of the Guardian Serpent - 4 Piece Bonus (Item - Priest T14 Shadow 4P Bonus)
          0,
    },
    // Tier 15 bonuses (4 spells)
    {
      138156, // Regalia of the Exorcist - 2 Piece Bonus (Item - Priest T15 Shadow 2P Bonus)
      138158, // Regalia of the Exorcist - 4 Piece Bonus (Item - Priest T15 Shadow 4P Bonus)
      138293, // Vestments of the Exorcist - 2 Piece Bonus (Item - Priest T15 Healer 2P Bonus)
      138301, // Vestments of the Exorcist - 4 Piece Bonus (Item - Priest T15 Healer 4P Bonus)
          0,
    },
    // Tier 16 bonuses (4 spells)
    {
      145174, // Regalia of Ternion Glory - 2 Piece Bonus (Item - Priest T16 Shadow 2P Bonus)
      145179, // Regalia of Ternion Glory - 4 Piece Bonus (Item - Priest T16 Shadow 4P Bonus)
      145306, // Vestments of Ternion Glory - 2 Piece Bonus (Item - Priest T16 Healer 2P Bonus)
      145334, // Vestments of Ternion Glory - 4 Piece Bonus (Item - Priest T16 Healer 4P Bonus)
          0,
    },
    {
          0,
    },
  },
  // Tier bonuses for Death Knight
  {
    // Tier 13 bonuses (4 spells)
    {
      105552, // Necrotic Boneplate Armor - 2 Piece Bonus (Item - Death Knight T13 Blood 2P Bonus)
      105587, // Necrotic Boneplate Armor - 4 Piece Bonus (Item - Death Knight T13 Blood 4P Bonus)
      105609, // Necrotic Boneplate Battlegear - 2 Piece Bonus (Item - Death Knight T13 DPS 2P Bonus)
      105646, // Necrotic Boneplate Battlegear - 4 Piece Bonus (Item - Death Knight T13 DPS 4P Bonus)
          0,
    },
    // Tier 14 bonuses (4 spells)
    {
      123077, // Battlegear of the Lost Catacomb - 2 Piece Bonus (Item - Death Knight T14 DPS 2P Bonus)
      123078, // Battlegear of the Lost Catacomb - 4 Piece Bonus (Item - Death Knight T14 DPS 4P Bonus)
      123079, // Plate of the Lost Catacomb - 2 Piece Bonus (Item - Death Knight T14 Blood 2P Bonus)
      123080, // Plate of the Lost Catacomb - 4 Piece Bonus (Item - Death Knight T14 Blood 4P Bonus)
          0,
    },
    // Tier 15 bonuses (4 spells)
    {
      138195, // Plate of the All-Consuming Maw - 2 Piece Bonus (Item - Death Knight T15 Blood 2P Bonus)
      138197, // Plate of the All-Consuming Maw - 4 Piece Bonus (Item - Death Knight T15 Blood 4P Bonus)
      138343, // Battleplate of the All-Consuming Maw - 2 Piece Bonus (Item - Death Knight T15 DPS 2P Bonus)
      138347, // Battleplate of the All-Consuming Maw - 4 Piece Bonus (Item - Death Knight T15 DPS 4P Bonus)
          0,
    },
    // Tier 16 bonuses (4 spells)
    {
      144899, // Battleplate of Cyclopean Dread - 2 Piece Bonus (Item - Death Knight T16 DPS 2P Bonus)
      144907, // Battleplate of Cyclopean Dread - 4 Piece Bonus (Item - Death Knight T16 DPS 4P Bonus)
      144934, // Plate of Cyclopean Dread - 2 Piece Bonus (Item - Death Knight T16 Blood 2P Bonus)
      144950, // Plate of Cyclopean Dread - 4 Piece Bonus (Item - Death Knight T16 Blood 4P Bonus)
          0,
    },
    {
          0,
    },
  },
  // Tier bonuses for Shaman
  {
    // Tier 13 bonuses (6 spells)
    {
      105764, // Spiritwalker's Vestments - 2 Piece Bonus (Item - Shaman T13 Restoration 2P Bonus (Mana Tide))
      105780, // Spiritwalker's Regalia - 2 Piece Bonus (Item - Shaman T13 Elemental 2P Bonus (Elemental Mastery))
      105816, // Spiritwalker's Regalia - 4 Piece Bonus (Item - Shaman T13 Elemental 4P Bonus (Elemental Overload))
      105866, // Spiritwalker's Battlegear - 2 Piece Bonus (Item - Shaman T13 Enhancement 2P Bonus (Maelstrom Weapon))
      105872, // Spiritwalker's Battlegear - 4 Piece Bonus (Item - Shaman T13 Enhancement 4P Bonus (Feral Spirits))
      105876, // Spiritwalker's Vestments - 4 Piece Bonus (Item - Shaman T13 Restoration 4P Bonus (Spiritwalker's Grace))
          0,
    },
    // Tier 14 bonuses (6 spells)
    {
      123123, // Regalia of the Firebird - 2 Piece Bonus (Item - Shaman T14 Elemental 2P Bonus)
      123124, // Regalia of the Firebird - 4 Piece Bonus (Item - Shaman T14 Elemental 4P Bonus)
      123132, // Battlegear of the Firebird - 2 Piece Bonus (Item - Shaman T14 Enhancement 2P Bonus)
      123133, // Battlegear of the Firebird - 4 Piece Bonus (Item - Shaman T14 Enhancement 4P Bonus)
      123134, // Vestments of the Firebird - 2 Piece Bonus (Item - Shaman T14 Restoration 2P Bonus)
      123135, // Vestments of the Firebird - 4 Piece Bonus (Item - Shaman T14 Restoration 4P Bonus)
          0,
    },
    // Tier 15 bonuses (6 spells)
    {
      138136, // Battlegear of the Witch Doctor - 2 Piece Bonus (Item - Shaman T15 Enhancement 2P Bonus)
      138141, // Battlegear of the Witch Doctor - 4 Piece Bonus (Item - Shaman T15 Enhancement 4P Bonus)
      138144, // Regalia of the Witch Doctor - 4 Piece Bonus (Item - Shaman T15 Elemental 4P Bonus)
      138145, // Regalia of the Witch Doctor - 2 Piece Bonus (Item - Shaman T15 Elemental 2P Bonus)
      138303, // Vestments of the Witch Doctor - 2 Piece Bonus (Item - Shaman T15 Restoration 2P Bonus)
      138305, // Vestments of the Witch Doctor - 4 Piece Bonus (Item - Shaman T15 Restoration 4P Bonus)
          0,
    },
    // Tier 16 bonuses (6 spells)
    {
      144962, // Celestial Harmony Battlegear - 2 Piece Bonus (Item - Shaman T16 Enhancement 2P Bonus)
      144966, // Celestial Harmony Battlegear - 4 Piece Bonus (Item - Shaman T16 Enhancement 4P Bonus)
      144998, // Celestial Harmony Regalia - 2 Piece Bonus (Item - Shaman T16 Elemental 2P Bonus)
      145003, // Celestial Harmony Regalia - 4 Piece Bonus (Item - Shaman T16 Elemental 4P Bonus)
      145378, // Celestial Harmony Vestment - 2 Piece Bonus (Item - Shaman T16 Restoration 2P Bonus)
      145380, // Celestial Harmony Vestment - 4 Piece Bonus (Item - Shaman T16 Restoration 4P Bonus)
          0,
    },
    {
          0,
    },
  },
  // Tier bonuses for Mage
  {
    // Tier 13 bonuses (2 spells)
    {
      105788, // Time Lord's Regalia - 2 Piece Bonus (Item - Mage T13 2P Bonus (Haste))
      105790, // Time Lord's Regalia - 4 Piece Bonus (Item - Mage T13 4P Bonus (Arcane Power, Combustion, and Icy Veins))
          0,
    },
    // Tier 14 bonuses (2 spells)
    {
      123097, // Regalia of the Burning Scroll - 2 Piece Bonus (Item - Mage T14 2P Bonus)
      123101, // Regalia of the Burning Scroll - 4 Piece Bonus (Item - Mage T14 4P Bonus)
          0,
    },
    // Tier 15 bonuses (2 spells)
    {
      138316, // Regalia of the Chromatic Hydra - 2 Piece Bonus (Item - Mage T15 2P Bonus)
      138376, // Regalia of the Chromatic Hydra - 4 Piece Bonus (Item - Mage T15 4P Bonus)
          0,
    },
    // Tier 16 bonuses (2 spells)
    {
      145251, // Chronomancer Regalia - 2 Piece Bonus (Item - Mage T16 2P Bonus)
      145257, // Chronomancer Regalia - 4 Piece Bonus (Item - Mage T16 4P Bonus)
          0,
    },
    {
          0,
    },
  },
  // Tier bonuses for Warlock
  {
    // Tier 13 bonuses (2 spells)
    {
      105787, // Vestments of the Faceless Shroud - 4 Piece Bonus (Item - Warlock T13 4P Bonus (Soulburn))
      105888, // Vestments of the Faceless Shroud - 2 Piece Bonus (Item - Warlock T13 2P Bonus (Doomguard and Infernal))
          0,
    },
    // Tier 14 bonuses (2 spells)
    {
      123136, // Sha-Skin Regalia - 2 Piece Bonus (Item - Warlock T14 2P Bonus)
      123141, // Sha-Skin Regalia - 4 Piece Bonus (Item - Warlock T14 4P Bonus)
          0,
    },
    // Tier 15 bonuses (2 spells)
    {
      138129, // Regalia of the Thousandfold Hells - 2 Piece Bonus (Item - Warlock T15 DPS 2P Bonus)
      138134, // Regalia of the Thousandfold Hells - 4 Piece Bonus (Item - Warlock T15 DPS 4P Bonus)
          0,
    },
    // Tier 16 bonuses (2 spells)
    {
      145072, // Regalia of the Horned Nightmare - 2 Piece Bonus (Item - Warlock T16 2P Bonus)
      145091, // Regalia of the Horned Nightmare - 4 Piece Bonus (Item - Warlock T16 4P Bonus)
          0,
    },
    {
          0,
    },
  },
  // Tier bonuses for Monk
  {
    {
          0,
    },
    // Tier 14 bonuses (6 spells)
    {
      123149, // Battlegear of the Red Crane - 2 Piece Bonus (Item - Monk T14 Windwalker 2P Bonus)
      123150, // Battlegear of the Red Crane - 4 Piece Bonus (Item - Monk T14 Windwalker 4P Bonus)
      123152, // Vestments of the Red Crane - 2 Piece Bonus (Item - Monk T14 Mistweaver 2P Bonus)
      123153, // Vestments of the Red Crane - 4 Piece Bonus (Item - Monk T14 Mistweaver 4P Bonus)
      123157, // Armor of the Red Crane - 2 Piece Bonus (Item - Monk T14 Brewmaster 2P Bonus)
      123159, // Armor of the Red Crane - 4 Piece Bonus (Item - Monk T14 Brewmaster 4P Bonus)
          0,
    },
    // Tier 15 bonuses (6 spells)
    {
      138177, // Fire-Charm Battlegear - 2 Piece Bonus (Item - Monk T15 Windwalker 2P Bonus)
      138231, // Fire-Charm Armor - 2 Piece Bonus (Item - Monk T15 Brewmaster 2P Bonus)
      138236, // Fire-Charm Armor - 4 Piece Bonus (Item - Monk T15 Brewmaster 4P Bonus)
      138289, // Fire-Charm Vestments - 4 Piece Bonus (Item - Monk T15 Mistweaver 4P Bonus)
      138290, // Fire-Charm Vestments - 2 Piece Bonus (Item - Monk T15 Mistweaver 2P Bonus)
      138315, // Fire-Charm Battlegear - 4 Piece Bonus (Item - Monk T15 Windwalker 4P Bonus)
          0,
    },
    // Tier 16 bonuses (6 spells)
    {
      145004, // Battlegear of Seven Sacred Seals - 2 Piece Bonus (Item - Monk T16 Windwalker 2P Bonus)
      145022, // Battlegear of Seven Sacred Seals - 4 Piece Bonus (Item - Monk T16 Windwalker 4P Bonus)
      145049, // Armor of Seven Sacred Seals - 2 Piece Bonus (Item - Monk T16 Brewmaster 2P Bonus)
      145055, // Armor of Seven Sacred Seals - 4 Piece Bonus (Item - Monk T16 Brewmaster 4P Bonus)
      145439, // Vestments of Seven Sacred Seals - 2 Piece Bonus (Item - Monk T16 Mistweaver 2P Bonus)
      145449, // Vestments of Seven Sacred Seals - 4 Piece Bonus (Item - Monk T16 Mistweaver 4P Bonus)
          0,
    },
    {
          0,
    },
  },
  // Tier bonuses for Druid
  {
    // Tier 13 bonuses (6 spells)
    {
      105715, // Deep Earth Vestments - 2 Piece Bonus (Item - Druid T13 Restoration 2P Bonus (Innervate))
      105717, // Deep Earth Regalia - 4 Piece Bonus (Item - Druid T13 Balance 4P Bonus (Starsurge))
      105722, // Deep Earth Regalia - 2 Piece Bonus (Item - Druid T13 Balance 2P Bonus (Insect Swarm))
      105725, // Deep Earth Battlegarb - 2 Piece Bonus (Item - Druid T13 Feral 2P Bonus (Savage Defense and Blood In The Water))
      105735, // Deep Earth Battlegarb - 4 Piece Bonus (Item - Druid T13 Feral 4P Bonus (Might of Ursoc and Stampede))
      105770, // Deep Earth Vestments - 4 Piece Bonus (Item - Druid T13 Restoration 4P Bonus (Rejuvenation))
          0,
    },
    // Tier 14 bonuses (8 spells)
    {
      123082, // Regalia of the Eternal Blossom - 2 Piece Bonus (Item - Druid T14 Balance 2P Bonus)
      123083, // Regalia of the Eternal Blossom - 4 Piece Bonus (Item - Druid T14 Balance 4P Bonus)
      123084, // Battlegear of the Eternal Blossom - 2 Piece Bonus (Item - Druid T14 Feral 2P Bonus)
      123085, // Battlegear of the Eternal Blossom - 4 Piece Bonus (Item - Druid T14 Feral 4P Bonus)
      123086, // Armor of the Eternal Blossom - 2 Piece Bonus (Item - Druid T14 Guardian 2P Bonus)
      123087, // Armor of the Eternal Blossom - 4 Piece Bonus (Item - Druid T14 Guardian 4P Bonus)
      123088, // Vestments of the Eternal Blossom - 2 Piece Bonus (Item - Druid T14 Restoration 2P Bonus)
      123089, // Vestments of the Eternal Blossom - 4 Piece Bonus (Item - Druid T14 Restoration 4P Bonus)
    },
    // Tier 15 bonuses (8 spells)
    {
      138216, // Armor of the Haunted Forest - 2 Piece Bonus (Item - Druid T15 Guardian 2P Bonus)
      138222, // Armor of the Haunted Forest - 4 Piece Bonus (Item - Druid T15 Guardian 4P Bonus)
      138284, // Vestments of the Haunted Forest - 2 Piece Bonus (Item - Druid T15 Restoration 2P Bonus)
      138286, // Vestments of the Haunted Forest - 4 Piece Bonus (Item - Druid T15 Restoration 4P Bonus)
      138348, // Regalia of the Haunted Forest - 2 Piece Bonus (Item - Druid T15 Balance 2P Bonus)
      138350, // Regalia of the Haunted Forest - 4 Piece Bonus (Item - Druid T15 Balance 4P Bonus)
      138352, // Battlegear of the Haunted Forest - 2 Piece Bonus (Item - Druid T15 Feral 2P Bonus)
      138357, // Battlegear of the Haunted Forest - 4 Piece Bonus (Item - Druid T15 Feral 4P Bonus)
    },
    // Tier 16 bonuses (8 spells)
    {
      144756, // Regalia of the Shattered Vale - 4 Piece Bonus (Item - Druid T16 Balance 4P Bonus)
      144767, // Regalia of the Shattered Vale - 2 Piece Bonus (Item - Druid T16 Balance 2P Bonus)
      144841, // Battlegear of the Shattered Vale - 4 Piece Bonus (Item - Druid T16 Feral 4P Bonus)
      144864, // Battlegear of the Shattered Vale - 2 Piece Bonus (Item - Druid T16 Feral 2P Bonus)
      144869, // Vestments of the Shattered Vale - 2 Piece Bonus (Item - Druid T16 Restoration 2P Bonus)
      144875, // Vestments of the Shattered Vale - 4 Piece Bonus (Item - Druid T16 Restoration 4P Bonus)
      144879, // Armor of the Shattered Vale - 2 Piece Bonus (Item - Druid T16 Guardian 2P Bonus)
      144887, // Armor of the Shattered Vale - 4 Piece Bonus (Item - Druid T16 Guardian 4P Bonus)
    },
    {
          0,
    },
  },
};

#define PERK_SIZE (9)

<<<<<<< HEAD
// Perk specialization abilities, wow build 18156
=======
// Perk specialization abilities, wow build 18164
>>>>>>> 9bd9231c
static unsigned __perk_data[][MAX_SPECS_PER_CLASS][PERK_SIZE] = {
  {
    {
           0,
    },
    {
           0,
    },
    {
           0,
    },
    {
           0,
    },
  },
  {
    // Arms
    {
      157446, // 0: Improved Charge
      157449, // 1: Improved Heroic Leap
      157452, // 2: Improved Die by the Sword
      157454, // 3: Empowered Execute
      157457, // 4: Improved Colossus Smash
      157461, // 5: Enhanced Sweeping Strikes
      157464, // 6: Improved Mortal Strike
      157466, // 7: Enhanced Slam
      157472, // 8: Improved Overpower
    },
    // Fury
    {
      157452, // 0: Improved Die by the Sword
      157454, // 1: Empowered Execute
      157457, // 2: Improved Colossus Smash
      157473, // 3: Improved Meat Cleaver
      157474, // 4: Improved Wild Strike
      157475, // 5: Improved Bloodthirst
      157477, // 6: Improved Raging Blow
      157446, // 7: Improved Charge
      157449, // 8: Improved Heroic Leap
    },
    // Protection
    {
      157446, // 0: Improved Charge
      157449, // 1: Improved Heroic Leap
      157497, // 2: Improved Bastion of Defense
      157487, // 3: Improved Revenge
      157479, // 4: Improved Heroic Throw
      157492, // 5: Improved Shield Barrier
      157481, // 6: Improved Shield Slam
      157498, // 7: Improved Thunder Clap
      157494, // 8: Improved Unwavering Sentinel
    },
    {
           0,
    },
  },
  {
    // Holy
    {
      157453, // 0: Empowered Beacon of Light
      157476, // 1: Empowered Holy Shock
      157478, // 2: Enhanced Holy Shock
      157455, // 3: Improved Daybreak
      157462, // 4: Improved Denounce
      157458, // 5: Improved Holy Light
      157482, // 6: Improved Forbearance
      157480, // 7: Improved Divine Protection
      157460, // 8: Improved Flash of Light
    },
    // Protection
    {
      157482, // 0: Improved Forbearance
      157480, // 1: Improved Divine Protection
      157485, // 2: Empowered Avenger's Shield
      157488, // 3: Improved Block
      157486, // 4: Improved Consecration
      157483, // 5: Improved Hammer of the Righteous
      157484, // 6: Improved Word of Glory
      157489, // 7: Improved Crusader Strike
      157490, // 8: Improved Judgment
    },
    // Retribution
    {
      157482, // 0: Improved Forbearance
      157480, // 1: Improved Divine Protection
      157460, // 2: Improved Flash of Light
      157489, // 3: Improved Crusader Strike
      157490, // 4: Improved Judgment
      157491, // 5: Empowered Seal of Truth
      157493, // 6: Enhanced Hand of Sacrifice
      157495, // 7: Improved Exorcism
      157496, // 8: Empowered Hammer of Wrath
    },
    {
           0,
    },
  },
  {
    // Beast Mastery
    {
      157713, // 0: Empowered Pets
      157715, // 1: Enhanced Basic Attacks
      157714, // 2: Improved Beast Cleave
      157705, // 3: Improved Focus Fire
      157709, // 4: Improved Kill Command
      157707, // 5: Enhanced Kill Shot
      157718, // 6: Enhanced Camouflage
      157711, // 7: Improved Arcane Shot
      157712, // 8: Improved Cobra Shot
    },
    // Marksmanship
    {
      157707, // 0: Enhanced Kill Shot
      157718, // 1: Enhanced Camouflage
      157724, // 2: Enhanced Aimed Shot
      157719, // 3: Enhanced Chimera Shot
      157733, // 4: Enhanced Piercing Shots
      157732, // 5: Enhanced Shots
      157728, // 6: Improved Aimed Shot
      157726, // 7: Improved Focus
      157729, // 8: Improved Steady Shot
    },
    // Survival
    {
      157718, // 0: Enhanced Camouflage
      157711, // 1: Improved Arcane Shot
      157712, // 2: Improved Cobra Shot
      157748, // 3: Empowered Explosive Shot
      157752, // 4: Enhanced Entrapment
      157751, // 5: Enhanced Traps
      157749, // 6: Improved Black Arrow
      157753, // 7: Improved Camouflage
      157768, // 8: Improved Viper Venom
    },
    {
           0,
    },
  },
  {
    // Assassination
    {
      157513, // 0: Improved Slice and Dice
      157514, // 1: Enhanced Vendetta
      157515, // 2: Improved Venomous Wounds
      157560, // 3: Enhanced Poisons
      157561, // 4: Enhanced Crimson Tempest
      157569, // 5: Empowered Envenom
      157570, // 6: Improved Rupture
      157572, // 7: Enhanced Envenom
      157576, // 8: Improved Recuperate
    },
    // Combat
    {
      157576, // 0: Improved Recuperate
      157581, // 1: Empowered Bandit's Guile
      157605, // 2: Instant Poison
      157613, // 3: Enhanced Adrenaline Rush
      157615, // 4: Enhanced Blade Flurry
      157645, // 5: Empowered Crimson Tempest
      157660, // 6: Improved Ambidexterity
      157661, // 7: Improved Sinister Strike
      157662, // 8: Improved Eviscerate
    },
    // Subtlety
    {
      157576, // 0: Improved Recuperate
      157663, // 1: Improved Backstab
      157664, // 2: Improved Ambush
      157665, // 3: Improved Hemorrhage
      157666, // 4: Enhanced Vanish
      157667, // 5: Enhanced Eviscerate
      157669, // 6: Enhanced Shadow Dance
      157671, // 7: Empowered Fan of Knives
      157704, // 8: Enhanced Premeditation
    },
    {
           0,
    },
  },
  {
    // Discipline
    {
      157181, // 0: Improved Heal
      157197, // 1: Enhanced Strength of Soul
      157182, // 2: Improved Penance
      157193, // 3: Enhanced Focused Will
      157180, // 4: Enhanced Holy Fire
      157145, // 5: Enhanced Leap of Faith
      157156, // 6: Improved Smite
      157129, // 7: Enhanced Power Word: Shield
      157144, // 8: Improved Flash Heal
    },
    // Holy
    {
      157129, // 0: Enhanced Power Word: Shield
      157144, // 1: Improved Flash Heal
      157193, // 2: Enhanced Focused Will
      157180, // 3: Enhanced Holy Fire
      157145, // 4: Enhanced Leap of Faith
      157156, // 5: Improved Smite
      157206, // 6: Enhanced Chakras
      157181, // 7: Improved Heal
      157207, // 8: Enhanced Renew
    },
    // Shadow
    {
      157129, // 0: Enhanced Power Word: Shield
      157144, // 1: Improved Flash Heal
      157221, // 2: Empowered Psychic Horror
      157223, // 3: Enhanced Mind Flay
      157217, // 4: Enhanced Shadow Orbs
      157218, // 5: Enhanced Shadow Word: Death
      157222, // 6: Improved Shadow Word: Pain
      157219, // 7: Improved Vampiric Touch
      157220, // 8: Improved Mind Spike
    },
    {
           0,
    },
  },
  {
    // Blood
    {
      157338, // 0: Enhanced Bone Shield
      157337, // 1: Enhanced Death Grip
      157343, // 2: Enhanced Rune Strike
      157336, // 3: Enhanced Rune Tap
      157334, // 4: Enhanced Will of the Necropolis
      157341, // 5: Improved Death Strike
      157339, // 6: Improved Heart Strike
      157340, // 7: Improved Diseases
      157342, // 8: Improved Soul Reaper
    },
    // Frost
    {
      157340, // 0: Improved Diseases
      157342, // 1: Improved Soul Reaper
      157403, // 2: Empowered Icebound Fortitude
      157389, // 3: Empowered Pillar of Frost
      157409, // 4: Empowered Rime
      157380, // 5: Improved Mind Freeze
      157376, // 6: Improved Runeforges
      157367, // 7: Improved Death Grip
      157408, // 8: Enhanced Death Strike
    },
    // Unholy
    {
      157340, // 0: Improved Diseases
      157342, // 1: Improved Soul Reaper
      157408, // 2: Enhanced Death Strike
      157441, // 3: Empowered Gargoyle
      157412, // 4: Enhanced Dark Transformation
      157439, // 5: Enhanced Death Coil
      157437, // 6: Enhanced Fallen Crusader
      157414, // 7: Improved Festering Strike
      157413, // 8: Improved Scourge Strike
    },
    {
           0,
    },
  },
  {
    // Elemental
    {
      157765, // 0: Improved Chain Lightning
      157774, // 1: Improved Lightning Shield
      157764, // 2: Improved Reincarnation
      157775, // 3: Improved Searing Totem
      157776, // 4: Improved Elemental Fury
      157777, // 5: Improved Lightning Bolt
      157778, // 6: Improved Lava Burst
      157779, // 7: Improved Shocks
      157784, // 8: Improved Frost Shock
    },
    // Enhancement
    {
      157764, // 0: Improved Reincarnation
      157775, // 1: Improved Searing Totem
      157784, // 2: Improved Frost Shock
      157803, // 3: Improved Lava Lash
      157804, // 4: Improved Flame Shock
      157807, // 5: Improved Maelstrom Weapon
      157808, // 6: Improved Stormstrike
      157809, // 7: Improved Lava Lash
      157810, // 8: Improved Feral Spirits
    },
    // Restoration
    {
      157764, // 0: Improved Reincarnation
      157777, // 1: Improved Lightning Bolt
      157812, // 2: Improved Riptide
      157813, // 3: Improved Chain Heal
      157814, // 4: Improved Healing Wave
      157816, // 5: Improved Healing Surge
      157818, // 6: Improved Tidal Waves
      157828, // 7: Improved Earthliving Weapon
      157830, // 8: Improved Healing Rain
    },
    {
           0,
    },
  },
  {
    // Arcane
    {
      157532, // 0: Improved Arcane Barrage
      157616, // 1: Improved Arcane Blast
      157619, // 2: Improved Arcane Explosion
      157599, // 3: Enhanced Arcane Missiles (NYI)
      157617, // 4: Improved Arcane Missiles
      157604, // 5: Improved Arcane Power
      157606, // 6: Improved Blink
      157595, // 7: Enhanced Arcane Blast
      157614, // 8: Improved Evocation
    },
    // Fire
    {
      157630, // 0: Improved Combustion
      157640, // 1: Improved Dragon's Breath
      157642, // 2: Enhanced Pyrotechnics
      157622, // 3: Enhanced Inferno Blast
      157637, // 4: Improved Fireball and Frostfire Bolt
      157621, // 5: Improved Flamestrike
      157629, // 6: Improved Inferno Blast
      157624, // 7: Improved Pyroblast
      157632, // 8: Improved Scorch
    },
    // Frost
    {
      157727, // 0: Improved Blizzard
      157646, // 1: Enhanced Frostbolt
      157668, // 2: Enhanced Ice Lance (NYI)
      157670, // 3: Improved Frost Nova
      157723, // 4: Improved Frostbolt
      157770, // 5: Improved Frostfire Bolt
      157725, // 6: Improved Ice Lance
      157721, // 7: Improved Icy Veins
      157738, // 8: Improved Water Elemental
    },
    {
           0,
    },
  },
  {
    // Affliction
    {
      157070, // 0: Improved Life Tap
      157071, // 1: Empowered Agony (NYI)
      157072, // 2: Enhanced Haunt
      157073, // 3: Improved Corruption
      157076, // 4: Improved Unstable Affliction
      157077, // 5: Improved Malefic Grasp
      157078, // 6: Enhanced Nightfall
      157068, // 7: Improved Demons
      157069, // 8: Empowered Drain Life
    },
    // Demonology
    {
      157068, // 0: Improved Demons
      157069, // 1: Empowered Drain Life
      157095, // 2: Improved Molten Core
      157096, // 3: Empowered Demons
      157097, // 4: Improved Shadow Bolt
      157098, // 5: Enhanced Corruption
      157100, // 6: Empowered Doom
      157101, // 7: Enhanced Hand of Gul'dan
      157102, // 8: Improved Touch of Chaos
    },
    // Destruction
    {
      157103, // 0: Enhanced Chaos Bolt
      157114, // 1: Empowered Immolate
      157118, // 2: Improved Conflagrate
      157120, // 3: Empowered Incinerate
      157121, // 4: Improved Ember Tap
      157125, // 5: Improved Shadowburn
      157126, // 6: Enhanced Backlash
      157068, // 7: Improved Demons
      158362, // 8: Enhanced Drain Life
    },
    {
           0,
    },
  },
  {
    // Brewmaster
    {
      157365, // 0: Improved Dizzying Haze
      157378, // 1: Improved Elusive Brew
      157362, // 2: Improved Breath of Fire
      157363, // 3: Improved Guard
      157377, // 4: Empowered Keg Smash
      157381, // 5: Improved Stance of the Sturdy Ox
      157374, // 6: Empowered Blackout Kick
      157361, // 7: Enhanced Roll
      157366, // 8: Enhanced Transcendence
    },
    // Mistweaver
    {
      157400, // 0: Empowered Surging Mist
      157392, // 1: Improved Expel Harm
      157401, // 2: Improved Life Cocoon
      157398, // 3: Improved Renewing Mist
      157399, // 4: Empowered Tiger Palm
      157374, // 5: Empowered Blackout Kick
      157361, // 6: Enhanced Roll
      157366, // 7: Enhanced Transcendence
      157771, // 8: Improved Soothing Mist
    },
    // Windwalker
    {
      157399, // 0: Empowered Tiger Palm
      157411, // 1: Empowered Chi (UI NOT DONE)
      157415, // 2: Empowered Spinning Crane Kick
      157404, // 3: Improved Energizing Brew
      157427, // 4: Empowered Fists of Fury
      157426, // 5: Empowered Rising Sun Kick
      157374, // 6: Empowered Blackout Kick
      157361, // 7: Enhanced Roll
      157366, // 8: Enhanced Transcendence
    },
    {
           0,
    },
  },
  {
    // Balance
    {
      157233, // 0: Empowered Starfall
      157229, // 1: Enhanced Frenzy
      157227, // 2: Enhanced Moonkin Form
      157225, // 3: Enhanced Mushrooms
      157232, // 4: Enhanced Starsurge
      157226, // 5: Enhanced Storms
      157230, // 6: Improved Starfire
      157235, // 7: Improved Moonfire
      157231, // 8: Improved Wrath
    },
    // Feral
    {
      157269, // 0: Enhanced Berserk
      157272, // 1: Enhanced Cat Form
      157274, // 2: Enhanced Prowl
      157280, // 3: Enhanced Rejuvenation
      157273, // 4: Enhanced Tiger's Fury
      157277, // 5: Improved Ferocious Bite
      157276, // 6: Improved Pounce
      157275, // 7: Improved Shred
      157279, // 8: Improved Healing Touch
    },
    // Guardian
    {
      157292, // 0: Empowered Bear Form
      157284, // 1: Empowered Berserk
      157290, // 2: Empowered Thrash
      157286, // 3: Enhanced Bear Hug
      157283, // 4: Enhanced Tooth and Claw (NYI)
      157296, // 5: Improved Barkskin
      157298, // 6: Improved Frenzied Regeneration
      157287, // 7: Improved Mangle
      157288, // 8: Improved Maul
    },
    // Restoration
    {
      157235, // 0: Improved Moonfire
      157231, // 1: Improved Wrath
      157279, // 2: Improved Healing Touch
      157305, // 3: Empowered Ironbark
      157302, // 4: Empowered Regrowth
      157300, // 5: Empowered Rejuvenation
      157312, // 6: Enhanced Lifebloom
      157301, // 7: Enhanced Rebirth
      157309, // 8: Improved Living Seed
    },
  },
};
<|MERGE_RESOLUTION|>--- conflicted
+++ resolved
@@ -4,11 +4,7 @@
 #ifndef MAX_CLASS
 #define MAX_CLASS (12)
 #endif
-<<<<<<< HEAD
-// Class based active abilities, wow build 18156
-=======
 // Class based active abilities, wow build 18164
->>>>>>> 9bd9231c
 static unsigned __class_ability_data[][CLASS_ABILITY_TREE_SIZE][CLASS_ABILITY_SIZE] = {
   {
     {
@@ -288,11 +284,7 @@
   },
   // Class active abilities for Rogue
   {
-<<<<<<< HEAD
-    // General tree, 29 abilities
-=======
     // General tree, 30 abilities
->>>>>>> 9bd9231c
     {
         8676, // Ambush
         2094, // Blind
@@ -987,11 +979,7 @@
 
 #define TREE_SPECIALIZATION_SIZE (28)
 
-<<<<<<< HEAD
-// Talent tree specialization abilities, wow build 18156
-=======
 // Talent tree specialization abilities, wow build 18164
->>>>>>> 9bd9231c
 static unsigned __tree_specialization_data[][MAX_SPECS_PER_CLASS][TREE_SPECIALIZATION_SIZE] = {
   // Specialization abilities for Hunter pets
   {
@@ -1892,11 +1880,7 @@
 
 #define CLASS_MASTERY_ABILITY_SIZE (1)
 
-<<<<<<< HEAD
-// Class mastery abilities, wow build 18156
-=======
 // Class mastery abilities, wow build 18164
->>>>>>> 9bd9231c
 static unsigned __class_mastery_ability_data[MAX_CLASS][MAX_SPECS_PER_CLASS][CLASS_MASTERY_ABILITY_SIZE] = {
   {
     {
@@ -2119,11 +2103,7 @@
 #define MAX_RACE (28)
 #endif
 
-<<<<<<< HEAD
-// Racial abilities, wow build 18156
-=======
 // Racial abilities, wow build 18164
->>>>>>> 9bd9231c
 static unsigned __race_ability_data[MAX_RACE][MAX_CLASS][RACE_ABILITY_SIZE] = {
   {
     {     0, },
@@ -2846,11 +2826,7 @@
 
 #define GLYPH_ABILITIES_SIZE (39)
 
-<<<<<<< HEAD
-// Glyph spells for classes, wow build 18156
-=======
 // Glyph spells for classes, wow build 18164
->>>>>>> 9bd9231c
 static unsigned __glyph_abilities_data[][3][GLYPH_ABILITIES_SIZE] = {
   {
     {
@@ -3500,11 +3476,7 @@
 
 #define TIER_BONUSES_TIER_BASE (13)
 
-<<<<<<< HEAD
-// Tier item set bonuses for class, wow build 18156
-=======
 // Tier item set bonuses for class, wow build 18164
->>>>>>> 9bd9231c
 static unsigned __tier_bonuses_data[][TIER_BONUSES_MAX_TIER][TIER_BONUSES_SIZE] = {
   {
     {
@@ -3929,11 +3901,7 @@
 
 #define PERK_SIZE (9)
 
-<<<<<<< HEAD
-// Perk specialization abilities, wow build 18156
-=======
 // Perk specialization abilities, wow build 18164
->>>>>>> 9bd9231c
 static unsigned __perk_data[][MAX_SPECS_PER_CLASS][PERK_SIZE] = {
   {
     {
