// ==========================================================================
// Dedmonwakeen's Raid DPS/TPS Simulator.
// Send questions to natehieter@gmail.com
// ==========================================================================

#include "simulationcraft.hpp"
#include "sc_report.hpp"

namespace { // UNNAMED NAMESPACE ==========================================

enum stats_mask_e
{
  MASK_DMG     = 1 << STATS_DMG,
  MASK_HEAL    = 1 << STATS_HEAL,
  MASK_ABSORB  = 1 << STATS_ABSORB,
  MASK_NEUTRAL = 1 << STATS_NEUTRAL
};

bool has_avoidance( const std::vector<stats_t::stats_results_t>& s )
{
  return ( s[ RESULT_MISS   ].count.mean() +
           s[ RESULT_DODGE  ].count.mean() +
           s[ RESULT_PARRY  ].count.mean() ) > 0;
}

bool has_multistrike( const std::vector<stats_t::stats_results_t>& s)
{
  return ( s[ RESULT_MULTISTRIKE ].count.mean() + s[ RESULT_MULTISTRIKE_CRIT ].count.mean() ) > 0;
}

bool has_amount_results( const std::vector<stats_t::stats_results_t>& res )
{
  return (
      res[ RESULT_HIT ].actual_amount.mean() > 0 ||
      res[ RESULT_CRIT ].actual_amount.mean() > 0 ||
      res[ RESULT_MULTISTRIKE ].actual_amount.mean() > 0 ||
      res[ RESULT_MULTISTRIKE_CRIT ].actual_amount.mean() > 0
  );
}

bool has_block( const stats_t* s )
{
  return ( s -> direct_results_detail[ FULLTYPE_HIT_BLOCK ].count.mean() +
           s -> direct_results_detail[ FULLTYPE_HIT_CRITBLOCK ].count.mean() +
           s -> direct_results_detail[ FULLTYPE_GLANCE_BLOCK ].count.mean() +
           s -> direct_results_detail[ FULLTYPE_GLANCE_CRITBLOCK ].count.mean() +
           s -> direct_results_detail[ FULLTYPE_CRIT_BLOCK ].count.mean() +
           s -> direct_results_detail[ FULLTYPE_CRIT_CRITBLOCK ].count.mean() ) > 0;
}

bool player_has_tick_results( player_t* p, unsigned stats_mask )
{
  for ( size_t i = 0; i < p -> stats_list.size(); ++i )
  {
    if ( ! ( stats_mask & ( 1 << p -> stats_list[ i ] -> type ) ) )
      continue;

    if ( p -> stats_list[ i ] -> num_tick_results.count() > 0 )
      return true;
  }

  for ( size_t i = 0; i < p -> pet_list.size(); ++i )
  {
    if ( player_has_tick_results( p -> pet_list[ i ], stats_mask ) )
      return true;
  }

  return false;
}

bool player_has_avoidance( player_t* p, unsigned stats_mask )
{
  for ( size_t i = 0; i < p -> stats_list.size(); ++i )
  {
    if ( ! ( stats_mask & ( 1 << p -> stats_list[ i ] -> type ) ) )
      continue;

    if ( has_avoidance( p -> stats_list[ i ] -> direct_results ) )
      return true;

    if ( has_avoidance( p -> stats_list[ i ] -> tick_results ) )
      return true;
  }

  for ( size_t i = 0; i < p -> pet_list.size(); ++i )
  {
    if ( player_has_avoidance( p -> pet_list[ i ], stats_mask ) )
      return true;
  }

  return false;
}

bool player_has_multistrike( player_t* p, unsigned stats_mask )
{
  for ( size_t i = 0; i < p -> stats_list.size(); ++i )
  {
    if ( ! ( stats_mask & ( 1 << p -> stats_list[ i ] -> type ) ) )
      continue;

    if ( has_multistrike( p -> stats_list[ i ] -> direct_results ) )
      return true;

    if ( has_multistrike( p -> stats_list[ i ] -> tick_results ) )
      return true;
  }

  for ( size_t i = 0; i < p -> pet_list.size(); ++i )
  {
    if ( player_has_multistrike( p -> pet_list[ i ], stats_mask ) )
      return true;
  }

  return false;
}

bool player_has_block( player_t* p, unsigned stats_mask )
{
  for ( size_t i = 0; i < p -> stats_list.size(); ++i )
  {
    if ( ! ( stats_mask & ( 1 << p -> stats_list[ i ] -> type ) ) )
      continue;

    if ( has_block( p -> stats_list[ i ] ) )
      return true;
  }

  for ( size_t i = 0; i < p -> pet_list.size(); ++i )
  {
    if ( player_has_block( p -> pet_list[ i ], stats_mask ) )
      return true;
  }

  return false;
}

bool player_has_glance( player_t* p, unsigned stats_mask )
{
  for ( size_t i = 0; i < p -> stats_list.size(); ++i )
  {
    if ( ! ( stats_mask & ( 1 << p -> stats_list[ i ] -> type ) ) )
      continue;

    if ( p -> stats_list[ i ] -> direct_results[ RESULT_GLANCE ].count.mean() > 0 )
      return true;
  }

  for ( size_t i = 0; i < p -> pet_list.size(); ++i )
  {
    if ( player_has_glance( p -> pet_list[ i ], stats_mask ) )
      return true;
  }

  return false;
}

std::string output_action_name( stats_t* s, player_t* actor )
{
  std::string href = "#";
  std::string rel = " rel=\"lvl=" + util::to_string( s -> player -> level ) + "\"";
  std::string prefix, suffix, class_attr;
  unsigned id = 0;

  if ( s -> player -> sim -> report_details )
    class_attr = " class=\"toggle-details\"";

  for ( size_t i = 0; i < s -> action_list.size(); i++ )
  {
    if ( ( id = s -> action_list[ i ] -> id ) > 1 )
      break;
  }

  if ( id > 1 )
  {
    href = "http://";
    href += ( s -> player -> dbc.ptr ? "ptr" : "www" );
    href += ".wowhead.com/spell=";
    href += util::to_string( id );

    std::string name = s -> player -> dbc.spell( id ) -> name_cstr();
    util::tokenize( name );
    std::string::size_type offset = s -> name_str.find( name );
    // Add an affix to the name, if the name does not match the 
    // spell name. Affix is either the prefix- or suffix portion of the 
    // non matching parts of the stats name.
    if ( offset != std::string::npos && name != s -> name_str )
    {
      // Suffix
      if ( offset == 0 )
      {
        std::string::size_type cut_pos = name.size();
        //if ( s -> name_str[ cut_pos ] == '_' )
        //  cut_pos++;

        suffix += " (" + s -> name_str.substr( cut_pos ) + ")";
      }
      // Prefix
      else if ( offset > 0 )
      {
        // if ( s -> name_str[ offset - 1 ] == '_' )
        //   offset--;

        prefix += " (" + s -> name_str.substr( 0, offset ) + ")";
      }
    }
    else if ( offset == std::string::npos )
      suffix += " (" + s -> name_str + ")";
  }

  // If we are printing a stats object that belongs to a pet, for an actual
  // actor, print out the pet name too
  if ( actor && ! actor -> is_pet() && s -> player -> is_pet() )
    suffix += " (" + s -> player -> name_str + ")";

  std::string name;
  if ( s -> player -> sim -> report_details )
  {
    name += prefix + "&nbsp;";
    name += "<a href=\"" + href + "\"" + class_attr;
    //if ( id > 1 )
    //  name += rel;
    name += ">";
    name += s -> name_str;
    name += "</a>";
    name += suffix;
  }
  else
    name = s -> name_str;

  return name;
}

// print_html_action_info =================================================

double mean_damage( const std::vector<stats_t::stats_results_t>& result )
{
  double mean = 0;
  size_t count = 0;

  for ( size_t i = 0; i < result.size(); i++ )
  {
    // Skip multistrike for mean damage
    if ( i == RESULT_MULTISTRIKE || i == RESULT_MULTISTRIKE_CRIT )
      continue;

    mean  += result[ i ].actual_amount.sum();
    count += result[ i ].actual_amount.count();
  }

  if ( count > 0 )
    mean /= count;

  return mean;
}

void print_html_action_summary( report::sc_html_stream& os, unsigned stats_mask, int result_type, const stats_t* s, player_t* p )
{
  std::string type_str;
  if ( result_type == 1 )
    type_str = "Periodic";
  else
    type_str = "Direct";

  const std::vector<stats_t::stats_results_t>& results = result_type == 1 ? s -> tick_results : s -> direct_results;
  const std::vector<stats_t::stats_results_t>& block_results = result_type == 1 ? s -> tick_results_detail : s -> direct_results_detail;

  // Result type
  os.printf( "\t\t\t\t\t\t\t\t<td class=\"right small\">%s</td>\n", type_str.c_str() );

  // Count
  double count = ( result_type == 1 ) ? s -> num_tick_results.mean() : s -> num_direct_results.mean();

  os.printf( "\t\t\t\t\t\t\t\t<td class=\"right small\">%.1f</td>\n", count );

  // Hit results
  os.printf( "\t\t\t\t\t\t\t\t<td class=\"right small\">%.0f</td>\n",
      results[ RESULT_HIT ].actual_amount.pretty_mean() );

  // Crit results
  os.printf( "\t\t\t\t\t\t\t\t<td class=\"right small\">%.0f</td>\n",
      results[ RESULT_CRIT ].actual_amount.pretty_mean() );

  // Mean amount
  os.printf( "\t\t\t\t\t\t\t\t<td class=\"right small\">%.0f</td>\n",
      mean_damage( results ) );

  // Crit%
  os.printf( "\t\t\t\t\t\t\t\t<td class=\"right small\">%.1f%%</td>\n",
    results[ RESULT_CRIT ].pct );

  if ( player_has_avoidance( p, stats_mask ) )
    os.printf(
      "\t\t\t\t\t\t\t\t<td class=\"right small\">%.1f%%</td>\n",   // direct_results Avoid%
      results[ RESULT_MISS ].pct +
      results[ RESULT_DODGE  ].pct +
      results[ RESULT_PARRY  ].pct );

  if ( player_has_glance( p, stats_mask ) )
    os.printf(
      "\t\t\t\t\t\t\t\t<td class=\"right small\">%.1f%%</td>\n",  // direct_results Glance%
      results[ RESULT_GLANCE ].pct );

  if ( player_has_block( p, stats_mask ) )
    os.printf(
      "\t\t\t\t\t\t\t\t<td class=\"right small\">%.1f%%</td>\n", // direct_results Block%
      block_results[ FULLTYPE_HIT_BLOCK ].pct +
      block_results[ FULLTYPE_HIT_CRITBLOCK ].pct +
      block_results[ FULLTYPE_GLANCE_BLOCK ].pct +
      block_results[ FULLTYPE_GLANCE_CRITBLOCK ].pct +
      block_results[ FULLTYPE_CRIT_BLOCK ].pct +
      block_results[ FULLTYPE_CRIT_CRITBLOCK ].pct );

  if ( player_has_multistrike( p, stats_mask ) )
  {
    os.printf(
      "\t\t\t\t\t\t\t\t<td class=\"right small\">%.1f</td>\n"     // count
      "\t\t\t\t\t\t\t\t<td class=\"right small\">%.0f</td>\n"     // direct_results MULTISTRIKE_HIT
      "\t\t\t\t\t\t\t\t<td class=\"right small\">%.0f</td>\n"     // direct_results MULTISTRIKE_CRIT
      "\t\t\t\t\t\t\t\t<td class=\"right small\">%.1f%%</td>\n",  // direct_results CRIT%
      results[ RESULT_MULTISTRIKE ].count.pretty_mean() + 
      results[ RESULT_MULTISTRIKE_CRIT ].count.pretty_mean(),
      results[ RESULT_MULTISTRIKE ].actual_amount.pretty_mean(),
      results[ RESULT_MULTISTRIKE_CRIT ].actual_amount.pretty_mean(),
      results[ RESULT_MULTISTRIKE_CRIT ].pct );
  }

  if ( player_has_tick_results( p, stats_mask ) )
  {
    if ( util::str_in_str_ci( type_str, "Periodic" ) )
      os.printf(
        "\t\t\t\t\t\t\t\t<td class=\"right small\">%.1f%%</td>\n",   // Uptime%
        100 * s -> total_tick_time.mean() / p -> collected_data.fight_length.mean() );
    else
      os.printf("\t\t\t\t\t\t\t\t<td class=\"right small\">&nbsp;</td>\n");
  }

}

void print_html_action_info( report::sc_html_stream& os, unsigned stats_mask, stats_t* s, int j, int n_columns, player_t* actor = 0 )
{
  player_t* p;
  if ( s -> player -> is_pet() )
    p = s -> player -> cast_pet() -> owner;
  else
    p = s -> player;

  std::string row_class = ( j & 1 ) ? " class=\"odd\"" : "";

  os << "\t\t\t\t\t\t\t<tr" << row_class << ">\n";
  int result_rows = has_amount_results( s -> direct_results ) + has_amount_results( s -> tick_results );
  if ( result_rows == 0 )
    result_rows = 1;

  // Ability name
  os << "\t\t\t\t\t\t\t\t<td class=\"left small\" rowspan=\"" << result_rows << "\">";
  if ( s -> parent && s -> parent -> player == actor )
    os << "\t\t\t\t\t\t\t\t&nbsp;&nbsp;&nbsp;\n";

  os << output_action_name( s, actor );
  os << "</td>\n";

  // DPS and DPS %
  std::string compound_aps     = "";
  std::string compound_aps_pct = "";
  double cAPS    = s -> portion_aps.mean();
  double cAPSpct = s -> portion_amount;

  for ( size_t i = 0, num_children = s -> children.size(); i < num_children; i++ )
  {
    cAPS    += s -> children[ i ] -> portion_apse.mean();
    cAPSpct += s -> children[ i ] -> portion_amount;
  }

  if ( cAPS > s -> portion_aps.mean()  ) compound_aps     = "&nbsp;(" + util::to_string( cAPS, 0 ) + ")";
  if ( cAPSpct > s -> portion_amount ) compound_aps_pct = "&nbsp;(" + util::to_string( cAPSpct * 100, 1 ) + "%)";

  os.printf( "\t\t\t\t\t\t\t\t<td class=\"right small\" rowspan=\"%d\">%.0f%s</td>\n",
    result_rows,
    s -> portion_aps.pretty_mean(), compound_aps.c_str() );
  os.printf( "\t\t\t\t\t\t\t\t<td class=\"right small\" rowspan=\"%d\">%.1f%%%s</td>\n",
    result_rows,
    s -> portion_amount * 100, compound_aps_pct.c_str() );

  // Number of executes
  os.printf( "\t\t\t\t\t\t\t\t<td class=\"right small\" rowspan=\"%d\">%.1f</td>\n",
    result_rows,
    s -> num_executes.pretty_mean() );

  // Execute interval
  os.printf( "\t\t\t\t\t\t\t\t<td class=\"right small\" rowspan=\"%d\">%.2fsec</td>\n",
    result_rows,
    s -> total_intervals.pretty_mean() );

  // Amount per execute
  os.printf( "\t\t\t\t\t\t\t\t<td class=\"right small\" rowspan=\"%d\">%.0f</td>\n",
    result_rows,
    s -> ape );

  // Amount per execute time
  os.printf( "\t\t\t\t\t\t\t\t<td class=\"right small\" rowspan=\"%d\">%.0f</td>\n",
    result_rows,
    s -> apet );

  bool periodic_only = false;
  if ( has_amount_results( s -> direct_results ) )
    print_html_action_summary( os, stats_mask, 0, s, p );
  else if ( has_amount_results( s -> tick_results ) )
  {
    periodic_only = true;
    print_html_action_summary( os, stats_mask, 1, s, p );
  }
  else
    os.printf("\t\t\t\t\t\t\t\t<td class=\"right small\" colspan=\"%d\"></td>\n", n_columns );

  os.printf( "\t\t\t\t\t\t\t</tr>\n" );

  if ( ! periodic_only && has_amount_results( s -> tick_results ) )
  {
    os << "\t\t\t\t\t\t\t<tr" << row_class << ">\n";
    print_html_action_summary( os, stats_mask, 1, s, p );
    os << "\t\t\t\t\t\t\t</tr>\n";
  }

  if ( p -> sim -> report_details )
  {
    std::string timeline_stat_aps_str                    = "";
    if ( ! s -> timeline_aps_chart.empty() )
    {
      timeline_stat_aps_str = "<img src=\"" + s -> timeline_aps_chart + "\" alt=\"" + ( s -> type == STATS_DMG ? "DPS" : "HPS" ) + " Timeline Chart\" />\n";
    }
    std::string aps_distribution_str                    = "";
    if ( ! s -> aps_distribution_chart.empty() )
    {
      aps_distribution_str = "<img src=\"" + s -> aps_distribution_chart + "\" alt=\"" + ( s -> type == STATS_DMG ? "DPS" : "HPS" ) + " Distribution Chart\" />\n";
    }
    os << "\t\t\t\t\t\t\t<tr class=\"details hide\">\n"
       << "\t\t\t\t\t\t\t\t<td colspan=\"" << ( 7 + n_columns ) << "\" class=\"filler\">\n";

    // Stat Details
    os.printf(
      "\t\t\t\t\t\t\t\t\t<h4>Stats details: %s </h4>\n", s -> name_str.c_str() );

    os << "\t\t\t\t\t\t\t\t\t<table class=\"details\">\n"
       << "\t\t\t\t\t\t\t\t\t\t<tr>\n";

    os << "\t\t\t\t\t\t\t\t\t\t\t<th class=\"small\">Type</th>\n"
       << "\t\t\t\t\t\t\t\t\t\t\t<th class=\"small\">Executes</th>\n"
       << "\t\t\t\t\t\t\t\t\t\t\t<th class=\"small\">Direct Results</th>\n"
       << "\t\t\t\t\t\t\t\t\t\t\t<th class=\"small\">Ticks</th>\n"
       << "\t\t\t\t\t\t\t\t\t\t\t<th class=\"small\">Tick Results</th>\n"
       << "\t\t\t\t\t\t\t\t\t\t\t<th class=\"small\">Execute Time per Execution</th>\n"
       << "\t\t\t\t\t\t\t\t\t\t\t<th class=\"small\">Tick Time per  Tick</th>\n"
       << "\t\t\t\t\t\t\t\t\t\t\t<th class=\"small\">Actual Amount</th>\n"
       << "\t\t\t\t\t\t\t\t\t\t\t<th class=\"small\">Total Amount</th>\n"
       << "\t\t\t\t\t\t\t\t\t\t\t<th class=\"small\">Overkill %</th>\n"
       << "\t\t\t\t\t\t\t\t\t\t\t<th class=\"small\">Amount per Total Time</th>\n"
       << "\t\t\t\t\t\t\t\t\t\t\t<th class=\"small\">Amount per Total Execute Time</th>\n";

    os << "\t\t\t\t\t\t\t\t\t\t</tr>\n"
       << "\t\t\t\t\t\t\t\t\t\t<tr>\n";

    os.printf(
      "\t\t\t\t\t\t\t\t\t\t\t<td class=\"right small\">%s</td>\n"
      "\t\t\t\t\t\t\t\t\t\t\t<td class=\"right small\">%.2f</td>\n"
      "\t\t\t\t\t\t\t\t\t\t\t<td class=\"right small\">%.2f</td>\n"
      "\t\t\t\t\t\t\t\t\t\t\t<td class=\"right small\">%.2f</td>\n"
      "\t\t\t\t\t\t\t\t\t\t\t<td class=\"right small\">%.2f</td>\n"
      "\t\t\t\t\t\t\t\t\t\t\t<td class=\"right small\">%.4f</td>\n"
      "\t\t\t\t\t\t\t\t\t\t\t<td class=\"right small\">%.4f</td>\n"
      "\t\t\t\t\t\t\t\t\t\t\t<td class=\"right small\">%.2f</td>\n"
      "\t\t\t\t\t\t\t\t\t\t\t<td class=\"right small\">%.2f</td>\n"
      "\t\t\t\t\t\t\t\t\t\t\t<td class=\"right small\">%.2f</td>\n"
      "\t\t\t\t\t\t\t\t\t\t\t<td class=\"right small\">%.2f</td>\n"
      "\t\t\t\t\t\t\t\t\t\t\t<td class=\"right small\">%.2f</td>\n",
      util::stats_type_string( s -> type ),
      s -> num_executes.mean(),
      s -> num_direct_results.mean(),
      s -> num_ticks.mean(),
      s -> num_tick_results.mean(),
      s -> etpe,
      s -> ttpt,
      s -> actual_amount.mean(),
      s -> total_amount.mean(),
      s -> overkill_pct,
      s -> aps,
      s -> apet );
    os << "\t\t\t\t\t\t\t\t\t\t</tr>\n";
    os << "\t\t\t\t\t\t\t\t\t</table>\n";
    if ( ! s -> portion_aps.simple || ! s -> portion_apse.simple || ! s -> actual_amount.simple )
    {
      os << "\t\t\t\t\t\t\t\t\t<table class=\"details\">\n";
      int sd_counter = 0;
      report::print_html_sample_data( os, p -> sim, s -> actual_amount, "Actual Amount", sd_counter );

      report::print_html_sample_data( os, p -> sim, s -> portion_aps, "portion Amount per Second ( pAPS )", sd_counter );

      report::print_html_sample_data( os, p -> sim, s -> portion_apse, "portion Effective Amount per Second ( pAPSe )", sd_counter );

      os << "\t\t\t\t\t\t\t\t\t</table>\n";

      if ( ! s -> portion_aps.simple && p -> sim -> scaling -> has_scale_factors() )
      {
        int colspan = 0;
        os << "\t\t\t\t\t\t<table class=\"details\">\n";
        os << "\t\t\t\t\t\t\t<tr>\n"
           << "\t\t\t\t\t\t\t\t<th><a href=\"#help-scale-factors\" class=\"help\">?</a></th>\n";
        for ( stat_e i = STAT_NONE; i < STAT_MAX; i++ )
          if ( p -> scales_with[ i ] )
          {
            os.printf(
              "\t\t\t\t\t\t\t\t<th>%s</th>\n",
              util::stat_type_abbrev( i ) );
            colspan++;
          }
        if ( p -> sim -> scaling -> scale_lag )
        {
          os << "\t\t\t\t\t\t\t\t<th>ms Lag</th>\n";
          colspan++;
        }
        os << "\t\t\t\t\t\t\t</tr>\n";
        os << "\t\t\t\t\t\t\t<tr>\n"
           << "\t\t\t\t\t\t\t\t<th class=\"left\">Scale Factors</th>\n";
        for ( stat_e i = STAT_NONE; i < STAT_MAX; i++ )
          if ( p -> scales_with[ i ] )
          {
            if ( s -> scaling.get_stat( i ) > 1.0e5 )
              os.printf(
                "\t\t\t\t\t\t\t\t<td>%.*e</td>\n",
                p -> sim -> report_precision,
                s -> scaling.get_stat( i ) );
            else
              os.printf(
                "\t\t\t\t\t\t\t\t<td>%.*f</td>\n",
                p -> sim -> report_precision,
                s -> scaling.get_stat( i ) );
          }
        os << "\t\t\t\t\t\t\t</tr>\n";
        os << "\t\t\t\t\t\t\t<tr>\n"
           << "\t\t\t\t\t\t\t\t<th class=\"left\">Scale Deltas</th>\n";
        for ( stat_e i = STAT_NONE; i < STAT_MAX; i++ )
        {
          if ( ! p -> scales_with[ i ] )
            continue;

          double value = p -> sim -> scaling -> stats.get_stat( i );
          std::string prefix;
          if ( p -> sim -> scaling -> center_scale_delta == 1 && 
               i != STAT_SPIRIT && i != STAT_HIT_RATING && i != STAT_EXPERTISE_RATING )
          {
            prefix = "+/- ";
            value /= 2;
          }

          os.printf(
            "\t\t\t\t\t\t\t\t<td>%s%.*f</td>\n",
            prefix.c_str(), 
            ( i == STAT_WEAPON_OFFHAND_SPEED || i == STAT_WEAPON_SPEED ) ? 2 : 0,
            value );
        }
        os << "\t\t\t\t\t\t\t</tr>\n";
        os << "\t\t\t\t\t\t\t<tr>\n"
           << "\t\t\t\t\t\t\t\t<th class=\"left\">Error</th>\n";
        for ( stat_e i = STAT_NONE; i < STAT_MAX; i++ )
          if ( p -> scales_with[ i ] )
          {
            if ( p -> scaling_error.get_stat( i ) > 1.0e5 )
              os.printf(
                "\t\t\t\t\t\t\t\t<td>%.*e</td>\n",
                p -> sim -> report_precision,
                s -> scaling_error.get_stat( i ) );
            else
              os.printf(
                "\t\t\t\t\t\t\t\t<td>%.*f</td>\n",
                p -> sim -> report_precision,
                s -> scaling_error.get_stat( i ) );
          }
        os << "\t\t\t\t\t\t\t</tr>\n";
        os << "\t\t\t\t\t\t</table>\n";

      }
    }

    // Detailed breakdown of damage or healing ability
    os << "\t\t\t\t\t\t\t\t\t<table  class=\"details\">\n";
    if ( s -> num_direct_results.mean() > 0 )
    {
      // Direct Damage
      os << "\t\t\t\t\t\t\t\t\t\t<tr>\n"
         << "\t\t\t\t\t\t\t\t\t\t\t<th class=\"small\">Direct Results</th>\n"
         << "\t\t\t\t\t\t\t\t\t\t\t<th class=\"small\">Count</th>\n"
         << "\t\t\t\t\t\t\t\t\t\t\t<th class=\"small\">Pct</th>\n"
         << "\t\t\t\t\t\t\t\t\t\t\t<th class=\"small\">Mean</th>\n"
         << "\t\t\t\t\t\t\t\t\t\t\t<th class=\"small\">Min</th>\n"
         << "\t\t\t\t\t\t\t\t\t\t\t<th class=\"small\">Max</th>\n"
         << "\t\t\t\t\t\t\t\t\t\t\t<th class=\"small\">Average per Iteration</th>\n"
         << "\t\t\t\t\t\t\t\t\t\t\t<th class=\"small\">Average Min</th>\n"
         << "\t\t\t\t\t\t\t\t\t\t\t<th class=\"small\">Average Max</th>\n"
         << "\t\t\t\t\t\t\t\t\t\t\t<th class=\"small\">Actual Amount</th>\n"
         << "\t\t\t\t\t\t\t\t\t\t\t<th class=\"small\">Total Amount</th>\n"
         << "\t\t\t\t\t\t\t\t\t\t\t<th class=\"small\">Overkill %</th>\n"
         << "\t\t\t\t\t\t\t\t\t\t</tr>\n";
      int k = 0;
      for ( full_result_e i = FULLTYPE_MAX; --i >= FULLTYPE_NONE; )
      {
        if ( s -> direct_results_detail[ i ].count.mean() )
        {
          os << "\t\t\t\t\t\t\t\t\t\t<tr";

          if ( k & 1 )
          {
            os << " class=\"odd\"";
          }
          k++;
          os << ">\n";

          os.printf(
            "\t\t\t\t\t\t\t\t\t\t\t<td class=\"left small\">%s</td>\n"
            "\t\t\t\t\t\t\t\t\t\t\t<td class=\"right small\">%.2f</td>\n"
            "\t\t\t\t\t\t\t\t\t\t\t<td class=\"right small\">%.2f%%</td>\n"
            "\t\t\t\t\t\t\t\t\t\t\t<td class=\"right small\">%.2f</td>\n"
            "\t\t\t\t\t\t\t\t\t\t\t<td class=\"right small\">%.0f</td>\n"
            "\t\t\t\t\t\t\t\t\t\t\t<td class=\"right small\">%.0f</td>\n"
            "\t\t\t\t\t\t\t\t\t\t\t<td class=\"right small\">%.2f</td>\n"
            "\t\t\t\t\t\t\t\t\t\t\t<td class=\"right small\">%.0f</td>\n"
            "\t\t\t\t\t\t\t\t\t\t\t<td class=\"right small\">%.0f</td>\n"
            "\t\t\t\t\t\t\t\t\t\t\t<td class=\"right small\">%.0f</td>\n"
            "\t\t\t\t\t\t\t\t\t\t\t<td class=\"right small\">%.0f</td>\n"
            "\t\t\t\t\t\t\t\t\t\t\t<td class=\"right small\">%.2f</td>\n"
            "\t\t\t\t\t\t\t\t\t\t</tr>\n",
            util::full_result_type_string( i ),
            s -> direct_results_detail[ i ].count.mean(),
            s -> direct_results_detail[ i ].pct,
            s -> direct_results_detail[ i ].actual_amount.mean(),
            s -> direct_results_detail[ i ].actual_amount.min(),
            s -> direct_results_detail[ i ].actual_amount.max(),
            s -> direct_results_detail[ i ].avg_actual_amount.mean(),
            s -> direct_results_detail[ i ].avg_actual_amount.min(),
            s -> direct_results_detail[ i ].avg_actual_amount.max(),
            s -> direct_results_detail[ i ].fight_actual_amount.mean(),
            s -> direct_results_detail[ i ].fight_total_amount.mean(),
            s -> direct_results_detail[ i ].overkill_pct.mean() );
        }
      }

    }

    if ( s -> num_tick_results.mean() > 0 )
    {
      // Tick Damage
      os << "\t\t\t\t\t\t\t\t\t\t<tr>\n"
         << "\t\t\t\t\t\t\t\t\t\t\t<th class=\"small\">Tick Results</th>\n"
         << "\t\t\t\t\t\t\t\t\t\t\t<th class=\"small\">Count</th>\n"
         << "\t\t\t\t\t\t\t\t\t\t\t<th class=\"small\">Pct</th>\n"
         << "\t\t\t\t\t\t\t\t\t\t\t<th class=\"small\">Mean</th>\n"
         << "\t\t\t\t\t\t\t\t\t\t\t<th class=\"small\">Min</th>\n"
         << "\t\t\t\t\t\t\t\t\t\t\t<th class=\"small\">Max</th>\n"
         << "\t\t\t\t\t\t\t\t\t\t\t<th class=\"small\">Average per Iteration</th>\n"
         << "\t\t\t\t\t\t\t\t\t\t\t<th class=\"small\">Average Min</th>\n"
         << "\t\t\t\t\t\t\t\t\t\t\t<th class=\"small\">Average Max</th>\n"
         << "\t\t\t\t\t\t\t\t\t\t\t<th class=\"small\">Actual Amount</th>\n"
         << "\t\t\t\t\t\t\t\t\t\t\t<th class=\"small\">Total Amount</th>\n"
         << "\t\t\t\t\t\t\t\t\t\t\t<th class=\"small\">Overkill %</th>\n"
         << "\t\t\t\t\t\t\t\t\t\t</tr>\n";
      int k = 0;
      for ( full_result_e i = FULLTYPE_MAX; --i >= FULLTYPE_NONE; )
      {
        if ( s -> tick_results_detail[ i ].count.mean() )
        {
          os << "\t\t\t\t\t\t\t\t\t\t<tr";
          if ( k & 1 )
          {
            os << " class=\"odd\"";
          }
          k++;
          os << ">\n";
          os.printf(
            "\t\t\t\t\t\t\t\t\t\t\t<td class=\"left small\">%s</td>\n"
            "\t\t\t\t\t\t\t\t\t\t\t<td class=\"right small\">%.1f</td>\n"
            "\t\t\t\t\t\t\t\t\t\t\t<td class=\"right small\">%.2f%%</td>\n"
            "\t\t\t\t\t\t\t\t\t\t\t<td class=\"right small\">%.2f</td>\n"
            "\t\t\t\t\t\t\t\t\t\t\t<td class=\"right small\">%.0f</td>\n"
            "\t\t\t\t\t\t\t\t\t\t\t<td class=\"right small\">%.0f</td>\n"
            "\t\t\t\t\t\t\t\t\t\t\t<td class=\"right small\">%.2f</td>\n"
            "\t\t\t\t\t\t\t\t\t\t\t<td class=\"right small\">%.0f</td>\n"
            "\t\t\t\t\t\t\t\t\t\t\t<td class=\"right small\">%.0f</td>\n"
            "\t\t\t\t\t\t\t\t\t\t\t<td class=\"right small\">%.0f</td>\n"
            "\t\t\t\t\t\t\t\t\t\t\t<td class=\"right small\">%.0f</td>\n"
            "\t\t\t\t\t\t\t\t\t\t\t<td class=\"right small\">%.2f</td>\n"
            "\t\t\t\t\t\t\t\t\t\t</tr>\n",
            util::full_result_type_string( i ),
            s -> tick_results_detail[ i ].count.mean(),
            s -> tick_results_detail[ i ].pct,
            s -> tick_results_detail[ i ].actual_amount.mean(),
            s -> tick_results_detail[ i ].actual_amount.min(),
            s -> tick_results_detail[ i ].actual_amount.max(),
            s -> tick_results_detail[ i ].avg_actual_amount.mean(),
            s -> tick_results_detail[ i ].avg_actual_amount.min(),
            s -> tick_results_detail[ i ].avg_actual_amount.max(),
            s -> tick_results_detail[ i ].fight_actual_amount.mean(),
            s -> tick_results_detail[ i ].fight_total_amount.mean(),
            s -> tick_results_detail[ i ].overkill_pct.mean() );
        }
      }


    }
    
    os << "\t\t\t\t\t\t\t\t\t</table>\n";

    os << "\t\t\t\t\t\t\t\t\t<div class=\"clear\">&nbsp;</div>\n";

    os.printf(
      "\t\t\t\t\t\t\t\t\t%s\n",
      timeline_stat_aps_str.c_str() );
    os.printf(
      "\t\t\t\t\t\t\t\t\t%s\n",
      aps_distribution_str.c_str() );

    os << "\t\t\t\t\t\t\t\t\t<div class=\"clear\">&nbsp;</div>\n";
    // Action Details
    std::vector<std::string> processed_actions;

    for ( size_t i = 0; i < s -> action_list.size(); i++ )
    {
      action_t* a = s -> action_list[ i ];

      bool found = false;
      size_t size_processed = processed_actions.size();
      for ( size_t k = 0; k < size_processed && !found; k++ )
        if ( processed_actions[ k ] == a -> name() )
          found = true;
      if ( found ) continue;
      processed_actions.push_back( a -> name() );

      os.printf(
        "\t\t\t\t\t\t\t\t\t<h4>Action details: %s </h4>\n", a -> name() );

      os.printf(
        "\t\t\t\t\t\t\t\t\t<div class=\"float\">\n"
        "\t\t\t\t\t\t\t\t\t\t<h5>Static Values</h5>\n"
        "\t\t\t\t\t\t\t\t\t\t<ul>\n"
        "\t\t\t\t\t\t\t\t\t\t\t<li><span class=\"label\">id:</span>%i</li>\n"
        "\t\t\t\t\t\t\t\t\t\t\t<li><span class=\"label\">school:</span>%s</li>\n"
        "\t\t\t\t\t\t\t\t\t\t\t<li><span class=\"label\">resource:</span>%s</li>\n"
        "\t\t\t\t\t\t\t\t\t\t\t<li><span class=\"label\">range:</span>%.1f</li>\n"
        "\t\t\t\t\t\t\t\t\t\t\t<li><span class=\"label\">travel_speed:</span>%.4f</li>\n"
        "\t\t\t\t\t\t\t\t\t\t\t<li><span class=\"label\">trigger_gcd:</span>%.4f</li>\n"
        "\t\t\t\t\t\t\t\t\t\t\t<li><span class=\"label\">min_gcd:</span>%.4f</li>\n"
        "\t\t\t\t\t\t\t\t\t\t\t<li><span class=\"label\">base_cost:</span>%.1f</li>\n"
        "\t\t\t\t\t\t\t\t\t\t\t<li><span class=\"label\">cooldown:</span>%.2f</li>\n"
        "\t\t\t\t\t\t\t\t\t\t\t<li><span class=\"label\">base_execute_time:</span>%.2f</li>\n"
        "\t\t\t\t\t\t\t\t\t\t\t<li><span class=\"label\">base_crit:</span>%.2f</li>\n"
        "\t\t\t\t\t\t\t\t\t\t\t<li><span class=\"label\">target:</span>%s</li>\n"
        "\t\t\t\t\t\t\t\t\t\t\t<li><span class=\"label\">harmful:</span>%s</li>\n"
        "\t\t\t\t\t\t\t\t\t\t\t<li><span class=\"label\">if_expr:</span>%s</li>\n"
        "\t\t\t\t\t\t\t\t\t\t</ul>\n"
        "\t\t\t\t\t\t\t\t\t</div>\n",
        a -> id,
        util::school_type_string( a-> school ),
        util::resource_type_string( a -> current_resource() ),
        a -> range,
        a -> travel_speed,
        a -> trigger_gcd.total_seconds(),
        a -> min_gcd.total_seconds(),
        a -> base_costs[ a -> current_resource() ],
        a -> cooldown -> duration.total_seconds(),
        a -> base_execute_time.total_seconds(),
        a -> base_crit,
        a -> target ? a -> target -> name() : "",
        a -> harmful ? "true" : "false",
        util::encode_html( a -> if_expr_str ).c_str() );

      // Spelldata
      if ( a -> data().ok() )
      {
        os.printf(
          "\t\t\t\t\t\t\t\t\t<div class=\"float\">\n"
          "\t\t\t\t\t\t\t\t\t\t<h5>Spelldata</h5>\n"
          "\t\t\t\t\t\t\t\t\t\t<ul>\n"
          "\t\t\t\t\t\t\t\t\t\t\t<li><span class=\"label\">id:</span>%i</li>\n"
          "\t\t\t\t\t\t\t\t\t\t\t<li><span class=\"label\">name:</span>%s</li>\n"
          "\t\t\t\t\t\t\t\t\t\t\t<li><span class=\"label\">school:</span>%s</li>\n"
          "\t\t\t\t\t\t\t\t\t\t\t<li><span class=\"label\">tooltip:</span><span class=\"tooltip\">%s</span></li>\n"
          "\t\t\t\t\t\t\t\t\t\t\t<li><span class=\"label\">description:</span><span class=\"tooltip\">%s</span></li>\n"
          "\t\t\t\t\t\t\t\t\t\t</ul>\n"
          "\t\t\t\t\t\t\t\t\t</div>\n",
          a -> data().id(),
          a -> data().name_cstr(),
          util::school_type_string( a -> data().get_school_type() ),
          pretty_spell_text( a -> data(), a -> data().tooltip(), *p ).c_str(),
          util::encode_html( pretty_spell_text( a -> data(), a -> data().desc(), *p ) ).c_str() );
      }

      if ( a -> spell_power_mod.direct || a -> base_dd_min || a -> base_dd_max )
      {
        os.printf(
          "\t\t\t\t\t\t\t\t\t<div class=\"float\">\n"
          "\t\t\t\t\t\t\t\t\t\t<h5>Direct Damage</h5>\n"
          "\t\t\t\t\t\t\t\t\t\t<ul>\n"
          "\t\t\t\t\t\t\t\t\t\t\t<li><span class=\"label\">may_crit:</span>%s</li>\n"
          "\t\t\t\t\t\t\t\t\t\t\t<li><span class=\"label\">attack_power_mod.direct:</span>%.6f</li>\n"
          "\t\t\t\t\t\t\t\t\t\t\t<li><span class=\"label\">spell_power_mod.direct:</span>%.6f</li>\n"
          "\t\t\t\t\t\t\t\t\t\t\t<li><span class=\"label\">base_dd_min:</span>%.2f</li>\n"
          "\t\t\t\t\t\t\t\t\t\t\t<li><span class=\"label\">base_dd_max:</span>%.2f</li>\n"
          "\t\t\t\t\t\t\t\t\t\t</ul>\n"
          "\t\t\t\t\t\t\t\t\t</div>\n",
          a -> may_crit ? "true" : "false",
          a -> attack_power_mod.direct,
          a -> spell_power_mod.direct,
          a -> base_dd_min,
          a -> base_dd_max );
      }
      if ( a -> num_ticks )
      {
        os.printf(
          "\t\t\t\t\t\t\t\t\t<div class=\"float\">\n"
          "\t\t\t\t\t\t\t\t\t\t<h5>Damage Over Time</h5>\n"
          "\t\t\t\t\t\t\t\t\t\t<ul>\n"
          "\t\t\t\t\t\t\t\t\t\t\t<li><span class=\"label\">tick_may_crit:</span>%s</li>\n"
          "\t\t\t\t\t\t\t\t\t\t\t<li><span class=\"label\">tick_zero:</span>%s</li>\n"
          "\t\t\t\t\t\t\t\t\t\t\t<li><span class=\"label\">attack_power_mod.tick:</span>%.6f</li>\n"
          "\t\t\t\t\t\t\t\t\t\t\t<li><span class=\"label\">spell_power_mod.tick:</span>%.6f</li>\n"
          "\t\t\t\t\t\t\t\t\t\t\t<li><span class=\"label\">base_td:</span>%.2f</li>\n"
          "\t\t\t\t\t\t\t\t\t\t\t<li><span class=\"label\">num_ticks:</span>%i</li>\n"
          "\t\t\t\t\t\t\t\t\t\t\t<li><span class=\"label\">base_tick_time:</span>%.2f</li>\n"
          "\t\t\t\t\t\t\t\t\t\t\t<li><span class=\"label\">hasted_ticks:</span>%s</li>\n"
          "\t\t\t\t\t\t\t\t\t\t\t<li><span class=\"label\">dot_behavior:</span>%s</li>\n"
          "\t\t\t\t\t\t\t\t\t\t</ul>\n"
          "\t\t\t\t\t\t\t\t\t</div>\n",
          a -> tick_may_crit ? "true" : "false",
          a -> tick_zero ? "true" : "false",
          a -> attack_power_mod.tick,
          a -> spell_power_mod.tick,
          a -> base_td,
          a -> num_ticks,
          a -> base_tick_time.total_seconds(),
          a -> hasted_ticks ? "true" : "false",
          util::dot_behavior_type_string( a -> dot_behavior ) );
      }
      // Extra Reporting for DKs
      if ( a -> player -> type == DEATH_KNIGHT )
      {
        os.printf(
          "\t\t\t\t\t\t\t\t\t<div class=\"float\">\n"
          "\t\t\t\t\t\t\t\t\t\t<h5>Rune Information</h5>\n"
          "\t\t\t\t\t\t\t\t\t\t<ul>\n"
          "\t\t\t\t\t\t\t\t\t\t\t<li><span class=\"label\">Blood Cost:</span>%d</li>\n"
          "\t\t\t\t\t\t\t\t\t\t\t<li><span class=\"label\">Frost Cost:</span>%d</li>\n"
          "\t\t\t\t\t\t\t\t\t\t\t<li><span class=\"label\">Unholy Cost:</span>%d</li>\n"
          "\t\t\t\t\t\t\t\t\t\t\t<li><span class=\"label\">Runic Power Gain:</span>%.2f</li>\n"
          "\t\t\t\t\t\t\t\t\t\t</ul>\n"
          "\t\t\t\t\t\t\t\t\t</div>\n",
          a -> data().rune_cost() & 0x1,
          ( a -> data().rune_cost() >> 4 ) & 0x1,
          ( a -> data().rune_cost() >> 2 ) & 0x1,
          a -> rp_gain );
      }
      if ( a -> weapon )
      {
        os.printf(
          "\t\t\t\t\t\t\t\t\t<div class=\"float\">\n"
          "\t\t\t\t\t\t\t\t\t\t<h5>Weapon</h5>\n"
          "\t\t\t\t\t\t\t\t\t\t<ul>\n"
          "\t\t\t\t\t\t\t\t\t\t\t<li><span class=\"label\">normalized:</span>%s</li>\n"
          "\t\t\t\t\t\t\t\t\t\t\t<li><span class=\"label\">weapon_power_mod:</span>%.6f</li>\n"
          "\t\t\t\t\t\t\t\t\t\t\t<li><span class=\"label\">weapon_multiplier:</span>%.2f</li>\n"
          "\t\t\t\t\t\t\t\t\t\t</ul>\n"
          "\t\t\t\t\t\t\t\t\t</div>\n",
          a -> normalize_weapon_speed ? "true" : "false",
          a -> weapon_power_mod,
          a -> weapon_multiplier );
      }
      os << "\t\t\t\t\t\t\t\t\t<div class=\"clear\">&nbsp;</div>\n";
    }

    os << "\t\t\t\t\t\t\t\t</td>\n"
       << "\t\t\t\t\t\t\t</tr>\n";
  }
}

// print_html_action_resource ===============================================

int print_html_action_resource( report::sc_html_stream& os, stats_t* s, int j )
{
  for ( size_t i = 0; i < s -> player -> action_list.size(); ++i )
  {
    action_t* a = s -> player -> action_list[ i ];
    if ( a -> stats != s ) continue;
    if ( ! a -> background ) break;
  }

  for ( resource_e i = RESOURCE_NONE; i < RESOURCE_MAX; i++ )
  {
    if ( s -> resource_gain.actual[ i ] > 0 )
    {
      os << "\t\t\t\t\t\t\t<tr";
      if ( j & 1 )
      {
        os << " class=\"odd\"";
      }
      ++j;
      os << ">\n";
      os.printf(
        "\t\t\t\t\t\t\t\t<td class=\"left\">%s</td>\n"
        "\t\t\t\t\t\t\t\t<td class=\"left\">%s</td>\n"
        "\t\t\t\t\t\t\t\t<td class=\"right\">%.1f</td>\n"
        "\t\t\t\t\t\t\t\t<td class=\"right\">%.1f</td>\n"
        "\t\t\t\t\t\t\t\t<td class=\"right\">%.1f</td>\n",
        s -> resource_gain.name(),
        util::inverse_tokenize( util::resource_type_string( i ) ).c_str(),
        s -> resource_gain.count[ i ],
        s -> resource_gain.actual[ i ],
        s -> resource_gain.actual[ i ] / s -> resource_gain.count[ i ] );
      os.printf(
        "\t\t\t\t\t\t\t\t<td class=\"right\">%.1f</td>\n"
        "\t\t\t\t\t\t\t\t<td class=\"right\">%.1f</td>\n",
        s->rpe[ i ],
        s->apr[ i ] );
      os << "\t\t\t\t\t\t\t</tr>\n";
    }
  }
  return j;
}

double get_avg_itemlvl( const player_t* p )
{
  double avg_ilvl = 0.0;
  int num_ilvl_items = 0;
  for ( size_t i = 0; i < p->items.size(); i++ )
  {
    const item_t& item = p->items[i];
    if ( item.slot != SLOT_SHIRT && item.slot != SLOT_TABARD
        && item.slot != SLOT_RANGED && item.active() )
    {
      avg_ilvl += item.item_level();
      num_ilvl_items++;
    }
  }

  if ( num_ilvl_items > 1 )
    avg_ilvl /= num_ilvl_items;

  return avg_ilvl;
}
// print_html_gear ==========================================================

void print_html_gear ( report::sc_html_stream& os, player_t* p )
{

  os.printf(
    "\t\t\t\t\t\t<div class=\"player-section gear\">\n"
    "\t\t\t\t\t\t\t<h3 class=\"toggle\">Gear</h3>\n"
    "\t\t\t\t\t\t\t<div class=\"toggle-content hide\">\n"
    "\t\t\t\t\t\t\t\t<table class=\"sc\">\n"
    "\t\t\t\t\t\t\t\t\t<tr>\n"
    "\t\t\t\t\t\t\t\t\t\t<th>Source</th>\n"
    "\t\t\t\t\t\t\t\t\t\t<th>Slot</th>\n"
    "\t\t\t\t\t\t\t\t\t\t<th>Average Item Level: %.2f</th>\n"
    "\t\t\t\t\t\t\t\t\t</tr>\n",
    get_avg_itemlvl( p ) );

  for ( slot_e i = SLOT_MIN; i < SLOT_MAX; i++ )
  {
    item_t& item = p -> items[ i ];

    std::string domain = p -> dbc.ptr ? "ptr" : "www";
    std::string item_string;
    if ( item.active() )
    {
      std::string rel_str = "";
      if ( item.upgrade_level() ) rel_str = " rel=\"upgd=" + util::to_string( item.upgrade_level() ) + "\"";
      item_string = ! item.parsed.data.id ? item.options_str : "<a href=\"http://" + domain + ".wowhead.com/item=" + util::to_string( item.parsed.data.id ) + "\"" + rel_str + ">" + item.encoded_item() + "</a>";
    }
    else
    {
      item_string = "empty";
    }

    os.printf(
      "\t\t\t\t\t\t\t\t\t<tr>\n"
      "\t\t\t\t\t\t\t\t\t\t<th class=\"left\">%s</th>\n"
      "\t\t\t\t\t\t\t\t\t\t<th class=\"left\">%s</th>\n"
      "\t\t\t\t\t\t\t\t\t\t<td class=\"left\">%s</td>\n"
      "\t\t\t\t\t\t\t\t\t</tr>\n",
      item.source_str.c_str(),
      util::inverse_tokenize( item.slot_name() ).c_str(),
      item_string.c_str() );
  }

  os << "\t\t\t\t\t\t\t\t</table>\n"
     << "\t\t\t\t\t\t\t</div>\n"
     << "\t\t\t\t\t\t</div>\n";
}

// print_html_profile =======================================================

void print_html_profile ( report::sc_html_stream& os, player_t* a )
{
  if ( a -> collected_data.fight_length.mean() > 0 )
  {
    std::string profile_str;
    a -> create_profile( profile_str, SAVE_ALL );
    profile_str = util::encode_html( profile_str );
    util::replace_all( profile_str, "\n", "<br>" );

    os << "\t\t\t\t\t\t<div class=\"player-section profile\">\n"
       << "\t\t\t\t\t\t\t<h3 class=\"toggle\">Profile</h3>\n"
       << "\t\t\t\t\t\t\t<div class=\"toggle-content hide\">\n"
       << "\t\t\t\t\t\t\t\t<div class=\"subsection force-wrap\">\n"
       << "\t\t\t\t\t\t\t\t\t<p>" << profile_str << "</p>\n"
       << "\t\t\t\t\t\t\t\t</div>\n"
       << "\t\t\t\t\t\t\t</div>\n"
       << "\t\t\t\t\t\t</div>\n";
  }
}


// print_html_stats =========================================================

void print_html_stats ( report::sc_html_stream& os, player_t* a )
{
  player_collected_data_t::buffed_stats_t& buffed_stats = a -> collected_data.buffed_stats_snapshot;

  if ( a -> collected_data.fight_length.mean() > 0 )
  {
    int j = 1;

    os << "\t\t\t\t\t\t<div class=\"player-section stats\">\n"
       << "\t\t\t\t\t\t\t<h3 class=\"toggle\">Stats</h3>\n"
       << "\t\t\t\t\t\t\t<div class=\"toggle-content hide\">\n"
       << "\t\t\t\t\t\t\t\t<table class=\"sc\">\n"
       << "\t\t\t\t\t\t\t\t\t<tr>\n"
       << "\t\t\t\t\t\t\t\t\t\t<th></th>\n"
       << "\t\t\t\t\t\t\t\t\t\t<th>Raid-Buffed</th>\n"
       << "\t\t\t\t\t\t\t\t\t\t<th>Unbuffed</th>\n"
       << "\t\t\t\t\t\t\t\t\t\t<th>Gear Amount</th>\n"
       << "\t\t\t\t\t\t\t\t\t</tr>\n";

    for ( attribute_e i = ATTRIBUTE_NONE; ++i < ATTRIBUTE_MAX; )
    {
      os.printf(
        "\t\t\t\t\t\t\t\t\t<tr%s>\n"
        "\t\t\t\t\t\t\t\t\t\t<th class=\"left\">%s</th>\n"
        "\t\t\t\t\t\t\t\t\t\t<td class=\"right\">%.0f</td>\n"
        "\t\t\t\t\t\t\t\t\t\t<td class=\"right\">%.0f</td>\n"
        "\t\t\t\t\t\t\t\t\t\t<td class=\"right\">%.0f</td>\n"
        "\t\t\t\t\t\t\t\t\t</tr>\n",
        ( j % 2 == 1 ) ? " class=\"odd\"" : "",
        util::inverse_tokenize( util::attribute_type_string( i ) ).c_str(),
        buffed_stats.attribute[ i ],
        a -> get_attribute( i ),
        a -> initial.stats.attribute[ i ] );
      j++;
    }
    for ( resource_e i = RESOURCE_NONE; ++i < RESOURCE_MAX; )
    {
      if ( a -> resources.max[ i ] > 0 )
        os.printf(
          "\t\t\t\t\t\t\t\t\t<tr%s>\n"
          "\t\t\t\t\t\t\t\t\t\t<th class=\"left\">%s</th>\n"
          "\t\t\t\t\t\t\t\t\t\t<td class=\"right\">%.0f</td>\n"
          "\t\t\t\t\t\t\t\t\t\t<td class=\"right\">%.0f</td>\n"
          "\t\t\t\t\t\t\t\t\t\t<td class=\"right\">%.0f</td>\n"
          "\t\t\t\t\t\t\t\t\t</tr>\n",
          ( j % 2 == 1 ) ? " class=\"odd\"" : "",
          util::inverse_tokenize( util::resource_type_string( i ) ).c_str(),
          buffed_stats.resource[ i ],
          a -> resources.max[ i ],
          0.0 );
      j++;
    }

    os.printf(
      "\t\t\t\t\t\t\t\t\t<tr%s>\n"
      "\t\t\t\t\t\t\t\t\t\t<th class=\"left\">Spell Power</th>\n"
      "\t\t\t\t\t\t\t\t\t\t<td class=\"right\">%.0f</td>\n"
      "\t\t\t\t\t\t\t\t\t\t<td class=\"right\">%.0f</td>\n"
      "\t\t\t\t\t\t\t\t\t\t<td class=\"right\">%.0f</td>\n"
      "\t\t\t\t\t\t\t\t\t</tr>\n",
      ( j % 2 == 1 ) ? " class=\"odd\"" : "",
      buffed_stats.spell_power,
      a -> composite_spell_power( SCHOOL_MAX ) * a -> composite_spell_power_multiplier(),
      a -> initial.stats.spell_power );
    j++;
    os.printf(
      "\t\t\t\t\t\t\t\t\t<tr%s>\n"
      "\t\t\t\t\t\t\t\t\t\t<th class=\"left\">Spell Hit</th>\n"
      "\t\t\t\t\t\t\t\t\t\t<td class=\"right\">%.2f%%</td>\n"
      "\t\t\t\t\t\t\t\t\t\t<td class=\"right\">%.2f%%</td>\n"
      "\t\t\t\t\t\t\t\t\t\t<td class=\"right\">%.0f</td>\n"
      "\t\t\t\t\t\t\t\t\t</tr>\n",
      ( j % 2 == 1 ) ? " class=\"odd\"" : "",
      100 * buffed_stats.spell_hit,
      100 * a -> composite_spell_hit(),
      a -> initial.stats.hit_rating  );
    j++;
    os.printf(
      "\t\t\t\t\t\t\t\t\t<tr%s>\n"
      "\t\t\t\t\t\t\t\t\t\t<th class=\"left\">Spell Crit</th>\n"
      "\t\t\t\t\t\t\t\t\t\t<td class=\"right\">%.2f%%</td>\n"
      "\t\t\t\t\t\t\t\t\t\t<td class=\"right\">%.2f%%</td>\n"
      "\t\t\t\t\t\t\t\t\t\t<td class=\"right\">%.0f</td>\n"
      "\t\t\t\t\t\t\t\t\t</tr>\n",
      ( j % 2 == 1 ) ? " class=\"odd\"" : "",
      100 * buffed_stats.spell_crit,
      100 * a -> composite_spell_crit(),
      a -> initial.stats.crit_rating );
    j++;
    os.printf(
      "\t\t\t\t\t\t\t\t\t<tr%s>\n"
      "\t\t\t\t\t\t\t\t\t\t<th class=\"left\">Spell Haste</th>\n"
      "\t\t\t\t\t\t\t\t\t\t<td class=\"right\">%.2f%%</td>\n"
      "\t\t\t\t\t\t\t\t\t\t<td class=\"right\">%.2f%%</td>\n"
      "\t\t\t\t\t\t\t\t\t\t<td class=\"right\">%.0f</td>\n"
      "\t\t\t\t\t\t\t\t\t</tr>\n",
      ( j % 2 == 1 ) ? " class=\"odd\"" : "",
      100 * ( 1 / buffed_stats.spell_haste - 1 ),
      100 * ( 1 / a -> composite_spell_haste() - 1 ),
      a -> initial.stats.haste_rating );
    j++;
    os.printf(
      "\t\t\t\t\t\t\t\t\t<tr%s>\n"
      "\t\t\t\t\t\t\t\t\t\t<th class=\"left\">Spell Speed</th>\n"
      "\t\t\t\t\t\t\t\t\t\t<td class=\"right\">%.2f%%</td>\n"
      "\t\t\t\t\t\t\t\t\t\t<td class=\"right\">%.2f%%</td>\n"
      "\t\t\t\t\t\t\t\t\t\t<td class=\"right\">%.0f</td>\n"
      "\t\t\t\t\t\t\t\t\t</tr>\n",
      ( j % 2 == 1 ) ? " class=\"odd\"" : "",
      100 * ( 1 / buffed_stats.spell_speed - 1 ),
      100 * ( 1 / a -> composite_spell_speed() - 1 ),
      a -> initial.stats.haste_rating );
    j++;
    os.printf(
      "\t\t\t\t\t\t\t\t\t<tr%s>\n"
      "\t\t\t\t\t\t\t\t\t\t<th class=\"left\">ManaReg per Second</th>\n"
      "\t\t\t\t\t\t\t\t\t\t<td class=\"right\">%.0f</td>\n"
      "\t\t\t\t\t\t\t\t\t\t<td class=\"right\">%.0f</td>\n"
      "\t\t\t\t\t\t\t\t\t\t<td class=\"right\">0</td>\n"
      "\t\t\t\t\t\t\t\t\t</tr>\n",
      ( j % 2 == 1 ) ? " class=\"odd\"" : "",
      buffed_stats.manareg_per_second,
      a -> mana_regen_per_second() );
    j++;
    os.printf(
      "\t\t\t\t\t\t\t\t\t<tr%s>\n"
      "\t\t\t\t\t\t\t\t\t\t<th class=\"left\">Attack Power</th>\n"
      "\t\t\t\t\t\t\t\t\t\t<td class=\"right\">%.0f</td>\n"
      "\t\t\t\t\t\t\t\t\t\t<td class=\"right\">%.0f</td>\n"
      "\t\t\t\t\t\t\t\t\t\t<td class=\"right\">%.0f</td>\n"
      "\t\t\t\t\t\t\t\t\t</tr>\n",
      ( j % 2 == 1 ) ? " class=\"odd\"" : "",
      buffed_stats.attack_power,
      a -> composite_melee_attack_power() * a -> composite_attack_power_multiplier(),
      a -> initial.stats.attack_power );
    j++;
    os.printf(
      "\t\t\t\t\t\t\t\t\t<tr%s>\n"
      "\t\t\t\t\t\t\t\t\t\t<th class=\"left\">Melee Hit</th>\n"
      "\t\t\t\t\t\t\t\t\t\t<td class=\"right\">%.2f%%</td>\n"
      "\t\t\t\t\t\t\t\t\t\t<td class=\"right\">%.2f%%</td>\n"
      "\t\t\t\t\t\t\t\t\t\t<td class=\"right\">%.0f</td>\n"
      "\t\t\t\t\t\t\t\t\t</tr>\n",
      ( j % 2 == 1 ) ? " class=\"odd\"" : "",
      100 * buffed_stats.attack_hit,
      100 * a -> composite_melee_hit(),
      a -> initial.stats.hit_rating );
    j++;
    os.printf(
      "\t\t\t\t\t\t\t\t\t<tr%s>\n"
      "\t\t\t\t\t\t\t\t\t\t<th class=\"left\">Melee Crit</th>\n"
      "\t\t\t\t\t\t\t\t\t\t<td class=\"right\">%.2f%%</td>\n"
      "\t\t\t\t\t\t\t\t\t\t<td class=\"right\">%.2f%%</td>\n"
      "\t\t\t\t\t\t\t\t\t\t<td class=\"right\">%.0f</td>\n"
      "\t\t\t\t\t\t\t\t\t</tr>\n",
      ( j % 2 == 1 ) ? " class=\"odd\"" : "",
      100 * buffed_stats.attack_crit,
      100 * a -> composite_melee_crit(),
      a -> initial.stats.crit_rating );
    j++;
    os.printf(
      "\t\t\t\t\t\t\t\t\t<tr%s>\n"
      "\t\t\t\t\t\t\t\t\t\t<th class=\"left\">Melee Haste</th>\n"
      "\t\t\t\t\t\t\t\t\t\t<td class=\"right\">%.2f%%</td>\n"
      "\t\t\t\t\t\t\t\t\t\t<td class=\"right\">%.2f%%</td>\n"
      "\t\t\t\t\t\t\t\t\t\t<td class=\"right\">%.0f</td>\n"
      "\t\t\t\t\t\t\t\t\t</tr>\n",
      ( j % 2 == 1 ) ? " class=\"odd\"" : "",
      100 * ( 1 / buffed_stats.attack_haste - 1 ),
      100 * ( 1 / a -> composite_melee_haste() - 1 ),
      a -> initial.stats.haste_rating );
    j++;
    os.printf(
      "\t\t\t\t\t\t\t\t\t<tr%s>\n"
      "\t\t\t\t\t\t\t\t\t\t<th class=\"left\">Swing Speed</th>\n"
      "\t\t\t\t\t\t\t\t\t\t<td class=\"right\">%.2f%%</td>\n"
      "\t\t\t\t\t\t\t\t\t\t<td class=\"right\">%.2f%%</td>\n"
      "\t\t\t\t\t\t\t\t\t\t<td class=\"right\">%.0f</td>\n"
      "\t\t\t\t\t\t\t\t\t</tr>\n",
      ( j % 2 == 1 ) ? " class=\"odd\"" : "",
      100 * ( 1 / buffed_stats.attack_speed - 1 ),
      100 * ( 1 / a -> composite_melee_speed() - 1 ),
      a -> initial.stats.haste_rating );
    j++;
    if ( a -> dual_wield() )
    {
      os.printf(
        "\t\t\t\t\t\t\t\t\t<tr%s>\n"
        "\t\t\t\t\t\t\t\t\t\t<th class=\"left\">Expertise</th>\n"
        "\t\t\t\t\t\t\t\t\t\t<td class=\"right\">%.2f%% / %.2f%%</td>\n"
        "\t\t\t\t\t\t\t\t\t\t<td class=\"right\">%.2f%% / %.2f%% </td>\n"
        "\t\t\t\t\t\t\t\t\t\t<td class=\"right\">%.0f </td>\n"
        "\t\t\t\t\t\t\t\t\t</tr>\n",
        ( j % 2 == 1 ) ? " class=\"odd\"" : "",
        100 * buffed_stats.mh_attack_expertise,
        100 * buffed_stats.oh_attack_expertise,
        100 * a -> composite_melee_expertise( &( a -> main_hand_weapon ) ),
        100 * a -> composite_melee_expertise( &( a -> off_hand_weapon ) ),
        a -> initial.stats.expertise_rating );
    }
    else
    {
      os.printf(
        "\t\t\t\t\t\t\t\t\t<tr%s>\n"
        "\t\t\t\t\t\t\t\t\t\t<th class=\"left\">Expertise</th>\n"
        "\t\t\t\t\t\t\t\t\t\t<td class=\"right\">%.2f%%</td>\n"
        "\t\t\t\t\t\t\t\t\t\t<td class=\"right\">%.2f%% </td>\n"
        "\t\t\t\t\t\t\t\t\t\t<td class=\"right\">%.0f </td>\n"
        "\t\t\t\t\t\t\t\t\t</tr>\n",
        ( j % 2 == 1 ) ? " class=\"odd\"" : "",
        100 * buffed_stats.mh_attack_expertise,
        100 * a -> composite_melee_expertise( &( a -> main_hand_weapon ) ),
        a -> initial.stats.expertise_rating );
    }
    j++;
    os.printf(
      "\t\t\t\t\t\t\t\t\t<tr%s>\n"
      "\t\t\t\t\t\t\t\t\t\t<th class=\"left\">Armor</th>\n"
      "\t\t\t\t\t\t\t\t\t\t<td class=\"right\">%.0f</td>\n"
      "\t\t\t\t\t\t\t\t\t\t<td class=\"right\">%.0f</td>\n"
      "\t\t\t\t\t\t\t\t\t\t<td class=\"right\">%.0f</td>\n"
      "\t\t\t\t\t\t\t\t\t</tr>\n",
      ( j % 2 == 1 ) ? " class=\"odd\"" : "",
      buffed_stats.armor,
      a -> composite_armor(),
      a -> initial.stats.armor );
    j++;
    os.printf(
      "\t\t\t\t\t\t\t\t\t<tr%s>\n"
      "\t\t\t\t\t\t\t\t\t\t<th class=\"left\">Tank-Miss</th>\n"
      "\t\t\t\t\t\t\t\t\t\t<td class=\"right\">%.2f%%</td>\n"
      "\t\t\t\t\t\t\t\t\t\t<td class=\"right\">%.2f%%</td>\n"
      "\t\t\t\t\t\t\t\t\t\t<td class=\"right\">%.0f</td>\n"
      "\t\t\t\t\t\t\t\t\t</tr>\n",
      ( j % 2 == 1 ) ? " class=\"odd\"" : "",
      100 * buffed_stats.miss,
      100 * ( a -> cache.miss() ),
      0.0  );
    j++;
    os.printf(
      "\t\t\t\t\t\t\t\t\t<tr%s>\n"
      "\t\t\t\t\t\t\t\t\t\t<th class=\"left\">Tank-Dodge</th>\n"
      "\t\t\t\t\t\t\t\t\t\t<td class=\"right\">%.2f%%</td>\n"
      "\t\t\t\t\t\t\t\t\t\t<td class=\"right\">%.2f%%</td>\n"
      "\t\t\t\t\t\t\t\t\t\t<td class=\"right\">%.0f</td>\n"
      "\t\t\t\t\t\t\t\t\t</tr>\n",
      ( j % 2 == 1 ) ? " class=\"odd\"" : "",
      100 * buffed_stats.dodge,
      100 * ( a -> composite_dodge() ),
      a -> initial.stats.dodge_rating );
    j++;
    os.printf(
      "\t\t\t\t\t\t\t\t\t<tr%s>\n"
      "\t\t\t\t\t\t\t\t\t\t<th class=\"left\">Tank-Parry</th>\n"
      "\t\t\t\t\t\t\t\t\t\t<td class=\"right\">%.2f%%</td>\n"
      "\t\t\t\t\t\t\t\t\t\t<td class=\"right\">%.2f%%</td>\n"
      "\t\t\t\t\t\t\t\t\t\t<td class=\"right\">%.0f</td>\n"
      "\t\t\t\t\t\t\t\t\t</tr>\n",
      ( j % 2 == 1 ) ? " class=\"odd\"" : "",
      100 * buffed_stats.parry,
      100 * ( a -> composite_parry() ),
      a -> initial.stats.parry_rating );
    j++;
    os.printf(
      "\t\t\t\t\t\t\t\t\t<tr%s>\n"
      "\t\t\t\t\t\t\t\t\t\t<th class=\"left\">Tank-Block</th>\n"
      "\t\t\t\t\t\t\t\t\t\t<td class=\"right\">%.2f%%</td>\n"
      "\t\t\t\t\t\t\t\t\t\t<td class=\"right\">%.2f%%</td>\n"
      "\t\t\t\t\t\t\t\t\t\t<td class=\"right\">%.0f</td>\n"
      "\t\t\t\t\t\t\t\t\t</tr>\n",
      ( j % 2 == 1 ) ? " class=\"odd\"" : "",
      100 * buffed_stats.block,
      100 * a -> composite_block(),
      a -> initial.stats.block_rating );
    j++;
    os.printf(
      "\t\t\t\t\t\t\t\t\t<tr%s>\n"
      "\t\t\t\t\t\t\t\t\t\t<th class=\"left\">Tank-Crit</th>\n"
      "\t\t\t\t\t\t\t\t\t\t<td class=\"right\">%.2f%%</td>\n"
      "\t\t\t\t\t\t\t\t\t\t<td class=\"right\">%.2f%%</td>\n"
      "\t\t\t\t\t\t\t\t\t\t<td class=\"right\">%.0f</td>\n"
      "\t\t\t\t\t\t\t\t\t</tr>\n",
      ( j % 2 == 1 ) ? " class=\"odd\"" : "",
      100 * buffed_stats.crit,
      100 * a -> cache.crit_avoidance(),
      0.0 );
    j++;
    os.printf(
      "\t\t\t\t\t\t\t\t\t<tr%s>\n"
      "\t\t\t\t\t\t\t\t\t\t<th class=\"left\">Mastery</th>\n"
      "\t\t\t\t\t\t\t\t\t\t<td class=\"right\">%.2f%%</td>\n"
      "\t\t\t\t\t\t\t\t\t\t<td class=\"right\">%.2f%%</td>\n"
      "\t\t\t\t\t\t\t\t\t\t<td class=\"right\">%.0f</td>\n"
      "\t\t\t\t\t\t\t\t\t</tr>\n",
      ( j % 2 == 1 ) ? " class=\"odd\"" : "",
      100.0 * buffed_stats.mastery_value,
      100.0 * a -> cache.mastery_value(),
      a -> initial.stats.mastery_rating );
    j++;

    os << "\t\t\t\t\t\t\t\t</table>\n"
       << "\t\t\t\t\t\t\t</div>\n"
       << "\t\t\t\t\t\t</div>\n";
  }
}


// print_html_talents_player ================================================

void print_html_talents( report::sc_html_stream& os, player_t* p )
{
  if ( p -> collected_data.fight_length.mean() > 0 )
  {
    os << "\t\t\t\t\t\t<div class=\"player-section talents\">\n"
       << "\t\t\t\t\t\t\t<h3 class=\"toggle\">Talents</h3>\n"
       << "\t\t\t\t\t\t\t<div class=\"toggle-content hide\">\n"
       << "\t\t\t\t\t\t\t\t<table class=\"sc\">\n"
       << "\t\t\t\t\t\t\t\t\t<tr>\n"
       << "\t\t\t\t\t\t\t\t\t\t<th>Level</th>\n"
       << "\t\t\t\t\t\t\t\t\t\t<th></th>\n"
       << "\t\t\t\t\t\t\t\t\t\t<th></th>\n"
       << "\t\t\t\t\t\t\t\t\t\t<th></th>\n"
       << "\t\t\t\t\t\t\t\t\t</tr>\n";

    for ( uint32_t row = 0; row < MAX_TALENT_ROWS; row++ )
    {
      os.printf(
        "\t\t\t\t\t\t\t\t\t<tr>\n"
        "\t\t\t\t\t\t\t\t\t\t<th class=\"left\">%d</th>\n",
        ( row + 1 ) * 15 );
      for ( uint32_t col = 0; col < MAX_TALENT_COLS; col++ )
      {
        talent_data_t* t = talent_data_t::find( p -> type, row, col, p -> specialization(), p -> dbc.ptr );
        std::string name = "none";
        if ( t && t -> name_cstr() )
        {
          name = t -> name_cstr();
          if ( t -> specialization() != SPEC_NONE )
          {
            name += " (";
            name += util::specialization_string( t -> specialization() );
            name += ")";
          }
        }
        if ( p -> talent_points.has_row_col( row, col ) )
        {
          os.printf(
            "\t\t\t\t\t\t\t\t\t\t<td class=\"filler\">%s</td>\n",
            name.c_str() );
        }
        else
        {
          os.printf(
            "\t\t\t\t\t\t\t\t\t\t<td>%s</td>\n",
            name.c_str() );
        }
      }
      os << "\t\t\t\t\t\t\t\t\t</tr>\n";
    }

    os << "\t\t\t\t\t\t\t\t</table>\n"
       << "\t\t\t\t\t\t\t</div>\n"
       << "\t\t\t\t\t\t</div>\n";
  }
}


// print_html_player_scale_factors ==========================================

void print_html_player_scale_factors( report::sc_html_stream& os, sim_t* sim, player_t* p, player_processed_report_information_t& ri )
{

  if ( !p -> is_pet() )
  {
    if ( p -> sim -> scaling -> has_scale_factors() )
    {
      int colspan = 0; // Count stats
      for ( stat_e i = STAT_NONE; i < STAT_MAX; i++ )
        if ( p -> scales_with[ i ] )
          ++colspan;

      os << "\t\t\t\t\t\t<table class=\"sc mt\">\n";

      os << "\t\t\t\t\t\t\t<tr>\n"
         << "\t\t\t\t\t\t\t\t<th colspan=\"" << util::to_string( 1 + colspan ) << "\"><a href=\"#help-scale-factors\" class=\"help\">Scale Factors for " << p -> scales_over().name << "</a></th>\n"
         << "\t\t\t\t\t\t\t</tr>\n";

      os << "\t\t\t\t\t\t\t<tr>\n"
         << "\t\t\t\t\t\t\t\t<th></th>\n";
      for ( stat_e i = STAT_NONE; i < STAT_MAX; i++ )
        if ( p -> scales_with[ i ] )
        {
          os.printf(
            "\t\t\t\t\t\t\t\t<th>%s</th>\n",
            util::stat_type_abbrev( i ) );
        }
      if ( p -> sim -> scaling -> scale_lag )
      {
        os << "\t\t\t\t\t\t\t\t<th>ms Lag</th>\n";
        colspan++;
      }
      os << "\t\t\t\t\t\t\t</tr>\n";
      os << "\t\t\t\t\t\t\t<tr>\n"
         << "\t\t\t\t\t\t\t\t<th class=\"left\">Scale Factors</th>\n";
      for ( stat_e i = STAT_NONE; i < STAT_MAX; i++ )
        if ( p -> scales_with[ i ] )
        {
          if ( std::abs( p -> scaling.get_stat( i ) ) > 1.0e5 )
            os.printf(
              "\t\t\t\t\t\t\t\t<td>%.*e</td>\n",
              p -> sim -> report_precision,
              p -> scaling.get_stat( i ) );
          else
            os.printf(
              "\t\t\t\t\t\t\t\t<td>%.*f</td>\n",
              p -> sim -> report_precision,
              p -> scaling.get_stat( i ) );
        }
      if ( p -> sim -> scaling -> scale_lag )
        os.printf(
          "\t\t\t\t\t\t\t\t<td>%.*f</td>\n",
          p -> sim -> report_precision,
          p -> scaling_lag );
      os << "\t\t\t\t\t\t\t</tr>\n";
      os << "\t\t\t\t\t\t\t<tr>\n"
         << "\t\t\t\t\t\t\t\t<th class=\"left\">Normalized</th>\n";
      for ( stat_e i = STAT_NONE; i < STAT_MAX; i++ )
        if ( p -> scales_with[ i ] )
          os.printf(
            "\t\t\t\t\t\t\t\t<td>%.*f</td>\n",
            p -> sim -> report_precision,
            p -> scaling_normalized.get_stat( i ) );
      os << "\t\t\t\t\t\t\t</tr>\n";
      os << "\t\t\t\t\t\t\t<tr>\n"
         << "\t\t\t\t\t\t\t\t<th class=\"left\">Scale Deltas</th>\n";
      for ( stat_e i = STAT_NONE; i < STAT_MAX; i++ )
      {
        if ( ! p -> scales_with[ i ] )
          continue;
        
        double value = p -> sim -> scaling -> stats.get_stat( i );
        std::string prefix;
        if ( p -> sim -> scaling -> center_scale_delta == 1 && 
            i != STAT_SPIRIT && i != STAT_HIT_RATING && i != STAT_EXPERTISE_RATING )
        {
          value /= 2;
          prefix = "+/- ";
        }

        os.printf(
          "\t\t\t\t\t\t\t\t<td>%s%.*f</td>\n",
          prefix.c_str(),
          ( i == STAT_WEAPON_OFFHAND_SPEED || i == STAT_WEAPON_SPEED ) ? 2 : 0,
          value );
      }
      if ( p -> sim -> scaling -> scale_lag )
        os << "\t\t\t\t\t\t\t\t<td>100</td>\n";
      os << "\t\t\t\t\t\t\t</tr>\n";
      os << "\t\t\t\t\t\t\t<tr>\n"
         << "\t\t\t\t\t\t\t\t<th class=\"left\">Error</th>\n";
      for ( stat_e i = STAT_NONE; i < STAT_MAX; i++ )
        if ( p -> scales_with[ i ] )
        {
          if ( std::abs( p -> scaling.get_stat( i ) ) > 1.0e5 )
            os.printf(
              "\t\t\t\t\t\t\t\t<td>%.*e</td>\n",
              p -> sim -> report_precision,
              p -> scaling_error.get_stat( i ) );
          else           
            os.printf(
              "\t\t\t\t\t\t\t\t<td>%.*f</td>\n",
              p -> sim -> report_precision,
              p -> scaling_error.get_stat( i ) );
        }
      if ( p -> sim -> scaling -> scale_lag )
        os.printf(
          "\t\t\t\t\t\t\t\t<td>%.*f</td>\n",
          p -> sim -> report_precision,
          p -> scaling_lag_error );
      os << "\t\t\t\t\t\t\t</tr>\n";

      os.printf(
        "\t\t\t\t\t\t\t<tr class=\"left\">\n"
        "\t\t\t\t\t\t\t\t<th>Gear Ranking</th>\n"
        "\t\t\t\t\t\t\t\t<td colspan=\"%i\" class=\"filler\">\n"
        "\t\t\t\t\t\t\t\t\t<ul class=\"float\">\n",
        colspan );
      if ( !ri.gear_weights_wowhead_std_link.empty() )
        os.printf(
          "\t\t\t\t\t\t\t\t\t\t<li><a href=\"%s\" class=\"ext\">wowhead</a></li>\n",
          ri.gear_weights_wowhead_std_link.c_str() );
      if ( !ri.gear_weights_wowhead_alt_link.empty() )
        os.printf(
          "\t\t\t\t\t\t\t\t\t\t<li><a href=\"%s\" class=\"ext\">wowhead (caps merged)</a></li>\n",
          ri.gear_weights_wowhead_alt_link.c_str() );
      if ( !ri.gear_weights_lootrank_link.empty() )
        os.printf(
          "\t\t\t\t\t\t\t\t\t\t<li><a href=\"%s\" class=\"ext\">lootrank</a></li>\n",
          ri.gear_weights_lootrank_link.c_str() );
      os << "\t\t\t\t\t\t\t\t\t</ul>\n";
      os << "\t\t\t\t\t\t\t\t</td>\n";
      os << "\t\t\t\t\t\t\t</tr>\n";

      // Optimizers section
      os.printf(
        "\t\t\t\t\t\t\t<tr class=\"left\">\n"
        "\t\t\t\t\t\t\t\t<th>Optimizers</th>\n"
        "\t\t\t\t\t\t\t\t<td colspan=\"%i\" class=\"filler\">\n"
        "\t\t\t\t\t\t\t\t\t<ul class=\"float\">\n",
        colspan );

      // askmrrobot
      if ( ! ri.gear_weights_askmrrobot_link.empty() )
      {
        os.printf(
          "\t\t\t\t\t\t\t\t\t\t<li><a href=\"%s\" class=\"ext\">askmrrobot</a></li>\n",
          ri.gear_weights_askmrrobot_link.c_str() );
      }

      // close optimizers section
      os << "\t\t\t\t\t\t\t\t\t</ul>\n";
      os << "\t\t\t\t\t\t\t\t</td>\n";
      os << "\t\t\t\t\t\t\t</tr>\n";

      // Text Ranking
      os.printf(
        "\t\t\t\t\t\t\t<tr class=\"left\">\n"
        "\t\t\t\t\t\t\t\t<th><a href=\"#help-sf-ranking\" class=\"help\">Ranking</a></th>\n"
        "\t\t\t\t\t\t\t\t<td colspan=\"%i\" class=\"filler\">\n"
        "\t\t\t\t\t\t\t\t\t<ul class=\"float\">\n"
        "\t\t\t\t\t\t\t\t\t\t<li>",
        colspan );

      for ( size_t i = 0; i < p -> scaling_stats.size(); i++ )
      {
        if ( i > 0 )
        {
          if ( ( fabs( p -> scaling.get_stat( p -> scaling_stats[ i - 1 ] ) - p -> scaling.get_stat( p -> scaling_stats[ i ] ) )
                 > sqrt ( p -> scaling_compare_error.get_stat( p -> scaling_stats[ i - 1 ] ) * p -> scaling_compare_error.get_stat( p -> scaling_stats[ i - 1 ] ) / 4 + p -> scaling_compare_error.get_stat( p -> scaling_stats[ i ] ) * p -> scaling_compare_error.get_stat( p -> scaling_stats[ i ] ) / 4 ) * 2 ) )
            os << " > ";
          else
            os << " ~= ";
        }

        os.printf( "%s", util::stat_type_abbrev( p -> scaling_stats[ i ] ) );
      }
      os << "\t\t\t\t\t\t\t\t\t</ul>\n"
         << "\t\t\t\t\t\t\t\t</td>\n"
         << "\t\t\t\t\t\t\t</tr>\n";

      os.printf(
        "\t\t\t\t\t\t\t<tr class=\"left\">\n"
        "\t\t\t\t\t\t\t\t<th>Pawn string</th>\n"
        "\t\t\t\t\t\t\t\t<td onClick=\"HighlightText('pawn_std_%i');\" colspan=\"%i\" class=\"filler\" style=\"vertical-align: top;\">\n"
        "\t\t\t\t\t\t\t\t<div style=\"position: relative;\">\n"
        "\t\t\t\t\t\t\t\t<div style=\"position: absolute; overflow: hidden; width: 100%%; white-space: nowrap;\">\n"
        "\t\t\t\t\t\t\t\t\t<ul class=\"float\">\n"
        "\t\t\t\t\t\t\t\t\t\t<li><small id=\"pawn_std_%i\" title='%s'>%s</small></li>\n"
        "\t\t\t\t\t\t\t\t\t</ul>\n"
        "\t\t\t\t\t\t\t\t</div>\n"
        "\t\t\t\t\t\t\t\t</div>\n"
        "\t\t\t\t\t\t\t\t</td>\n"
        "\t\t\t\t\t\t\t</tr>\n",
        p -> index,
        colspan,
        p -> index,
        ri.gear_weights_pawn_std_string.c_str(),
        ri.gear_weights_pawn_std_string.c_str() );

      os.printf(
        "\t\t\t\t\t\t\t<tr class=\"left\">\n"
        "\t\t\t\t\t\t\t\t<th>Zero hit/exp</th>\n"
        "\t\t\t\t\t\t\t\t<td onClick=\"HighlightText('pawn_alt_%i');\" colspan=\"%i\" class=\"filler\" style=\"vertical-align: top;\">\n"
        "\t\t\t\t\t\t\t\t<div style=\"position: relative;\">\n"
        "\t\t\t\t\t\t\t\t<div style=\"position: absolute; overflow: hidden; width: 100%%; white-space: nowrap;\">\n"
        "\t\t\t\t\t\t\t\t\t<ul class=\"float\">\n"
        "\t\t\t\t\t\t\t\t\t\t<li><small id=\"pawn_alt_%i\" title='%s'>%s</small></li>\n"
        "\t\t\t\t\t\t\t\t\t</ul>\n"
        "\t\t\t\t\t\t\t\t</div>\n"
        "\t\t\t\t\t\t\t\t</div>\n"
        "\t\t\t\t\t\t\t\t</td>\n"
        "\t\t\t\t\t\t\t</tr>\n",
        p -> index,
        colspan,
        p -> index,
        ri.gear_weights_pawn_alt_string.c_str(),
        ri.gear_weights_pawn_alt_string.c_str() );

      os << "\t\t\t\t\t\t</table>\n";
      if ( sim -> iterations < 10000 )
      {
        os << "\t\t\t\t<div class=\"alert\">\n"
           << "\t\t\t\t\t<h3>Warning</h3>\n"
           << "\t\t\t\t\t<p>Scale Factors generated using less than 10,000 iterations may vary significantly from run to run.</p>\n<br>";
        // Scale factor warnings:
        if ( sim -> scaling -> scale_factor_noise > 0 &&
             sim -> scaling -> scale_factor_noise < p -> scaling_lag_error / fabs( p -> scaling_lag ) )
          os.printf( "<p>Player may have insufficient iterations (%d) to calculate scale factor for lag (error is >%.0f%% delta score)</p>\n",
                     sim -> iterations, sim -> scaling -> scale_factor_noise * 100.0 );
        for ( size_t i = 0; i < p -> scaling_stats.size(); i++ )
        {
          double value = p -> scaling.get_stat( p -> scaling_stats[ i ] );
          double error = p -> scaling_error.get_stat( p -> scaling_stats[ i ] );
          if ( sim -> scaling -> scale_factor_noise > 0 &&
               sim -> scaling -> scale_factor_noise < error / fabs( value ) )
            os.printf( "<p>Player may have insufficient iterations (%d) to calculate scale factor for stat %s (error is >%.0f%% delta score)</p>\n",
                       sim -> iterations, util::stat_type_string( p -> scaling_stats[ i ] ), sim -> scaling -> scale_factor_noise * 100.0 );
        }
        os   << "\t\t\t\t</div>\n";
      }
    }
  }
  os << "\t\t\t\t\t</div>\n"
     << "\t\t\t\t</div>\n";
}

// print_html_player_action_priority_list ===================================

void print_html_player_action_priority_list( report::sc_html_stream& os, sim_t* sim, player_t* p )
{
  os << "\t\t\t\t\t\t<div class=\"player-section action-priority-list\">\n"
     << "\t\t\t\t\t\t\t<h3 class=\"toggle\">Action Priority List</h3>\n"
     << "\t\t\t\t\t\t\t<div class=\"toggle-content hide\">\n";

  action_priority_list_t* alist = 0;

  for ( size_t i = 0; i < p -> action_list.size(); ++i )
  {
    action_t* a = p -> action_list[ i ];
    if ( a -> signature_str.empty() || ! a -> marker ) continue;

    if ( ! alist || a -> action_list != alist -> name_str )
    {
      if ( alist )
      {
        os << "\t\t\t\t\t\t\t\t</table>\n";
      }

      alist = p -> find_action_priority_list( a -> action_list );

      if ( ! alist -> used ) continue;

      std::string als = util::encode_html( ( alist -> name_str == "default" ) ? "Default action list" : ( "actions." + alist -> name_str ).c_str() );
      if ( ! alist -> action_list_comment_str.empty() )
        als += "&nbsp;<small><em>" + util::encode_html( alist -> action_list_comment_str.c_str() ) + "</em></small>";
      os.printf(
        "\t\t\t\t\t\t\t\t<table class=\"sc\">\n"
        "\t\t\t\t\t\t\t\t\t<tr>\n"
        "\t\t\t\t\t\t\t\t\t\t<th class=\"right\"></th>\n"
        "\t\t\t\t\t\t\t\t\t\t<th class=\"right\"></th>\n"
        "\t\t\t\t\t\t\t\t\t\t<th class=\"left\">%s</th>\n"
        "\t\t\t\t\t\t\t\t\t</tr>\n"
        "\t\t\t\t\t\t\t\t\t<tr>\n"
        "\t\t\t\t\t\t\t\t\t\t<th class=\"right\">#</th>\n"
        "\t\t\t\t\t\t\t\t\t\t<th class=\"right\">count</th>\n"
        "\t\t\t\t\t\t\t\t\t\t<th class=\"left\">action,conditions</th>\n"
        "\t\t\t\t\t\t\t\t\t</tr>\n",
        als.c_str() );
    }

    if ( ! alist -> used ) continue;

    os << "\t\t\t\t\t\t\t\t<tr";
    if ( ( i & 1 ) )
    {
      os << " class=\"odd\"";
    }
    os << ">\n";
    std::string as = util::encode_html( a -> signature -> action_.c_str() );
    if ( ! a -> signature -> comment_.empty() )
      as += "<br/><small><em>" + util::encode_html( a -> signature -> comment_.c_str() ) + "</em></small>";

    os.printf(
      "\t\t\t\t\t\t\t\t\t\t<th class=\"right\" style=\"vertical-align:top\">%c</th>\n"
      "\t\t\t\t\t\t\t\t\t\t<td class=\"left\" style=\"vertical-align:top\">%.2f</td>\n"
      "\t\t\t\t\t\t\t\t\t\t<td class=\"left\">%s</td>\n"
      "\t\t\t\t\t\t\t\t\t</tr>\n",
      a -> marker,
      a -> total_executions / ( double ) sim -> iterations,
      as.c_str() );
  }

  if ( alist )
  {
    os << "\t\t\t\t\t\t\t\t</table>\n";
  }

  if ( ! p -> collected_data.action_sequence.empty() )
  {
    os << "\t\t\t\t\t\t\t\t<div class=\"subsection subsection-small\">\n"
       << "\t\t\t\t\t\t\t\t\t<h4>Sample Sequence</h4>\n"
       << "\t\t\t\t\t\t\t\t\t<div class=\"force-wrap mono\">\n";

    std::vector<std::string> targets;

    targets.push_back( "none" );
    targets.push_back( p -> target -> name() );

    for ( size_t i = 0; i < p -> collected_data.action_sequence.size(); ++i )
    {
      player_collected_data_t::action_sequence_data_t* data = p -> collected_data.action_sequence[ i ];
      if ( ! data -> action -> harmful ) continue;
      bool found = false;
      for ( size_t j = 0; j < targets.size(); ++j )
      {
        if ( targets[ j ] == data -> target -> name() )
        {
          found = true;
          break;
        }
      }
      if ( ! found ) targets.push_back( data -> target -> name() );
    }

    os << "\t\t\t\t\t\t\t\t\t\t<style type=\"text/css\" media=\"all\">\n";

    char colors[12][7] = { "eeeeee", "ffffff", "ff5555", "55ff55", "5555ff", "ffff55", "55ffff", "ff9999", "99ff99", "9999ff", "ffff99", "99ffff" };

    int j = 0;

    for ( size_t i = 0; i < targets.size(); ++i )
    {
      if ( j == 12 ) j = 2;
      os.printf(
        "\t\t\t\t\t\t\t\t\t\t\t.%s_seq_target_%s { color: #%s; }\n",
        p -> name(),
        targets[ i ].c_str(),
        colors[ j ] );
      j++;
    }

    os << "\t\t\t\t\t\t\t\t\t\t</style>\n";

    for ( size_t i = 0; i < p -> collected_data.action_sequence.size(); ++i )
    {
      player_collected_data_t::action_sequence_data_t* data = p -> collected_data.action_sequence[ i ];

      std::string targetname = ( data -> action -> harmful ) ? data -> target -> name() : "none";
      os.printf(
        "<span class=\"%s_seq_target_%s\" title=\"[%d:%02d] %s%s\n|",
        p -> name(),
        targetname.c_str(),
        ( int ) data -> time.total_minutes(),
        ( int ) data -> time.total_seconds() % 60,
        data -> action -> name(),
        ( targetname == "none" ? "" : " @ " + targetname ).c_str() );

      for ( resource_e r = RESOURCE_HEALTH; r < RESOURCE_MAX; ++r )
      {
        if ( ! p -> resources.is_infinite( r ) && data -> resource_snapshot[ r ] >= 0 )
        {
          if ( r == RESOURCE_HEALTH || r == RESOURCE_MANA )
            os.printf( " %d%%", ( int ) ( ( data -> resource_snapshot[ r ] / p -> resources.max[ r ] ) * 100 ) );
          else
            os.printf( " %.1f", data -> resource_snapshot[ r ] );
          os.printf( " %s |", util::resource_type_string( r ) );
        }
      }

      for ( size_t b = 0; b < data -> buff_list.size(); ++b )
      {
        buff_t* buff = data -> buff_list[ b ];
        if ( ! buff -> constant ) os.printf( "\n%s", buff -> name() );
      }

      os.printf( "\">%c</span>", data -> action -> marker );
    }

    os << "\n\t\t\t\t\t\t\t\t\t</div>\n"
       << "\t\t\t\t\t\t\t\t</div>\n";
  }

  os << "\t\t\t\t\t\t\t</div>\n"
     << "\t\t\t\t\t\t</div>\n";

}

// print_html_player_statistics =============================================

void print_html_player_statistics( report::sc_html_stream& os, player_t* p, player_processed_report_information_t& ri )
{
  // Statistics & Data Analysis

  os << "\t\t\t\t\t<div class=\"player-section gains\">\n"
     "\t\t\t\t\t\t<h3 class=\"toggle\">Statistics & Data Analysis</h3>\n"
     "\t\t\t\t\t\t<div class=\"toggle-content hide\">\n"
     "\t\t\t\t\t\t\t<table class=\"sc\">\n";

  int sd_counter = 0;
  report::print_html_sample_data( os, p -> sim, p -> collected_data.fight_length, "Fight Length", sd_counter );
  report::print_html_sample_data( os, p -> sim, p -> collected_data.dps, "DPS", sd_counter );
  report::print_html_sample_data( os, p -> sim, p -> collected_data.dpse, "DPS(e)", sd_counter );
  report::print_html_sample_data( os, p -> sim, p -> collected_data.dmg, "Damage", sd_counter );
  report::print_html_sample_data( os, p -> sim, p -> collected_data.dtps, "DTPS", sd_counter );
  report::print_html_sample_data( os, p -> sim, p -> collected_data.hps, "HPS", sd_counter );
  report::print_html_sample_data( os, p -> sim, p -> collected_data.hpse, "HPS(e)", sd_counter );
  report::print_html_sample_data( os, p -> sim, p -> collected_data.heal, "Heal", sd_counter );
  report::print_html_sample_data( os, p -> sim, p -> collected_data.htps, "HTPS", sd_counter );
  report::print_html_sample_data( os, p -> sim, p -> collected_data.theck_meloree_index, "TMI", sd_counter );

  os << "\t\t\t\t\t\t\t\t<tr>\n"
     "\t\t\t\t\t\t\t\t<td>\n";
  if ( ! ri.timeline_dps_error_chart.empty() )
    os << "<img src=\"" << ri.timeline_dps_error_chart << "\" alt=\"Timeline DPS Error Chart\" />\n";

  if ( ! ri.dps_error_chart.empty() )
    os << "<img src=\"" << ri.dps_error_chart << "\" alt=\"DPS Error Chart\" />\n";

  os << "\t\t\t\t\t\t\t\t</td>\n"
     "\t\t\t\t\t\t\t\t</tr>\n"
     "\t\t\t\t\t\t\t</table>\n"
     "\t\t\t\t\t\t</div>\n"
     "\t\t\t\t\t</div>\n";
}

void print_html_gain( report::sc_html_stream& os, gain_t* g, std::array<double, RESOURCE_MAX>& total_gains, int& j, bool report_overflow = true )
{
  for ( resource_e i = RESOURCE_NONE; i < RESOURCE_MAX; i++ )
  {
    if ( g -> actual[ i ] != 0 || g -> overflow[ i ] != 0 )
    {
      double overflow_pct = 100.0 * g -> overflow[ i ] / ( g -> actual[ i ] + g -> overflow[ i ] );
      os.tabs() << "<tr";
      if ( j & 1 )
      {
        os << " class=\"odd\"";
      }
      ++j;
      os << ">\n";
      ++os;
      os.tabs() << "<td class=\"left\">" << g -> name() << "</td>\n";
      os.tabs() << "<td class=\"left\">" << util::inverse_tokenize( util::resource_type_string( i ) ) << "</td>\n";
      os.tabs() << "<td class=\"right\">" << g -> count[ i ] << "</td>\n";
      os.tabs().printf( "<td class=\"right\">%.2f (%.2f%%)</td>\n",
                        g -> actual[ i ], g -> actual[ i ] ? g -> actual[ i ] / total_gains[ i ] * 100.0 : 0.0 );
      os.tabs() << "<td class=\"right\">" << g -> actual[ i ] / g -> count[ i ] << "</td>\n";

      if ( report_overflow )
      {
        os.tabs() << "<td class=\"right\">" << g -> overflow[ i ] << "</td>\n";
        os.tabs() << "<td class=\"right\">" << overflow_pct << "%</td>\n";
      }
      --os;
      os.tabs() << "</tr>\n";
    }
  }
}

void get_total_player_gains( player_t& p, std::array<double, RESOURCE_MAX>& total_gains )
{
  for ( size_t i = 0; i < p.gain_list.size(); ++i )
  {
    // Wish std::array had += operator overload!
    for ( size_t j = 0; j < total_gains.size(); ++j )
      total_gains[ j ] += p.gain_list[ i ] -> actual[ j ];
  }
}
// print_html_player_resources ==============================================

void print_html_player_resources( report::sc_html_stream& os, player_t* p, player_processed_report_information_t& ri )
{
  os.set_level( 4 );

  // Resources Section

  os.tabs() << "<div class=\"player-section gains\">\n";
  ++os;
  os.tabs() << "<h3 class=\"toggle open\">Resources</h3>\n";
  os.tabs() << "<div class=\"toggle-content\">\n";
  ++os;
  os.tabs() << "<table class=\"sc mt\">\n";
  ++os;
  os.tabs() << "<tr>\n";
  ++os;
  os.tabs() << "<th>Resource Usage</th>\n";
  os.tabs() << "<th>Type</th>\n";
  os.tabs() << "<th>Count</th>\n";
  os.tabs() << "<th>Total</th>\n";
  os.tabs() << "<th>Average</th>\n";
  os.tabs() << "<th>RPE</th>\n";
  os.tabs() << "<th>APR</th>\n";
  --os;
  os.tabs() << "</tr>\n";

  os.tabs() << "<tr>\n";
  ++os;
  os.tabs() << "<th class=\"left small\">" << util::encode_html( p -> name() ) << "</th>\n";
  os.tabs() << "<td colspan=\"6\" class=\"filler\"></td>\n";
  --os;
  os.tabs() << "</tr>\n";

  int k = 0;
  for ( size_t i = 0; i < p -> stats_list.size(); ++i )
  {
    stats_t* s = p -> stats_list[ i ];
    if ( s -> rpe_sum > 0 )
    {
      k = print_html_action_resource( os, s, k );
    }
  }

  for ( size_t i = 0; i < p -> pet_list.size(); ++i )
  {
    pet_t* pet = p -> pet_list[ i ];
    bool first = true;

    for ( size_t j = 0; j < pet -> stats_list.size(); ++j )
    {
      stats_t* s = pet -> stats_list[ j ];
      if ( s -> rpe_sum > 0 )
      {
        if ( first )
        {
          first = false;
          os.tabs() << "<tr>\n";
          ++os;
          os.tabs() << "<th class=\"left small\">pet - " << util::encode_html( pet -> name_str ) << "</th>\n";
          os.tabs() << "<td colspan=\"6\" class=\"filler\"></td>\n";
          --os;
          os.tabs() << "</tr>\n";
        }
        k = print_html_action_resource( os, s, k );
      }
    }
  }

  --os;
  os.tabs() << "</table>\n";

  std::array<double, RESOURCE_MAX> total_player_gains = std::array<double, RESOURCE_MAX>();
  get_total_player_gains( *p, total_player_gains );
  bool has_gains = false;
  for ( size_t i = 0; i < RESOURCE_MAX; i++ )
  {
    if ( total_player_gains[ i ] > 0 )
    {
      has_gains = true;
      break;
    }
  }

  if ( has_gains )
  {
    // Resource Gains Section
    os.tabs() << "<table class=\"sc\">\n";
    ++os;
    os.tabs() << "<tr>\n";
    ++os;
    os.tabs() << "<th>Resource Gains</th>\n";
    os.tabs() << "<th>Type</th>\n";
    os.tabs() << "<th>Count</th>\n";
    os.tabs() << "<th>Total</th>\n";
    os.tabs() << "<th>Average</th>\n";
    os.tabs() << "<th colspan=\"2\">Overflow</th>\n";
    --os;
    os.tabs() << "</tr>\n";

    int j = 0;

    for ( size_t i = 0; i < p -> gain_list.size(); ++i )
    {
      gain_t* g = p -> gain_list[ i ];
      print_html_gain( os, g, total_player_gains, j );
    }
    for ( size_t i = 0; i < p -> pet_list.size(); ++i )
    {
      pet_t* pet = p -> pet_list[ i ];
      if ( pet -> collected_data.fight_length.mean() <= 0 ) continue;
      bool first = true;
      std::array<double, RESOURCE_MAX> total_pet_gains = std::array<double, RESOURCE_MAX>();
      get_total_player_gains( *pet, total_pet_gains );
      for ( size_t m = 0; m < pet -> gain_list.size(); ++m )
      {
        gain_t* g = pet -> gain_list[ m ];
        if ( first )
        {
          bool found = false;
          for ( resource_e r = RESOURCE_NONE; r < RESOURCE_MAX; r++ )
          {
            if ( g -> actual[ r ] != 0 || g -> overflow[ r ] != 0 )
            {
              found = true;
              break;
            }
          }
          if ( found )
          {
            first = false;
            os.tabs() << "<tr>\n";
            ++os;
            os.tabs() << "<th>pet - " << util::encode_html( pet -> name_str ) << "</th>\n";
            os.tabs() << "<td colspan=\"6\" class=\"filler\"></td>\n";
            --os;
            os.tabs() << "</tr>\n";
          }
        }
        print_html_gain( os, g, total_pet_gains, j );
      }
    }
    --os;
    os.tabs() << "</table>\n";
  }

  // Resource Consumption Section
  os.tabs() << "<table class=\"sc\">\n";
  ++os;
  os.tabs() << "<tr>\n";
  ++os;
  os.tabs() << "<th>Resource</th>\n";
  os.tabs() << "<th>RPS-Gain</th>\n";
  os.tabs() << "<th>RPS-Loss</th>\n";
  --os;
  os.tabs() << "</tr>\n";
  int j = 0;
  for ( resource_e rt = RESOURCE_NONE; rt < RESOURCE_MAX; ++rt )
  {
    double rps_gain = p -> collected_data.resource_gained[ rt ].mean() / p -> collected_data.fight_length.mean();
    double rps_loss = p -> collected_data.resource_lost[ rt ].mean() / p -> collected_data.fight_length.mean();
    if ( rps_gain <= 0 && rps_loss <= 0 )
      continue;

    os.tabs() << "<tr";
    if ( j & 1 )
    {
      os << " class=\"odd\"";
    }
    ++j;
    os << ">\n";
    ++os;
    os.tabs() << "<td class=\"left\">" << util::inverse_tokenize( util::resource_type_string( rt ) ) << "</td>\n";
    os.tabs() << "<td class=\"right\">" << rps_gain << "</td>\n";
    os.tabs() << "<td class=\"right\">" << rps_loss << "</td>\n";
    --os;
    os.tabs() << "</tr>\n";
  }
  --os;
  os.tabs() << "</table>\n";

  // Resource End Section
  os.tabs() << "<table class=\"sc\">\n";
  ++os;
  os.tabs() << "<tr>\n";
  ++os;
  os.tabs() << "<th>Combat End Resource</th>\n";
  os.tabs() << "<th> Mean </th>\n";
  os.tabs() << "<th> Min </th>\n";
  os.tabs() << "<th> Max </th>\n";
  --os;
  os.tabs() << "</tr>\n";
  j = 0;
  for ( resource_e rt = RESOURCE_NONE; rt < RESOURCE_MAX; ++rt )
  {
    if ( p -> resources.base[ rt ] <= 0 )
      continue;

    os.tabs() << "<tr";
    if ( j & 1 )
    {
      os << " class=\"odd\"";
    }
    ++j;
    os << ">\n";
    ++os;
    os.tabs() << "<td class=\"left\">" << util::inverse_tokenize( util::resource_type_string( rt ) ) << "</td>\n";
    os.tabs() << "<td class=\"right\">" << p -> collected_data.combat_end_resource[ rt ].mean() << "</td>\n";
    os.tabs() << "<td class=\"right\">" << p -> collected_data.combat_end_resource[ rt ].min() << "</td>\n";
    os.tabs() << "<td class=\"right\">" << p -> collected_data.combat_end_resource[ rt ].max() << "</td>\n";
    --os;
    os.tabs() << "</tr>\n";
  }
  --os;
  os.tabs() << "</table>\n";


  os.tabs() << "<div class=\"charts charts-left\">\n";
  ++os;
  for ( resource_e r = RESOURCE_NONE; r < RESOURCE_MAX; ++r )
  {
    // hack hack. don't display RESOURCE_RUNE_<TYPE> yet. only shown in tabular data.  WiP
    if ( r == RESOURCE_RUNE_BLOOD || r == RESOURCE_RUNE_UNHOLY || r == RESOURCE_RUNE_FROST ) continue;
    double total_gain = 0;
    for ( size_t i = 0; i < p -> gain_list.size(); ++i )
    {
      gain_t* g = p -> gain_list[ i ];
      if ( g -> actual[ r ] > 0 )
        total_gain += g -> actual[ r ];
    }

    if ( total_gain > 0 )
    {
      if ( ! ri.gains_chart[ r ].empty() )
      {
        os.tabs() << "<img src=\"" << ri.gains_chart[ r ] << "\" alt=\"Resource Gains Chart\" />\n";
      }
    }
  }
  --os;
  os.tabs() << "</div>\n";


  os.tabs() << "<div class=\"charts\">\n";
  ++os;
  for ( unsigned r = RESOURCE_NONE + 1; r < RESOURCE_MAX; r++ )
  {
    if ( p -> resources.max[ r ] > 0 && ! ri.timeline_resource_chart[ r ].empty() )
    {
      os.tabs() << "<img src=\"" << ri.timeline_resource_chart[ r ] << "\" alt=\"Resource Timeline Chart\" />\n";
    }
  }
  if ( p -> primary_role() == ROLE_TANK ) // Experimental, restrict to tanks for now
  {
    os.tabs() << "<img src=\"" << ri.health_change_chart << "\" alt=\"Health Change Timeline Chart\" />\n";
    os.tabs() << "<img src=\"" << ri.health_change_sliding_chart << "\" alt=\"Health Change Sliding Timeline Chart\" />\n";

    if ( ! p -> is_enemy() )
    {
      // Tmp Debug Visualization
      histogram tmi_hist;
      tmi_hist.create_histogram( p -> collected_data.theck_meloree_index, 50 );
      std::string dist_chart = chart::distribution( p -> sim -> print_styles, tmi_hist.data(), "TMI", p -> collected_data.theck_meloree_index.mean(), tmi_hist.min(), tmi_hist.max() );
      os.tabs() << "<img src=\"" << dist_chart << "\" alt=\"Theck meloree distribution Chart\" />\n";
    }
  }
  --os;
  os.tabs() << "</div>\n";
  --os;
  os.tabs() << "<div class=\"clear\"></div>\n";

  os.tabs() << "</div>\n";
  --os;
  os.tabs() << "</div>\n";

  os.set_level( 0 );
}

// print_html_player_charts =================================================

void print_html_player_charts( report::sc_html_stream& os, sim_t* sim, player_t* p, player_processed_report_information_t& ri )
{
  size_t num_players = sim -> players_by_name.size();

  os << "\t\t\t\t<div class=\"player-section\">\n"
     << "\t\t\t\t\t<h3 class=\"toggle open\">Charts</h3>\n"
     << "\t\t\t\t\t<div class=\"toggle-content\">\n"
     << "\t\t\t\t\t\t<div class=\"charts charts-left\">\n";

  if ( ! ri.action_dpet_chart.empty() )
  {
    const char* fmt;
    if ( num_players == 1 )
      fmt = "\t\t\t\t\t\t\t<img src=\"%s\" alt=\"Action DPET Chart\" />\n";
    else
      fmt = "\t\t\t\t\t\t\t<span class=\"chart-action-dpet\" title=\"Action DPET Chart\">%s</span>\n";
    os.printf( fmt, ri.action_dpet_chart.c_str() );
  }

  if ( ! ri.action_dmg_chart.empty() )
  {
    const char* fmt;
    if ( num_players == 1 )
      fmt = "\t\t\t\t\t\t\t<img src=\"%s\" alt=\"Action Damage Chart\" />\n";
    else
      fmt = "\t\t\t\t\t\t\t<span class=\"chart-action-dmg\" title=\"Action Damage Chart\">%s</span>\n";
    os.printf( fmt, ri.action_dmg_chart.c_str() );
  }

  if ( ! ri.scaling_dps_chart.empty() )
  {
    const char* fmt;
    if ( num_players == 1 )
      fmt = "\t\t\t\t\t\t\t<img src=\"%s\" alt=\"Scaling DPS Chart\" />\n";
    else
      fmt = "\t\t\t\t\t\t\t<span class=\"chart-scaling-dps\" title=\"Scaling DPS Chart\">%s</span>\n";
    os.printf( fmt, ri.scaling_dps_chart.c_str() );
  }

  sc_timeline_t timeline_dps_taken;
  p -> collected_data.timeline_dmg_taken.build_derivative_timeline( timeline_dps_taken );
  std::string timeline_dps_takenchart = chart::timeline( p, timeline_dps_taken.data(), "dps_taken", timeline_dps_taken.mean(), "FDD017" );
  if ( ! timeline_dps_takenchart.empty() )
  {
    os << "<img src=\"" << timeline_dps_takenchart << "\" alt=\"DPS Taken Timeline Chart\" />\n";
  }

  os << "\t\t\t\t\t\t</div>\n"
     << "\t\t\t\t\t\t<div class=\"charts\">\n";

  if ( ! ri.reforge_dps_chart.empty() )
  {
    std::string fmt;
    if ( p -> sim -> reforge_plot -> reforge_plot_stat_indices.size() == 2 )
    {
      if ( ri.reforge_dps_chart.length() < 2000 )
      {
        if ( num_players == 1 )
          fmt = "\t\t\t\t\t\t\t<img src=\"%s\" alt=\"Reforge DPS Chart\" />\n";
        else
          fmt = "\t\t\t\t\t\t\t<span class=\"chart-reforge-dps\" title=\"Reforge DPS Chart\">%s</span>\n";
      }
      else
        os << "<p> Reforge Chart: Can't display charts with more than 2000 characters.</p>\n";
    }
    else
    {
      if ( true )
        fmt = "\t\t\t\t\t\t\t%s";
      else
      {
        if ( num_players == 1 )
          fmt = "\t\t\t\t\t\t\t<iframe>%s</iframe>\n";
        else
          fmt = "\t\t\t\t\t\t\t<span class=\"chart-reforge-dps\" title=\"Reforge DPS Chart\">%s</span>\n";
      }
    }
    if ( ! fmt.empty() )
      os.printf( fmt.c_str(), ri.reforge_dps_chart.c_str() );
  }

  if ( ! ri.scale_factors_chart.empty() )
  {
    const char* fmt;
    if ( num_players == 1 )
      fmt = "\t\t\t\t\t\t\t<img src=\"%s\" alt=\"Scale Factors Chart\" />\n";
    else
      fmt = "\t\t\t\t\t\t\t<span class=\"chart-scale-factors\" title=\"Scale Factors Chart\">%s</span>\n";
    os.printf( fmt, ri.scale_factors_chart.c_str() );
  }

  if ( ! ri.timeline_dps_chart.empty() )
  {
    const char* fmt;
    if ( num_players == 1 )
      fmt = "\t\t\t\t\t\t\t<img src=\"%s\" alt=\"DPS Timeline Chart\" />\n";
    else
      fmt = "\t\t\t\t\t\t\t<span class=\"chart-timeline-dps\" title=\"DPS Timeline Chart\">%s</span>\n";
    os.printf( fmt, ri.timeline_dps_chart.c_str() );
  }

  std::string vengeance_timeline_chart = chart::timeline( p, p -> vengeance_timeline().data(), "vengeance", 0, "ff0000", static_cast<size_t>( p -> collected_data.fight_length.max() ) );
  if ( ! vengeance_timeline_chart.empty() )
  {
    os << "<img src=\"" << vengeance_timeline_chart << "\" alt=\"Vengeance Timeline Chart\" />\n";
  }

  if ( ! ri.distribution_dps_chart.empty() )
  {
    const char* fmt;
    if ( num_players == 1 )
      fmt = "\t\t\t\t\t\t\t<img src=\"%s\" alt=\"DPS Distribution Chart\" />\n";
    else
      fmt = "\t\t\t\t\t\t\t<span class=\"chart-distribution-dps\" title=\"DPS Distribution Chart\">%s</span>\n";
    os.printf( fmt, ri.distribution_dps_chart.c_str() );
  }

  if ( ! ri.time_spent_chart.empty() )
  {
    const char* fmt;
    if ( num_players == 1 )
      fmt = "\t\t\t\t\t\t\t<img src=\"%s\" alt=\"Time Spent Chart\" />\n";
    else
      fmt = "\t\t\t\t\t\t\t<span class=\"chart-time-spent\" title=\"Time Spent Chart\">%s</span>\n";
    os.printf( fmt, ri.time_spent_chart.c_str() );
  }

  for ( size_t i = 0; i < ri.timeline_stat_chart.size(); ++i )
  {
    if ( ri.timeline_stat_chart[ i ].length() > 0 )
    {
      const char* fmt;
      if ( num_players == 1 )
        fmt = "\t\t\t\t\t\t\t<img src=\"%s\" alt=\"Stat Chart\" />\n";
      else
        fmt = "\t\t\t\t\t\t\t<span class=\"chart-scaling-dps\" title=\"Stat Chart\">%s</span>\n";
      os.printf( fmt, ri.timeline_stat_chart[ i ].c_str() );
    }
  }

  os << "\t\t\t\t\t\t</div>\n"
     << "\t\t\t\t\t\t<div class=\"clear\"></div>\n"
     << "\t\t\t\t\t</div>\n"
     << "\t\t\t\t</div>\n";
}

// This function MUST accept non-player buffs as well!
void print_html_player_buff( report::sc_html_stream& os, buff_t* b, int report_details, size_t i, bool constant_buffs = false )
{
  std::string buff_name;
  assert( b );
  if ( ! b ) return; // For release builds.

  if ( b -> player && b -> player -> is_pet() )
  {
    buff_name += b -> player -> name_str + '-';
  }
  buff_name += b -> name_str.c_str();

  os << "\t\t\t\t\t\t\t<tr";
  if ( i & 1 )
  {
    os << " class=\"odd\"";
  }
  os << ">\n";
  if ( report_details )
  {
    if ( b -> data().ok() )
    {
      std::string href;
      if ( b -> data().id() )
      {
        href = "http://";
        if ( b -> sim -> dbc.ptr )
          href += "ptr";
        else
          href += "www";
        href += ".wowhead.com/spell=";
        href += util::to_string( b -> data().id() );
      }

      std::string affix;
      std::string buff_spell_name = b -> data().name_cstr();
      util::tokenize( buff_spell_name );
      if ( buff_spell_name != buff_name )
        affix = " (" +  buff_name + ")";

      os.printf(
        "\t\t\t\t\t\t\t\t<td class=\"left\"><a href=\"%s\" class=\"toggle-details\">%s</a>%s</td>\n",
          href.c_str(), buff_name.c_str(), affix.c_str(), b -> player -> level );
    }
    else
    {
      os.printf(
        "\t\t\t\t\t\t\t\t<td class=\"left\"><a href=\"#\" class=\"toggle-details\">%s</a></td>\n", buff_name.c_str() );
    }
  }
  else
    os.printf(
      "\t\t\t\t\t\t\t\t<td class=\"left\">%s</td>\n",
      buff_name.c_str() );
  if ( !constant_buffs )
    os.printf(
      "\t\t\t\t\t\t\t\t<td class=\"right\">%.1f</td>\n"
      "\t\t\t\t\t\t\t\t<td class=\"right\">%.1f</td>\n"
      "\t\t\t\t\t\t\t\t<td class=\"right\">%.1fsec</td>\n"
      "\t\t\t\t\t\t\t\t<td class=\"right\">%.1fsec</td>\n"
      "\t\t\t\t\t\t\t\t<td class=\"right\">%.2f%%</td>\n"
      "\t\t\t\t\t\t\t\t<td class=\"right\">%.2f%%</td>\n",
      b -> avg_start.pretty_mean(),
      b -> avg_refresh.pretty_mean(),
      b -> start_intervals.pretty_mean(),
      b -> trigger_intervals.pretty_mean(),
      b -> uptime_pct.pretty_mean(),
      ( b -> benefit_pct.sum() > 0 ? b -> benefit_pct.pretty_mean() : b -> uptime_pct.pretty_mean() ) );

  os << "\t\t\t\t\t\t\t</tr>\n";


  if ( report_details )
  {
    os.printf(
      "\t\t\t\t\t\t\t<tr class=\"details hide\">\n"
      "\t\t\t\t\t\t\t<td colspan=\"%d\" class=\"filler\">\n"
      "\t\t\t\t\t\t\t<table><tr>\n"
      "\t\t\t\t\t\t\t\t<td style=\"vertical-align: top;\" class=\"filler\">\n"
      "\t\t\t\t\t\t\t\t\t<h4>Buff details</h4>\n"
      "\t\t\t\t\t\t\t\t\t<ul>\n"
      "\t\t\t\t\t\t\t\t\t\t<li><span class=\"label\">buff initial source:</span>%s</li>\n"
      "\t\t\t\t\t\t\t\t\t\t<li><span class=\"label\">cooldown name:</span>%s</li>\n"
      "\t\t\t\t\t\t\t\t\t\t<li><span class=\"label\">max_stacks:</span>%.i</li>\n"
      "\t\t\t\t\t\t\t\t\t\t<li><span class=\"label\">duration:</span>%.2f</li>\n"
      "\t\t\t\t\t\t\t\t\t\t<li><span class=\"label\">cooldown:</span>%.2f</li>\n"
      "\t\t\t\t\t\t\t\t\t\t<li><span class=\"label\">default_chance:</span>%.2f%%</li>\n"
      "\t\t\t\t\t\t\t\t\t\t<li><span class=\"label\">default_value:</span>%.2f</li>\n"
      "\t\t\t\t\t\t\t\t\t</ul>\n",
      b -> constant ? 1 : 7,
      b -> source ? util::encode_html( b -> source -> name() ).c_str() : "",
      b -> cooldown -> name_str.c_str(),
      b -> max_stack(),
      b -> buff_duration.total_seconds(),
      b -> cooldown -> duration.total_seconds(),
      b -> default_chance * 100,
      b -> default_value );



    if ( stat_buff_t* stat_buff = dynamic_cast<stat_buff_t*>( b ) )
    {
      os << "\t\t\t\t\t\t\t\t\t<h4>Stat Buff details</h4>\n"
         << "\t\t\t\t\t\t\t\t\t<ul>\n";

      for ( size_t j = 0; j < stat_buff -> stats.size(); ++j )
      {
        os.printf(
          "\t\t\t\t\t\t\t\t\t\t<li><span class=\"label\">stat:</span>%s</li>\n"
          "\t\t\t\t\t\t\t\t\t\t<li><span class=\"label\">amount:</span>%.2f</li>\n",
          util::stat_type_string( stat_buff -> stats[ j ].stat ),
          stat_buff -> stats[ j ].amount );
      }
      os << "\t\t\t\t\t\t\t\t\t</ul>\n";
    }

    os << "\t\t\t\t\t\t\t\t\t<h4>Stack Uptimes</h4>\n"
       << "\t\t\t\t\t\t\t\t\t<ul>\n";
    for ( unsigned int j = 0; j < b -> stack_uptime.size(); j++ )
    {
      double uptime = b -> stack_uptime[ j ] -> uptime_sum.mean();
      if ( uptime > 0 )
      {
        os.printf(
          "\t\t\t\t\t\t\t\t\t\t<li><span class=\"label\">%s_%d:</span>%.2f%%</li>\n",
          b -> name_str.c_str(), j,
          uptime * 100.0 );
      }
    }
    os << "\t\t\t\t\t\t\t\t\t</ul>\n";

    if ( b -> trigger_pct.mean() > 0 )
    {
      os << "\t\t\t\t\t\t\t\t\t<h4>Trigger Attempt Success</h4>\n"
         << "\t\t\t\t\t\t\t\t\t<ul>\n";
      os.printf(
        "\t\t\t\t\t\t\t\t\t\t<li><span class=\"label\">trigger_pct:</span>%.2f%%</li>\n",
        b -> trigger_pct.mean() );
      os << "\t\t\t\t\t\t\t\t\t</ul>\n";
    }
    os  << "\t\t\t\t\t\t\t\t</td>\n";

    // Spelldata
    if ( b -> data().ok() )
    {
      os.printf(
        "\t\t\t\t\t\t\t\t<td style=\"vertical-align: top;\" class=\"filler\">\n"
        "\t\t\t\t\t\t\t\t\t<h4>Spelldata details</h4>\n"
        "\t\t\t\t\t\t\t\t\t<ul>\n"
        "\t\t\t\t\t\t\t\t\t\t<li><span class=\"label\">id:</span>%i</li>\n"
        "\t\t\t\t\t\t\t\t\t\t<li><span class=\"label\">name:</span>%s</li>\n"
        "\t\t\t\t\t\t\t\t\t\t<li><span class=\"label\">tooltip:</span><span class=\"tooltip\">%s</span></li>\n"
        "\t\t\t\t\t\t\t\t\t\t<li><span class=\"label\">description:</span><span class=\"tooltip\">%s</span></li>\n"
        "\t\t\t\t\t\t\t\t\t\t<li><span class=\"label\">max_stacks:</span>%.i</li>\n"
        "\t\t\t\t\t\t\t\t\t\t<li><span class=\"label\">duration:</span>%.2f</li>\n"
        "\t\t\t\t\t\t\t\t\t\t<li><span class=\"label\">cooldown:</span>%.2f</li>\n"
        "\t\t\t\t\t\t\t\t\t\t<li><span class=\"label\">default_chance:</span>%.2f%%</li>\n"
        "\t\t\t\t\t\t\t\t\t\t</ul>\n"
        "\t\t\t\t\t\t\t\t\t</td>\n",
        b -> data().id(),
        b -> data().name_cstr(),
        b -> player ? util::encode_html( pretty_spell_text( b -> data(), b -> data().tooltip(), *b -> player ) ).c_str() : b -> data().tooltip(),
        b -> player ? util::encode_html( pretty_spell_text( b -> data(), b -> data().desc(), *b -> player ) ).c_str() : b -> data().desc(),
        b -> data().max_stacks(),
        b -> data().duration().total_seconds(),
        b -> data().cooldown().total_seconds(),
        b -> data().proc_chance() * 100 );
    }
    os << "\t\t\t\t\t\t\t\t</tr>";

    if ( ! b -> constant && ! b -> overridden && b -> sim -> buff_uptime_timeline )
    {
      std::string uptime_chart = chart::timeline( b -> player, b -> uptime_array.data(), "Average Uptime", 0, "ff0000", static_cast<size_t>( b -> sim -> simulation_length.max() ) );
      if ( ! uptime_chart.empty() )
      {
        os << "\t\t\t\t\t\t\t\t<tr><td colspan=\"2\" class=\"filler\"><img src=\"" << uptime_chart << "\" alt=\"Average Uptime Timeline Chart\" />\n</td></tr>\n";
      }
    }
    os << "\t\t\t\t\t\t\t</table></td>\n";

    os << "\t\t\t\t\t\t\t</tr>\n";
  }
}

// print_html_player_buffs ==================================================

void print_html_player_buffs( report::sc_html_stream& os, player_t* p, player_processed_report_information_t& ri )
{
  // Buff Section
  os << "\t\t\t\t<div class=\"player-section buffs\">\n"
     << "\t\t\t\t\t<h3 class=\"toggle open\">Buffs</h3>\n"
     << "\t\t\t\t\t<div class=\"toggle-content\">\n";

  // Dynamic Buffs table
  os << "\t\t\t\t\t\t<table class=\"sc mb\">\n"
     << "\t\t\t\t\t\t\t<tr>\n"
     << "\t\t\t\t\t\t\t\t<th class=\"left\"><a href=\"#help-dynamic-buffs\" class=\"help\">Dynamic Buffs</a></th>\n"
     << "\t\t\t\t\t\t\t\t<th>Start</th>\n"
     << "\t\t\t\t\t\t\t\t<th>Refresh</th>\n"
     << "\t\t\t\t\t\t\t\t<th>Interval</th>\n"
     << "\t\t\t\t\t\t\t\t<th>Trigger</th>\n"
     << "\t\t\t\t\t\t\t\t<th>Up-Time</th>\n"
     << "\t\t\t\t\t\t\t\t<th>Benefit</th>\n"
     << "\t\t\t\t\t\t\t</tr>\n";

  for ( size_t i = 0; i < ri.dynamic_buffs.size(); i++ )
  {
    buff_t* b = ri.dynamic_buffs[ i ];

    print_html_player_buff( os, b, p -> sim -> report_details, i );
  }
  os << "\t\t\t\t\t\t\t</table>\n";

  // constant buffs
  if ( !p -> is_pet() )
  {
    os << "\t\t\t\t\t\t\t<table class=\"sc\">\n"
       << "\t\t\t\t\t\t\t\t<tr>\n"
       << "\t\t\t\t\t\t\t\t\t<th class=\"left\"><a href=\"#help-constant-buffs\" class=\"help\">Constant Buffs</a></th>\n"
       << "\t\t\t\t\t\t\t\t</tr>\n";
    for ( size_t i = 0; i < ri.constant_buffs.size(); i++ )
    {
      buff_t* b = ri.constant_buffs[ i ];

      print_html_player_buff( os, b, p -> sim->report_details, i, true );
    }
    os << "\t\t\t\t\t\t\t</table>\n";
  }


  os << "\t\t\t\t\t\t</div>\n"
     << "\t\t\t\t\t</div>\n";

}

void print_html_player_custom_section( report::sc_html_stream& os, player_t* p, player_processed_report_information_t& /*ri*/ )
{

  p->report_extension -> html_customsection( os );


}

// print_html_player ========================================================

void print_html_player_description( report::sc_html_stream& os, sim_t* sim, player_t* p, int j )
{
  int num_players = ( int ) sim -> players_by_name.size();

  // Player Description
  os << "\t\t<div id=\"player" << p -> index << "\" class=\"player section";
  if ( num_players > 1 && j == 0 && ! sim -> scaling -> has_scale_factors() && p -> type != ENEMY && p -> type != ENEMY_ADD )
  {
    os << " grouped-first";
  }
  else if ( ( p -> type == ENEMY || p -> type == ENEMY_ADD ) && j == ( int ) sim -> targets_by_name.size() - 1 )
  {
    os << " final grouped-last";
  }
  else if ( num_players == 1 )
  {
    os << " section-open";
  }
  os << "\">\n";

  if ( ! p -> report_information.thumbnail_url.empty() )
  {
    os.printf(
      "\t\t\t<a href=\"%s\" class=\"toggle-thumbnail ext%s\"><img src=\"%s\" alt=\"%s\" class=\"player-thumbnail\"/></a>\n",
      p -> origin_str.c_str(), ( num_players == 1 ) ? "" : " hide",
      p -> report_information.thumbnail_url.c_str(), p -> name_str.c_str() );
  }

  os << "\t\t\t<h2 class=\"toggle";
  if ( num_players == 1 )
  {
    os << " open";
  }

  const std::string n = util::encode_html( p -> name() );
  if ( p -> collected_data.dps.mean() >= p -> collected_data.hps.mean() )
    os.printf( "\">%s&nbsp;:&nbsp;%.0f dps",
               n.c_str(),
               p -> collected_data.dps.mean() );
  else
    os.printf( "\">%s&nbsp;:&nbsp;%.0f hps (%.0f aps)",
               n.c_str(),
               p -> collected_data.hps.mean() + p -> collected_data.aps.mean(),
               p -> collected_data.aps.mean() );

  // if player tank, print extra metrics
  if ( p -> primary_role() == ROLE_TANK && p -> type != ENEMY )
  {
    // print DTPS & HPS
    os.printf( ", %.0f dtps", p -> collected_data.dtps.mean() );
    os.printf( ", %.0f hps (%.0f aps)",  
               p -> collected_data.hps.mean() + p -> collected_data.aps.mean(), 
               p -> collected_data.aps.mean() );
    // print TMI
    double tmi_display =  p -> collected_data.theck_meloree_index.mean();
    std::string tmi_letter = " ";
    if ( tmi_display >= 1000000000.0 )
      os.printf( ", %1.2e%sTMI\n", tmi_display, tmi_letter.c_str() );
    else
    {
      if ( tmi_display >= 10000000.0 )
      {
        tmi_display /= 1e6;
        tmi_letter = "M ";
      }
      else if ( tmi_display >= 999.9 ) 
      {
        tmi_display /= 1e3;
        tmi_letter = "k ";
      }
      os.printf( ", %.1f%sTMI\n", tmi_display, tmi_letter.c_str() );
    }
  }
  os << "</h2>\n";

  os << "\t\t\t<div class=\"toggle-content";
  if ( num_players > 1 )
  {
    os << " hide";
  }
  os << "\">\n";

  os << "\t\t\t\t<ul class=\"params\">\n";
  if ( p -> dbc.ptr )
  {
#ifdef SC_USE_PTR
    os << "\t\t\t\t\t<li><b>PTR activated</b></li>\n";
#else
    os << "\t\t\t\t\t<li><b>BETA activated</b></li>\n";
#endif
  }
  const char* pt;
  if ( p -> is_pet() )
    pt = util::pet_type_string( p -> cast_pet() -> pet_type );
  else
    pt = util::player_type_string( p -> type );
  os.printf(
    "\t\t\t\t\t<li><b>Race:</b> %s</li>\n"
    "\t\t\t\t\t<li><b>Class:</b> %s</li>\n",
    util::inverse_tokenize( p -> race_str ).c_str(),
    util::inverse_tokenize( pt ).c_str()
  );

  if ( p -> specialization() != SPEC_NONE )
    os.printf(
      "\t\t\t\t\t<li><b>Spec:</b> %s</li>\n",
      util::inverse_tokenize( dbc::specialization_string( p -> specialization() ) ).c_str() );

  os.printf(
    "\t\t\t\t\t<li><b>Level:</b> %d</li>\n"
    "\t\t\t\t\t<li><b>Role:</b> %s</li>\n"
    "\t\t\t\t\t<li><b>Position:</b> %s</li>\n"
    "\t\t\t\t</ul>\n"
    "\t\t\t\t<div class=\"clear\"></div>\n",
    p -> level, util::inverse_tokenize( util::role_type_string( p -> primary_role() ) ).c_str(), p -> position_str.c_str() );
}

// print_html_player_results_spec_gear ======================================

void print_html_player_results_spec_gear( report::sc_html_stream& os, sim_t* sim, player_t* p )
{
  const player_collected_data_t& cd = p -> collected_data;

  // Main player table
  os << "\t\t\t\t<div class=\"player-section results-spec-gear mt\">\n";
  if ( p -> is_pet() )
  {
    os << "\t\t\t\t\t<h3 class=\"toggle open\">Results</h3>\n";
  }
  else
  {
    os << "\t\t\t\t\t<h3 class=\"toggle open\">Results, Spec and Gear</h3>\n";
  }
  os << "\t\t\t\t\t<div class=\"toggle-content\">\n";

  // Table for DPS, HPS, APS
  os << "\t\t\t\t\t\t<table class=\"sc\">\n"
     << "\t\t\t\t\t\t\t<tr>\n";
  // First, make the header row
  // Damage
  if ( cd.dps.mean() > 0 )
  {
    os << "\t\t\t\t\t\t\t\t<th><a href=\"#help-dps\" class=\"help\">DPS</a></th>\n"
       << "\t\t\t\t\t\t\t\t<th><a href=\"#help-dpse\" class=\"help\">DPS(e)</a></th>\n"
       << "\t\t\t\t\t\t\t\t<th><a href=\"#help-error\" class=\"help\">DPS Error</a></th>\n"
       << "\t\t\t\t\t\t\t\t<th><a href=\"#help-range\" class=\"help\">DPS Range</a></th>\n"
       << "\t\t\t\t\t\t\t\t<th><a href=\"#help-dpr\" class=\"help\">DPR</a></th>\n";
  }
  // spacer
  if ( cd.hps.mean() > 0 && cd.dps.mean() > 0 )
    os << "\t\t\t\t\t\t\t\t<th>&nbsp;</th>\n";
  // Heal
  if ( cd.hps.mean() > 0 )
  {
    os << "\t\t\t\t\t\t\t\t<th><a href=\"#help-hps\" class=\"help\">HPS</a></th>\n"
       << "\t\t\t\t\t\t\t\t<th><a href=\"#help-hpse\" class=\"help\">HPS(e)</a></th>\n"
       << "\t\t\t\t\t\t\t\t<th><a href=\"#help-error\" class=\"help\">HPS Error</a></th>\n"
       << "\t\t\t\t\t\t\t\t<th><a href=\"#help-range\" class=\"help\">HPS Range</a></th>\n"
       << "\t\t\t\t\t\t\t\t<th><a href=\"#help-hpr\" class=\"help\">HPR</a></th>\n";
  }
  // spacer
  if ( cd.hps.mean() > 0 && cd.aps.mean() > 0 )
    os << "\t\t\t\t\t\t\t\t<th>&nbsp;</th>\n";
  // Absorb
  if ( cd.aps.mean() > 0 )
  {
    os << "\t\t\t\t\t\t\t\t<th><a href=\"#help-aps\" class=\"help\">APS</a></th>\n"
       << "\t\t\t\t\t\t\t\t<th><a href=\"#help-error\" class=\"help\">APS Error</a></th>\n"
       << "\t\t\t\t\t\t\t\t<th><a href=\"#help-range\" class=\"help\">APS Range</a></th>\n"
       << "\t\t\t\t\t\t\t\t<th><a href=\"#help-hpr\" class=\"help\">APR</a></th>\n";
  }
  // end row, begin new row
  os << "\t\t\t\t\t\t\t</tr>\n"
     << "\t\t\t\t\t\t\t<tr>\n";

  // Now do the data row
  if ( cd.dps.mean() > 0 )
  {
    double range = ( p -> collected_data.dps.percentile( 0.5 + sim -> confidence / 2 ) - p -> collected_data.dps.percentile( 0.5 - sim -> confidence / 2 ) );
    double dps_error = sim_t::distribution_mean_error( *sim, p -> collected_data.dps );
    os.printf(
      "\t\t\t\t\t\t\t\t<td>%.1f</td>\n"
      "\t\t\t\t\t\t\t\t<td>%.1f</td>\n"
      "\t\t\t\t\t\t\t\t<td>%.2f / %.2f%%</td>\n"
      "\t\t\t\t\t\t\t\t<td>%.0f / %.1f%%</td>\n"
      "\t\t\t\t\t\t\t\t<td>%.1f</td>\n",
      cd.dps.mean(),
      cd.dpse.mean(),
      dps_error,
      cd.dps.mean() ? dps_error * 100 / cd.dps.mean() : 0,
      range,
      cd.dps.mean() ? range / cd.dps.mean() * 100.0 : 0,
      p -> dpr );
  }
  // Spacer
  if ( cd.dps.mean() > 0 && cd.hps.mean() > 0 )
    os << "\t\t\t\t\t\t\t\t<td>&nbsp;&nbsp;&nbsp;&nbsp;&nbsp;</td>\n";
  // Heal
  if ( cd.hps.mean() > 0 )
  {
    double range = ( cd.hps.percentile( 0.5 + sim -> confidence / 2 ) - cd.hps.percentile( 0.5 - sim -> confidence / 2 ) );
    double hps_error = sim_t::distribution_mean_error( *sim, p -> collected_data.hps );
    os.printf(
      "\t\t\t\t\t\t\t\t<td>%.1f</td>\n"
      "\t\t\t\t\t\t\t\t<td>%.1f</td>\n"
      "\t\t\t\t\t\t\t\t<td>%.2f / %.2f%%</td>\n"
      "\t\t\t\t\t\t\t\t<td>%.0f / %.1f%%</td>\n"
      "\t\t\t\t\t\t\t\t<td>%.1f</td>\n",
      cd.hps.mean(),
      cd.hpse.mean(),
      hps_error,
      cd.hps.mean() ? hps_error * 100 / cd.hps.mean() : 0,
      range,
      cd.hps.mean() ? range / cd.hps.mean() * 100.0 : 0,
      p -> hpr );
    
  }
  // Spacer
  if ( cd.aps.mean() > 0 && cd.hps.mean() > 0 )
    os << "\t\t\t\t\t\t\t\t<td>&nbsp;&nbsp;&nbsp;&nbsp;&nbsp;</td>\n";
  // Absorb
  if ( cd.aps.mean() > 0 )
  {
    double range = ( cd.aps.percentile( 0.5 + sim -> confidence / 2 ) - cd.aps.percentile( 0.5 - sim -> confidence / 2 ) );
    double aps_error = sim_t::distribution_mean_error( *sim, p -> collected_data.aps );
    os.printf(
      "\t\t\t\t\t\t\t\t<td>%.1f</td>\n"
      "\t\t\t\t\t\t\t\t<td>%.2f / %.2f%%</td>\n"
      "\t\t\t\t\t\t\t\t<td>%.0f / %.1f%%</td>\n"
      "\t\t\t\t\t\t\t\t<td>%.1f</td>\n",
      cd.aps.mean(),
      aps_error,
      cd.aps.mean() ? aps_error * 100 / cd.aps.mean() : 0,
      range,
      cd.aps.mean() ? range / cd.aps.mean() * 100.0 : 0,
      p -> hpr );
    
  }
  // close table
  os << "\t\t\t\t\t\t\t</tr>\n"
     << "\t\t\t\t\t\t</table>\n";
    
  // Tank table
  if ( p -> primary_role() == ROLE_TANK && p -> type != ENEMY )
  {
    os << "\t\t\t\t\t\t<table class=\"sc mt\">\n"
       // experimental first row for stacking the tables - wasn't happy with how it looked, may return to it later
       //<< "\t\t\t\t\t\t\t<tr>\n" // first row
       //<< "\t\t\t\t\t\t\t\t<th colspan=\"3\"><a href=\"#help-dtps\" class=\"help\">DTPS</a></th>\n"
       //<< "\t\t\t\t\t\t\t\t<td>&nbsp&nbsp&nbsp&nbsp&nbsp</td>\n"
       //<< "\t\t\t\t\t\t\t\t<th colspan=\"5\"><a href=\"#help-tmi\" class=\"help\">TMI</a></th>\n"
       //<< "\t\t\t\t\t\t\t\t<td>&nbsp&nbsp&nbsp&nbsp&nbsp</td>\n"
       //<< "\t\t\t\t\t\t\t\t<th colspan=\"4\"><a href=\"#help-msd\" class=\"help\">MSD</a></th>\n"
       //<< "\t\t\t\t\t\t\t</tr>\n" // end first row
       << "\t\t\t\t\t\t\t<tr>\n"  // start second row 
       << "\t\t\t\t\t\t\t\t<th><a href=\"#help-dtps\" class=\"help\">DTPS</a></th>\n"
       << "\t\t\t\t\t\t\t\t<th><a href=\"#help-error\" class=\"help\">DTPS Error</a></th>\n"
       << "\t\t\t\t\t\t\t\t<th><a href=\"#help-range\" class=\"help\">DTPS Range</a></th>\n"
       << "\t\t\t\t\t\t\t\t<th>&nbsp;</th>\n"
       << "\t\t\t\t\t\t\t\t<th><a href=\"#help-tmi\" class=\"help\">TMI</a></th>\n"
       << "\t\t\t\t\t\t\t\t<th><a href=\"#help-error\" class=\"help\">TMI Error</a></th>\n"
       << "\t\t\t\t\t\t\t\t<th><a href=\"#help-tmi\" class=\"help\">TMI Min</a></th>\n"
       << "\t\t\t\t\t\t\t\t<th><a href=\"#help-tmi\" class=\"help\">TMI Max</a></th>\n"
       << "\t\t\t\t\t\t\t\t<th><a href=\"#help-tmirange\" class=\"help\">TMI Range</a></th>\n"
       << "\t\t\t\t\t\t\t\t<th>&nbsp</th>\n"
       << "\t\t\t\t\t\t\t\t<th><a href=\"#help-msd\" class=\"help\">MSD Mean</a></th>\n"
       << "\t\t\t\t\t\t\t\t<th><a href=\"#help-msd\" class=\"help\">MSD Min</a></th>\n"
       << "\t\t\t\t\t\t\t\t<th><a href=\"#help-msd\" class=\"help\">MSD Max</a></th>\n"
       << "\t\t\t\t\t\t\t\t<th><a href=\"#help-msd-freq\" class=\"help\">MSD Freq.</a></th>\n"
       << "\t\t\t\t\t\t\t</tr>\n" // end second row
       << "\t\t\t\t\t\t\t<tr>\n"; // start third row

    double dtps_range = ( cd.dtps.percentile( 0.5 + sim -> confidence / 2 ) - cd.dtps.percentile( 0.5 - sim -> confidence / 2 ) );
    double dtps_error = sim_t::distribution_mean_error( *sim, p -> collected_data.dtps );
    os.printf(
      "\t\t\t\t\t\t\t\t<td>%.1f</td>\n"
      "\t\t\t\t\t\t\t\t<td>%.2f / %.2f%%</td>\n"
      "\t\t\t\t\t\t\t\t<td>%.0f / %.1f%%</td>\n",
      cd.dtps.mean(),
      dtps_error, cd.dtps.mean() ? dtps_error * 100 / cd.dtps.mean() : 0,
      dtps_range, cd.dtps.mean() ? dtps_range / cd.dtps.mean() * 100.0 : 0 );
    
    // spacer
<<<<<<< HEAD
    os << "\t\t\t\t\t\t\t\t<td>&nbsp;&nbsp;&nbsp;&nbsp;&nbsp;&nbsp;&nbsp;&nbsp;&nbsp;&nbsp;</td>\n";
=======
    os << "\t\t\t\t\t\t\t\t<td>&nbsp&nbsp&nbsp&nbsp&nbsp</td>\n";
>>>>>>> d251e69e
    
    double tmi_error = sim_t::distribution_mean_error( *sim, p -> collected_data.theck_meloree_index );
    double tmi_range = ( cd.theck_meloree_index.percentile( 0.5 + sim -> confidence / 2 ) - cd.theck_meloree_index.percentile( 0.5 - sim -> confidence / 2 ) );

    // print TMI
    if ( abs( cd.theck_meloree_index.mean() ) > 1.0e8 )
      os.printf( "\t\t\t\t\t\t\t\t<td>%1.3e</td>\n", cd.theck_meloree_index.mean() );
    else
      os.printf( "\t\t\t\t\t\t\t\t<td>%.1fk</td>\n", cd.theck_meloree_index.mean() / 1e3 );

    // print TMI error/variance
    if ( tmi_error > 1.0e6 )
    {
      os.printf( "\t\t\t\t\t\t\t\t<td>%1.2e / %.2f%%</td>\n",
                 tmi_error, cd.theck_meloree_index.mean() ? tmi_error * 100.0 / cd.theck_meloree_index.mean() : 0.0 );
    }
    else
    {
      os.printf( "\t\t\t\t\t\t\t\t<td>%.0f / %.2f%%</td>\n",
                 tmi_error, cd.theck_meloree_index.mean() ? tmi_error * 100.0 / cd.theck_meloree_index.mean() : 0.0 );
    }

    // print  TMI min/max
    if ( abs( cd.theck_meloree_index.min() ) > 1.0e8 )
      os.printf( "\t\t\t\t\t\t\t\t<td>%1.2e</td>\n", cd.theck_meloree_index.min() );
    else
      os.printf( "\t\t\t\t\t\t\t\t<td>%.1fk</td>\n", cd.theck_meloree_index.min() / 1e3 );
    
    if ( abs( cd.theck_meloree_index.max() ) > 1.0e8 )
      os.printf( "\t\t\t\t\t\t\t\t<td>%1.2e</td>\n", cd.theck_meloree_index.max() );
    else
      os.printf( "\t\t\t\t\t\t\t\t<td>%.1fk</td>\n", cd.theck_meloree_index.max() / 1e3 );

    // print TMI range
    if ( tmi_range > 1.0e8 )
    {
      os.printf( "\t\t\t\t\t\t\t\t<td>%1.2e / %.1f%%</td>\n",
                  tmi_range, cd.theck_meloree_index.mean() ? tmi_range * 100.0 / cd.theck_meloree_index.mean() : 0.0 );
    }
    else
    {
      os.printf( "\t\t\t\t\t\t\t\t<td>%.1fk / %.1f%%</td>\n",
                  tmi_range / 1e3, cd.theck_meloree_index.mean() ? tmi_range * 100.0 / cd.theck_meloree_index.mean() : 0.0 );
    }
        
    // spacer
    os << "\t\t\t\t\t\t\t\t<td>&nbsp&nbsp&nbsp&nbsp&nbsp</td>\n";

    // print Max Spike Size stats
    os.printf( "\t\t\t\t\t\t\t\t<td>%.1f%%</td>\n", cd.max_spike_amount.mean() * 100 );
    os.printf( "\t\t\t\t\t\t\t\t<td>%.1f%%</td>\n", cd.max_spike_amount.min() * 100 );
    os.printf( "\t\t\t\t\t\t\t\t<td>%.1f%%</td>\n", cd.max_spike_amount.max() * 100 );
    
    // print rough estimate of spike frequency
    os.printf( "\t\t\t\t\t\t\t\t<td>%.1f</td>\n", cd.theck_meloree_index.mean() ? std::exp( cd.theck_meloree_index.mean() / 1e3 / cd.max_spike_amount.mean() / 100 ) : 0.0 );

    // End defensive table
    os << "\t\t\t\t\t\t\t</tr>\n"
       << "\t\t\t\t\t\t</table>\n";
  }

  // Resources/Activity Table
  if ( ! p -> is_pet() )
  {
    os << "\t\t\t\t\t\t<table class=\"sc ra\">\n"
       << "\t\t\t\t\t\t\t<tr>\n"
       << "\t\t\t\t\t\t\t\t<th><a href=\"#help-rps-out\" class=\"help\">RPS Out</a></th>\n"
       << "\t\t\t\t\t\t\t\t<th><a href=\"#help-rps-in\" class=\"help\">RPS In</a></th>\n"
       << "\t\t\t\t\t\t\t\t<th>Primary Resource</th>\n"
       << "\t\t\t\t\t\t\t\t<th><a href=\"#help-waiting\" class=\"help\">Waiting</a></th>\n"
       << "\t\t\t\t\t\t\t\t<th><a href=\"#help-apm\" class=\"help\">APM</a></th>\n"
       << "\t\t\t\t\t\t\t\t<th>Active</th>\n"
       << "\t\t\t\t\t\t\t\t<th>Skill</th>\n"
       << "\t\t\t\t\t\t\t</tr>\n"
       << "\t\t\t\t\t\t\t<tr>\n";

    os.printf(
      "\t\t\t\t\t\t\t\t<td>%.1f</td>\n"
      "\t\t\t\t\t\t\t\t<td>%.1f</td>\n"
      "\t\t\t\t\t\t\t\t<td>%s</td>\n"
      "\t\t\t\t\t\t\t\t<td>%.2f%%</td>\n"
      "\t\t\t\t\t\t\t\t<td>%.1f</td>\n"
      "\t\t\t\t\t\t\t\t<td>%.1f%%</td>\n"
      "\t\t\t\t\t\t\t\t<td>%.0f%%</td>\n"
      "\t\t\t\t\t\t\t</tr>\n"
      "\t\t\t\t\t\t</table>\n",
      p -> rps_loss,
      p -> rps_gain,
      util::inverse_tokenize( util::resource_type_string( p -> primary_resource() ) ).c_str(),
      cd.fight_length.mean() ? 100.0 * cd.waiting_time.mean() / cd.fight_length.mean() : 0,
      cd.fight_length.mean() ? 60.0 * cd.executed_foreground_actions.mean() / cd.fight_length.mean() : 0,
      sim -> simulation_length.mean() ? cd.fight_length.mean() / sim -> simulation_length.mean() * 100.0 : 0,
      p -> initial.skill * 100.0 );
  }


  // Spec and gear
  if ( ! p -> is_pet() )
  {
    os << "\t\t\t\t\t\t<table class=\"sc mt\">\n";
    if ( ! p -> origin_str.empty() )
    {
      std::string origin_url = util::encode_html( p -> origin_str );
      os.printf(
        "\t\t\t\t\t\t\t<tr class=\"left\">\n"
        "\t\t\t\t\t\t\t\t<th><a href=\"#help-origin\" class=\"help\">Origin</a></th>\n"
        "\t\t\t\t\t\t\t\t<td><a href=\"%s\" class=\"ext\">%s</a></td>\n"
        "\t\t\t\t\t\t\t</tr>\n",
        p -> origin_str.c_str(),
        origin_url.c_str() );
    }

    if ( ! p -> talents_str.empty() )
    {
      os.printf(
        "\t\t\t\t\t\t\t<tr class=\"left\">\n"
        "\t\t\t\t\t\t\t\t<th>Talents</th>\n"
        "\t\t\t\t\t\t\t\t<td><ul class=\"float\">\n" );
      for ( uint32_t row = 0; row < MAX_TALENT_ROWS; row++ )
      {
        for ( uint32_t col = 0; col < MAX_TALENT_COLS; col++ )
        {
          talent_data_t* t = talent_data_t::find( p -> type, row, col, p -> specialization(), p -> dbc.ptr );
          std::string name = "none";
          if ( t && t -> name_cstr() )
          {
            name = t -> name_cstr();
            if ( t -> specialization() != SPEC_NONE )
            {
              name += " (";
              name += util::specialization_string( t -> specialization() );
              name += ")";
            }
          }
          if ( p -> talent_points.has_row_col( row, col ) )
            os.printf( "\t\t\t\t\t\t\t\t\t<li><strong>%d</strong>:&nbsp;%s</li>\n", ( row + 1 ) * 15, name.c_str() );
        }
      }

      std::string enc_url = util::encode_html( p -> talents_str );
      os.printf(
        "\t\t\t\t\t\t\t\t\t<li><a href=\"%s\" class=\"ext\">Talent Calculator</a></li>\n",
        enc_url.c_str() );

      os << "\t\t\t\t\t\t\t\t</ul></td>\n";
      os << "\t\t\t\t\t\t\t</tr>\n";
    }

    // Glyphs
    if ( !p -> glyph_list.empty() )
    {
      os.printf(
        "\t\t\t\t\t\t\t<tr class=\"left\">\n"
        "\t\t\t\t\t\t\t\t<th>Glyphs</th>\n"
        "\t\t\t\t\t\t\t\t<td>\n"
        "\t\t\t\t\t\t\t\t\t<ul class=\"float\">\n" );
      for ( size_t i = 0; i < p -> glyph_list.size(); ++i )
      {
        os << "\t\t\t\t\t\t\t\t\t\t<li>" << p -> glyph_list[ i ] -> name_cstr() << "</li>\n";
      }
      os << "\t\t\t\t\t\t\t\t\t</ul>\n"
         << "\t\t\t\t\t\t\t\t</td>\n"
         << "\t\t\t\t\t\t\t</tr>\n";
    }

    // Professions
    if ( ! p -> professions_str.empty() )
    {
      os.printf(
        "\t\t\t\t\t\t\t<tr class=\"left\">\n"
        "\t\t\t\t\t\t\t\t<th>Professions</th>\n"
        "\t\t\t\t\t\t\t\t<td>\n"
        "\t\t\t\t\t\t\t\t\t<ul class=\"float\">\n" );
      for ( profession_e i = PROFESSION_NONE; i < PROFESSION_MAX; ++i )
      {
        if ( p -> profession[ i ] <= 0 )
          continue;

        os << "\t\t\t\t\t\t\t\t\t\t<li>" << util::profession_type_string( i ) << ": " << p -> profession[ i ] << "</li>\n";
      }
      os << "\t\t\t\t\t\t\t\t\t</ul>\n"
         << "\t\t\t\t\t\t\t\t</td>\n"
         << "\t\t\t\t\t\t\t</tr>\n";
    }

    os << "\t\t\t\t\t\t</table>\n";
  }
}

// print_html_player_abilities ==============================================

bool is_output_stat( unsigned mask, bool child, const stats_t* s )
{
  if ( s -> quiet )
    return false;

  if ( ! ( ( 1 << s -> type ) & mask ) )
    return false;

  if ( s -> num_executes.mean() <= 1 && s -> compound_amount == 0 && ! s -> player -> sim -> debug )
    return false;

  // If we are checking output on a non-child stats object, only return false
  // when parent is found, if the actor of the parent stats object, and this
  // object are the same.  The parent and child object types also must be
  // equal.
  if ( ! child && s -> parent && s -> parent -> player == s -> player && s -> parent -> type == s -> type )
    return false;


  return true;
}

void output_player_action( report::sc_html_stream& os,
                                  unsigned& row,
                                  unsigned cols,
                                  unsigned mask,
                                  stats_t* s,
                                  player_t* actor )
{
  if ( ! is_output_stat( mask, false, s ) )
    return;

  print_html_action_info( os, mask, s, row++, cols );

  for ( size_t child_idx = 0, end = s -> children.size(); child_idx < end; child_idx++ )
  {
    stats_t* child_stats = s -> children[ child_idx ];
    if ( ! is_output_stat( mask, true, child_stats ) )
      continue;

    print_html_action_info( os, mask, child_stats, row++, cols, actor );
  }
}

void output_player_damage_summary( report::sc_html_stream& os, player_t* actor )
{
  if ( actor -> collected_data.dmg.max() == 0 && ! actor -> sim -> debug )
    return;

  // Number of static columns in table
  const int static_columns = 5;
  // Number of dynamically changing columns
  int n_optional_columns = 6;

  // Abilities Section - Damage
  os << "\t\t\t\t\t\t<table class=\"sc\">\n"
      << "\t\t\t\t\t\t\t<tr>\n"
      << "\t\t\t\t\t\t\t\t<th class=\"left small\">Damage Stats</th>\n"
      << "\t\t\t\t\t\t\t\t<th class=\"small\"><a href=\"#help-dps\" class=\"help\">DPS</a></th>\n"
      << "\t\t\t\t\t\t\t\t<th class=\"small\"><a href=\"#help-dps-pct\" class=\"help\">DPS%</a></th>\n"
      << "\t\t\t\t\t\t\t\t<th class=\"small\"><a href=\"#help-count\" class=\"help\">Execute</a></th>\n"
      << "\t\t\t\t\t\t\t\t<th class=\"small\"><a href=\"#help-interval\" class=\"help\">Interval</a></th>\n"
      << "\t\t\t\t\t\t\t\t<th class=\"small\"><a href=\"#help-dpe\" class=\"help\">DPE</a></th>\n"
      << "\t\t\t\t\t\t\t\t<th class=\"small\"><a href=\"#help-dpet\" class=\"help\">DPET</a></th>\n"
      // Optional columns begin here
      << "\t\t\t\t\t\t\t\t<th class=\"small\"><a href=\"#help-dpet\" class=\"help\">Type</a></th>\n"
      << "\t\t\t\t\t\t\t\t<th class=\"small\"><a href=\"#help-dpet\" class=\"help\">Count</a></th>\n"
      << "\t\t\t\t\t\t\t\t<th class=\"small\"><a href=\"#help-hit\" class=\"help\">Hit</a></th>\n"
      << "\t\t\t\t\t\t\t\t<th class=\"small\"><a href=\"#help-crit\" class=\"help\">Crit</a></th>\n"
      << "\t\t\t\t\t\t\t\t<th class=\"small\"><a href=\"#help-avg\" class=\"help\">Avg</a></th>\n"
      << "\t\t\t\t\t\t\t\t<th class=\"small\"><a href=\"#help-crit-pct\" class=\"help\">Crit%</a></th>\n";

  if ( player_has_avoidance( actor, MASK_DMG ) )
  {
    os << "\t\t\t\t\t\t\t\t<th class=\"small\"><a href=\"#help-miss-pct\" class=\"help\">Avoid%</a></th>\n";
    n_optional_columns++;
  }

  if ( player_has_glance( actor, MASK_DMG ) )
  {
    os << "\t\t\t\t\t\t\t\t<th class=\"small\"><a href=\"#help-glance-pct\" class=\"help\">G%</a></th>\n";
    n_optional_columns++;
  }

  if ( player_has_block( actor, MASK_DMG ) )
  {
    os << "\t\t\t\t\t\t\t\t<th class=\"small\"><a href=\"#help-block-pct\" class=\"help\">B%</a></th>\n";
    n_optional_columns++;
  }

  if ( player_has_multistrike( actor, MASK_DMG ) )
  {
    os << "\t\t\t\t\t\t\t\t<th class=\"small\"><a href=\"#help-count\" class=\"help\">M-Count</a></th>\n"
       << "\t\t\t\t\t\t\t\t<th class=\"small\"><a href=\"#help-hit\" class=\"help\">M-Hit</a></th>\n"
       << "\t\t\t\t\t\t\t\t<th class=\"small\"><a href=\"#help-crit\" class=\"help\">M-Crit</a></th>\n"
       << "\t\t\t\t\t\t\t\t<th class=\"small\"><a href=\"#help-crit-pct\" class=\"help\">M-Crit%</a></th>\n";
    n_optional_columns += 4;
  }

  if ( player_has_tick_results( actor, MASK_DMG ) )
  {
    os << "\t\t\t\t\t\t\t\t<th class=\"small\"><a href=\"#help-ticks-uptime\" class=\"help\">Up%</a></th>\n"
       << "\t\t\t\t\t\t\t</tr>\n";
    n_optional_columns++;
  }

  os << "\t\t\t\t\t\t\t<tr>\n"
      << "\t\t\t\t\t\t\t\t<th class=\"left small\">" << util::encode_html( actor -> name() ) << "</th>\n"
      << "\t\t\t\t\t\t\t\t<th class=\"right small\">" << util::to_string( actor -> collected_data.dps.mean(), 0 ) << "</th>\n"
      << "\t\t\t\t\t\t\t\t<td colspan=\"" << ( static_columns + n_optional_columns ) << "\" class=\"filler\"></td>\n"
      << "\t\t\t\t\t\t\t</tr>\n";

  unsigned n_row = 0;
  for ( size_t i = 0; i < actor -> stats_list.size(); ++i )
    output_player_action( os, n_row, n_optional_columns, MASK_DMG, actor -> stats_list[ i ], actor );

  // Print pet statistics
  for ( size_t i = 0; i < actor -> pet_list.size(); ++i )
  {
    pet_t* pet = actor -> pet_list[ i ];

    bool first = true;
    for ( size_t m = 0; m < pet -> stats_list.size(); ++m )
    {
      stats_t* s = pet -> stats_list[ m ];

      if ( ! is_output_stat( MASK_DMG, false, s ) )
        continue;

      if ( s -> parent && s -> parent -> player == pet )
        continue;

      if ( first )
      {
        first = false;
        os.printf(
          "\t\t\t\t\t\t\t<tr>\n"
          "\t\t\t\t\t\t\t\t<th class=\"left small\">pet - %s</th>\n"
          "\t\t\t\t\t\t\t\t<th class=\"right small\">%.0f / %.0f</th>\n"
          "\t\t\t\t\t\t\t\t<td colspan=\"%d\" class=\"filler\"></td>\n"
          "\t\t\t\t\t\t\t</tr>\n",
          pet -> name_str.c_str(),
          pet -> collected_data.dps.mean(),
          pet -> collected_data.dpse.mean(), static_columns + n_optional_columns );
      }

      output_player_action( os, n_row, n_optional_columns, MASK_DMG, s, pet );
    }
  }

  os << "\t\t\t\t\t\t</table>\n";
}

void output_player_heal_summary( report::sc_html_stream& os, player_t* actor )
{
  if ( actor -> collected_data.heal.max() == 0 && ! actor -> sim -> debug )
    return;

  // Number of static columns in table
  const int static_columns = 5;
  // Number of dynamically changing columns
  int n_optional_columns = 6;

  // Abilities Section - Heal
  os << "\t\t\t\t\t\t<table class=\"sc\">\n"
      << "\t\t\t\t\t\t\t<tr>\n"
      << "\t\t\t\t\t\t\t\t<th class=\"left small\">Healing and Absorb Stats</th>\n"
      << "\t\t\t\t\t\t\t\t<th class=\"small\"><a href=\"#help-dps\" class=\"help\">HPS</a></th>\n"
      << "\t\t\t\t\t\t\t\t<th class=\"small\"><a href=\"#help-dps-pct\" class=\"help\">HPS%</a></th>\n"
      << "\t\t\t\t\t\t\t\t<th class=\"small\"><a href=\"#help-count\" class=\"help\">Execute</a></th>\n"
      << "\t\t\t\t\t\t\t\t<th class=\"small\"><a href=\"#help-interval\" class=\"help\">Interval</a></th>\n"
      << "\t\t\t\t\t\t\t\t<th class=\"small\"><a href=\"#help-dpe\" class=\"help\">HPE</a></th>\n"
      << "\t\t\t\t\t\t\t\t<th class=\"small\"><a href=\"#help-dpet\" class=\"help\">HPET</a></th>\n"
      // Optional columns begin here
      << "\t\t\t\t\t\t\t\t<th class=\"small\"><a href=\"#help-type\" class=\"help\">Type</a></th>\n"
      << "\t\t\t\t\t\t\t\t<th class=\"small\"><a href=\"#help-count\" class=\"help\">Count</a></th>\n"
      << "\t\t\t\t\t\t\t\t<th class=\"small\"><a href=\"#help-hit\" class=\"help\">Hit</a></th>\n"
      << "\t\t\t\t\t\t\t\t<th class=\"small\"><a href=\"#help-crit\" class=\"help\">Crit</a></th>\n"
      << "\t\t\t\t\t\t\t\t<th class=\"small\"><a href=\"#help-avg\" class=\"help\">Avg</a></th>\n"
      << "\t\t\t\t\t\t\t\t<th class=\"small\"><a href=\"#help-crit-pct\" class=\"help\">Crit%</a></th>\n";

  if ( player_has_multistrike( actor, MASK_HEAL | MASK_ABSORB ) )
  {
    os << "\t\t\t\t\t\t\t\t<th class=\"small\"><a href=\"#help-count\" class=\"help\">M-Count</a></th>\n"
       << "\t\t\t\t\t\t\t\t<th class=\"small\"><a href=\"#help-hit\" class=\"help\">M-Hit</a></th>\n"
       << "\t\t\t\t\t\t\t\t<th class=\"small\"><a href=\"#help-crit\" class=\"help\">M-Crit</a></th>\n"
       << "\t\t\t\t\t\t\t\t<th class=\"small\"><a href=\"#help-crit-pct\" class=\"help\">M-Crit%</a></th>\n";
    n_optional_columns += 4;
  }

  if ( player_has_tick_results( actor, MASK_HEAL | MASK_ABSORB ) )
  {
    os << "\t\t\t\t\t\t\t\t<th class=\"small\"><a href=\"#help-ticks-uptime\" class=\"help\">Up%</a></th>\n"
       << "\t\t\t\t\t\t\t</tr>\n";
    n_optional_columns++;
  }

  os << "\t\t\t\t\t\t\t<tr>\n"
      << "\t\t\t\t\t\t\t\t<th class=\"left small\">" << util::encode_html( actor -> name() ) << "</th>\n"
      << "\t\t\t\t\t\t\t\t<th class=\"right small\">" << util::to_string( actor -> collected_data.hps.mean(), 0 ) << "</th>\n"
      << "\t\t\t\t\t\t\t\t<td colspan=\"" << ( static_columns + n_optional_columns ) << "\" class=\"filler\"></td>\n"
      << "\t\t\t\t\t\t\t</tr>\n";

  unsigned n_row = 0;
  for ( size_t i = 0; i < actor -> stats_list.size(); ++i )
    output_player_action( os, n_row, n_optional_columns, MASK_HEAL | MASK_ABSORB, actor -> stats_list[ i ], actor );

  // Print pet statistics
  for ( size_t i = 0; i < actor -> pet_list.size(); ++i )
  {
    pet_t* pet = actor -> pet_list[ i ];

    bool first = true;
    for ( size_t m = 0; m < pet -> stats_list.size(); ++m )
    {
      stats_t* s = pet -> stats_list[ m ];

      if ( ! is_output_stat( MASK_HEAL | MASK_ABSORB, false, s ) )
        continue;

      if ( s -> parent && s -> parent -> player == pet )
        continue;

      if ( first )
      {
        first = false;
        os.printf(
          "\t\t\t\t\t\t\t<tr>\n"
          "\t\t\t\t\t\t\t\t<th class=\"left small\">pet - %s</th>\n"
          "\t\t\t\t\t\t\t\t<th class=\"right small\">%.0f / %.0f</th>\n"
          "\t\t\t\t\t\t\t\t<td colspan=\"%d\" class=\"filler\"></td>\n"
          "\t\t\t\t\t\t\t</tr>\n",
          pet -> name_str.c_str(),
          pet -> collected_data.dps.mean(),
          pet -> collected_data.dpse.mean(), static_columns + n_optional_columns );
      }

      output_player_action( os, n_row, n_optional_columns, MASK_HEAL | MASK_ABSORB, s, pet );
    }
  }

  os << "\t\t\t\t\t\t</table>\n";
}

void print_html_player_abilities( report::sc_html_stream& os, player_t* p )
{
  // open section
  os << "\t\t\t\t<div class=\"player-section\">\n"
     << "\t\t\t\t\t<h3 class=\"toggle open\">Abilities</h3>\n"
     << "\t\t\t\t\t<div class=\"toggle-content\">\n";

  output_player_damage_summary( os, p );
  output_player_heal_summary( os, p );

  // close section
  os << "\t\t\t\t\t</div>\n"
     << "\t\t\t\t</div>\n";
}

// print_html_player_benefits_uptimes =======================================

void print_html_player_benefits_uptimes( report::sc_html_stream& os, player_t* p )
{
  os << "\t\t\t\t\t<div class=\"player-section benefits\">\n"
     << "\t\t\t\t\t\t<h3 class=\"toggle\">Benefits & Uptimes</h3>\n"
     << "\t\t\t\t\t\t<div class=\"toggle-content hide\">\n"
     << "\t\t\t\t\t\t\t<table class=\"sc\">\n"
     << "\t\t\t\t\t\t\t\t<tr>\n"
     << "\t\t\t\t\t\t\t\t\t<th>Benefits</th>\n"
     << "\t\t\t\t\t\t\t\t\t<th>%</th>\n"
     << "\t\t\t\t\t\t\t\t</tr>\n";
  int i = 1;

  for ( size_t j = 0; j < p -> benefit_list.size(); ++j )
  {
    benefit_t* u = p -> benefit_list[ j ];
    if ( u -> ratio.mean() > 0 )
    {
      os << "\t\t\t\t\t\t\t\t<tr";
      if ( !( i & 1 ) )
      {
        os << " class=\"odd\"";
      }
      os << ">\n";
      os.printf(
        "\t\t\t\t\t\t\t\t\t<td class=\"left\">%s</td>\n"
        "\t\t\t\t\t\t\t\t\t<td class=\"right\">%.1f%%</td>\n"
        "\t\t\t\t\t\t\t\t</tr>\n",
        u -> name(),
        u -> ratio.mean() );
      i++;
    }
  }

  for ( size_t m = 0; m < p -> pet_list.size(); ++m )
  {
    pet_t* pet = p -> pet_list[ m ];
    for ( size_t j = 0; j < p -> benefit_list.size(); ++j )
    {
      benefit_t* u = p -> benefit_list[ j ];
      if ( u -> ratio.mean() > 0 )
      {
        std::string benefit_name;
        benefit_name += pet -> name_str + '-';
        benefit_name += u -> name();

        os << "\t\t\t\t\t\t\t\t<tr";
        if ( !( m & 1 ) )
        {
          os << " class=\"odd\"";
        }
        os << ">\n";
        os.printf(
          "\t\t\t\t\t\t\t\t\t<td class=\"left\">%s</td>\n"
          "\t\t\t\t\t\t\t\t\t<td class=\"right\">%.1f%%</td>\n"
          "\t\t\t\t\t\t\t\t</tr>\n",
          benefit_name.c_str(),
          u -> ratio.mean() );
        i++;
      }
    }
  }

  os << "\t\t\t\t\t\t\t\t<tr>\n"
     << "\t\t\t\t\t\t\t\t\t<th>Uptimes</th>\n"
     << "\t\t\t\t\t\t\t\t\t<th>%</th>\n"
     << "\t\t\t\t\t\t\t\t</tr>\n";

  for ( size_t j = 0; j < p -> uptime_list.size(); ++j )
  {
    uptime_t* u = p -> uptime_list[ j ];
    if ( u -> uptime_sum.mean() > 0 )
    {
      os << "\t\t\t\t\t\t\t\t<tr";
      if ( !( i & 1 ) )
      {
        os << " class=\"odd\"";
      }
      os << ">\n";
      os.printf(
        "\t\t\t\t\t\t\t\t\t<td class=\"left\">%s</td>\n"
        "\t\t\t\t\t\t\t\t\t<td class=\"right\">%.1f%%</td>\n"
        "\t\t\t\t\t\t\t\t</tr>\n",
        u -> name(),
        u -> uptime_sum.mean() * 100.0 );
      i++;
    }
  }

  for ( size_t m = 0; m < p -> pet_list.size(); ++m )
  {
    pet_t* pet = p -> pet_list[ m ];
    for ( size_t j = 0; j < p -> uptime_list.size(); ++j )
    {
      uptime_t* u = p -> uptime_list[ j ];
      if ( u -> uptime_sum.mean() > 0 )
      {
        std::string uptime_name;
        uptime_name += pet -> name_str + '-';
        uptime_name += u -> name();

        os << "\t\t\t\t\t\t\t\t<tr";
        if ( !( m & 1 ) )
        {
          os << " class=\"odd\"";
        }
        os << ">\n";
        os.printf(
          "\t\t\t\t\t\t\t\t\t<td class=\"left\">%s</td>\n"
          "\t\t\t\t\t\t\t\t\t<td class=\"right\">%.1f%%</td>\n"
          "\t\t\t\t\t\t\t\t</tr>\n",
          uptime_name.c_str(),
          u -> uptime_sum.mean() * 100.0 );

        i++;
      }
    }
  }


  os << "\t\t\t\t\t\t\t</table>\n"
     << "\t\t\t\t\t\t</div>\n"
     << "\t\t\t\t\t</div>\n";
}

// print_html_player_procs ==================================================

void print_html_player_procs( report::sc_html_stream& os, std::vector<proc_t*> pr )
{
  // Procs Section
  os << "\t\t\t\t\t<div class=\"player-section procs\">\n"
     << "\t\t\t\t\t\t<h3 class=\"toggle\">Procs</h3>\n"
     << "\t\t\t\t\t\t<div class=\"toggle-content hide\">\n"
     << "\t\t\t\t\t\t\t<table class=\"sc\">\n"
     << "\t\t\t\t\t\t\t\t<tr>\n"
     << "\t\t\t\t\t\t\t\t\t<th></th>\n"
     << "\t\t\t\t\t\t\t\t\t<th>Count</th>\n"
     << "\t\t\t\t\t\t\t\t\t<th>Interval</th>\n"
     << "\t\t\t\t\t\t\t\t</tr>\n";
  {
    int i = 1;
    for ( size_t j = 0; j < pr.size(); ++j )
    {
      proc_t* proc = pr[ j ];
      if ( proc -> count.mean() > 0 )
      {
        os << "\t\t\t\t\t\t\t\t<tr";
        if ( !( i & 1 ) )
        {
          os << " class=\"odd\"";
        }
        os << ">\n";
        os.printf(
          "\t\t\t\t\t\t\t\t\t<td class=\"left\">%s</td>\n"
          "\t\t\t\t\t\t\t\t\t<td class=\"right\">%.1f</td>\n"
          "\t\t\t\t\t\t\t\t\t<td class=\"right\">%.1fsec</td>\n"
          "\t\t\t\t\t\t\t\t</tr>\n",
          proc -> name(),
          proc -> count.mean(),
          proc -> interval_sum.mean() );
        i++;
      }
    }
  }
  os << "\t\t\t\t\t\t\t</table>\n"
     << "\t\t\t\t\t\t</div>\n"
     << "\t\t\t\t\t</div>\n";



}

// print_html_player_deaths =================================================

void print_html_player_deaths( report::sc_html_stream& os, player_t* p, player_processed_report_information_t& ri )
{
  // Death Analysis

  const extended_sample_data_t& deaths = p -> collected_data.deaths;

  if ( deaths.size() > 0 )
  {
    std::string distribution_deaths_str                = "";
    if ( ! ri.distribution_deaths_chart.empty() )
    {
      distribution_deaths_str = "<img src=\"" + ri.distribution_deaths_chart + "\" alt=\"Deaths Distribution Chart\" />\n";
    }

    os << "\t\t\t\t\t<div class=\"player-section gains\">\n"
       << "\t\t\t\t\t\t<h3 class=\"toggle\">Deaths</h3>\n"
       << "\t\t\t\t\t\t<div class=\"toggle-content hide\">\n"
       << "\t\t\t\t\t\t\t<table class=\"sc\">\n"
       << "\t\t\t\t\t\t\t\t<tr>\n"
       << "\t\t\t\t\t\t\t\t\t<th></th>\n"
       << "\t\t\t\t\t\t\t\t\t<th></th>\n"
       << "\t\t\t\t\t\t\t\t</tr>\n";

    os << "\t\t\t\t\t\t\t\t<tr>\n"
       << "\t\t\t\t\t\t\t\t\t<td class=\"left\">death count</td>\n"
       << "\t\t\t\t\t\t\t\t\t<td class=\"right\">" << deaths.size() << "</td>\n"
       << "\t\t\t\t\t\t\t\t</tr>\n";

    os << "\t\t\t\t\t\t\t\t<tr>\n"
       << "\t\t\t\t\t\t\t\t\t<td class=\"left\">death count pct</td>\n"
       << "\t\t\t\t\t\t\t\t\t<td class=\"right\">"
       << ( double ) deaths.size() / p -> sim -> iterations * 100
       << "</td>\n"
       << "\t\t\t\t\t\t\t\t</tr>\n";

    os << "\t\t\t\t\t\t\t\t<tr>\n"
       << "\t\t\t\t\t\t\t\t\t<td class=\"left\">avg death time</td>\n"
       << "\t\t\t\t\t\t\t\t\t<td class=\"right\">" << deaths.mean() << "</td>\n"
       << "\t\t\t\t\t\t\t\t</tr>\n";

    os << "\t\t\t\t\t\t\t\t<tr>\n"
       << "\t\t\t\t\t\t\t\t\t<td class=\"left\">min death time</td>\n"
       << "\t\t\t\t\t\t\t\t\t<td class=\"right\">" << deaths.min() << "</td>\n"
       << "\t\t\t\t\t\t\t\t</tr>\n";

    os << "\t\t\t\t\t\t\t\t<tr>\n"
       << "\t\t\t\t\t\t\t\t\t<td class=\"left\">max death time</td>\n"
       << "\t\t\t\t\t\t\t\t\t<td class=\"right\">" << deaths.max() << "</td>\n"
       << "\t\t\t\t\t\t\t\t</tr>\n";

    os << "\t\t\t\t\t\t\t\t<tr>\n"
       << "\t\t\t\t\t\t\t\t\t<td class=\"left\">dmg taken</td>\n"
       << "\t\t\t\t\t\t\t\t\t<td class=\"right\">" << p -> collected_data.dmg_taken.mean() << "</td>\n"
       << "\t\t\t\t\t\t\t\t</tr>\n";

    os << "\t\t\t\t\t\t\t\t</table>\n";

    os << "\t\t\t\t\t\t\t\t\t<div class=\"clear\"></div>\n";

    os << "\t\t\t\t\t\t\t\t\t" << distribution_deaths_str << "\n";

    os << "\t\t\t\t\t\t\t</div>\n"
       << "\t\t\t\t\t\t</div>\n";
  }
}

// print_html_player_ =======================================================

void print_html_player_( report::sc_html_stream& os, sim_t* sim, player_t* p, int j = 0 )
{
  report::generate_player_charts( p, p -> report_information );
  report::generate_player_buff_lists( p, p -> report_information );

  print_html_player_description( os, sim, p, j );

  print_html_player_results_spec_gear( os, sim, p );

  print_html_player_scale_factors( os, sim, p, p -> report_information );

  print_html_player_charts( os, sim, p, p -> report_information );

  print_html_player_abilities( os, p );

  print_html_player_buffs( os, p, p -> report_information );

  print_html_player_custom_section( os, p, p -> report_information );

  print_html_player_resources( os, p, p -> report_information );

  print_html_player_benefits_uptimes( os, p );

  print_html_player_procs( os, p -> proc_list );

  print_html_player_deaths( os, p, p -> report_information );

  print_html_player_statistics( os, p, p -> report_information );

  print_html_player_action_priority_list( os, sim, p );

  if ( ! p -> is_pet() )
  {
    print_html_stats( os, p );

    print_html_gear( os, p );

    print_html_talents( os, p );

    print_html_profile( os, p );
  }

  // print_html_player_gear_weights( os, p, p -> report_information );

  os << "\t\t\t\t\t</div>\n"
     << "\t\t\t\t</div>\n\n";
}

} // UNNAMED NAMESPACE ====================================================

namespace report {

void print_html_player( report::sc_html_stream& os, player_t* p, int j = 0 )
{
  print_html_player_( os, p -> sim, p, j );
}

} // END report NAMESPACE<|MERGE_RESOLUTION|>--- conflicted
+++ resolved
@@ -2829,11 +2829,7 @@
       dtps_range, cd.dtps.mean() ? dtps_range / cd.dtps.mean() * 100.0 : 0 );
     
     // spacer
-<<<<<<< HEAD
-    os << "\t\t\t\t\t\t\t\t<td>&nbsp;&nbsp;&nbsp;&nbsp;&nbsp;&nbsp;&nbsp;&nbsp;&nbsp;&nbsp;</td>\n";
-=======
     os << "\t\t\t\t\t\t\t\t<td>&nbsp&nbsp&nbsp&nbsp&nbsp</td>\n";
->>>>>>> d251e69e
     
     double tmi_error = sim_t::distribution_mean_error( *sim, p -> collected_data.theck_meloree_index );
     double tmi_range = ( cd.theck_meloree_index.percentile( 0.5 + sim -> confidence / 2 ) - cd.theck_meloree_index.percentile( 0.5 - sim -> confidence / 2 ) );
