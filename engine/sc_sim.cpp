// ==========================================================================
// Dedmonwakeen's Raid DPS/TPS Simulator.
// Send questions to natehieter@gmail.com
// ==========================================================================

#include "simulationcraft.h"
#include "utf8.h"

namespace { // ANONYMOUS NAMESPACE ==========================================


// POSIX-only signal handler ================================================

#if SIGACTION
struct sim_signal_handler_t
{
  static sim_t* global_sim;

  static void callback_func( int signal )
  {
    if( signal == SIGSEGV ||
        signal == SIGBUS  )
    {
      const char* name = ( signal == SIGSEGV ) ? "SIGSEGV" : "SIGBUS";
      if( global_sim )
      {
        fprintf( stderr, "sim_signal_handler:  %s!  Seed=%d  Iteration=%d\n", name, global_sim -> seed, global_sim -> current_iteration );
        fflush( stderr );
      }
      exit(0);
    }
    else if( signal == SIGINT )
    {
      if( global_sim )
      {
        if( global_sim -> canceled ) exit(0);
        global_sim -> cancel();
      }
    }
  }
  static void init( sim_t* sim )
  {
    global_sim = sim;
    struct sigaction sa;
    sigemptyset( &sa.sa_mask );
    sa.sa_flags = 0;
    sa.sa_handler = callback_func;
    sigaction( SIGSEGV, &sa, 0 );
    sigaction( SIGINT,  &sa, 0 );
  }
};
sim_t* sim_signal_handler_t::global_sim = 0;
#else
struct sim_signal_handler_t
{
  static void init( sim_t* sim ) {}
};
#endif

// need_to_save_profiles ====================================================

static bool need_to_save_profiles( sim_t* sim )
{
  if ( sim -> save_profiles ) return true;

  for ( player_t* p = sim -> player_list; p; p = p -> next )
    if ( ! p -> save_str.empty() )
      return true;

  return false;
}

// parse_ptr ================================================================

static bool parse_ptr( sim_t*             sim,
                       const std::string& name,
                       const std::string& value )
{
  if ( name != "ptr" ) return false;

#if SC_USE_PTR
  dbc_t::set_ptr( atoi( value.c_str() ) != 0 );
  sim -> sim_data.set_parent( dbc_t::get_ptr() ? &sim_t::ptr_data : &sim_t::base_data );
#else
  sim -> errorf( "SimulationCraft has not been built with PTR data.  The 'ptr=' option is ignored.\n" );
#endif

  return true;
}

// parse_active =============================================================

static bool parse_active( sim_t*             sim,
                          const std::string& name,
                          const std::string& value )
{
  if ( name != "active" ) return false;

  if ( value == "owner" )
  {
    sim -> active_player = sim -> active_player -> cast_pet() -> owner;
  }
  else if ( value == "none" || value == "0" )
  {
    sim -> active_player = 0;
  }
  else
  {
    if ( sim -> active_player )
    {
      sim -> active_player = sim -> active_player -> find_pet( value );
    }
    if ( ! sim -> active_player )
    {
      sim -> active_player = sim -> find_player( value );
    }
    if ( ! sim -> active_player )
    {
      sim -> errorf( "Unable to find player %s to make active.\n", value.c_str() );
      return false;
    }
  }

  return true;
}

// parse_optimal_raid =======================================================

static bool parse_optimal_raid( sim_t*             sim,
                                const std::string& name,
                                const std::string& value )
{
  if ( name != "optimal_raid" ) return false;

  sim -> use_optimal_buffs_and_debuffs( atoi( value.c_str() ) );

  return true;
}

// parse_player =============================================================

static bool parse_player( sim_t*             sim,
                          const std::string& name,
                          const std::string& value )
{
  if ( name == "player" )
  {
    std::string player_name = value;
    std::string player_options = "";

    std::string::size_type cut_pt = value.find_first_of( "," );

    if ( cut_pt != value.npos )
    {
      player_options = value.substr( cut_pt + 1 );
      player_name    = value.substr( 0, cut_pt );
    }

    std::string wowhead;
    std::string region = sim -> default_region_str;
    std::string server = sim -> default_server_str;
    std::string talents = "active";
    int cache=0;

    option_t options[] =
    {
      { "wowhead", OPT_STRING, &wowhead  },
      { "region",  OPT_STRING, &region   },
      { "server",  OPT_STRING, &server   },
      { "talents", OPT_STRING, &talents  },
      { "cache",   OPT_BOOL,   &cache    },
      { NULL, OPT_UNKNOWN, NULL }
    };

    option_t::parse( sim, "player", options, player_options );

    sim -> input_is_utf8 = utf8::is_valid( player_name.begin(), player_name.end() ) && utf8::is_valid( server.begin(), server.end() );
    
    if ( wowhead.empty() )
    {
      if ( region == "cn" || region == "tw" )
      {
        sim -> active_player = armory_t::download_player( sim, region, server, player_name, "active" );
      }
      else
      {
        sim -> active_player = battle_net_t::download_player( sim, region, server, player_name, "active" );
      }
    }
    else
    {
      sim -> active_player = wowhead_t::download_player( sim, wowhead, ( talents == "active" ) );

      if ( sim -> active_player )
        if ( player_name != sim -> active_player -> name() )
          sim -> errorf( "Mismatch between player name '%s' and wowhead name '%s' for id '%s'\n",
                         player_name.c_str(), sim -> active_player -> name(), wowhead.c_str() );

    }
  }
  else if( name == "pet" )
  {
    std::string pet_name = value;
    std::string pet_type = value;

    std::string::size_type cut_pt = value.find_first_of( "," );
    if ( cut_pt != value.npos )
    {
      pet_type = value.substr( 0, cut_pt );
      pet_name = value.substr( cut_pt + 1 );
    }

    sim -> active_player = sim -> active_player -> create_pet( pet_name, pet_type );
  }
  else if ( name == "copy" )
  {
    std::string::size_type cut_pt = value.find_first_of( "," );

    player_t* source;
    std::string player_name;

    if ( cut_pt == value.npos )
    {
      source = sim -> active_player;
      player_name = value;
    }
    else
    {
      source = sim -> find_player( value.substr( cut_pt + 1 ) );
      player_name = value.substr( 0, cut_pt );
    }

    if ( source == 0 )
    {
      sim -> errorf( "Invalid source for profile copy - format is copy=target[,source], source defaults to active player." );
      return false;
    }


    sim -> active_player = player_t::create( sim, util_t::player_type_string( source -> type ), player_name );
    if ( sim -> active_player != 0 ) sim -> active_player -> copy_from ( source );
  }
  else
  {
    sim -> active_player = player_t::create( sim, name, value );
  }

  return sim -> active_player != 0;
}

// parse_armory =============================================================

static bool parse_armory( sim_t*             sim,
                          const std::string& name,
                          const std::string& value )
{
  if ( name == "armory" )
  {
    std::vector<std::string> splits;
    int num_splits = util_t::string_split( splits, value, "," );

    if ( num_splits < 3 )
    {
      sim -> errorf( "Expected format is: armory=region,server,player1,player2,...\n" );
      return false;
    }

    std::string region = splits[ 0 ];
    std::string server = splits[ 1 ];

    for ( int i=2; i < num_splits; i++ )
    {
      std::string player_name = splits[ i ];
      std::string description = "active";
      if ( player_name[ 0 ] == '!' )
      {
        player_name.erase( 0, 1 );
        description = "inactive";
      }
      std::vector<std::string> encoding;
      if ( util_t::string_split( encoding, player_name, "|" ) > 1 )
      {
        player_name = encoding[ 0 ];
        description = encoding[ 1 ];
      }
      if ( ! sim -> input_is_utf8 )
        sim -> input_is_utf8 = utf8::is_valid( player_name.begin(), player_name.end() ) && utf8::is_valid( server.begin(), server.end() );
      if ( region == "cn" || region == "tw" )
      {
        sim -> active_player = armory_t::download_player( sim, region, server, player_name, description );
      }
      else
      {
        sim -> active_player = battle_net_t::download_player( sim, region, server, player_name, description );
      }
      if ( ! sim -> active_player ) return false;
    }
    return true;
  }
  else if ( name == "guild" )
  {
    std::string guild_name = value;
    std::string guild_options = "";
    std::vector<int> ranks_list;
    std::vector<std::string> ranks;

    std::string::size_type cut_pt = value.find_first_of( "," );

    if ( cut_pt != value.npos )
    {
      guild_options = value.substr( cut_pt + 1 );
      guild_name    = value.substr( 0, cut_pt );
    }

    std::string region = sim -> default_region_str;
    std::string server = sim -> default_server_str;
    std::string type_str;
    std::string ranks_str;
    int max_rank = 0;
    int cache = 0;

    option_t options[] =
    {
      { "region",   OPT_STRING, &region   },
      { "server",   OPT_STRING, &server   },
      { "class",    OPT_STRING, &type_str },
      { "max_rank", OPT_INT,    &max_rank },
      { "ranks",    OPT_STRING, &ranks_str},
      { "cache",    OPT_BOOL,   &cache    },
      { NULL, OPT_UNKNOWN, NULL }
    };

    if ( ! option_t::parse( sim, "guild", options, guild_options ) )
      return false;

    if ( ! ranks_str.empty() )
    {
      int n_ranks = util_t::string_split( ranks, ranks_str, "/" );
      if (n_ranks > 0)
      {
        for (int i = 0; i < n_ranks; i++)
          ranks_list.push_back(atoi(ranks[i].c_str()));
      }
    }

    sim -> input_is_utf8 = utf8::is_valid( guild_name.begin(), guild_name.end() ) && utf8::is_valid( server.begin(), server.end() );

    int player_type = PLAYER_NONE;
    if ( ! type_str.empty() ) player_type = util_t::parse_player_type( type_str );

    if ( region == "cn" || region == "tw" )
    {
      return armory_t::download_guild( sim, region, server, guild_name, ranks_list, player_type, max_rank, cache );
    }
    else
    {
      return battle_net_t::download_guild( sim, region, server, guild_name, ranks_list, player_type, max_rank, cache );
    }
  }

  return false;
}

// parse_wowhead ============================================================

static bool parse_wowhead( sim_t*             sim,
                           const std::string& name,
                           const std::string& value )
{
  if ( name == "wowhead" )
  {
    std::vector<std::string> splits;
    int num_splits = util_t::string_split( splits, value, ",." );

    if ( num_splits == 1 )
    {
      std::string player_id = splits[ 0 ];
      int active = 1;
      if ( player_id[ 0 ] == '!' )
      {
        player_id.erase( 0, 1 );
        active = 0;
      }
      sim -> active_player = wowhead_t::download_player( sim, player_id, active );
    }
    else if ( num_splits >= 3 )
    {
      std::string region = splits[ 0 ];
      std::string server = splits[ 1 ];

      for ( int i=2; i < num_splits; i++ )
      {
        std::string player_name = splits[ i ];
        int active = 1;
        if ( player_name[ 0 ] == '!' )
        {
          player_name.erase( 0, 1 );
          active = 0;
        }
        sim -> active_player = wowhead_t::download_player( sim, region, server, player_name, active );
        if ( ! sim -> active_player ) return false;
      }
    }
    else
    {
      sim -> errorf( "Expected format is: wowhead=id OR wowhead=region,server,player1,player2,...\n" );
      return false;
    }
  }

  return sim -> active_player != 0;
}

// parse_chardev ============================================================

static bool parse_chardev( sim_t*             sim,
                           const std::string& name,
                           const std::string& value )
{
  if ( name == "chardev" )
  {
    sim -> active_player = chardev_t::download_player( sim, value );
  }

  return sim -> active_player != 0;
}

// parse_rawr ===============================================================

static bool parse_rawr( sim_t*             sim,
                        const std::string& name,
                        const std::string& value )
{
  if ( name == "rawr" )
  {
    sim -> active_player = rawr_t::load_player( sim, value );
    if ( ! sim -> active_player )
    {
      sim -> errorf( "Unable to parse Rawr Character Save file '%s'\n", value.c_str() );
    }
  }

  return sim -> active_player != 0;
}

static bool parse_spell_query( sim_t*             sim,
                               const std::string& name,
                               const std::string& value)
{
  sim -> spell_query = spell_data_expr_t::parse( sim, value );
  return sim -> spell_query > 0;
}

} // ANONYMOUS NAMESPACE ===================================================

// ==========================================================================
// Simulator
// ==========================================================================

sc_data_access_t sim_t::base_data = sc_data_access_t( NULL );
sc_data_access_t sim_t::ptr_data  = sc_data_access_t( NULL, true );

// sim_t::sim_t =============================================================

sim_t::sim_t( sim_t* p, int index ) :
    parent( p ), 
    free_list( 0 ), target_list( 0 ), player_list( 0 ), active_player( 0 ), num_players( 0 ), num_enemies( 0 ), max_player_level( -1 ), canceled( 0 ),
    queue_lag( 0.037 ), queue_lag_stddev( 0 ),
    gcd_lag( 0.150 ), gcd_lag_stddev( 0 ),
    channel_lag( 0.250 ), channel_lag_stddev( 0 ),
    queue_gcd_reduction( 0.032 ), strict_gcd_queue( 0 ),
    travel_variance( 0 ), default_skill( 1.0 ), reaction_time( 0.5 ), regen_periodicity( 0.25 ),
    current_time( 0 ), max_time( 450 ), expected_time( 0 ), vary_combat_length( 0.2 ),
    fixed_time( false ),
    events_remaining( 0 ), max_events_remaining( 0 ),
    events_processed( 0 ), total_events_processed( 0 ),
    seed( 0 ), id( 0 ), iterations( 1000 ), current_iteration( -1 ), current_slot( -1 ),
    armor_update_interval( 20 ), weapon_speed_scale_factors( 0 ),
    optimal_raid( 0 ), log( 0 ), debug( 0 ), save_profiles( 0 ), default_actions( 0 ),
    normalized_stat( STAT_NONE ),
    default_region_str( "us" ),
    save_prefix_str( "save_" ),
    input_is_utf8( false ),
    sim_data( &sim_t::base_data ),
    rng( 0 ), deterministic_rng( 0 ), rng_list( 0 ),
    smooth_rng( 0 ), deterministic_roll( 0 ), average_range( 1 ), average_gauss( 0 ),
    timing_wheel( 0 ), wheel_seconds( 0 ), wheel_size( 0 ), wheel_mask( 0 ), timing_slice( 0 ), wheel_granularity( 0.0 ),
    buff_list( 0 ), aura_delay( 0.15 ),cooldown_list( 0 ), replenishment_targets( 0 ),
    raid_dps( 0 ), total_dmg( 0 ), raid_hps( 0 ), total_heal( 0 ),
    total_seconds( 0 ), elapsed_cpu_seconds( 0 ),
    merge_ignite( 0 ), report_progress( 1 ),
    path_str( "." ), output_file( stdout ), log_file( 0 ), csv_file( 0 ),
    armory_throttle( 5 ), current_throttle( 5 ), debug_exp( 0 ),
    // Report
    report_precision( 4 ),report_pets_separately( false ), report_targets( true ),
    // Multi-Threading
    threads( 0 ), thread_handle( 0 ), thread_index( index ),
    spell_query( 0 )
{
  path_str += "|profiles";
  path_str += "|profiles_heal";
  path_str += "|..";
  path_str += DIRECTORY_DELIMITER;
  path_str += "profiles";
  path_str += "|..";
  path_str += DIRECTORY_DELIMITER;
  path_str += "profiles_heal";


  for ( int i=0; i < RESOURCE_MAX; i++ )
  {
    infinite_resource[ i ] = false;
  }

  target = get_target( "Fluffy_Pillow" );

  // Second Target for testing
  //get_target( "Very_Fluffy_Pillow" );

  scaling = new scaling_t( this );
  plot    = new    plot_t( this );

  use_optimal_buffs_and_debuffs( 1 );

  create_options();

  if ( parent )
  {
    // Import the config file
    parse_options( parent -> argc, parent -> argv );

    // Inherit 'scaling' settings from parent because these are set outside of the config file
    scaling -> scale_stat  = parent -> scaling -> scale_stat;
    scaling -> scale_value = parent -> scaling -> scale_value;

    // Inherit reporting directives from parent
    report_progress = parent -> report_progress;
    output_file     = parent -> output_file;

    // Inherit 'plot' settings from parent because are set outside of the config file
    enchant = parent -> enchant;

    seed = parent -> seed;
  }
}

// sim_t::~sim_t ============================================================

sim_t::~sim_t()
{
  flush_events();

  while ( target_t* t = target_list )
  {
    target_list = t -> next;
    delete t;
  }

  while ( player_t* p = player_list )
  {
    player_list = p -> next;
    delete p;
  }

  while ( event_t* e = free_list )
  {
    free_list = e -> next;
    event_t::deallocate( e );
  }

  while ( rng_t* r = rng_list )
  {
    rng_list = r -> next;
    delete r;
  }

  while ( buff_t* b = buff_list )
  {
    buff_list = b -> next;
    delete b;
  }

  while ( cooldown_t* d = cooldown_list )
  {
    cooldown_list = d -> next;
    delete d;
  }

  if ( rng     )           delete rng;
  if ( deterministic_rng ) delete deterministic_rng;
  if ( scaling )           delete scaling;
  if ( plot    )           delete plot;

  int num_events = ( int ) raid_events.size();
  for ( int i=0; i < num_events; i++ )
  {
    delete raid_events[ i ];
  }

  int num_children = ( int ) children.size();
  for ( int i=0; i < num_children; i++ )
  {
    delete children[ i ];
  }
  if ( timing_wheel ) delete[] timing_wheel;
  
  if ( spell_query ) delete spell_query;
}

// sim_t::add_event ==========================================================

void sim_t::add_event( event_t* e,
                       double   delta_time )
{
  if ( delta_time <= 0 ) delta_time = 0.0000001;

  e -> time = current_time + delta_time;
  e -> id   = ++id;

  assert( delta_time <= wheel_seconds );

  uint32_t slice = ( uint32_t ) ( e -> time * wheel_granularity ) & wheel_mask;

  event_t** prev = &( timing_wheel[ slice ] );

  while ( ( *prev ) && ( *prev ) -> time < e -> time ) prev = &( ( *prev ) -> next );

  e -> next = *prev;
  *prev = e;

  events_remaining++;
  if ( events_remaining > max_events_remaining ) max_events_remaining = events_remaining;

  if ( debug ) log_t::output( this, "Add Event: %s %.2f %d", e -> name, e -> time, e -> id );
}

// sim_t::reschedule_event ====================================================

void sim_t::reschedule_event( event_t* e )
{
  if ( debug ) log_t::output( this, "Reschedule Event: %s %d", e -> name, e -> id );

  add_event( e, ( e -> reschedule_time - current_time ) );

  e -> reschedule_time = 0;
}

// sim_t::next_event ==========================================================

event_t* sim_t::next_event()
{
  if ( events_remaining == 0 ) return 0;

  while ( 1 )
  {
    event_t*& event_list = timing_wheel[ timing_slice ];

    if ( event_list )
    {
      event_t* e = event_list;
      event_list = e -> next;
      events_remaining--;
      events_processed++;
      return e;
    }

    timing_slice++;
    if ( timing_slice == wheel_size ) timing_slice = 0;
  }

  return 0;
}

// sim_t::flush_events ======================================================

void sim_t::flush_events()
{
  if ( debug ) log_t::output( this, "Flush Events" );

  for ( int i=0; i < wheel_size; i++ )
  {
    while ( event_t* e = timing_wheel[ i ] )
    {
      timing_wheel[ i ] = e -> next;
      delete e;
    }
  }

  events_remaining = 0;
  events_processed = 0;
  timing_slice = 0;
  id = 0;
}

// sim_t::cancel_events =====================================================

void sim_t::cancel_events( player_t* p )
{
  for ( int i=0; i < wheel_size; i++ )
  {
    for ( event_t* e = timing_wheel[ i ]; e; e = e -> next )
    {
      if ( e -> player == p )
      {
        e -> canceled = 1;
      }
    }
  }
}

// sim_t::combat ==============================================================

void sim_t::combat( int iteration )
{
  if ( debug ) log_t::output( this, "Starting Simulator" );

  current_iteration = iteration;

  combat_begin();

  bool double_break = false;

  while ( event_t* e = next_event() )
  {
    current_time = e -> time;

    if ( ! fixed_time )
    {
      if ( expected_time > 0 && current_time > ( expected_time * 2.0 ) )
      {
        for ( target_t* t = target_list; t; t = t -> next )
        {
          if ( t -> is_add() )
            continue;
          t -> recalculate_health();
        }
        if ( debug ) log_t::output( this, "Target proving tough to kill, ending simulation" );
        delete e;
        break;
      }



      for ( target_t* t = target_list; t; t = t -> next )
      {
        if ( t -> is_add() )
          continue;

        if ( t -> initial_health != 0 )
        {
          if (  t -> current_health <= 0 )
          {
            for ( target_t* q = target_list; q; q = q -> next )
            {
              if ( q -> is_add() )
                continue;
            q -> recalculate_health();
            }
            if ( debug ) log_t::output( this, "Target %s has died, ending simulation", t -> name() );
            delete e;
            double_break = true;
            break;
          }
        }
        else // initial_health == 0
        {
          if ( current_time > ( expected_time / 2.0 ) )
          {
            if ( debug ) log_t::output( this, "Initializing target health half-way through simulation" );
            for ( target_t* t = target_list; t; t = t -> next )
            {
              if ( t -> is_add() )
                continue;
              t -> recalculate_health();
            }
          }
        }
      }
      if ( double_break )
        break;
    }
    else
    {
      if ( current_time > expected_time )
      {
        delete e;
        break;
      }
    }

    if ( e -> canceled )
    {
      if ( debug ) log_t::output( this, "Canceled event: %s", e -> name );
    }
    else if ( e -> reschedule_time > e -> time )
    {
      reschedule_event( e );
      continue;
    }
    else
    {
      if ( debug ) log_t::output( this, "Executing event: %s", e -> name );
      if ( e -> player ) e -> player -> current_time = current_time;
      e -> execute();
    }
    delete e;
  }

  combat_end();
}

// sim_t::reset =============================================================

void sim_t::reset()
{
  if ( debug ) log_t::output( this, "Reseting Simulator" );
  expected_time = max_time * ( 1.0 + vary_combat_length * iteration_adjust() );
  current_time = id = 0;
  for ( buff_t* b = buff_list; b; b = b -> next )
  {
    b -> reset();
  }
  for ( target_t* t = target_list; t; t = t -> next )
  {
    t -> reset();
  }
  for ( player_t* p = player_list; p; p = p -> next )
  {
    p -> reset();
  }
  raid_event_t::reset( this );
}

// sim_t::combat_begin ======================================================

void sim_t::combat_begin()
{
  if ( debug ) log_t::output( this, "Combat Begin" );

  reset();

  for ( target_t* t = target_list; t; t = t -> next )
  {
    t -> combat_begin();
  }

  player_t::combat_begin( this );

  raid_event_t::combat_begin( this );

  for ( player_t* p = player_list; p; p = p -> next )
  {
    p -> combat_begin();
  }
  new ( this ) regen_event_t( this );


  if ( overrides.bloodlust )
  {
    // Setup a periodic check for Bloodlust

    struct bloodlust_check_t : public event_t
    {
      bloodlust_check_t( sim_t* sim ) : event_t( sim, 0 )
      {
        name = "Bloodlust Check";
        sim -> add_event( this, 1.0 );
      }
      virtual void execute()
      {
        target_t* t = sim -> target;
        if ( ( sim -> overrides.bloodlust_early && ( sim -> current_time > ( double ) sim -> overrides.bloodlust_early ) ) ||
             ( t -> health_percentage() < 25 ) ||
             ( t -> time_to_die()       < 60 ) )
        {
          for ( player_t* p = sim -> player_list; p; p = p -> next )
          {
            if ( p -> sleeping || p -> buffs.exhaustion -> check() )
              continue;

            p -> buffs.bloodlust -> trigger();
          }
        }
        else
        {
          new ( sim ) bloodlust_check_t( sim );
        }
      }
    };

    new ( this ) bloodlust_check_t( this );
  }
}

// sim_t::combat_end ========================================================

void sim_t::combat_end()
{
  if ( debug ) log_t::output( this, "Combat End" );

  iteration_timeline.push_back( current_time );

  total_seconds += current_time;
  total_events_processed += events_processed;

  flush_events();

  for ( target_t* t = target_list; t; t = t -> next )
  {
    t -> combat_end();
  }
  player_t::combat_end( this );

  raid_event_t::combat_end( this );

  for ( player_t* p = player_list; p; p = p -> next )
  {
    p -> combat_end();
  }

  for( buff_t* b = buff_list; b; b = b -> next )
  {
    b -> expire();
  }
}

// sim_t::init ==============================================================

bool sim_t::init()
{
  if ( seed == 0 ) seed = ( int ) time( NULL );

  if( ! parent ) srand( seed );

  rng = rng_t::create( this, "global", RNG_MERSENNE_TWISTER );

  deterministic_rng = rng_t::create( this, "global_deterministic", RNG_MERSENNE_TWISTER );
  deterministic_rng -> seed( 31459 + thread_index );

  if ( scaling -> smooth_scale_factors &&
       scaling -> scale_stat != STAT_NONE )
  {
    smooth_rng = 1;
    average_range = 1;
    deterministic_roll = 1;
  }

<<<<<<< HEAD
  P400 = patch.after( 4, 0, 0 );

=======
>>>>>>> 054e42bf
  // Timing wheel depth defaults to about 17 minutes with a granularity of 32 buckets per second.
  // This makes wheel_size = 32K and it's fully used.
  if ( wheel_seconds     <  600 ) wheel_seconds     = 1024; // 2^10  Min of 600 to ensure no wrap-around bugs with Water Shield
  if ( wheel_granularity <=   0 ) wheel_granularity = 32; // 2^5
<<<<<<< HEAD

=======
>>>>>>> 054e42bf

  wheel_size = ( uint32_t ) ( wheel_seconds * wheel_granularity );

  // Round up the wheel depth to the nearest power of 2 to enable a fast "mod" operation.
  for ( wheel_mask = 2; wheel_mask < wheel_size; wheel_mask *= 2 ) { continue; }
  wheel_size = wheel_mask;
  wheel_mask--;

  // The timing wheel represents an array of event lists: Each time slice has an event list.
  if ( timing_wheel ) delete [] timing_wheel;
  timing_wheel= new event_t*[wheel_size];
<<<<<<< HEAD
  memset( timing_wheel,0,sizeof( event_t* )*( wheel_size ) );
=======
  memset( timing_wheel,0,sizeof( event_t* )*wheel_size );
>>>>>>> 054e42bf

  total_seconds = 0;

  if (   queue_lag_stddev == 0 )   queue_lag_stddev =   queue_lag * 0.25;
  if (     gcd_lag_stddev == 0 )     gcd_lag_stddev =     gcd_lag * 0.25;
  if ( channel_lag_stddev == 0 ) channel_lag_stddev = channel_lag * 0.25;

  if ( max_player_level < 0 )
  {
    for ( player_t* p = player_list; p; p = p -> next )
    {
      if ( max_player_level < p -> level )
        max_player_level = p -> level;
    }    
  }

  for ( target_t* t = target_list; t; t = t -> next )
  {
    t -> create_adds();
  }

  raid_event_t::init( this );

  if ( ! player_t::init( this ) ) return false;

  for ( target_t* t = target_list; t; t = t -> next )
  {
    t -> init();
  }

  if ( report_precision < 0 ) report_precision = 3;

  return canceled ? false : true;
}

// sim_t::analyze ============================================================

struct compare_dps
{
  bool operator()( player_t* l, player_t* r ) SC_CONST
  {
    return l -> dps > r -> dps;
  }
};

struct compare_name
{
  bool operator()( player_t* l, player_t* r ) SC_CONST
  {
    if ( l -> type != r -> type )
    {
      return l -> type < r -> type;
    }
    if ( l -> primary_tree() != r -> primary_tree() )
    {
      return l -> primary_tree() < r -> primary_tree();
    }
    return l -> name_str < r -> name_str;
  }
};

void sim_t::analyze_player( player_t* p )
{
  for ( buff_t* b = p -> buff_list; b; b = b -> next )
    b -> analyze();

  p -> total_dmg = 0;
  p -> total_seconds /= iterations;
  p -> total_waiting /= iterations;
  p -> total_foreground_actions /= iterations;

  std::vector<stats_t*> stats_list;

  for ( stats_t* s = p -> stats_list; s; s = s -> next )
  {
    stats_list.push_back( s );
  }

  for ( pet_t* pet = p -> pet_list; pet; pet = pet -> next_pet )
  {
    for ( stats_t* s = pet -> stats_list; s; s = s -> next )
    {
      stats_list.push_back( s );
    }
  }

  int num_stats = ( int ) stats_list.size();
  for ( int i=0; i < num_stats; i++ )
  {
    stats_t* s = stats_list[ i ];
    bool add_stat = ( ( s -> type == STATS_DMG ) && ( p -> primary_role() != ROLE_HEAL ) ) ||
                    ( ( ( s -> type == STATS_HEAL ) || ( s -> type == STATS_ABSORB ) ) && ( p -> primary_role() == ROLE_HEAL ) );

    s -> analyze();
    if ( add_stat & ! s -> quiet)
      p -> total_dmg += s -> total_dmg;
  }


  p -> dps = p -> total_seconds ? p -> total_dmg / p -> total_seconds : 0;

  if ( p -> total_seconds == 0 ) return;

  for ( int i=0; i < num_stats; i++ )
  {
    stats_t* s = stats_list[ i ];

    s -> portion_dmg = s -> total_dmg / p -> total_dmg;
    s -> portion_dps = s -> portion_dmg * p -> dps;
  }

  if ( ! p -> quiet && ! p -> is_enemy() && ! p -> is_add() )
  {
    players_by_rank.push_back( p );
    players_by_name.push_back( p );
  }
  if ( ! p -> quiet && ( p -> is_enemy() || p -> is_add() ) )
  {
    targets_by_name.push_back( p );
  }

  // Avoid double-counting of pet damage
  if ( ! p -> is_pet() )
  {
    if ( ! p -> is_enemy() && ! p -> is_add() )
    {
      if ( p -> primary_role() == ROLE_HEAL )
        total_heal += p -> total_dmg;
      else
        total_dmg += p -> total_dmg;
    }
  }

  int max_buckets = ( int ) p -> total_seconds;

  // Make the pet graphs the same length as owner's
  if ( p -> is_pet() )
  {
    player_t* o = p -> cast_pet() -> owner;
    max_buckets = ( int ) o -> total_seconds;
  }

  int num_buckets = ( int ) p -> timeline_resource.size();

  if ( num_buckets > max_buckets ) p -> timeline_resource.resize( max_buckets );

  for ( int i=0; i < max_buckets; i++ )
  {
    p -> timeline_resource[ i ] /= divisor_timeline[ i ];
  }

  num_buckets = ( int ) p -> timeline_health.size();

  if ( num_buckets > max_buckets ) p -> timeline_health.resize( max_buckets );

  for ( int i=0; i < max_buckets; i++ )
  {
    p -> timeline_health[ i ] /= divisor_timeline[ i ];
  }

  for ( int i=0; i < RESOURCE_MAX; i++ )
  {
    p -> resource_lost  [ i ] /= iterations;
    p -> resource_gained[ i ] /= iterations;
  }

  p -> dpr = p -> total_dmg / p -> resource_lost[ p -> primary_resource() ];

  p -> rps_loss = p -> resource_lost  [ p -> primary_resource() ] / p -> total_seconds;
  p -> rps_gain = p -> resource_gained[ p -> primary_resource() ] / p -> total_seconds;

  for ( gain_t* g = p -> gain_list; g; g = g -> next )
    g -> analyze( this );

  for ( proc_t* proc = p -> proc_list; proc; proc = proc -> next )
    proc -> analyze( this );


  p -> timeline_dmg.clear();
  p -> timeline_dps.clear();

  p -> timeline_dmg.insert( p -> timeline_dmg.begin(), max_buckets, 0 );
  p -> timeline_dps.insert( p -> timeline_dps.begin(), max_buckets, 0 );


  for ( int i=0; i < num_stats; i++ )
  {
    stats_t* s = stats_list[ i ];
    bool add_stat = ( ( s -> type == STATS_DMG ) && ( p -> primary_role() != ROLE_HEAL ) ) ||
                    ( ( ( s -> type == STATS_HEAL ) || ( s -> type == STATS_ABSORB ) ) && ( p -> primary_role() == ROLE_HEAL ) );
    for ( int j=0; ( j < max_buckets ) && ( j < s -> num_buckets ); j++ )
    {
      if ( add_stat )
        p -> timeline_dmg[ j ] += s -> timeline_dmg[ j ];
    }
  }

  for ( int i=0; i < max_buckets; i++ )
  {
    double window_dmg  = p -> timeline_dmg[ i ];
    int    window_size = 1;

    for ( int j=1; ( j <= 10 ) && ( ( i-j ) >=0 ); j++ )
    {
      window_dmg += p -> timeline_dmg[ i-j ];
      window_size++;
    }
    for ( int j=1; ( j <= 10 ) && ( ( i+j ) < max_buckets ); j++ )
    {
      window_dmg += p -> timeline_dmg[ i+j ];
      window_size++;
    }

    p -> timeline_dps[ i ] = window_dmg / window_size;
  }

  assert( p -> iteration_dps.size() >= ( size_t ) iterations );

  p -> dps_min = 1.0E+50;
  p -> dps_max = -1.0E+50;
  p -> dps_std_dev = 0.0;

  for ( int i=0; i < iterations; i++ )
  {
    double i_dps = p -> iteration_dps[ i ];
    if ( p -> dps_min > i_dps ) p -> dps_min = i_dps;
    if ( p -> dps_max < i_dps ) p -> dps_max = i_dps;
    double delta = i_dps - p -> dps;
    p -> dps_std_dev += delta * delta;
  }

  if ( p -> dps_min >= 1.0E+50 ) p -> dps_min = 0.0;
  if ( p -> dps_max < 0.0      ) p -> dps_max = 0.0;

  p -> dps_std_dev /= iterations;
  p -> dps_std_dev = sqrt( p -> dps_std_dev );
  p -> dps_error = 2.0 * p -> dps_std_dev / sqrt( ( float ) iterations );

  if ( ( p -> dps_max - p -> dps_min ) > 0 )
  {
    int num_buckets = 50;
    double min = p -> dps_min - 1;
    double max = p -> dps_max + 1;
    double range = max - min;

    p -> distribution_dps.insert( p -> distribution_dps.begin(), num_buckets, 0 );

    for ( int i=0; i < iterations; i++ )
    {
      double i_dps = p -> iteration_dps[ i ];
      int index = ( int ) ( num_buckets * ( i_dps - min ) / range );
      p -> distribution_dps[ index ]++;
    }
  }
}

void sim_t::analyze()
{
  if ( total_seconds == 0 ) return;

  // divisor_timeline is necessary because not all iterations go the same length of time

  int max_buckets = (int) floor( total_seconds / iterations ) + 1;
  divisor_timeline.insert( divisor_timeline.begin(), max_buckets, 0 );

  int num_timelines = iteration_timeline.size();
  for( int i=0; i < num_timelines; i++ )
  {
    int last = (int) floor( iteration_timeline[ i ] );
    int num_buckets = divisor_timeline.size();
    int delta = 1 + last - num_buckets;
    if( delta > 0 ) divisor_timeline.insert( divisor_timeline.begin() + num_buckets, delta, 0 );
    for( int j=0; j <= last; j++ ) divisor_timeline[ j ] += 1;
  }

  // buff_t::analyze must be called before total_seconds is normalized via iteration count

  for ( buff_t* b = buff_list; b; b = b -> next )
    b -> analyze();

  total_dmg = 0;
  total_heal = 0;
  total_seconds /= iterations;

  for ( unsigned int i = 0; i < actor_list.size(); i++ )
  {
    player_t* p = actor_list[i];
    analyze_player( p );
  }

  if ( num_timelines > 2 )
  {
    std::sort( iteration_timeline.begin(), iteration_timeline.end() );

    // Throw out the first and last sample.
    int num_buckets = 50;
    double min = iteration_timeline[ 1 ] - 1;
    double max = iteration_timeline[ num_timelines-2 ] + 1;
    double range = max - min;

    distribution_timeline.insert( distribution_timeline.begin(), num_buckets, 0 );

    for ( int i=1; i < num_timelines-1; i++ )
    {
      int index = ( int ) ( num_buckets * ( iteration_timeline[ i ] - min ) / range );
      distribution_timeline[ index ]++;
    }
  }

  std::sort( players_by_rank.begin(), players_by_rank.end(), compare_dps()  );
  std::sort( players_by_name.begin(), players_by_name.end(), compare_name() );
  std::sort( targets_by_name.begin(), targets_by_name.end(), compare_name() );

  raid_dps = total_dmg / total_seconds;
  raid_hps = total_heal / total_seconds;

  chart_t::raid_dps     ( dps_charts,     this );
  chart_t::raid_dpet    ( dpet_charts,    this );
  chart_t::raid_gear    ( gear_charts,    this );
  chart_t::raid_downtime( downtime_chart, this );
  chart_t::raid_timeline( timeline_chart, this );

  for ( unsigned int i = 0; i < actor_list.size(); i++ )
  {
   player_t* p = actor_list[i];
   for ( pet_t* pet = p -> pet_list; pet; pet = pet -> next_pet )
    {
      chart_t::action_dpet      ( pet -> action_dpet_chart,       pet );
      chart_t::action_dmg       ( pet -> action_dmg_chart,        pet );
      chart_t::gains            ( pet -> gains_chart,             pet );
      chart_t::timeline_resource( pet -> timeline_resource_chart, pet );
      chart_t::timeline_health  ( pet -> timeline_resource_health_chart, pet );
      chart_t::timeline_dps     ( pet -> timeline_dps_chart,      pet );
      chart_t::distribution_dps ( pet -> distribution_dps_chart,  pet );
    }
   if ( p -> is_enemy() )
     for ( add_t* add = p -> cast_target() -> add_list; add; add = add -> next_add )
      {
        chart_t::action_dpet      ( add -> action_dpet_chart,       add );
        chart_t::action_dmg       ( add -> action_dmg_chart,        add );
        chart_t::gains            ( add -> gains_chart,             add );
        chart_t::timeline_resource( add -> timeline_resource_chart, add );
        chart_t::timeline_health  ( add -> timeline_resource_health_chart, add );
        chart_t::timeline_dps     ( add -> timeline_dps_chart,      add );
        chart_t::distribution_dps ( add -> distribution_dps_chart,  add );
      }
    if ( p -> quiet ) continue;

    chart_t::action_dpet      ( p -> action_dpet_chart,       p );
    chart_t::action_dmg       ( p -> action_dmg_chart,        p );
    chart_t::gains            ( p -> gains_chart,             p );
    chart_t::timeline_resource( p -> timeline_resource_chart, p );
    chart_t::timeline_health  ( p -> timeline_resource_health_chart, p );
    chart_t::timeline_dps     ( p -> timeline_dps_chart,      p );
    chart_t::distribution_dps ( p -> distribution_dps_chart,  p );

  }
}

// sim_t::iterate ===========================================================

bool sim_t::iterate()
{
  if( ! init() ) return false;

  int message_interval = iterations/10;
  int message_index = 10;

  for ( int i=0; i < iterations; i++ )
  {
    if ( canceled )
    {
      iterations = current_iteration + 1;
      break;
    }

    if ( report_progress && ( message_interval > 0 ) && ( i % message_interval == 0 ) && ( message_index > 0 ) )
    {
      util_t::fprintf( stdout, "%d... ", message_index-- );
      fflush( stdout );
    }
    combat( i );
  }
  if ( report_progress ) util_t::fprintf( stdout, "\n" );

  reset();

  return true;
}

// sim_t::merge =============================================================

void sim_t::merge( sim_t& other_sim )
{
  iterations             += other_sim.iterations;
  total_seconds          += other_sim.total_seconds;
  total_events_processed += other_sim.total_events_processed;

  if ( max_events_remaining < other_sim.max_events_remaining ) max_events_remaining = other_sim.max_events_remaining;

  for ( int i=0; i < other_sim.iterations; i++ )
  {
    iteration_timeline.push_back( other_sim.iteration_timeline[ i ] );
  }

  for ( buff_t* b = buff_list; b; b = b -> next )
  {
    b -> merge( buff_t::find( &other_sim, b -> name() ) );
  }

  for ( unsigned int i = 0; i < actor_list.size(); i++ )
  {
    player_t* p = actor_list[i];
    player_t* other_p = other_sim.find_player( p -> index );
    assert( other_p );

    p -> total_seconds += other_p -> total_seconds;
    p -> total_waiting += other_p -> total_waiting;
    p -> total_foreground_actions += other_p -> total_foreground_actions;

    for ( int i=0; i < other_sim.iterations; i++ )
    {
      p -> iteration_dps.push_back( other_p -> iteration_dps[ i ] );
    }

    int num_buckets = ( int ) std::min(       p -> timeline_resource.size(),
                                        other_p -> timeline_resource.size() );

    for ( int i=0; i < num_buckets; i++ )
    {
      p -> timeline_resource[ i ] += other_p -> timeline_resource[ i ];
    }

    num_buckets = ( int ) std::min(       p -> timeline_health.size(),
                                        other_p -> timeline_health.size() );

    for ( int i=0; i < num_buckets; i++ )
    {
      p -> timeline_health[ i ] += other_p -> timeline_health[ i ];
    }

    for ( int i=0; i < RESOURCE_MAX; i++ )
    {
      p -> resource_lost  [ i ] += other_p -> resource_lost  [ i ];
      p -> resource_gained[ i ] += other_p -> resource_gained[ i ];
    }

    for ( buff_t* b = p -> buff_list; b; b = b -> next )
    {
      b -> merge( buff_t::find( other_p, b -> name() ) );
    }

    for ( proc_t* proc = p -> proc_list; proc; proc = proc -> next )
    {
      proc -> merge( other_p -> get_proc( proc -> name_str ) );
    }

    for ( gain_t* gain = p -> gain_list; gain; gain = gain -> next )
    {
      gain -> merge( other_p -> get_gain( gain -> name_str ) );
    }

    for ( stats_t* stats = p -> stats_list; stats; stats = stats -> next )
    {
      stats -> merge( other_p -> get_stats( stats -> name_str ) );
    }

    for ( uptime_t* uptime = p -> uptime_list; uptime; uptime = uptime -> next )
    {
      uptime -> merge( other_p -> get_uptime( uptime -> name_str ) );
    }
  }
}

// sim_t::merge =============================================================

void sim_t::merge()
{
  int num_children = ( int ) children.size();

  for ( int i=0; i < num_children; i++ )
  {
    sim_t* child = children[ i ];
    thread_t::wait( child );
    merge( *child );
    delete child;
  }

  children.clear();
}

// sim_t::partition =========================================================

void sim_t::partition()
{
  if ( threads <= 1 ) return;
  if ( iterations < threads ) return;

#if defined( NO_THREADS )
  util_t::fprintf( output_file, "simulationcraft: This executable was built without thread support, please remove 'threads=N' from config file.\n" );
  exit( 0 );
#endif

  iterations /= threads;

  int num_children = threads - 1;
  children.resize( num_children );

  for ( int i=0; i < num_children; i++ )
  {
    sim_t* child = children[ i ] = new sim_t( this, i+1 );
    child -> iterations /= threads;
    child -> report_progress = 0;
  }

  for ( int i=0; i < num_children; i++ )
  {
    thread_t::launch( children[ i ] );
  }
}

// sim_t::execute ===========================================================

bool sim_t::execute()
{
  int64_t start_time = util_t::milliseconds();

  partition();
  if( ! iterate() ) return false;
  merge();
  analyze();

  elapsed_cpu_seconds = ( util_t::milliseconds() - start_time ) / 1000.0;

  return true;
}

// sim_t::find_player =======================================================

player_t* sim_t::find_player( const std::string& name )
{
  for ( unsigned int i = 0; i < actor_list.size(); i++ )
  {
    player_t* p = actor_list[i];
    if ( name == p -> name() ) return p;
  }
  return 0;
}

// sim_t::find_player =======================================================

player_t* sim_t::find_player( int index )
{
  for ( unsigned int i = 0; i < actor_list.size(); i++ )
  {
    player_t* p = actor_list[i];
    if ( index == p -> index ) return p;
  }
  return 0;
}

// sim_t::get_cooldown ===================================================

cooldown_t* sim_t::get_cooldown( const std::string& name )
{
  cooldown_t* c=0;

  for ( c = cooldown_list; c; c = c -> next )
  {
    if ( c -> name_str == name )
      return c;
  }

  c = new cooldown_t( name, this );

  cooldown_t** tail = &cooldown_list;

  while ( *tail && name > ( ( *tail ) -> name_str ) )
  {
    tail = &( ( *tail ) -> next );
  }

  c -> next = *tail;
  *tail = c;

  return c;
}

// sim_t::get_target ===================================================

target_t* sim_t::get_target( const std::string& name )
{
  target_t* t=0;

  for ( t = target_list; t; t = t -> next )
  {
    if ( t -> name_str == name )
      return t;
  }

  t = new target_t( this, name );

  return t;
}

// sim_t::use_optimal_buffs_and_debuffs =====================================

void sim_t::use_optimal_buffs_and_debuffs( int value )
{
  optimal_raid = value;

  overrides.abominations_might     = optimal_raid;
  overrides.arcane_brilliance      = optimal_raid;
  overrides.arcane_tactics         = optimal_raid;
  overrides.battle_shout           = optimal_raid;
  overrides.bleeding               = optimal_raid;
  overrides.blessing_of_kings      = optimal_raid;
  overrides.blessing_of_might      = optimal_raid;
  overrides.blood_frenzy_bleed     = optimal_raid;
  overrides.blood_frenzy_physical  = optimal_raid;
  overrides.bloodlust              = optimal_raid;
  overrides.communion              = optimal_raid;
  overrides.critical_mass          = optimal_raid;
  overrides.curse_of_elements      = optimal_raid;
  overrides.demonic_pact           = optimal_raid;
  overrides.demoralizing_roar      = optimal_raid;
  overrides.demoralizing_shout     = optimal_raid;
  overrides.devotion_aura          = optimal_raid;
  overrides.earth_and_moon         = optimal_raid;
  overrides.ebon_plaguebringer     = optimal_raid;
  overrides.elemental_oath         = optimal_raid;
  overrides.expose_armor           = optimal_raid;
  overrides.faerie_fire            = optimal_raid;
  overrides.fel_intelligence       = optimal_raid;
  overrides.ferocious_inspiration  = optimal_raid;
  overrides.flametongue_totem      = optimal_raid;
  overrides.fortitude              = optimal_raid;
  overrides.hemorrhage             = optimal_raid;
  overrides.honor_among_thieves    = optimal_raid;
  overrides.horn_of_winter         = optimal_raid;
  overrides.hunters_mark           = optimal_raid;
  overrides.improved_icy_talons    = optimal_raid;
  overrides.hunting_party          = optimal_raid;
  overrides.improved_shadow_bolt   = optimal_raid;
  overrides.infected_wounds        = optimal_raid;
  overrides.judgements_of_the_just = optimal_raid;
  overrides.leader_of_the_pack     = optimal_raid;
  overrides.lightning_breath       = optimal_raid;
  overrides.mana_spring_totem      = optimal_raid;
  overrides.mangle                 = optimal_raid;
  overrides.mark_of_the_wild       = optimal_raid;
  overrides.master_poisoner        = optimal_raid;
  overrides.moonkin_aura           = optimal_raid;
  overrides.poisoned               = optimal_raid;
  overrides.rampage                = optimal_raid;
  overrides.replenishment          = optimal_raid;
  overrides.savage_combat          = optimal_raid;
  overrides.scarlet_fever          = optimal_raid;
  overrides.strength_of_earth      = optimal_raid;
  overrides.sunder_armor           = optimal_raid;
  overrides.thunder_clap           = optimal_raid;
  overrides.trueshot_aura          = optimal_raid;
  overrides.unleashed_rage         = optimal_raid;
  overrides.vindication            = optimal_raid;
  overrides.windfury_totem         = optimal_raid;
  overrides.wrath_of_air           = optimal_raid;
}

// sim_t::aura_gain =========================================================

void sim_t::aura_gain( const char* aura_name , int aura_id )
{
  if( log ) log_t::output( this, "Raid gains %s", aura_name );
}

// sim_t::aura_loss =========================================================

void sim_t::aura_loss( const char* aura_name , int aura_id )
{
  if( log ) log_t::output( this, "Raid loses %s", aura_name );
}

// sim_t::time_to_think =====================================================

bool sim_t::time_to_think( double proc_time )
{
  if ( proc_time == 0 ) return false;
  if ( proc_time < 0 ) return true;
  return current_time - proc_time > reaction_time;
}

// sim_t::roll ==============================================================

int sim_t::roll( double chance )
{
  rng_t* r = ( deterministic_roll ? deterministic_rng : rng );
  
  return r -> roll( chance );
}

// sim_t::range =============================================================

double sim_t::range( double min,
                     double max )
{
  rng_t* r = ( deterministic_roll ? deterministic_rng : rng );
  
  return r -> range( min, max );
}

// sim_t::gauss =============================================================

double sim_t::gauss( double mean,
                     double stddev )
{
  rng_t* r = ( deterministic_roll ? deterministic_rng : rng );
  
  return r -> gauss( mean, stddev );
}

// sim_t::real ==============================================================

double sim_t::real()
{
  rng_t* r = ( deterministic_roll ? deterministic_rng : rng );
  
  return r -> real();
}

// sim_t::get_rng ===========================================================

rng_t* sim_t::get_rng( const std::string& n, int type )
{
  assert( rng );

  if ( type == RNG_GLOBAL ) return rng;
  if ( type == RNG_DETERMINISTIC ) return deterministic_rng;

  if ( ! smooth_rng ) return ( deterministic_roll ? deterministic_rng : rng );

  rng_t* r=0;

  for ( r = rng_list; r; r = r -> next )
  {
    if ( r -> name_str == n )
      return r;
  }

  r = rng_t::create( this, n, type );
  r -> next = rng_list;
  rng_list = r;

  return r;
}

// sim_t::iteration_adjust ==================================================

double sim_t::iteration_adjust()
{
  if ( iterations <= 1 )
    return 0.0;
  return 2.0 * ( ( current_iteration / (double) iterations ) - 0.5 );
}

// sim_t::create_expression =================================================

action_expr_t* sim_t::create_expression( action_t* a,
                                         const std::string& name_str )
{
  if ( name_str == "time" )
  {
    struct time_expr_t : public action_expr_t
    {
      time_expr_t( action_t* a ) : action_expr_t( a, "time", TOK_NUM ) {}
      virtual int evaluate() { result_num = action -> sim -> current_time;  return TOK_NUM; }
    };
    return new time_expr_t( a );
  }

  std::vector<std::string> splits;
  int num_splits = util_t::string_split( splits, name_str, "." );

  if ( num_splits == 2 )
  {
    if ( splits[ 0 ] == "target" )
    {
      return target -> create_expression( a, splits[ 1 ] );
    }
  }
  else if ( num_splits == 3 )
  {
    if ( splits[ 0 ] == "aura" )
    {
      buff_t* buff = buff_t::find( this, splits[ 1 ] );
      if ( ! buff ) return 0;
      return buff -> create_expression( a, splits[ 2 ] );
    }
    if ( splits[ 0 ] == "target" )
    {
      target_t* target =target_t::find( this, splits[ 1 ] );
      if ( ! target ) return 0;
      return target -> create_expression( a, splits[ 2 ] );
    }
  }

  return 0;
}

// sim_t::print_options =====================================================

void sim_t::print_options()
{
  util_t::fprintf( output_file, "\nWorld of Warcraft Raid Simulator Options:\n" );

  int num_options = ( int ) options.size();

  util_t::fprintf( output_file, "\nSimulation Engine:\n" );
  for ( int i=0; i < num_options; i++ ) options[ i ].print( output_file );

  for ( player_t* p = player_list; p; p = p -> next )
  {
<<<<<<< HEAD
    int num_options = ( int ) p -> options.size();
=======
    num_options = ( int ) p -> options.size();
>>>>>>> 054e42bf

    util_t::fprintf( output_file, "\nPlayer: %s (%s)\n", p -> name(), util_t::player_type_string( p -> type ) );
    for ( int i=0; i < num_options; i++ ) p -> options[ i ].print( output_file );
  }

  util_t::fprintf( output_file, "\n" );
  fflush( output_file );
}

// sim_t::create_options ====================================================

void sim_t::create_options()
{
  option_t global_options[] =
  {
    // @option_doc loc=global/general title="General"
    { "iterations",                       OPT_INT,    &( iterations                               ) },
    { "max_time",                         OPT_FLT,    &( max_time                                 ) },
    { "fixed_time",                       OPT_BOOL,   &( fixed_time                               ) },
    { "vary_combat_length",               OPT_FLT,    &( vary_combat_length                       ) },
    { "optimal_raid",                     OPT_FUNC,   ( void* ) ::parse_optimal_raid                },
    { "ptr",                              OPT_FUNC,   ( void* ) ::parse_ptr                         },
    { "threads",                          OPT_INT,    &( threads                                  ) },
    { "spell_query",                      OPT_FUNC,   ( void* ) ::parse_spell_query                 },
    // @option_doc loc=global/lag title="Lag"
    { "channel_lag",                      OPT_FLT,    &( channel_lag                              ) },
    { "channel_lag_stddev",               OPT_FLT,    &( channel_lag_stddev                       ) },
    { "gcd_lag",                          OPT_FLT,    &( gcd_lag                                  ) },
    { "gcd_lag_stddev",                   OPT_FLT,    &( gcd_lag_stddev                           ) },
    { "queue_lag",                        OPT_FLT,    &( queue_lag                                ) },
    { "queue_lag_stddev",                 OPT_FLT,    &( queue_lag_stddev                         ) },
    { "queue_gcd_reduction",              OPT_FLT,    &( queue_gcd_reduction                      ) },
    { "strict_gcd_queue",                 OPT_BOOL,   &( strict_gcd_queue                         ) },
    { "default_skill",                    OPT_FLT,    &( default_skill                            ) },
    { "reaction_time",                    OPT_FLT,    &( reaction_time                            ) },
    { "travel_variance",                  OPT_FLT,    &( travel_variance                          ) },
    // @option_doc loc=skip
    { "save_profiles",                    OPT_BOOL,   &( save_profiles                            ) },
    { "default_actions",                  OPT_BOOL,   &( default_actions                          ) },
    { "combat_log",                       OPT_STRING, &( log_file_str                             ) },
    { "debug",                            OPT_BOOL,   &( debug                                    ) },
    { "html",                             OPT_STRING, &( html_file_str                            ) },
    { "xml",                              OPT_STRING, &( xml_file_str                             ) },
    { "log",                              OPT_BOOL,   &( log                                      ) },
    { "csv",                              OPT_STRING, &( csv_file_str                             ) },
    { "output",                           OPT_STRING, &( output_file_str                          ) },
    { "wiki",                             OPT_STRING, &( wiki_file_str                            ) },
    { "path",                             OPT_STRING, &( path_str                                 ) },
    { "path+",                            OPT_APPEND, &( path_str                                 ) },
    // @option_doc loc=global/overrides title="Buff/Debuff Overrides"
    { "override.abominations_might",      OPT_BOOL,   &( overrides.abominations_might             ) },
    { "override.arcane_brilliance",       OPT_BOOL,   &( overrides.arcane_brilliance              ) },
    { "override.arcane_tactics",          OPT_BOOL,   &( overrides.arcane_tactics                 ) },
    { "override.battle_shout",            OPT_BOOL,   &( overrides.battle_shout                   ) },
    { "override.bleeding",                OPT_BOOL,   &( overrides.bleeding                       ) },
    { "override.blessing_of_kings",       OPT_BOOL,   &( overrides.blessing_of_kings              ) },
    { "override.blessing_of_might",       OPT_BOOL,   &( overrides.blessing_of_might              ) },
    { "override.blood_frenzy_bleed",      OPT_BOOL,   &( overrides.blood_frenzy_bleed             ) },
    { "override.blood_frenzy_physical",   OPT_BOOL,   &( overrides.blood_frenzy_physical          ) },
    { "override.bloodlust",               OPT_BOOL,   &( overrides.bloodlust                      ) },
    { "override.bloodlust_early",         OPT_INT,    &( overrides.bloodlust_early                ) },
    { "override.communion",               OPT_BOOL,   &( overrides.communion                      ) },
    { "override.critical_mass",           OPT_BOOL,   &( overrides.critical_mass                  ) },
    { "override.curse_of_elements",       OPT_BOOL,   &( overrides.curse_of_elements              ) },
    { "override.dark_intent",             OPT_BOOL,   &( overrides.dark_intent                    ) },
    { "override.demonic_pact",            OPT_BOOL,   &( overrides.demonic_pact                   ) },
    { "override.demoralizing_roar",       OPT_BOOL,   &( overrides.demoralizing_roar              ) },
    { "override.demoralizing_shout",      OPT_BOOL,   &( overrides.demoralizing_shout             ) },
    { "override.devotion_aura",           OPT_BOOL,   &( overrides.devotion_aura                  ) },
    { "override.earth_and_moon",          OPT_BOOL,   &( overrides.earth_and_moon                 ) },
    { "override.ebon_plaguebringer",      OPT_BOOL,   &( overrides.ebon_plaguebringer             ) },
    { "override.elemental_oath",          OPT_BOOL,   &( overrides.elemental_oath                 ) },
    { "override.expode_armor",            OPT_BOOL,   &( overrides.expose_armor                   ) },
    { "override.faerie_fire",             OPT_BOOL,   &( overrides.faerie_fire                    ) },
    { "override.ferocious_inspiration",   OPT_BOOL,   &( overrides.ferocious_inspiration          ) },
    { "override.flametongue_totem",       OPT_BOOL,   &( overrides.flametongue_totem              ) },
    { "override.focus_magic",             OPT_BOOL,   &( overrides.focus_magic                    ) },
    { "override.fortitude",               OPT_BOOL,   &( overrides.fortitude                      ) },
    { "override.hemorrhage",              OPT_BOOL,   &( overrides.hemorrhage                     ) },
    { "override.honor_among_thieves",     OPT_BOOL,   &( overrides.honor_among_thieves            ) },
    { "override.horn_of_winter",          OPT_BOOL,   &( overrides.horn_of_winter                 ) },
    { "override.hellscreams_warsong",     OPT_BOOL,   &( overrides.hellscreams_warsong            ) },
    { "override.hunters_mark",            OPT_BOOL,   &( overrides.hunters_mark                   ) },
    { "override.improved_icy_talons",     OPT_BOOL,   &( overrides.improved_icy_talons            ) },
    { "override.hunting_party",           OPT_BOOL,   &( overrides.hunting_party                  ) },
    { "override.improved_shadow_bolt",    OPT_BOOL,   &( overrides.improved_shadow_bolt           ) },
    { "override.infected_wounds",         OPT_BOOL,   &( overrides.infected_wounds                ) },
    { "override.judgements_of_the_just",  OPT_BOOL,   &( overrides.judgements_of_the_just         ) },
    { "override.leader_of_the_pack",      OPT_BOOL,   &( overrides.leader_of_the_pack             ) },
    { "override.lightning_breath",        OPT_BOOL,   &( overrides.lightning_breath               ) },
    { "override.mana_spring_totem",       OPT_BOOL,   &( overrides.mana_spring_totem              ) },
    { "override.mangle",                  OPT_BOOL,   &( overrides.mangle                         ) },
    { "override.mark_of_the_wild",        OPT_BOOL,   &( overrides.mark_of_the_wild               ) },
    { "override.master_poisoner",         OPT_BOOL,   &( overrides.master_poisoner                ) },
    { "override.moonkin_aura",            OPT_BOOL,   &( overrides.moonkin_aura                   ) },
    { "override.poisoned",                OPT_BOOL,   &( overrides.poisoned                       ) },
    { "override.rampage",                 OPT_BOOL,   &( overrides.rampage                        ) },
    { "override.replenishment",           OPT_BOOL,   &( overrides.replenishment                  ) },
    { "override.savage_combat",           OPT_BOOL,   &( overrides.savage_combat                  ) },
    { "override.scarlet_fever",           OPT_BOOL,   &( overrides.scarlet_fever                  ) },
    { "override.strength_of_earth",       OPT_BOOL,   &( overrides.strength_of_earth              ) },
    { "override.strength_of_wrynn",       OPT_BOOL,   &( overrides.strength_of_wrynn              ) },
    { "override.sunder_armor",            OPT_BOOL,   &( overrides.sunder_armor                   ) },
    { "override.thunder_clap",            OPT_BOOL,   &( overrides.thunder_clap                   ) },
    { "override.trueshot_aura",           OPT_BOOL,   &( overrides.trueshot_aura                  ) },
    { "override.unleashed_rage",          OPT_BOOL,   &( overrides.unleashed_rage                 ) },
    { "override.vindication",             OPT_BOOL,   &( overrides.vindication                    ) },
    { "override.windfury_totem",          OPT_BOOL,   &( overrides.windfury_totem                 ) },
    { "override.wrath_of_air",            OPT_BOOL,   &( overrides.wrath_of_air                   ) },
    // @option_doc loc=global/regen title="Regen"
    { "infinite_energy",                  OPT_BOOL,   &( infinite_resource[ RESOURCE_ENERGY ]     ) },
    { "infinite_focus",                   OPT_BOOL,   &( infinite_resource[ RESOURCE_FOCUS  ]     ) },
    { "infinite_health",                  OPT_BOOL,   &( infinite_resource[ RESOURCE_HEALTH ]     ) },
    { "infinite_mana",                    OPT_BOOL,   &( infinite_resource[ RESOURCE_MANA   ]     ) },
    { "infinite_rage",                    OPT_BOOL,   &( infinite_resource[ RESOURCE_RAGE   ]     ) },
    { "infinite_runic",                   OPT_BOOL,   &( infinite_resource[ RESOURCE_RUNIC  ]     ) },
    { "regen_periodicity",                OPT_FLT,    &( regen_periodicity                        ) },
    // @option_doc loc=global/rng title="Smooth RNG"
    { "smooth_rng",                       OPT_BOOL,   &( smooth_rng                               ) },
    { "deterministic_roll",               OPT_BOOL,   &( deterministic_roll                       ) },
    { "average_range",                    OPT_BOOL,   &( average_range                            ) },
    { "average_gauss",                    OPT_BOOL,   &( average_gauss                            ) },
    // @option_doc loc=global/party title="Party Composition"
    { "party",                            OPT_LIST,   &( party_encoding                           ) },
    // @option_doc loc=skip
    { "active",                           OPT_FUNC,   ( void* ) ::parse_active                      },
    { "armor_update_internval",           OPT_INT,    &( armor_update_interval                    ) },
    { "aura_delay",                       OPT_FLT,    &( aura_delay                               ) },
    { "merge_ignite",                     OPT_BOOL,   &( merge_ignite                             ) },
    { "replenishment_targets",            OPT_INT,    &( replenishment_targets                    ) },
    { "seed",                             OPT_INT,    &( seed                                     ) },
    { "wheel_granularity",                OPT_FLT,    &( wheel_granularity                        ) },
    { "wheel_seconds",                    OPT_INT,    &( wheel_seconds                            ) },
    { "armory_throttle",                  OPT_INT,    &( armory_throttle                          ) },
    { "reference_player",                 OPT_STRING, &( reference_player_str                     ) },
    { "raid_events",                      OPT_STRING, &( raid_events_str                          ) },
    { "raid_events+",                     OPT_APPEND, &( raid_events_str                          ) },
    { "debug_exp",                        OPT_INT,    &( debug_exp                                ) },
    { "weapon_speed_scale_factors",       OPT_BOOL,   &( weapon_speed_scale_factors               ) },
    // @option_doc loc=skip
    { "death_knight",                     OPT_FUNC,   ( void* ) ::parse_player                      },
    { "deathknight",                      OPT_FUNC,   ( void* ) ::parse_player                      },
    { "druid",                            OPT_FUNC,   ( void* ) ::parse_player                      },
    { "hunter",                           OPT_FUNC,   ( void* ) ::parse_player                      },
    { "mage",                             OPT_FUNC,   ( void* ) ::parse_player                      },
    { "priest",                           OPT_FUNC,   ( void* ) ::parse_player                      },
    { "paladin",                          OPT_FUNC,   ( void* ) ::parse_player                      },
    { "rogue",                            OPT_FUNC,   ( void* ) ::parse_player                      },
    { "shaman",                           OPT_FUNC,   ( void* ) ::parse_player                      },
    { "warlock",                          OPT_FUNC,   ( void* ) ::parse_player                      },
    { "warrior",                          OPT_FUNC,   ( void* ) ::parse_player                      },
    { "pet",                              OPT_FUNC,   ( void* ) ::parse_player                      },
    { "player",                           OPT_FUNC,   ( void* ) ::parse_player                      },
    { "copy",                             OPT_FUNC,   ( void* ) ::parse_player                      },
    { "armory",                           OPT_FUNC,   ( void* ) ::parse_armory                      },
    { "guild",                            OPT_FUNC,   ( void* ) ::parse_armory                      },
    { "wowhead",                          OPT_FUNC,   ( void* ) ::parse_wowhead                     },
    { "chardev",                          OPT_FUNC,   ( void* ) ::parse_chardev                     },
    { "rawr",                             OPT_FUNC,   ( void* ) ::parse_rawr                        },
    { "http_clear_cache",                 OPT_FUNC,   ( void* ) ::http_t::clear_cache               },
    { "default_region",                   OPT_STRING, &( default_region_str                       ) },
    { "default_server",                   OPT_STRING, &( default_server_str                       ) },
    { "save_prefix",                      OPT_STRING, &( save_prefix_str                          ) },
    // @option_doc loc=player/all/enchant/stats title="Stat Enchants"
    { "default_enchant_strength",                 OPT_FLT,  &( enchant.attribute[ ATTR_STRENGTH  ] ) },
    { "default_enchant_agility",                  OPT_FLT,  &( enchant.attribute[ ATTR_AGILITY   ] ) },
    { "default_enchant_stamina",                  OPT_FLT,  &( enchant.attribute[ ATTR_STAMINA   ] ) },
    { "default_enchant_intellect",                OPT_FLT,  &( enchant.attribute[ ATTR_INTELLECT ] ) },
    { "default_enchant_spirit",                   OPT_FLT,  &( enchant.attribute[ ATTR_SPIRIT    ] ) },
    { "default_enchant_spell_power",              OPT_FLT,  &( enchant.spell_power                 ) },
    { "default_enchant_mp5",                      OPT_FLT,  &( enchant.mp5                         ) },
    { "default_enchant_attack_power",             OPT_FLT,  &( enchant.attack_power                ) },
    { "default_enchant_expertise_rating",         OPT_FLT,  &( enchant.expertise_rating            ) },
    { "default_enchant_armor",                    OPT_FLT,  &( enchant.bonus_armor                 ) },
    { "default_enchant_dodge_rating",             OPT_FLT,  &( enchant.dodge_rating                ) },
    { "default_enchant_parry_rating",             OPT_FLT,  &( enchant.parry_rating                ) },
    { "default_enchant_block_rating",             OPT_FLT,  &( enchant.block_rating                ) },
    { "default_enchant_haste_rating",             OPT_FLT,  &( enchant.haste_rating                ) },
    { "default_enchant_mastery_rating",           OPT_FLT,  &( enchant.mastery_rating              ) },
    { "default_enchant_hit_rating",               OPT_FLT,  &( enchant.hit_rating                  ) },
    { "default_enchant_crit_rating",              OPT_FLT,  &( enchant.crit_rating                 ) },
    { "default_enchant_health",                   OPT_FLT,  &( enchant.resource[ RESOURCE_HEALTH ] ) },
    { "default_enchant_mana",                     OPT_FLT,  &( enchant.resource[ RESOURCE_MANA   ] ) },
    { "default_enchant_rage",                     OPT_FLT,  &( enchant.resource[ RESOURCE_RAGE   ] ) },
    { "default_enchant_energy",                   OPT_FLT,  &( enchant.resource[ RESOURCE_ENERGY ] ) },
    { "default_enchant_focus",                    OPT_FLT,  &( enchant.resource[ RESOURCE_FOCUS  ] ) },
    { "default_enchant_runic",                    OPT_FLT,  &( enchant.resource[ RESOURCE_RUNIC  ] ) },

    // Report
    { "report_precision",                 OPT_INT,    &( report_precision                         ) },
    { "report_pets_separately",           OPT_BOOL,   &( report_pets_separately                   ) },
    { "report_targets",                   OPT_BOOL,   &( report_targets                           ) },
    { NULL, OPT_UNKNOWN, NULL }
  };

  option_t::copy( options, global_options );
}

// sim_t::parse_option ======================================================

bool sim_t::parse_option( const std::string& name,
                          const std::string& value )
{
  if ( canceled ) return false;

  if ( active_player )
    if ( option_t::parse( this, active_player -> options, name, value ) )
      return true;

  if ( option_t::parse( this, options, name, value ) )
    return true;

  return false;
}

// sim_t::parse_options =====================================================

bool sim_t::parse_options( int    _argc,
                           char** _argv )
{
  argc = _argc;
  argv = _argv;

  if ( argc <= 1 ) return false;

  for ( int i=1; i < argc; i++ )
  {
    if ( ! option_t::parse_line( this, argv[ i ] ) )
      return false;
  }

  if ( player_list == NULL && spell_query == NULL )
  {
    errorf( "Nothing to sim!\n" );
    cancel();
    return false;
  }

  if ( parent )
  {
    debug = 0;
    log = 0;
  }
  else if ( ! output_file_str.empty() )
  {
    FILE* f = fopen( output_file_str.c_str(), "w" );
    if ( f )
    {
      output_file = f;
    }
    else
    {
      errorf( "Unable to open output file '%s'\n", output_file_str.c_str() );
      cancel();
      return false;
    }
  }
  if ( ! log_file_str.empty() )
  {
    log_file = fopen( log_file_str.c_str(), "w" );
    if ( ! log_file )
    {
      errorf( "Unable to open combat log file '%s'\n", log_file_str.c_str() );
      cancel();
      return false;
    }
    log = 1;
  }
  if ( ! csv_file_str.empty() )
  {
    if ( threads > 1 )
    {
      errorf( "Cannot log to CSV file with multiple threads.\n" );
      cancel();
      return false;
    }
    csv_file = fopen( csv_file_str.c_str(), "w" );
    if ( ! csv_file )
    {
      errorf( "Unable to open CSV log file '%s'\n", csv_file_str.c_str() );
      cancel();
      return false;
    }
    fprintf( csv_file, "Iteration;Source;Action;Target;Result;School;Value\n" );
  }
  if ( debug )
  {
    log = 1;
    print_options();
  }
  if ( log )
  {
    iterations = 1;
    threads = 1;
  }

  return true;
}

// sim_t::cancel ============================================================

void sim_t::cancel()
{
  if( canceled ) return;

  if( current_iteration >= 0 )
  {
    errorf( "Simulation has been canceled after %d iterations! (thread=%d)\n", current_iteration+1, thread_index );
  }
  else
  {
    errorf( "Simulation has been canceled during player setup! (thread=%d)\n", thread_index );
  }
  fflush( output_file );

  canceled = 1;

  int num_children = ( int ) children.size();

  for ( int i=0; i < num_children; i++ )
  {
    children[ i ] -> cancel();
  }
}

// sim_t::progress ==========================================================

double sim_t::progress( std::string& phase )
{
  if ( canceled )
  {
    phase = "Canceled";
    return 1.0;
  }

  if ( plot -> num_plot_stats > 0 )
  {
    return plot -> progress( phase );
  }
  else if ( scaling -> calculate_scale_factors &&
            scaling -> num_scaling_stats > 0 )
  {
    return scaling -> progress( phase );
  }
  else if ( current_iteration >= 0 )
  {
    phase = "Simulating";
    return current_iteration / (double) iterations;
  }
  else if ( current_slot >= 0 )
  {
    phase = current_name;
    return current_slot / (double) SLOT_MAX;
  }

  return 0.0;
}

// sim_t::main ==============================================================

int sim_t::main( int argc, char** argv )
{
  sim_signal_handler_t::init( this );

  thread_t::init();

  http_t::cache_load();

  dbc_t::init();

  if ( ! parse_options( argc, argv ) )
  {
    errorf( "ERROR! Incorrect option format..\n" );
    cancel();
  }

  if( canceled ) return 0;

  current_throttle = armory_throttle;

<<<<<<< HEAD
  patch.decode(&arch, &version, &revision);
  util_t::fprintf( output_file,
                   "\nSimulationCraft for World of Warcraft release %d.%d.%d ( iterations=%d, max_time=%.0f, vary_combat_length=%.3f, optimal_raid=%d, smooth_rng=%d )\n",
                   arch, version, revision, iterations, max_time, vary_combat_length, optimal_raid, smooth_rng );
=======
  util_t::fprintf( output_file, "\nSimulationCraft %s-%s for World of Warcraft %s %s (build level %s)\n",
                   SC_MAJOR_VERSION, SC_MINOR_VERSION, ( dbc_t::get_ptr() ? "4.0.6" : "4.0.6" ), ( dbc_t::get_ptr() ? "PTR" : "Live" ), dbc_t::build_level() );
>>>>>>> 054e42bf
  fflush( output_file );

  if ( spell_query )
  {
    spell_query -> evaluate();
    report_t::print_spell_query( this );
  }
  else if ( need_to_save_profiles( this ) )
  {
    init();
    util_t::fprintf( stdout, "\nGenerating profiles... \n" ); fflush( stdout );
    report_t::print_profiles( this );
  }
  else
  {
    if ( max_time <= 0 && target -> fixed_health <= 0 )
    {
      util_t::fprintf( output_file, "simulationcraft: One of -max_time or -target_health must be specified.\n" );
      exit( 0 );
    }

    util_t::fprintf( output_file,
                     "\nSimulating... ( iterations=%d, max_time=%.0f, vary_combat_length=%0.2f, optimal_raid=%d, smooth_rng=%d )\n",
                     iterations, max_time, vary_combat_length, optimal_raid, smooth_rng );
    fflush( output_file );

    util_t::fprintf( stdout, "\nGenerating baseline... \n" ); fflush( stdout );
    
    if( execute() )
    {
      scaling -> analyze();
      plot    -> analyze();
      util_t::fprintf( stdout, "\nGenerating reports...\n" ); fflush( stdout );
      report_t::print_suite( this );
    }
  }

  if ( output_file != stdout ) fclose( output_file );
  if ( log_file ) fclose( log_file );
  if ( csv_file ) fclose( csv_file );

  http_t::cache_save();

  sim_signal_handler_t::init( 0 );

  thread_t::de_init();

  return 0;
}

// sim_t::errorf ============================================================

int sim_t::errorf( const char* format, ... )
{
  va_list fmtargs;
  int retcode = 0;
  char *p_locale = NULL;
  char buffer_locale[ 1024 ];
  char buffer_printf[ 1024 ];

  p_locale = setlocale( LC_CTYPE, NULL );
  if ( p_locale != NULL )
  {
    strncpy( buffer_locale, p_locale, 1023 );
    buffer_locale[1023] = '\0';
  }
  else
  {
    buffer_locale[0] = '\0';
  }

  setlocale( LC_CTYPE, "" );

  va_start( fmtargs, format );
  retcode = vsnprintf( buffer_printf, 1023, format, fmtargs );
  va_end( fmtargs );

  fprintf( output_file, "%s", buffer_printf );
  fprintf( output_file, "\n" );
  error_list.push_back( buffer_printf );

  setlocale( LC_CTYPE, p_locale );

  return retcode;
}

// ==========================================================================
// Utility to make sure memory allocation not happening during iteration.
// ==========================================================================

#if 0
void* operator new ( size_t size )
{
  if ( iterating ) assert( 0 );
  return malloc( size );
}

void operator delete ( void *p )
{
  free( p );
}
#endif<|MERGE_RESOLUTION|>--- conflicted
+++ resolved
@@ -945,19 +945,10 @@
     deterministic_roll = 1;
   }
 
-<<<<<<< HEAD
-  P400 = patch.after( 4, 0, 0 );
-
-=======
->>>>>>> 054e42bf
   // Timing wheel depth defaults to about 17 minutes with a granularity of 32 buckets per second.
   // This makes wheel_size = 32K and it's fully used.
   if ( wheel_seconds     <  600 ) wheel_seconds     = 1024; // 2^10  Min of 600 to ensure no wrap-around bugs with Water Shield
   if ( wheel_granularity <=   0 ) wheel_granularity = 32; // 2^5
-<<<<<<< HEAD
-
-=======
->>>>>>> 054e42bf
 
   wheel_size = ( uint32_t ) ( wheel_seconds * wheel_granularity );
 
@@ -969,11 +960,7 @@
   // The timing wheel represents an array of event lists: Each time slice has an event list.
   if ( timing_wheel ) delete [] timing_wheel;
   timing_wheel= new event_t*[wheel_size];
-<<<<<<< HEAD
-  memset( timing_wheel,0,sizeof( event_t* )*( wheel_size ) );
-=======
   memset( timing_wheel,0,sizeof( event_t* )*wheel_size );
->>>>>>> 054e42bf
 
   total_seconds = 0;
 
@@ -1795,11 +1782,7 @@
 
   for ( player_t* p = player_list; p; p = p -> next )
   {
-<<<<<<< HEAD
-    int num_options = ( int ) p -> options.size();
-=======
     num_options = ( int ) p -> options.size();
->>>>>>> 054e42bf
 
     util_t::fprintf( output_file, "\nPlayer: %s (%s)\n", p -> name(), util_t::player_type_string( p -> type ) );
     for ( int i=0; i < num_options; i++ ) p -> options[ i ].print( output_file );
@@ -2180,15 +2163,8 @@
 
   current_throttle = armory_throttle;
 
-<<<<<<< HEAD
-  patch.decode(&arch, &version, &revision);
-  util_t::fprintf( output_file,
-                   "\nSimulationCraft for World of Warcraft release %d.%d.%d ( iterations=%d, max_time=%.0f, vary_combat_length=%.3f, optimal_raid=%d, smooth_rng=%d )\n",
-                   arch, version, revision, iterations, max_time, vary_combat_length, optimal_raid, smooth_rng );
-=======
   util_t::fprintf( output_file, "\nSimulationCraft %s-%s for World of Warcraft %s %s (build level %s)\n",
                    SC_MAJOR_VERSION, SC_MINOR_VERSION, ( dbc_t::get_ptr() ? "4.0.6" : "4.0.6" ), ( dbc_t::get_ptr() ? "PTR" : "Live" ), dbc_t::build_level() );
->>>>>>> 054e42bf
   fflush( output_file );
 
   if ( spell_query )
