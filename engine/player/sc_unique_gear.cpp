--- conflicted
+++ resolved
@@ -337,10 +337,6 @@
            .duration( proc_data.duration_ )
            .cd( proc_data.cooldown_ )
            .reverse( proc_data.reverse )
-<<<<<<< HEAD
-           .refreshes( proc_data.buff_refresh() )
-=======
->>>>>>> d91311f4
            .add_stat( proc_data.stat, proc_data.stat_amount );
   }
 };
@@ -356,12 +352,7 @@
            .duration( proc_data.duration_ )
            .cd( proc_data.cooldown_ )
            .reverse( proc_data.reverse )
-<<<<<<< HEAD
-           .amount( proc_data.discharge_amount )
-           .refreshes( proc_data.buff_refresh() );
-=======
            .amount( proc_data.discharge_amount );
->>>>>>> d91311f4
   }
 };
 
