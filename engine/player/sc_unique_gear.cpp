--- conflicted
+++ resolved
@@ -988,7 +988,6 @@
 
       struct common_buff_creator : public stat_buff_creator_t
       {
-<<<<<<< HEAD
         common_buff_creator( player_t* p, const std::string& n, const spell_data_t* spell ) :
           stat_buff_creator_t ( p, "zen_alchemist_stone_" + n, spell  )
         {
@@ -1007,14 +1006,6 @@
       buff_int = common_buff_creator( listener, "int", spell )
                  .add_stat( STAT_INTELLECT, value );
     }
-=======
-        may_crit = special = background = true;
-        may_parry = may_dodge = false;
-        proc = false;
-        attack_power_mod.direct = data().effectN( 1 ).ap_coeff();
-      }
-    };
->>>>>>> 500ffec2
 
     void execute( action_t* a, action_state_t* /* state */ )
     {
@@ -1124,23 +1115,11 @@
     lightning_strike_t( player_t* p ) :
       attack_t( "lightning_strike", p, p -> find_spell( 137597 ) )
     {
-<<<<<<< HEAD
       may_crit = special = background = true;
       may_parry = may_dodge = false;
       proc = false;
+      attack_power_mod.direct = s -> effectN( 1 ).trigger() -> effectN( 1 ).ap_coeff();
       direct_power_mod = data().extra_coeff();
-=======
-      school           = ( s -> effectN( 1 ).trigger() -> get_school_type() == SCHOOL_DRAIN ) ? SCHOOL_SHADOW : s -> effectN( 1 ).trigger() -> get_school_type();
-      discharge_proc   = true;
-      trigger_gcd      = timespan_t::zero();
-      base_dd_min      = s -> effectN( 1 ).trigger() -> effectN( 1 ).average( p );
-      base_dd_max      = s -> effectN( 1 ).trigger() -> effectN( 1 ).average( p );
-      spell_power_mod.direct = s -> effectN( 1 ).trigger() -> effectN( 1 )._coeff;
-      may_crit         = false;
-      may_miss         = false;
-      background       = true;
-      aoe              = 0;
->>>>>>> 500ffec2
     }
   };
 
