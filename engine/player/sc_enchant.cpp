// ==========================================================================
// Dedmonwakeen's Raid DPS/TPS Simulator.
// Send questions to natehieter@gmail.com
// ==========================================================================

// TODO: Check if Power Torrent, Jade Spirit share buffs, or allow separate

#include "simulationcraft.hpp"

using namespace enchant;

namespace /* ANONYMOUS NAMESPACE */
{
/**
 * Additional translation mappings for enchant names. We use shorthands for
 * certain enchants (listed here), that cannot be deduced from the item
 * enchantment name in DBC. We can add additional shortcuts here, where
 * applicable. The enchant ID (number) maps to the array of
 * item_enchantment_data_t structs in sc_item_data.inc.
 */
static const enchant_db_item_t __enchant_db[] = {
  /* Engineering tinkers */
  { "synapse_springs_2",       4898 }, /* Default is "synapse_springs_mark_ii" */

  /* Tailoring cloak enchants */
  { "lightweave_1",            3722 },
  { "lightweave_2",            4115 },
  { "lightweave_3",            4892 },
  { "darkglow_1",              3728 },
  { "darkglow_2",              4116 },
  { "darkglow_3",              4893 },
  { "swordguard_1",            3730 },
  { "swordguard_2",            4118 },
  { "swordguard_3",            4894 },
  { 0,                         0    }
};

} /* ANONYMOUS NAMESPACE */

unsigned enchant::find_enchant_id( const std::string& name )
{
  for ( size_t i = 0; i < sizeof_array( __enchant_db ) - 1; i++ )
  {
    if ( util::str_compare_ci( __enchant_db[ i ].enchant_name, name ) )
      return __enchant_db[ i ].enchant_id;
  }

  return 0;
}

std::string enchant::find_enchant_name( unsigned enchant_id )
{
  for ( size_t i = 0; i < sizeof_array( __enchant_db ) - 1; i++ )
  {
    if ( __enchant_db[ i ].enchant_id == enchant_id )
      return __enchant_db[ i ].enchant_name;
  }

  return std::string();
}

/**
 * Return a "simc-encoded" enchant name for a given DBC item enchantment.
 *
 * This function simply encodes the item enchantment name (given in
 * SpellItemEnchantment.dbc) that is exported to simc. Normal simc tokenization
 * rules are applied on the enchant name, and any possible rank string (without
 * the "rank) is applied as a suffix. Rank information is found in the spell
 * that the enchant uses.
 *
 * Simc needs this information to save actor profiles with meaningful enchant
 * names (if the enchant is not a stat enchant), instead of enchant ids. When a
 * profile is loaded, the enchant name translates to a item enchantment entry
 * in the DBC data through the enchant::find_item_enchant() function.
 *
 * TODO: In the off chance blizzard makes item enchants with 2 spell ids, that
 * both have ranks, and there also is a "lower rank" item enchant of the same
 * name, we need to somehow cover that case. Highly unlikely in practice.
 */
std::string enchant::encoded_enchant_name( const dbc_t& dbc, const item_enchantment_data_t& enchant )
{
  std::string enchant_name;
  std::string enchant_rank_str;

  const spell_data_t* enchant_source = dbc.spell( enchant.id_spell );
  if ( enchant_source -> id() > 0 )
  {
    enchant_name = enchant_source -> name_cstr();
    std::string::size_type enchant_pos = enchant_name.find( "Enchant " );
    std::string::size_type enchant_hyphen_pos = enchant_name.find( "-" );

    // Cut out "Enchant XXX -" from the string, if it exists, also remove any 
    // following whitespace. Consider that to be the enchant name. If "Enchant
    // XXX -" is not found, just consider the linked spell's full name to be
    // the enchant name.
    if ( enchant_pos != std::string::npos && enchant_hyphen_pos != std::string::npos &&
         enchant_hyphen_pos > enchant_pos )
    {
      enchant_name = enchant_name.substr( enchant_hyphen_pos + 1 );
      while ( enchant_name[ 0 ] == ' ' )
        enchant_name.erase( enchant_name.begin() );
    }

    util::tokenize( enchant_name );

    if ( enchant_source -> rank_str() )
      enchant_rank_str = enchant_source -> rank_str();
    util::tokenize( enchant_rank_str );
  }
  // Revert back to figuring out name based on pure item enchantment data. This
  // will probably be wrong in many cases, but what can we do.
  else
  {
    enchant_name = enchant.name;
    util::tokenize( enchant_name );

    for ( size_t i = 0; i < sizeof_array( enchant.ench_prop ); i++ )
    {
      if ( enchant.ench_prop[ i ] == 0 || enchant.ench_type[ i ] == 0 )
        continue;

      if ( dbc.spell( enchant.ench_prop[ i ] ) -> rank_str() )
        enchant_rank_str = dbc.spell( enchant.ench_prop[ i ] ) -> rank_str();
      util::tokenize( enchant_rank_str );
    }
  }

  // Erase "rank_"
  std::string::size_type rank_offset = enchant_rank_str.find( "rank_" );
  if ( rank_offset != std::string::npos )
    enchant_rank_str.erase( rank_offset, 5 );

  if ( ! enchant_rank_str.empty() )
    enchant_name += "_" + enchant_rank_str;

  return enchant_name;
}

/**
 * Deduce DBC enchant data from user given enchant option value.
 *
 * The function loops through all item enchantments in the exported game client
 * data and checks if the item enchant name (and possibly rank) match the user
 * input enchant name. The function matches un-ranked enchants (for example
 * Dancing Steel), and ranked enchants in two ways. First, the full name
 * including the full rank string is checked (i.e.,
 * lightweave_embroidery_rank_2). If this is not a match, the function
 * additionally checks against the full name, where "rank_" is removed. Returns
 * an invalid item enchantment (with id of 0) if nothing is found.
 *
 * TODO: We could additionally check against the spell name (and rank) that the
 * enchant procs for even more detection. This would remove the need for
 * Tailoring enchant mappings in the array above.
 */
const item_enchantment_data_t& enchant::find_item_enchant( const dbc_t& dbc,
                                                           const std::string& name )
{
  // Check additional mapping table first
  if ( find_enchant_id( name ) > 0 )
    return dbc.item_enchantment( find_enchant_id( name ) );

  for ( const item_enchantment_data_t* item_enchant = dbc.item_enchantments();
        item_enchant -> id != 0;
        item_enchant++ )
  {
    if ( ! item_enchant -> name && ! item_enchant -> id_spell )
      continue;

    if ( util::str_compare_ci( name, encoded_enchant_name( dbc, *item_enchant ) ) )
      return *item_enchant;
  }

  return dbc.item_enchantment( 0 );
}

/**
 * Initialize an item enchant from DBC data.
 *
 * This function initializes a Blizzard SpellItemEnchantment.dbc entry so that
 * simc understands it. Blizzard uses item enchantmnts to represent Enchants,
 * Gems, and Tinkers, and this function handles all of the initialization.
 *
 * The function supports three types of information per item enchantment entry
 * 1) Stat enchants (will be translated into simc-understandable stats) that
 *    will be inserted into the given vector reference. Typically called by
 *    various decode_xx() functions in item_t.
 * 2) Passive aura enchants. Certain passive aura enchants are supported by the
 *    system out of the box. Currently, any primary stat, or rating granting
 *    passive aura will be translated directly into simc-understandable stat.
 *    TODO-WOD: Once we have "passive buff" support, we can offload the stat
 *    deduction to stat_buff_t, reducing code replication.
 * 3) Procs. Item enchantments use three relevant proc types for simc
 *    - Spell procs when an item is worn (EQUIP_SPELL)
 *    - Spell procs when a weapon lands a hit (COMBAT_SPELL)
 *    - On-use abilities (USE_SPELL)
 *    This function translates the relevant proc type information so that
 *    special_effect_t is initialized correctly, and then passes the rest of
 *    the proc initialization to the generalized initialize_special_effect()
 *    function in sc_unique_gear.cpp.
 */
bool enchant::initialize_item_enchant( item_t& item,
                                       std::vector< stat_pair_t >& stats,
                                       special_effect_source_e source,
                                       const item_enchantment_data_t& enchant )
{
  // Profession check
  profession_e profession = util::translate_profession_id( enchant.req_skill );
  if ( profession != PROFESSION_NONE )
  {
    if ( item.player -> profession[ profession ] < static_cast<int>( enchant.req_skill_value ) )
    {
      item.sim -> errorf( "Player %s attempting to use %s '%s' without %s skill level of %d (has %d), disabling enchant.",
          item.player -> name(), util::special_effect_source_string( source ), enchant.name, 
          util::profession_type_string( profession ),
          enchant.req_skill_value, item.player -> profession[ profession ] );
      // Don't initialize the special effects, but do "succeed" the
      // initialization process.
      return true;
    }
  }

  for ( size_t i = 0; i < sizeof_array( enchant.ench_prop ); i++ )
  {
    // No stat ID, or spell ID given, continue
    if ( enchant.ench_prop[ i ] == 0 )
      continue;

    special_effect_t effect( &item );
    effect.source = source;
    switch ( enchant.ench_type[ i ] )
    {
      // "Chance on Hit", we need to help simc a bit with proc flags
      case ITEM_ENCHANTMENT_COMBAT_SPELL:
        // Require that "chance on hit" enchant effects are hit with the 
        // correct weapon
        effect.weapon_proc = true;
        effect.type = SPECIAL_EFFECT_EQUIP;
        effect.proc_flags_ = PF_MELEE | PF_MELEE_ABILITY | PF_RANGED | PF_RANGED_ABILITY;
        break;
      case ITEM_ENCHANTMENT_EQUIP_SPELL:
        // Gems dont get encoded names, otherwise, encode the name so we can
        // handle the enchant properly when importing from .simc files
        // (profiles)
        if ( source != SPECIAL_EFFECT_SOURCE_GEM ) 
          item.parsed.encoded_enchant = encoded_enchant_name( item.player -> dbc, enchant );

        // Passive enchants get a special treatment. In essence, we only support
        // a couple, and they are handled without special effect initialization
        // for now. Unfortunately, they do need to be added to the special
        // effect list, so we can output them in saved profiles as the enchant
        // name, instead of a bunch of stats.
        if ( passive_enchant( item, enchant.ench_prop[ i ] ) )
<<<<<<< HEAD
          continue;
=======
        {
          if ( source == SPECIAL_EFFECT_SOURCE_ENCHANT )
            item.parsed.encoded_enchant = encoded_enchant_name( item.player -> dbc, enchant );
          else if ( source == SPECIAL_EFFECT_SOURCE_ADDON )
            item.parsed.encoded_addon = encoded_enchant_name( item.player -> dbc, enchant );
          continue;
        }
>>>>>>> 0bee8120
        else
          effect.type = SPECIAL_EFFECT_EQUIP;
        break;
      case ITEM_ENCHANTMENT_USE_SPELL:
        effect.type = SPECIAL_EFFECT_USE;
        break;
      case ITEM_ENCHANTMENT_STAT:
      {
        stat_pair_t stat = item_database::item_enchantment_effect_stats( item.player, enchant, i );
        if ( stat.stat != STAT_NONE && stat.value != 0 )
          stats.push_back( stat );
        break;
      }
      default:
        break;
    }

    // First phase initialize the spell effect
    if ( effect.type != SPECIAL_EFFECT_NONE && 
         ! unique_gear::initialize_special_effect( effect, item, enchant.ench_prop[ i ] ) )
      return false;

    // If this enchant has any kind of special effect, we need to encode it's
    // name in the saved profiles, so when the profile is loaded, it's loaded
    // through the enchant init system.
    if ( effect.type != SPECIAL_EFFECT_NONE )
    {
      if ( source == SPECIAL_EFFECT_SOURCE_ENCHANT )
        item.parsed.encoded_enchant = encoded_enchant_name( item.player -> dbc, enchant );
      else if ( source == SPECIAL_EFFECT_SOURCE_ADDON )
        item.parsed.encoded_addon = encoded_enchant_name( item.player -> dbc, enchant );
      item.parsed.special_effects.push_back( effect );
    }
  }

  return true;
}

/**
 * Figure out if the ITEM_ENCHANT_EQUIP_SPELL is in fact a passive enchant.
 * Such enchants include any passive spells that apply a stat aura, for
 * example.
 *
 * TODO-WOD: For now, this needs to sync with stat_buff_t stats.
 */
bool enchant::passive_enchant( item_t& item, unsigned spell_id )
{
  bool ret = false;
  const spell_data_t* spell = item.player -> find_spell( spell_id );
  if ( ! spell -> ok() )
    return ret;

  if ( ! spell -> flags( SPELL_ATTR_PASSIVE ) &&
       spell -> duration() >= timespan_t::zero() )
    return ret;

  for ( size_t i = 1, end = spell -> effect_count(); i <= end; i++ )
  {
    const spelleffect_data_t& effect = spell -> effectN( i );

    if ( effect.type() != E_APPLY_AURA )
      continue;

    double value = util::round( effect.average( item.player ) );
    stat_e stat = STAT_NONE;

    switch ( effect.subtype() )
    {
      case A_MOD_STAT:
        if ( effect.misc_value1() == -1 )
          stat = STAT_ALL;
        else
          stat = static_cast< stat_e >( effect.misc_value1() + 1 );
        break;
      case A_MOD_RATING:
        stat = util::translate_rating_mod( effect.misc_value1() );
        break;
      // Clump all movement speed enchants additively into "passive_movement_speed"
      case A_MOD_SPEED_ALWAYS:
        item.player -> base_movement_speed_multiplier += effect.percent();
        ret = true;
        break;
      default:
        break;
    }

    if ( stat != STAT_NONE && value != 0 )
    {
      item.parsed.enchant_stats.push_back( stat_pair_t( stat, value ) );
      ret = true;
    }
  }
  return ret;
}

/**
 * Find the spell item enchantment data entry for an user given gem encoding
 * string, that may, or may not contain a meta gem name. The encoding is
 * checked against all full meta gem names in a tokenized form
 * (capacitive_primal_diamond), and the "short" form of the tokenized name
 * (capacitive_primal).
 */
const item_enchantment_data_t& enchant::find_meta_gem( const dbc_t&       dbc, 
                                                       const std::string& encoding )
{
  for ( const gem_property_data_t* gem_property = dbc.gem_properties();
        gem_property -> id != 0;
        gem_property++ )
  {
    if ( gem_property -> color != SOCKET_COLOR_META )
      continue;

    const item_enchantment_data_t& data = dbc.item_enchantment( gem_property -> enchant_id );
    if ( data.id == 0 )
      continue;

    if ( data.id_gem == 0 )
      continue;

    const item_data_t* gem = dbc.item( data.id_gem );
    // A lot of the old meta gems no longer exist in game
    if ( ! gem )
      continue;

    if ( gem -> id != data.id_gem )
      continue;

    std::string tokenized_name = gem -> name;
    util::tokenize( tokenized_name );
    std::string shortname;
    std::string::size_type offset = tokenized_name.find( "_diamond" );
    if ( offset != std::string::npos )
      shortname = tokenized_name.substr( 0, offset );
    
    if ( util::str_in_str_ci( encoding, tokenized_name ) ||
         ( ! shortname.empty() && util::str_in_str_ci( encoding, shortname ) ) )
    {
      return data;
    }
  }

  return dbc.item_enchantment( 0 );
}

/**
 * Translate meta gem item enchantment data entry into a meta_gem_e type for
 * simc.
 */
meta_gem_e enchant::meta_gem_type( const dbc_t&                   dbc,
                                   const item_enchantment_data_t& data )
{
  if ( data.id == 0 )
    return META_GEM_NONE;

  const item_data_t* gem = dbc.item( data.id_gem );
  if ( ! gem )
    return META_GEM_NONE;

  std::string tokenized_name = gem -> name;
  util::tokenize( tokenized_name );
  std::string shortname;
  std::string::size_type offset = tokenized_name.find( "_diamond" );
  if ( offset != std::string::npos )
    shortname = tokenized_name.substr( 0, offset );

  return util::parse_meta_gem_type( shortname );
}

/**
 * Intialize gem, based on game client data.
 *
 * Gem stats will be set to item_t::parsed.gem_stats, and the gem color
 * returned. Actual initialization is performed through the unified
 * initialize_item_enchant() function. Additionally, for backwards
 * compatibility, the meta gem type is translated from the gem (item) name.
 *
 * Note that meta gem stats are separateed form normal gem stats, as the meta
 * gem initialization is now fully DBC aware, and will initialize correct stats
 * for the actors purely based on the meta gem name. Thus, hardcoding meta gem
 * stats in a separate place (such as player_t::init_meta_gem()) is no longer
 * necessary.
 */
item_socket_color enchant::initialize_gem( item_t& item, unsigned gem_id )
{
  if ( gem_id == 0 )
    return SOCKET_COLOR_NONE;

  const item_data_t* gem = item.player -> dbc.item( gem_id );
  if ( ! gem )
    return SOCKET_COLOR_NONE;

  const gem_property_data_t& gem_prop = item.player -> dbc.gem_property( gem -> gem_properties );
  if ( ! gem_prop.id )
    return SOCKET_COLOR_NONE;

  const item_enchantment_data_t& data = item.player -> dbc.item_enchantment( gem_prop.enchant_id );

  if ( ! enchant::initialize_item_enchant( item, 
                                           gem_prop.color != SOCKET_COLOR_META ? item.parsed.gem_stats : item.parsed.meta_gem_stats, 
                                           SPECIAL_EFFECT_SOURCE_GEM,
                                           data ) )
    return SOCKET_COLOR_NONE;

  // TODO: This should really be removed, as should player -> meta_gem
  if ( gem_prop.color == SOCKET_COLOR_META )
    item.player -> meta_gem = enchant::meta_gem_type( item.player -> dbc, data );

  assert( dbc::valid_gem_color( gem_prop.color ) );

  return static_cast< item_socket_color >( gem_prop.color );
}
<|MERGE_RESOLUTION|>--- conflicted
+++ resolved
@@ -238,21 +238,12 @@
         effect.proc_flags_ = PF_MELEE | PF_MELEE_ABILITY | PF_RANGED | PF_RANGED_ABILITY;
         break;
       case ITEM_ENCHANTMENT_EQUIP_SPELL:
-        // Gems dont get encoded names, otherwise, encode the name so we can
-        // handle the enchant properly when importing from .simc files
-        // (profiles)
-        if ( source != SPECIAL_EFFECT_SOURCE_GEM ) 
-          item.parsed.encoded_enchant = encoded_enchant_name( item.player -> dbc, enchant );
-
         // Passive enchants get a special treatment. In essence, we only support
         // a couple, and they are handled without special effect initialization
         // for now. Unfortunately, they do need to be added to the special
         // effect list, so we can output them in saved profiles as the enchant
         // name, instead of a bunch of stats.
         if ( passive_enchant( item, enchant.ench_prop[ i ] ) )
-<<<<<<< HEAD
-          continue;
-=======
         {
           if ( source == SPECIAL_EFFECT_SOURCE_ENCHANT )
             item.parsed.encoded_enchant = encoded_enchant_name( item.player -> dbc, enchant );
@@ -260,7 +251,6 @@
             item.parsed.encoded_addon = encoded_enchant_name( item.player -> dbc, enchant );
           continue;
         }
->>>>>>> 0bee8120
         else
           effect.type = SPECIAL_EFFECT_EQUIP;
         break;
