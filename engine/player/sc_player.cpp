--- conflicted
+++ resolved
@@ -7377,13 +7377,7 @@
   if ( splits.size() >= 2 && splits[ 0 ] == "target" )
   {
     if (splits[1] == "distance")
-<<<<<<< HEAD
       return make_ref_expr( name_str, this->base.distance );
-=======
-    {
-      return make_ref_expr( name_str, this->base.distance );
-    }
->>>>>>> 776db45c
 
     std::string rest = splits[1];
     for ( size_t i = 2; i < splits.size(); ++i )
