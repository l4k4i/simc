// ==========================================================================
// Dedmonwakeen's Raid DPS/TPS Simulator.
// Send questions to natehieter@gmail.com
// ==========================================================================

#include "simulationcraft.hpp"
#include "util/git_info.hpp"
#include "sim/sc_profileset.hpp"
#include <locale>


#ifdef SC_SIGACTION
#include <csignal>
#endif

#define SC_DEFAULT_APIKEY "a3b4nuat7fwxd4kd5uecd7gebabc4u9x"
namespace { // anonymous namespace ==========================================

#ifdef SC_SIGACTION
  // POSIX-only signal handler ================================================

  struct sim_signal_handler_t
  {
    static sim_t* global_sim;

    static void report( int signal )
    {
      const char* name = strsignal( signal );
      std::cerr << "sim_signal_handler: " << name << "!";
      const sim_t* crashing_child = nullptr;

#ifndef SC_NO_THREADING
      if ( signal == SIGSEGV )
        {
          for ( auto child : global_sim -> children )
            {
              if ( std::this_thread::get_id() == child ->  thread_id() )
                {
                  crashing_child = child;
                  break;
                }
            }
        }
#endif

      if ( crashing_child )
        {
          fmt::print(stderr, " Thread={} Iteration={} Seed={} ({}) TargetHealth={}\n",
                     crashing_child -> thread_index, crashing_child -> current_iteration, crashing_child -> seed,
                     ( crashing_child -> seed + crashing_child -> thread_index ),
                     crashing_child -> target -> resources.initial[ RESOURCE_HEALTH ]);
        }
      else
        {
          fmt::print(stderr, " Iteration={} Seed={} TargetHealth={}\n",
                     global_sim -> current_iteration, global_sim -> seed,
                     global_sim -> target -> resources.initial[ RESOURCE_HEALTH ]);
        }

      auto profileset = global_sim -> profilesets.current_profileset_name();
      if ( ! profileset.empty() )
        {
          std::cerr << " ProfileSet=" << profileset;
        }

      std::cerr << std::endl;
      fflush( stderr );
    }

    static void sigint( int signal )
    {
      if ( global_sim )
        {
          report( signal );
          if( global_sim -> scaling -> calculate_scale_factors || global_sim -> reforge_plot -> current_reforge_sim || global_sim -> plot -> current_plot_stat != STAT_NONE )
            {
              global_sim -> cancel();
            }
          else if ( global_sim -> single_actor_batch )
            {
              global_sim -> cancel();
            }
          else if ( ! global_sim -> profileset_map.empty() )
            {
              global_sim -> cancel();
            }
          else
            {
              global_sim -> interrupt();
            }
        }
    }

    static void sigsegv( int signal )
    {
      if ( global_sim )
        {
          report( signal );
        }
      exit( signal );
    }

    sim_signal_handler_t()
    {
      assert ( ! global_sim );

      struct sigaction sa;
      sigemptyset( &sa.sa_mask );
      sa.sa_flags = 0;

      sa.sa_handler = sigsegv;
      sigaction( SIGSEGV, &sa, nullptr );

      sa.sa_handler = sigint;
      sigaction( SIGINT,  &sa, nullptr );
    }

    ~sim_signal_handler_t()
    { global_sim = nullptr; }
  };
#else
  struct sim_signal_handler_t
  {
    static sim_t* global_sim;
  };
#endif

  sim_t* sim_signal_handler_t::global_sim = nullptr;

  sim_signal_handler_t handler;

  // need_to_save_profiles ====================================================

  bool need_to_save_profiles( sim_t* sim )
  {
    if ( sim -> save_profiles ) { return true;
    }

    for ( auto& player : sim -> player_list )
      {
        if ( ! player -> report_information.save_str.empty() ) {
          return true;
        }
      }

    return false;
  }

  /* Obtain a platform specific place to store the http cache file
   */
  std::string get_cache_directory()
  {
    std::string s = ".";

    const char* env; // store desired environemental variable in here. getenv returns a null pointer if specified
    // environemental variable cannot be found.
#if defined(__linux__) || defined(__APPLE__)
    env = getenv( "XDG_CACHE_HOME" );
    if ( ! env )
      {
        env = getenv( "HOME" );
        if ( env ) {
          s = std::string( env ) + "/.cache";
        } else {
          s = "/tmp"; // back out
        }
      }
    else {
      s = std::string( env );
    }
#endif
#ifdef _WIN32
    env = getenv( "TMP" );
    if ( !env )
      {
        env = getenv( "TEMP" );
        if ( ! env )
          {
            env = getenv( "HOME" );
          }
      }
    s = std::string( env );
#endif

    return s;
  }

<<<<<<< HEAD
  // RAII-wrapper for dbc init / de-init
  struct dbc_initializer_t {
    dbc_initializer_t()
    { dbc::init(); }
    ~dbc_initializer_t()
    { dbc::de_init(); }
  };

  // RAII-wrapper for http cache load / save
  struct cache_initializer_t {
    cache_initializer_t( const std::string& fn ) :
      _file_name( fn )
    { http::cache_load( _file_name ); }
    ~cache_initializer_t()
    { http::cache_save( _file_name ); }
  private:
    std::string _file_name;
  };

  struct special_effect_initializer_t
=======
// RAII-wrapper for dbc init / de-init
struct dbc_initializer_t {
  dbc_initializer_t()
  { dbc::init(); }
  ~dbc_initializer_t()
  { dbc::de_init(); }
};

// RAII-wrapper for http cache load / save
struct cache_initializer_t {
  cache_initializer_t( const std::string& fn ) :
    _file_name( fn )
  { http::cache_load( _file_name ); }
  ~cache_initializer_t()
  { http::cache_save( _file_name ); }
private:
  std::string _file_name;
};

#if !defined( SC_NO_NETWORKING )
struct apitoken_initializer_t
{
  apitoken_initializer_t()
  { bcp_api::token_load(); }

  ~apitoken_initializer_t()
  { bcp_api::token_save(); }
};
#endif

struct special_effect_initializer_t
{
  special_effect_initializer_t()
>>>>>>> a95a5f85
  {
    special_effect_initializer_t()
    {
      unique_gear::register_special_effects();
      unique_gear::sort_special_effects();
    }

    ~special_effect_initializer_t()
    { unique_gear::unregister_special_effects(); }
  };

<<<<<<< HEAD
  /**
   * Print chained exceptions, separated by ' :'.
   */
  void print_exception(const std::exception& e, int level =  0)
  {
    fmt::print(stderr, "{}{}", level > 0 ? ": " : "", e.what());
    try {
      std::rethrow_if_nested(e);
    } catch(const std::exception& e) {
      print_exception(e, level+1);
    } catch(...) {}
  }
=======
void print_version_info(const dbc_t& dbc)
{
  std::string build_info = fmt::format("wow build {}", dbc.build_level());
  if ( git_info::available() )
  {
    build_info += fmt::format(", git build {} {}", git_info::branch(), git_info::revision());
  }

  fmt::print("SimulationCraft {} for World of Warcraft {} {} ({})\n\n",
      SC_VERSION, dbc.wow_version(), dbc.wow_ptr_status(), build_info);
  std::flush(std::cout);
}
>>>>>>> a95a5f85

} // anonymous namespace ====================================================

// sim_t::main ==============================================================

int sim_t::main( const std::vector<std::string>& args )
{
  try
<<<<<<< HEAD
    {
      cache_initializer_t cache_init( get_cache_directory() + "/simc_cache.dat" );
      dbc_initializer_t dbc_init;
      module_t::init();
      unique_gear::register_hotfixes();
=======
  {
    cache_initializer_t cache_init( get_cache_directory() + "/simc_cache.dat" );
#if !defined( SC_NO_NETWORKING )
    apitoken_initializer_t apitoken_init;
#endif
    dbc_initializer_t dbc_init;
    module_t::init();
    unique_gear::register_hotfixes();

    special_effect_initializer_t special_effect_init;

    print_version_info(dbc);

    sim_control_t control;

    try
    {
      control.options.parse_args(args);
    }
    catch (const std::exception& e) {

      std::throw_with_nested(std::invalid_argument("Incorrect option format"));
    }
>>>>>>> a95a5f85

      special_effect_initializer_t special_effect_init;

      // Print simc version info
      if ( !git_info::available() )
        {
          util::printf("SimulationCraft %s for World of Warcraft %s %s (wow build %s)\n",
                       SC_VERSION, dbc.wow_version(), dbc.wow_ptr_status(), util::to_string(dbc.build_level()).c_str());
        }
      else
        {
          util::printf("SimulationCraft %s for World of Warcraft %s %s (wow build %s, git build %s %s)\n",
                       SC_VERSION, dbc.wow_version(), dbc.wow_ptr_status(), util::to_string(dbc.build_level()).c_str(), git_info::branch(), git_info::revision());
        }
      std::cout << std::endl;

      sim_control_t control;

      try
        {
          control.options.parse_args(args);
        }
      catch (const std::exception& e) {

        std::throw_with_nested(std::invalid_argument("Incorrect option format"));
      }

      // Hotfixes are applies right before the sim context (control) is created, and simulator setup
      // begins
      hotfix::apply();

      try
        {
          setup( &control );
        }
      catch( const std::exception& e ){
        std::throw_with_nested(std::runtime_error("Setup failure"));
      }

      if ( display_hotfixes )
        {
          std::cout << hotfix::to_str( dbc.ptr );
          return 0;
        }

      if ( display_bonus_ids )
        {
          std::cout << dbc::bonus_ids_str( dbc );
          return 0;
        }

      if ( canceled )
        {
          return 1;
        }


      if ( spell_query )
        {
          try
            {
              spell_query -> evaluate();
              print_spell_query();
            }
          catch( const std::exception& e ){
            std::throw_with_nested(std::runtime_error("Spell Query Error"));
          }
        }
      else if ( need_to_save_profiles( this ) )
        {
          try
            {
              init();
              std::cout << "\nGenerating profiles... \n";
              report::print_profiles( this );
            }
          catch( const std::exception& e ){
            std::throw_with_nested(std::runtime_error("Generating profiles"));
          }
        }
      else
        {
          util::printf( "\nSimulating... ( iterations=%d, threads=%d, target_error=%.3f,  max_time=%.0f, vary_combat_length=%0.2f, optimal_raid=%d, fight_style=%s )\n\n",
                        iterations, threads, target_error, max_time.total_seconds(), vary_combat_length, optimal_raid, fight_style.c_str() );

          progress_bar.set_base( "Baseline" );
          if ( execute() )
            {
              scaling      -> analyze();
              plot         -> analyze();
              reforge_plot -> analyze();

              if ( canceled == 0 && ! profilesets.iterate( this ))
                {
                  canceled = 1;
                }
              else
                {
                  report::print_suite( this );
                  return 0;
                }
            }
          else
            {
              util::printf("Simulation was canceled.\n");
              canceled = 1;
            }
        }

      std::cout << std::endl;

<<<<<<< HEAD
      return canceled;
    }
  catch (const std::exception& e) {
=======
    return canceled;
  }
  catch (const std::nested_exception& e) {
    // Only catch exception we have already re-thrown in init functions.
>>>>>>> a95a5f85
    std::cerr << "Error: ";
    util::print_chained_exception(e.nested_ptr());
    std::cerr << std::endl;
    return 1;
  }
}

// ==========================================================================
// MAIN
// ==========================================================================




extern "C" {

  sim_t sim;
  const char* callSimc( char* dummyProfile  )
  {
    sim.dummyProfile = dummyProfile;
    int argc = 3;
    char** argv;
    argv[1]="armory=us,illidan,john";
    argv[2]="json2=gu.json";
    sim.main( io::utf8_args( argc, argv ) );
    return sim.dummyReport.c_str();
  }

  int main( int argc, char** argv )
  {
    printf("SIMC WEB PORT 1.1\n");

    std::locale::global( std::locale( "C" ) );
#if defined( SC_VS ) && SC_VS < 13
    // Ensure unified scientific notation exponent rules between different VS versions
    _set_output_format( _TWO_DIGIT_EXPONENT );
#endif

    sim_signal_handler_t::global_sim = &sim;
    return 0;
  }

}<|MERGE_RESOLUTION|>--- conflicted
+++ resolved
@@ -13,7 +13,6 @@
 #include <csignal>
 #endif
 
-#define SC_DEFAULT_APIKEY "a3b4nuat7fwxd4kd5uecd7gebabc4u9x"
 namespace { // anonymous namespace ==========================================
 
 #ifdef SC_SIGACTION
@@ -185,7 +184,6 @@
     return s;
   }
 
-<<<<<<< HEAD
   // RAII-wrapper for dbc init / de-init
   struct dbc_initializer_t {
     dbc_initializer_t()
@@ -205,27 +203,6 @@
     std::string _file_name;
   };
 
-  struct special_effect_initializer_t
-=======
-// RAII-wrapper for dbc init / de-init
-struct dbc_initializer_t {
-  dbc_initializer_t()
-  { dbc::init(); }
-  ~dbc_initializer_t()
-  { dbc::de_init(); }
-};
-
-// RAII-wrapper for http cache load / save
-struct cache_initializer_t {
-  cache_initializer_t( const std::string& fn ) :
-    _file_name( fn )
-  { http::cache_load( _file_name ); }
-  ~cache_initializer_t()
-  { http::cache_save( _file_name ); }
-private:
-  std::string _file_name;
-};
-
 #if !defined( SC_NO_NETWORKING )
 struct apitoken_initializer_t
 {
@@ -235,50 +212,30 @@
   ~apitoken_initializer_t()
   { bcp_api::token_save(); }
 };
-#endif
-
-struct special_effect_initializer_t
+#endifstruct special_effect_initializer_t
 {
   special_effect_initializer_t()
->>>>>>> a95a5f85
-  {
-    special_effect_initializer_t()
-    {
-      unique_gear::register_special_effects();
-      unique_gear::sort_special_effects();
-    }
+  {
+    unique_gear::register_special_effects();
+    unique_gear::sort_special_effects();
+  }
 
     ~special_effect_initializer_t()
     { unique_gear::unregister_special_effects(); }
   };
 
-<<<<<<< HEAD
-  /**
-   * Print chained exceptions, separated by ' :'.
-   */
-  void print_exception(const std::exception& e, int level =  0)
-  {
-    fmt::print(stderr, "{}{}", level > 0 ? ": " : "", e.what());
-    try {
-      std::rethrow_if_nested(e);
-    } catch(const std::exception& e) {
-      print_exception(e, level+1);
-    } catch(...) {}
-  }
-=======
+
 void print_version_info(const dbc_t& dbc)
-{
-  std::string build_info = fmt::format("wow build {}", dbc.build_level());
-  if ( git_info::available() )
-  {
-    build_info += fmt::format(", git build {} {}", git_info::branch(), git_info::revision());
+{std::string build_info = fmt::format("wow build {}", dbc.build_level());
+if ( git_info::available() )
+  {
+    build_info +=fmt::format(", git build {} {}", git_info::branch(), git_info::revision());
   }
 
   fmt::print("SimulationCraft {} for World of Warcraft {} {} ({})\n\n",
       SC_VERSION, dbc.wow_version(), dbc.wow_ptr_status(), build_info);
-  std::flush(std::cout);
+  std::flush(std::cout) ;
 }
->>>>>>> a95a5f85
 
 } // anonymous namespace ====================================================
 
@@ -287,52 +244,17 @@
 int sim_t::main( const std::vector<std::string>& args )
 {
   try
-<<<<<<< HEAD
-    {
-      cache_initializer_t cache_init( get_cache_directory() + "/simc_cache.dat" );
-      dbc_initializer_t dbc_init;
-      module_t::init();
-      unique_gear::register_hotfixes();
-=======
   {
     cache_initializer_t cache_init( get_cache_directory() + "/simc_cache.dat" );
 #if !defined( SC_NO_NETWORKING )
     apitoken_initializer_t apitoken_init;
-#endif
-    dbc_initializer_t dbc_init;
+#endif    dbc_initializer_t dbc_init;
     module_t::init();
     unique_gear::register_hotfixes();
 
-    special_effect_initializer_t special_effect_init;
-
-    print_version_info(dbc);
-
-    sim_control_t control;
-
-    try
-    {
-      control.options.parse_args(args);
-    }
-    catch (const std::exception& e) {
-
-      std::throw_with_nested(std::invalid_argument("Incorrect option format"));
-    }
->>>>>>> a95a5f85
-
       special_effect_initializer_t special_effect_init;
 
-      // Print simc version info
-      if ( !git_info::available() )
-        {
-          util::printf("SimulationCraft %s for World of Warcraft %s %s (wow build %s)\n",
-                       SC_VERSION, dbc.wow_version(), dbc.wow_ptr_status(), util::to_string(dbc.build_level()).c_str());
-        }
-      else
-        {
-          util::printf("SimulationCraft %s for World of Warcraft %s %s (wow build %s, git build %s %s)\n",
-                       SC_VERSION, dbc.wow_version(), dbc.wow_ptr_status(), util::to_string(dbc.build_level()).c_str(), git_info::branch(), git_info::revision());
-        }
-      std::cout << std::endl;
+    print_version_info( dbc);
 
       sim_control_t control;
 
@@ -429,16 +351,10 @@
 
       std::cout << std::endl;
 
-<<<<<<< HEAD
       return canceled;
     }
-  catch (const std::exception& e) {
-=======
-    return canceled;
-  }
   catch (const std::nested_exception& e) {
     // Only catch exception we have already re-thrown in init functions.
->>>>>>> a95a5f85
     std::cerr << "Error: ";
     util::print_chained_exception(e.nested_ptr());
     std::cerr << std::endl;
