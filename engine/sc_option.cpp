--- conflicted
+++ resolved
@@ -137,19 +137,6 @@
 
 // option_t::add ============================================================
 
-<<<<<<< HEAD
-void option_t::add( std::vector<option_t>& opt_vector,
-		    const                  char* name,
-		    int                    type,
-		    void*                  address )
-{
-  int size = opt_vector.size();
-  opt_vector.resize( size+1 );
-
-  opt_vector[ size ].name    = name;
-  opt_vector[ size ].type    = type;
-  opt_vector[ size ].address = address;
-=======
 void option_t::add( std::vector<option_t>& options,
                     const                  char* name,
                     int                    type,
@@ -160,7 +147,6 @@
   options[ size ].name = name;
   options[ size ].type = type;
   options[ size ].address = address;
->>>>>>> 054e42bf
 }
 
 // option_t::copy ===========================================================
