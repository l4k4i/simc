--- conflicted
+++ resolved
@@ -220,17 +220,11 @@
   virtual void      clear_debuffs();
   virtual double    composite_attack_power() SC_CONST;
   virtual double    composite_attack_power_multiplier() SC_CONST;
-<<<<<<< HEAD
-  virtual double    composite_spell_power( int school ) SC_CONST;
-  virtual std::vector<talent_translation_t>& get_talent_list();
-  virtual void      create_options();
-=======
   virtual double    composite_spell_hit() SC_CONST;
   virtual double    composite_spell_crit() SC_CONST;
   virtual double    composite_spell_power( const school_type school ) SC_CONST;
   virtual double    composite_player_multiplier( const school_type school ) SC_CONST;
   virtual double    matching_gear_multiplier( const attribute_type attr ) SC_CONST;
->>>>>>> 054e42bf
   virtual action_t* create_action( const std::string& name, const std::string& options );
   virtual pet_t*    create_pet   ( const std::string& name, const std::string& type = std::string() );
   virtual void      create_pets();
@@ -1759,23 +1753,12 @@
 
   double cost_reduction() SC_CONST
   {
-<<<<<<< HEAD
-    shaman_spell_t::assess_damage( amount, dmg_type );
-    shaman_t* p = player -> cast_shaman();
-
-    for ( int i=0; i < sim -> target -> adds_nearby && i < ( 2 + p -> glyphs.chain_lightning ); i ++ )
-    {
-      amount *= 0.70;
-      shaman_spell_t::additional_damage( amount, dmg_type );
-    }
-=======
     shaman_t* p = player -> cast_shaman();
     double   cr = shaman_spell_t::cost_reduction();
     
     cr += p -> buffs_maelstrom_weapon -> stack() * p -> buffs_maelstrom_weapon -> mod_additive( P_RESOURCE_COST );
 
     return cr;
->>>>>>> 054e42bf
   }
 };
 
@@ -2247,15 +2230,10 @@
     };
     parse_options( options, options_str );
 
-<<<<<<< HEAD
-    if ( p -> glyphs.fire_nova ) cooldown -> duration -= 3.0;
-    cooldown -> duration -= p -> talents.improved_fire_nova * 2.0;
-=======
     cooldown -> duration += p -> glyph_thunder -> mod_additive( P_COOLDOWN );
     bonus                 = 
       p -> player_data.effect_base_value( id, E_ENERGIZE_PCT ) +
       p -> glyph_thunderstorm -> mod_additive( P_EFFECT_2 ) / 100.0;
->>>>>>> 054e42bf
   }
 
   virtual void execute()
@@ -3536,64 +3514,6 @@
 
 void shaman_t::init_talents()
 {
-<<<<<<< HEAD
-  player_t::init_rating();
-
-  rating.attack_haste *= 1.0 / 1.30;
-}
-
-// shaman_t::init_glyphs ======================================================
-
-void shaman_t::init_glyphs()
-{
-  memset( ( void* ) &glyphs, 0x0, sizeof( glyphs_t ) );
-
-  std::vector<std::string> glyph_names;
-  int num_glyphs = util_t::string_split( glyph_names, glyphs_str, ",/" );
-
-  for ( int i=0; i < num_glyphs; i++ )
-  {
-    std::string& n = glyph_names[ i ];
-
-    if      ( n == "chain_lightning"      ) glyphs.chain_lightning = 1;
-    else if ( n == "elemental_mastery"    ) glyphs.elemental_mastery = 1;
-    else if ( n == "feral_spirit"         ) glyphs.feral_spirit = 1;
-    else if ( n == "fire_elemental_totem" ) glyphs.fire_elemental_totem = 1;
-    else if ( n == "fire_nova"            ) glyphs.fire_nova = 1;
-    else if ( n == "fire_nova_totem"      ) glyphs.fire_nova = 1;
-    else if ( n == "flame_shock"          ) glyphs.flame_shock = 1;
-    else if ( n == "flametongue_weapon"   ) glyphs.flametongue_weapon = 1;
-    else if ( n == "lava"                 ) glyphs.lava = 1;
-    else if ( n == "lava_lash"            ) glyphs.lava_lash = 1;
-    else if ( n == "lightning_bolt"       ) glyphs.lightning_bolt = 1;
-    else if ( n == "lightning_shield"     ) glyphs.lightning_shield = 1;
-    else if ( n == "mana_tide"            ) glyphs.mana_tide = 1;
-    else if ( n == "shocking"             ) glyphs.shocking = 1;
-    else if ( n == "stormstrike"          ) glyphs.stormstrike = 1;
-    else if ( n == "thunderstorm"         ) glyphs.thunderstorm = 1;
-    else if ( n == "totem_of_wrath"       ) glyphs.totem_of_wrath = 1;
-    else if ( n == "windfury_weapon"      ) glyphs.windfury_weapon = 1;
-    // To prevent warnings....
-    else if ( n == "astral_recall"        ) ;
-    else if ( n == "chain_heal"           ) ;
-    else if ( n == "earth_shield"         ) ;
-    else if ( n == "ghost_wolf"           ) ;
-    else if ( n == "healing_stream_totem" ) ;
-    else if ( n == "healing_wave"         ) ;
-    else if ( n == "lesser_healing_wave"  ) ;
-    else if ( n == "renewed_life"         ) ;
-    else if ( n == "riptide"              ) ;
-    else if ( n == "stoneclaw_totem"      ) ;
-    else if ( n == "water_breathing"      ) ;
-    else if ( n == "water_mastery"        ) ;
-    else if ( n == "water_shield"         ) ;
-    else if ( n == "water_walking"        ) ;
-    else if ( ! sim -> parent ) 
-    {
-      sim -> errorf( "Player %s has unrecognized glyph %s\n", name(), n.c_str() );
-    }
-  }
-=======
   // Talents
 
   // Elemental
@@ -3638,7 +3558,6 @@
   talent_totemic_focus            = find_talent( "Totemic Focus" );
 
   player_t::init_talents(); 
->>>>>>> 054e42bf
 }
 
 // shaman_t::init_spells ======================================================
@@ -3712,39 +3631,9 @@
 
   distance = ( primary_tree() == TREE_ENHANCEMENT ) ? 3 : 30;
 
-<<<<<<< HEAD
-  if      ( totem == "stonebreakers_totem"            ) totems.stonebreaker = 1;
-  else if ( totem == "totem_of_dueling"               ) totems.dueling = 1;
-  else if ( totem == "totem_of_electrifying_wind"     ) totems.electrifying_wind = 1;
-  else if ( totem == "totem_of_hex"                   ) totems.hex = 1;
-  else if ( totem == "totem_of_indomitability"        ) totems.indomitability = 1;
-  else if ( totem == "totem_of_splintering"           ) totems.splintering = 1;
-  else if ( totem == "totem_of_quaking_earth"         ) totems.quaking_earth = 1;
-  else if ( totem == "totem_of_the_dancing_flame"     ) totems.dancing_flame = 1;
-  else if ( totem == "totem_of_the_tundra"            ) totems.tundra = 1;
-  else if ( totem == "thunderfall_totem"              ) totems.thunderfall = 1;
-  else if ( totem == "totem_of_the_avalanche"         ) totems.avalanche = 1;
-  else if ( totem == "bizuris_totem_of_shattered_ice" ) totems.shattered_ice = 1;
-  else if ( totem.find( "totem_of_indomitability" ) != std::string::npos )
-  {
-    totems.indomitability = 1;
-  }
-  // To prevent warnings...
-  else if ( totem == "steamcallers_totem"      ) ;
-  else if ( totem == "totem_of_calming_tides"  ) ;
-  else if ( totem == "totem_of_forest_growth"  ) ;
-  else if ( totem == "totem_of_healing_rains"  ) ;
-  else if ( totem == "totem_of_the_surging_sea" ) ;
-  else if ( totem == "deadly_gladiators_totem_of_the_third_wind" ) ;
-  else
-  {
-    sim -> errorf( "Player %s has unknown totem %s", name(), totem.c_str() );
-  }
-=======
   diminished_kfactor    = 0.009880;
   diminished_dodge_capi = 0.006870;
   diminished_parry_capi = 0.006870;
->>>>>>> 054e42bf
 }
 
 // shaman_t::init_scaling ====================================================
@@ -3781,35 +3670,6 @@
 {
   player_t::init_buffs();
 
-<<<<<<< HEAD
-  // buff_t( sim, player, name, max_stack, duration, cooldown, proc_chance, quiet )
-
-  buffs_elemental_devastation = new buff_t( this, "elemental_devastation", 1,  10.0, 0.0, talents.elemental_devastation );
-  buffs_elemental_focus       = new buff_t( this, "elemental_focus",       2,  15.0, 0.0, talents.elemental_focus       );
-  buffs_elemental_mastery     = new buff_t( this, "elemental_mastery",     1,  15.0, 0.0, talents.elemental_mastery     );
-  buffs_flurry                = new buff_t( this, "flurry",                3,   0.0, 0.0, talents.flurry                );
-  buffs_lightning_shield      = new buff_t( this, "lightning_shield",      3 + 2 * talents.static_shock );
-  buffs_maelstrom_weapon      = new buff_t( this, "maelstrom_weapon",      5,  30.0 );
-  buffs_nature_vulnerability  = new buff_t( this, "nature_vulnerability",  4,  12.0 );
-  buffs_natures_swiftness     = new buff_t( this, "natures_swiftness" );
-  buffs_shamanistic_rage      = new buff_t( this, "shamanistic_rage",      1,  15.0, 0.0, talents.shamanistic_rage      );
-  buffs_tier10_2pc_melee      = new buff_t( this, "tier10_2pc_melee",      1,  15.0, 0.0, set_bonus.tier10_2pc_melee() );
-  buffs_tier10_4pc_melee      = new buff_t( this, "tier10_4pc_melee",      1,  10.0, 0.0, 0.15 ); //FIX ME - assuming no icd on this
-  buffs_totem_of_wrath_glyph  = new buff_t( this, "totem_of_wrath_glyph",  1, 300.0, 0.0, glyphs.totem_of_wrath );
-  buffs_water_shield          = new buff_t( this, "water_shield",          1, 600.0 );
-
-
-  // stat_buff_t( sim, player, name, stat, amount, max_stack, duration, cooldown, proc_chance, quiet )
-
-  buffs_avalanche         = new stat_buff_t( this, "avalanche",         STAT_ATTACK_POWER, 146, 3, 15.0,     0, totems.avalanche );
-  buffs_dueling           = new stat_buff_t( this, "dueling",           STAT_HASTE_RATING,  60, 1,  6.0, 10.01, totems.dueling );
-  buffs_electrifying_wind = new stat_buff_t( this, "electrifying_wind", STAT_HASTE_RATING, 200, 1, 12.0,  6.01, totems.electrifying_wind * 0.70 );
-  buffs_indomitability    = new stat_buff_t( this, "indomitability",    STAT_ATTACK_POWER, 120, 1, 10.0, 10.01, totems.indomitability );
-  buffs_quaking_earth     = new stat_buff_t( this, "quaking_earth",     STAT_ATTACK_POWER, 400, 1, 18.0,  9.01, totems.quaking_earth * 0.80 );
-  buffs_shattered_ice     = new stat_buff_t( this, "shattered_ice",     STAT_HASTE_RATING,  44, 5, 30.0,     0, totems.shattered_ice );
-  buffs_stonebreaker      = new stat_buff_t( this, "stonebreaker",      STAT_ATTACK_POWER, 110, 1, 10.0, 10.01, totems.stonebreaker );
-  buffs_tundra            = new stat_buff_t( this, "tundra",            STAT_ATTACK_POWER,  94, 1, 10.0, 10.01, totems.tundra );
-=======
   buffs_elemental_devastation   = new elemental_devastation_t( this, talent_elemental_devastation -> spell_id(),               "elemental_devastation" );
   buffs_elemental_focus         = new buff_t                 ( this, talent_elemental_focus -> effect_trigger_spell( 1 ),      "elemental_focus"       );
   // Enhancement T10 2Piece Bonus
@@ -3830,7 +3690,6 @@
   buffs_unleash_flame           = new unleash_elements_buff_t( this, 73683,                                                    "unleash_flame"         );
   buffs_unleash_wind            = new unleash_elements_buff_t( this, 73681,                                                    "unleash_wind"          );
   buffs_water_shield            = new buff_t                 ( this, player_data.find_class_spell( type, "Water Shield" ),     "water_shield"          );
->>>>>>> 054e42bf
 }
 
 // shaman_t::init_gains ======================================================
@@ -4005,22 +3864,6 @@
       }
       
       action_list_str += "/flame_shock,if=!ticking";
-<<<<<<< HEAD
-      if ( level >= 75 ) action_list_str += "/lava_burst,if=(dot.flame_shock.remains-cast_time)>=0";
-      if ( ! talents.totem_of_wrath )
-      {
-	    action_list_str += "/fire_elemental_totem";
-	    action_list_str += "/searing_totem";
-      }
-      action_list_str += "/fire_nova,if=target.adds>3";
-      action_list_str += "/chain_lightning,if=target.adds>1";
-      action_list_str += "/fire_nova,if=target.adds>2";
-      if ( ! ( set_bonus.tier9_4pc_caster() || set_bonus.tier10_2pc_caster() ) )
-          action_list_str += "/chain_lightning,if=(!buff.bloodlust.react&(mana_pct-target.health_pct)>5)";
-      action_list_str += "/lightning_bolt";
-      action_list_str += "/fire_nova,moving=1";
-      if ( talents.thunderstorm ) action_list_str += "/thunderstorm";
-=======
       // Unleash elements for elemental is a downgrade in dps ...
       //if ( level >= 81 )
       //  action_list_str += "/unleash_elements";
@@ -4033,7 +3876,6 @@
         action_list_str += "/chain_lightning,if=(!buff.bloodlust.react&(mana_pct-target.health_pct)>5)|target.adds>1";
       action_list_str += "/lightning_bolt";
       if ( primary_tree() == TREE_ELEMENTAL ) action_list_str += "/thunderstorm";
->>>>>>> 054e42bf
     }
 
     action_list_default = 1;
@@ -4179,130 +4021,6 @@
   }
 }
 
-<<<<<<< HEAD
-// shaman_t::primary_tree =================================================
-
-int shaman_t::primary_tree() SC_CONST
-{
-  if ( talents.dual_wield ) return TREE_ENHANCEMENT;
-  if ( talents.earth_shield || talents.mana_tide_totem ) return TREE_RESTORATION;
-  return TREE_ELEMENTAL;
-}
-
-// shaman_t::get_talent_trees ==============================================
-
-std::vector<talent_translation_t>& shaman_t::get_talent_list()
-{
-  if(talent_translation_list.empty())
-  {
-          talent_translation_t translation_table[][MAX_TALENT_TREES] =
-        {
-    { {  1, 5, &( talents.convection            ) }, {  1, 3, &( talents.enhancing_totems          ) }, {  1, 0, NULL                                  } },
-    { {  2, 5, &( talents.concussion            ) }, {  2, 0, NULL                                   }, {  2, 5, &( talents.totemic_focus            ) } },
-    { {  3, 3, &( talents.call_of_flame         ) }, {  3, 5, &( talents.ancestral_knowledge       ) }, {  3, 0, NULL                                  } },
-    { {  4, 0, NULL                               }, {  4, 0, NULL                                   }, {  4, 0, NULL                                  } },
-    { {  5, 3, &( talents.elemental_devastation ) }, {  5, 5, &( talents.thundering_strikes        ) }, {  5, 0, NULL                                  } },
-    { {  6, 5, &( talents.reverberation         ) }, {  6, 0, NULL                                   }, {  6, 0, NULL                                  } },
-    { {  7, 1, &( talents.elemental_focus       ) }, {  7, 3, &( talents.improved_shields          ) }, {  7, 0, NULL                                  } },
-    { {  8, 5, &( talents.elemental_fury        ) }, {  8, 3, &( talents.elemental_weapons         ) }, {  8, 0, NULL                                  } },
-    { {  9, 0, &( talents.improved_fire_nova    ) }, {  9, 1, &( talents.shamanistic_focus         ) }, {  9, 0, NULL                                  } },
-    { { 10, 0, NULL                               }, { 10, 0, NULL                                   }, { 10, 3, &( talents.restorative_totems       ) } },
-    { { 11, 0, NULL                               }, { 11, 5, &( talents.flurry                    ) }, { 11, 5, &( talents.tidal_mastery            ) } },
-    { { 12, 1, &( talents.call_of_thunder       ) }, { 12, 0, NULL                                   }, { 12, 0, NULL                                  } },
-    { { 13, 3, &( talents.unrelenting_storm     ) }, { 13, 2, &( talents.improved_windfury_totem   ) }, { 13, 1, &( talents.natures_swiftness        ) } },
-    { { 14, 3, &( talents.elemental_precision   ) }, { 14, 1, &( talents.spirit_weapons            ) }, { 14, 0, NULL                                  } },
-    { { 15, 5, &( talents.lightning_mastery     ) }, { 15, 3, &( talents.mental_dexterity          ) }, { 15, 0, NULL                                  } },
-    { { 16, 1, &( talents.elemental_mastery     ) }, { 16, 3, &( talents.unleashed_rage            ) }, { 16, 0, NULL                                  } },
-    { { 17, 3, &( talents.storm_earth_and_fire  ) }, { 17, 3, &( talents.weapon_mastery            ) }, { 17, 1, &( talents.mana_tide_totem          ) } },
-    { { 18, 2, &( talents.booming_echoes        ) }, { 18, 2, &( talents.frozen_power              ) }, { 18, 0, NULL                                  } },
-    { { 19, 2, &( talents.elemental_oath        ) }, { 19, 3, &( talents.dual_wield_specialization ) }, { 19, 2, &( talents.blessing_of_the_eternals ) } },
-    { { 20, 3, &( talents.lightning_overload    ) }, { 20, 1, &( talents.dual_wield                ) }, { 20, 0, NULL                                  } },
-    { { 21, 0, NULL                               }, { 21, 1, &( talents.stormstrike               ) }, { 21, 0, NULL                                  } },
-    { { 22, 1, &( talents.totem_of_wrath        ) }, { 22, 3, &( talents.static_shock              ) }, { 22, 0, NULL                                  } },
-    { { 23, 3, &( talents.lava_flows            ) }, { 23, 1, &( talents.lava_lash                 ) }, { 23, 1, &( talents.earth_shield             ) } },
-    { { 24, 5, &( talents.shamanism             ) }, { 24, 2, &( talents.improved_stormstrike      ) }, { 24, 0, NULL                                  } },
-    { { 25, 1, &( talents.thunderstorm          ) }, { 25, 3, &( talents.mental_quickness          ) }, { 25, 0, NULL                                  } },
-    { {  0, 0, NULL                               }, { 26, 1, &( talents.shamanistic_rage          ) }, { 26, 0, NULL                                  } },
-    { {  0, 0, NULL                               }, { 27, 0, NULL                                   }, {  0, 0, NULL                                  } },
-    { {  0, 0, NULL                               }, { 28, 5, &( talents.maelstrom_weapon          ) }, {  0, 0, NULL                                  } },
-    { {  0, 0, NULL                               }, { 29, 1, &( talents.feral_spirit              ) }, {  0, 0, NULL                                  } },
-    { {  0, 0, NULL                               }, {  0, 0, NULL                                   }, {  0, 0, NULL                                  } }
-  };
-
-    util_t::translate_talent_trees( talent_translation_list, translation_table, sizeof( translation_table) );
-  }
-  return talent_translation_list;
-}
-
-// shaman_t::create_options =============================================
-
-void shaman_t::create_options()
-{
-  player_t::create_options();
-
-  option_t shaman_options[] =
-  {
-    { "ancestral_knowledge",       OPT_INT,  &( talents.ancestral_knowledge       ) },
-    { "blessing_of_the_eternals",  OPT_INT,  &( talents.blessing_of_the_eternals  ) },
-    { "booming_echoes",            OPT_INT,  &( talents.booming_echoes            ) },
-    { "call_of_flame",             OPT_INT,  &( talents.call_of_flame             ) },
-    { "call_of_thunder",           OPT_INT,  &( talents.call_of_thunder           ) },
-    { "concussion",                OPT_INT,  &( talents.concussion                ) },
-    { "convection",                OPT_INT,  &( talents.convection                ) },
-    { "dual_wield",                OPT_INT,  &( talents.dual_wield                ) },
-    { "dual_wield_specialization", OPT_INT,  &( talents.dual_wield_specialization ) },
-    { "elemental_devastation",     OPT_INT,  &( talents.elemental_devastation     ) },
-    { "elemental_focus",           OPT_INT,  &( talents.elemental_focus           ) },
-    { "elemental_fury",            OPT_INT,  &( talents.elemental_fury            ) },
-    { "elemental_mastery",         OPT_INT,  &( talents.elemental_mastery         ) },
-    { "elemental_oath",            OPT_INT,  &( talents.elemental_oath            ) },
-    { "elemental_precision",       OPT_INT,  &( talents.elemental_precision       ) },
-    { "elemental_weapons",         OPT_INT,  &( talents.elemental_weapons         ) },
-    { "enhancing_totems",          OPT_INT,  &( talents.enhancing_totems          ) },
-    { "feral_spirit",              OPT_INT,  &( talents.feral_spirit              ) },
-    { "flurry",                    OPT_INT,  &( talents.flurry                    ) },
-    { "frozen_power",              OPT_INT,  &( talents.frozen_power              ) },
-    { "improved_fire_nova",        OPT_INT,  &( talents.improved_fire_nova        ) },
-    { "improved_fire_nova_totem",  OPT_INT,  &( talents.improved_fire_nova        ) },
-    { "improved_shields",          OPT_INT,  &( talents.improved_shields          ) },
-    { "improved_stormstrike",      OPT_INT,  &( talents.improved_stormstrike      ) },
-    { "improved_windfury_totem",   OPT_INT,  &( talents.improved_windfury_totem   ) },
-    { "lava_flows",                OPT_INT,  &( talents.lava_flows                ) },
-    { "lava_lash",                 OPT_INT,  &( talents.lava_lash                 ) },
-    { "lightning_mastery",         OPT_INT,  &( talents.lightning_mastery         ) },
-    { "lightning_overload",        OPT_INT,  &( talents.lightning_overload        ) },
-    { "maelstrom_weapon",          OPT_INT,  &( talents.maelstrom_weapon          ) },
-    { "mana_tide_totem",           OPT_INT,  &( talents.mana_tide_totem           ) },
-    { "mental_dexterity",          OPT_INT,  &( talents.mental_dexterity          ) },
-    { "mental_quickness",          OPT_INT,  &( talents.mental_quickness          ) },
-    { "natures_swiftness",         OPT_INT,  &( talents.natures_swiftness         ) },
-    { "restorative_totems",        OPT_INT,  &( talents.restorative_totems        ) },
-    { "reverberation",             OPT_INT,  &( talents.reverberation             ) },
-    { "shamanism",                 OPT_INT,  &( talents.shamanism                 ) },
-    { "shamanistic_focus",         OPT_INT,  &( talents.shamanistic_focus         ) },
-    { "shamanistic_rage",          OPT_INT,  &( talents.shamanistic_rage          ) },
-    { "spirit_weapons",            OPT_INT,  &( talents.spirit_weapons            ) },
-    { "static_shock",              OPT_INT,  &( talents.static_shock              ) },
-    { "stormstrike",               OPT_INT,  &( talents.stormstrike               ) },
-    { "storm_earth_and_fire",      OPT_INT,  &( talents.storm_earth_and_fire      ) },
-    { "toughness",                 OPT_INT,  &( talents.toughness                 ) },
-    { "thundering_strikes",        OPT_INT,  &( talents.thundering_strikes        ) },
-    { "thunderstorm",              OPT_INT,  &( talents.thunderstorm              ) },
-    { "tidal_mastery",             OPT_INT,  &( talents.tidal_mastery             ) },
-    { "totem_of_wrath",            OPT_INT,  &( talents.totem_of_wrath            ) },
-    { "totemic_focus",             OPT_INT,  &( talents.totemic_focus             ) },
-    { "unrelenting_storm",         OPT_INT,  &( talents.unrelenting_storm         ) },
-    { "unleashed_rage",            OPT_INT,  &( talents.unleashed_rage            ) },
-    { "weapon_mastery",            OPT_INT,  &( talents.weapon_mastery            ) },
-    { "totem",                     OPT_STRING, &( items[ SLOT_RANGED ].options_str ) },
-    { NULL, OPT_UNKNOWN, NULL }
-  };
-
-  option_t::copy( options, shaman_options );
-}
-
-=======
->>>>>>> 054e42bf
 // shaman_t::decode_set ====================================================
 
 int shaman_t::decode_set( item_t& item )
