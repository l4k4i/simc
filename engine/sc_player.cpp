--- conflicted
+++ resolved
@@ -416,10 +416,6 @@
     rng_list = r -> next;
     delete r;
   }
-<<<<<<< HEAD
-  int size = talent_list.size();
-  for( int i=0; i < size; i++ ) delete talent_list[ i ];
-=======
   while ( dot_t* d = dot_list )
   {   
     dot_list = d -> next;
@@ -479,7 +475,6 @@
   }
   if ( sets )
     delete sets;
->>>>>>> 054e42bf
 }
 
 // player_t::id ============================================================
@@ -4286,16 +4281,6 @@
   }
 }
 
-<<<<<<< HEAD
-// player_t::get_talent_list ======================================================
-
-std::vector<talent_translation_t>& player_t::get_talent_list()
-{
-  return talent_translation_list;
-}
-
-=======
->>>>>>> 054e42bf
 // player_t::parse_talent_trees ===================================================
 
 bool player_t::parse_talent_trees( int encoding[], const uint32_t size )
@@ -4363,26 +4348,15 @@
   int encoding[ MAX_TALENT_SLOTS ];
   unsigned tree_count[ MAX_TALENT_TREES ];
 
-<<<<<<< HEAD
-  for (unsigned int i=0; i < talent_translation_list.size(); i++ )
-  {
-    tree_size[ talent_translation_list[i].tree ]++;
-  }
-=======
   for( int i=0; i < MAX_TALENT_SLOTS; i++ ) encoding[ i ] = 0;
   for( int i=0; i < MAX_TALENT_TREES; i++ ) tree_count[ i ] = 0;
->>>>>>> 054e42bf
 
   int tree = 0;
   int count = 0;
 
   for ( unsigned int i=1; i < talent_string.length(); i++ )
   {
-<<<<<<< HEAD
-    if ( (tree >= MAX_TALENT_TREES) || (count > talent_translation_list.size()) )
-=======
     if ( tree >= MAX_TALENT_TREES )
->>>>>>> 054e42bf
     {
       sim -> errorf( "Player %s has malformed wowhead talent string. Too many talent trees specified.\n", name() );
       return false;
@@ -4431,12 +4405,7 @@
   if ( sim -> debug )
   {
     std::string str_out = "";
-<<<<<<< HEAD
-    for(unsigned int i=0; i < talent_translation_list.size(); i++)
-      str_out += (char)talents[i];
-=======
     for(  int i=0; i < count; i++ ) str_out += (char)encoding[i];
->>>>>>> 054e42bf
     util_t::fprintf( sim -> output_file, "%s Wowhead talent string translation: %s\n", name(), str_out.c_str() );
   }
 
@@ -5051,37 +5020,6 @@
   return true;
 }
 
-<<<<<<< HEAD
-// player_t::get_talent =====================================================
-
-talent_t* player_t::get_talent( const char* name, int tree, int max_ranks )
-{
-  int size = talent_list.size();
-
-  for( int i=0; i < size; i++ )
-  {
-    talent_t* t = talent_list[ i ];
-    if( t -> _name == name ) return t;
-  }
-
-  talent_t* t = new talent_t( name, tree, max_ranks );
-
-  option_t::add( options, name, OPT_INT, &( t -> _ranks ) );
-
-  return t;
-}
-
-// player_t::get_glyph ======================================================
-
-glyph_t* player_t::get_glyph( const char* name )
-{
-  int size = glyph_list.size();
-
-  for( int i=0; i < size; i++ )
-  {
-    glyph_t* g = glyph_list[ i ];
-    if( g -> _name == name ) return g;
-=======
 // player_t::copy_from =================================================
 
 void player_t::copy_from( player_t* source )
@@ -5107,7 +5045,6 @@
       ss << t -> rank();
       talents_str += ss.str();
     }
->>>>>>> 054e42bf
   }
   glyphs_str = source -> glyphs_str;
   action_list_str = source -> action_list_str;
@@ -5121,164 +5058,12 @@
   enchant = source -> enchant;
 }
 
-<<<<<<< HEAD
-  glyph_t* g = new glyph_t( name );
-
-  option_t::add( options, name, OPT_BOOL, &( g -> _active ) );
-
-  return g;
-}
-
-// player_t::create_talents =================================================
-
-void player_t::create_talents()
-{
-  // fill in with DBC stuff here
-}
-
-// player_t::create_glyphs ==================================================
-
-void player_t::create_glyphs()
-{
-  // fill in with DBC stuff here
-}
-
-=======
->>>>>>> 054e42bf
 // player_t::create_options =================================================
 
 void player_t::create_options()
 {
   option_t player_options[] =
   {
-<<<<<<< HEAD
-    { "name",                                 OPT_STRING,   &( name_str                                     ) },
-    { "origin",                               OPT_STRING,   &( origin_str                                   ) },
-    { "id",                                   OPT_STRING,   &( id_str                                       ) },
-    { "talents",                              OPT_FUNC,     ( void* ) ::parse_talent_url                      },
-    { "glyphs",                               OPT_STRING,   &( glyphs_str                                   ) },
-    { "race",                                 OPT_STRING,   &( race_str                                     ) },
-    { "level",                                OPT_INT,      &( level                                        ) },
-    { "use_pre_potion",                       OPT_INT,      &( use_pre_potion                               ) },
-    { "tank",                                 OPT_INT,      &( tank                                         ) },
-    { "skill",                                OPT_FLT,      &( initial_skill                                ) },
-    { "distance",                             OPT_FLT,      &( distance                                     ) },
-    { "professions",                          OPT_STRING,   &( professions_str                              ) },
-    { "actions",                              OPT_STRING,   &( action_list_str                              ) },
-    { "actions+",                             OPT_APPEND,   &( action_list_str                              ) },
-    { "sleeping",                             OPT_BOOL,     &( sleeping                                     ) },
-    { "quiet",                                OPT_BOOL,     &( quiet                                        ) },
-    { "save",                                 OPT_STRING,   &( save_str                                     ) },
-    { "save_gear",                            OPT_STRING,   &( save_gear_str                                ) },
-    { "save_talents",                         OPT_STRING,   &( save_talents_str                             ) },
-    { "save_actions",                         OPT_STRING,   &( save_actions_str                             ) },
-    { "comment",                              OPT_STRING,   &( comment_str                                  ) },
-    { "meta_gem",                             OPT_STRING,   &( meta_gem_str                                 ) },
-    { "items",                                OPT_STRING,   &( items_str                                    ) },
-    { "items+",                               OPT_APPEND,   &( items_str                                    ) },
-    { "head",                                 OPT_STRING,   &( items[ SLOT_HEAD      ].options_str          ) },
-    { "neck",                                 OPT_STRING,   &( items[ SLOT_NECK      ].options_str          ) },
-    { "shoulders",                            OPT_STRING,   &( items[ SLOT_SHOULDERS ].options_str          ) },
-    { "shirt",                                OPT_STRING,   &( items[ SLOT_SHIRT     ].options_str          ) },
-    { "chest",                                OPT_STRING,   &( items[ SLOT_CHEST     ].options_str          ) },
-    { "waist",                                OPT_STRING,   &( items[ SLOT_WAIST     ].options_str          ) },
-    { "legs",                                 OPT_STRING,   &( items[ SLOT_LEGS      ].options_str          ) },
-    { "feet",                                 OPT_STRING,   &( items[ SLOT_FEET      ].options_str          ) },
-    { "wrists",                               OPT_STRING,   &( items[ SLOT_WRISTS    ].options_str          ) },
-    { "hands",                                OPT_STRING,   &( items[ SLOT_HANDS     ].options_str          ) },
-    { "finger1",                              OPT_STRING,   &( items[ SLOT_FINGER_1  ].options_str          ) },
-    { "finger2",                              OPT_STRING,   &( items[ SLOT_FINGER_2  ].options_str          ) },
-    { "trinket1",                             OPT_STRING,   &( items[ SLOT_TRINKET_1 ].options_str          ) },
-    { "trinket2",                             OPT_STRING,   &( items[ SLOT_TRINKET_2 ].options_str          ) },
-    { "back",                                 OPT_STRING,   &( items[ SLOT_BACK      ].options_str          ) },
-    { "main_hand",                            OPT_STRING,   &( items[ SLOT_MAIN_HAND ].options_str          ) },
-    { "off_hand",                             OPT_STRING,   &( items[ SLOT_OFF_HAND  ].options_str          ) },
-    { "ranged",                               OPT_STRING,   &( items[ SLOT_RANGED    ].options_str          ) },
-    { "tabard",                               OPT_STRING,   &( items[ SLOT_TABARD    ].options_str          ) },
-    { "tier6_2pc_caster",                     OPT_BOOL,     &( set_bonus.count[ SET_T6_2PC_CASTER ]         ) },
-    { "tier6_4pc_caster",                     OPT_BOOL,     &( set_bonus.count[ SET_T6_4PC_CASTER ]         ) },
-    { "tier6_2pc_melee",                      OPT_BOOL,     &( set_bonus.count[ SET_T6_2PC_MELEE ]          ) },
-    { "tier6_4pc_melee",                      OPT_BOOL,     &( set_bonus.count[ SET_T6_4PC_MELEE ]          ) },
-    { "tier6_2pc_tank",                       OPT_BOOL,     &( set_bonus.count[ SET_T6_2PC_TANK ]           ) },
-    { "tier6_4pc_tank",                       OPT_BOOL,     &( set_bonus.count[ SET_T6_4PC_TANK ]           ) },
-    { "tier7_2pc_caster",                     OPT_BOOL,     &( set_bonus.count[ SET_T7_2PC_CASTER ]         ) },
-    { "tier7_4pc_caster",                     OPT_BOOL,     &( set_bonus.count[ SET_T7_4PC_CASTER ]         ) },
-    { "tier7_2pc_melee",                      OPT_BOOL,     &( set_bonus.count[ SET_T7_2PC_MELEE ]          ) },
-    { "tier7_4pc_melee",                      OPT_BOOL,     &( set_bonus.count[ SET_T7_4PC_MELEE ]          ) },
-    { "tier7_2pc_tank",                       OPT_BOOL,     &( set_bonus.count[ SET_T7_2PC_TANK ]           ) },
-    { "tier7_4pc_tank",                       OPT_BOOL,     &( set_bonus.count[ SET_T7_4PC_TANK ]           ) },
-    { "tier8_2pc_caster",                     OPT_BOOL,     &( set_bonus.count[ SET_T8_2PC_CASTER ]         ) },
-    { "tier8_4pc_caster",                     OPT_BOOL,     &( set_bonus.count[ SET_T8_4PC_CASTER ]         ) },
-    { "tier8_2pc_melee",                      OPT_BOOL,     &( set_bonus.count[ SET_T8_2PC_MELEE ]          ) },
-    { "tier8_4pc_melee",                      OPT_BOOL,     &( set_bonus.count[ SET_T8_4PC_MELEE ]          ) },
-    { "tier8_2pc_tank",                       OPT_BOOL,     &( set_bonus.count[ SET_T8_2PC_TANK ]           ) },
-    { "tier8_4pc_tank",                       OPT_BOOL,     &( set_bonus.count[ SET_T8_4PC_TANK ]           ) },
-    { "tier9_2pc_caster",                     OPT_BOOL,     &( set_bonus.count[ SET_T9_2PC_CASTER ]         ) },
-    { "tier9_4pc_caster",                     OPT_BOOL,     &( set_bonus.count[ SET_T9_4PC_CASTER ]         ) },
-    { "tier9_2pc_melee",                      OPT_BOOL,     &( set_bonus.count[ SET_T9_2PC_MELEE ]          ) },
-    { "tier9_4pc_melee",                      OPT_BOOL,     &( set_bonus.count[ SET_T9_4PC_MELEE ]          ) },
-    { "tier9_2pc_tank",                       OPT_BOOL,     &( set_bonus.count[ SET_T9_2PC_TANK ]           ) },
-    { "tier9_4pc_tank",                       OPT_BOOL,     &( set_bonus.count[ SET_T9_4PC_TANK ]           ) },
-    { "tier10_2pc_caster",                    OPT_BOOL,     &( set_bonus.count[ SET_T10_2PC_CASTER ]        ) },
-    { "tier10_4pc_caster",                    OPT_BOOL,     &( set_bonus.count[ SET_T10_4PC_CASTER ]        ) },
-    { "tier10_2pc_melee",                     OPT_BOOL,     &( set_bonus.count[ SET_T10_2PC_MELEE ]         ) },
-    { "tier10_4pc_melee",                     OPT_BOOL,     &( set_bonus.count[ SET_T10_4PC_MELEE ]         ) },
-    { "tier10_2pc_tank",                      OPT_BOOL,     &( set_bonus.count[ SET_T10_2PC_TANK ]          ) },
-    { "tier10_4pc_tank",                      OPT_BOOL,     &( set_bonus.count[ SET_T10_4PC_TANK ]          ) },
-    { "shoulder",                             OPT_STRING,   &( items[ SLOT_SHOULDERS ].options_str          ) },
-    { "leg",                                  OPT_STRING,   &( items[ SLOT_LEGS      ].options_str          ) },
-    { "foot",                                 OPT_STRING,   &( items[ SLOT_FEET      ].options_str          ) },
-    { "wrist",                                OPT_STRING,   &( items[ SLOT_WRISTS    ].options_str          ) },
-    { "hand",                                 OPT_STRING,   &( items[ SLOT_HANDS     ].options_str          ) },
-    { "ring1",                                OPT_STRING,   &( items[ SLOT_FINGER_1  ].options_str          ) },
-    { "ring2",                                OPT_STRING,   &( items[ SLOT_FINGER_2  ].options_str          ) },
-    { "gear_strength",                        OPT_FLT,  &( gear.attribute[ ATTR_STRENGTH  ]                 ) },
-    { "gear_agility",                         OPT_FLT,  &( gear.attribute[ ATTR_AGILITY   ]                 ) },
-    { "gear_stamina",                         OPT_FLT,  &( gear.attribute[ ATTR_STAMINA   ]                 ) },
-    { "gear_intellect",                       OPT_FLT,  &( gear.attribute[ ATTR_INTELLECT ]                 ) },
-    { "gear_spirit",                          OPT_FLT,  &( gear.attribute[ ATTR_SPIRIT    ]                 ) },
-    { "gear_spell_power",                     OPT_FLT,  &( gear.spell_power                                 ) },
-    { "gear_mp5",                             OPT_FLT,  &( gear.mp5                                         ) },
-    { "gear_attack_power",                    OPT_FLT,  &( gear.attack_power                                ) },
-    { "gear_expertise_rating",                OPT_FLT,  &( gear.expertise_rating                            ) },
-    { "gear_armor_penetration_rating",        OPT_FLT,  &( gear.armor_penetration_rating                    ) },
-    { "gear_haste_rating",                    OPT_FLT,  &( gear.haste_rating                                ) },
-    { "gear_hit_rating",                      OPT_FLT,  &( gear.hit_rating                                  ) },
-    { "gear_crit_rating",                     OPT_FLT,  &( gear.crit_rating                                 ) },
-    { "gear_health",                          OPT_FLT,  &( gear.resource[ RESOURCE_HEALTH ]                 ) },
-    { "gear_mana",                            OPT_FLT,  &( gear.resource[ RESOURCE_MANA   ]                 ) },
-    { "gear_rage",                            OPT_FLT,  &( gear.resource[ RESOURCE_RAGE   ]                 ) },
-    { "gear_energy",                          OPT_FLT,  &( gear.resource[ RESOURCE_ENERGY ]                 ) },
-    { "gear_focus",                           OPT_FLT,  &( gear.resource[ RESOURCE_FOCUS  ]                 ) },
-    { "gear_runic",                           OPT_FLT,  &( gear.resource[ RESOURCE_RUNIC  ]                 ) },
-    { "gear_armor",                           OPT_FLT,  &( gear.armor                                       ) },
-    { "gear_block_value",                     OPT_FLT,  &( gear.block_value                                 ) },
-    { "enchant_strength",                     OPT_FLT,  &( enchant.attribute[ ATTR_STRENGTH  ]              ) },
-    { "enchant_agility",                      OPT_FLT,  &( enchant.attribute[ ATTR_AGILITY   ]              ) },
-    { "enchant_stamina",                      OPT_FLT,  &( enchant.attribute[ ATTR_STAMINA   ]              ) },
-    { "enchant_intellect",                    OPT_FLT,  &( enchant.attribute[ ATTR_INTELLECT ]              ) },
-    { "enchant_spirit",                       OPT_FLT,  &( enchant.attribute[ ATTR_SPIRIT    ]              ) },
-    { "enchant_spell_power",                  OPT_FLT,  &( enchant.spell_power                              ) },
-    { "enchant_mp5",                          OPT_FLT,  &( enchant.mp5                                      ) },
-    { "enchant_attack_power",                 OPT_FLT,  &( enchant.attack_power                             ) },
-    { "enchant_expertise_rating",             OPT_FLT,  &( enchant.expertise_rating                         ) },
-    { "enchant_armor_penetration_rating",     OPT_FLT,  &( enchant.armor_penetration_rating                 ) },
-    { "enchant_armor",                        OPT_FLT,  &( enchant.armor                                    ) },
-    { "enchant_block_value",                  OPT_FLT,  &( enchant.block_value                              ) },
-    { "enchant_haste_rating",                 OPT_FLT,  &( enchant.haste_rating                             ) },
-    { "enchant_hit_rating",                   OPT_FLT,  &( enchant.hit_rating                               ) },
-    { "enchant_crit_rating",                  OPT_FLT,  &( enchant.crit_rating                              ) },
-    { "enchant_health",                       OPT_FLT,  &( enchant.resource[ RESOURCE_HEALTH ]              ) },
-    { "enchant_mana",                         OPT_FLT,  &( enchant.resource[ RESOURCE_MANA   ]              ) },
-    { "enchant_rage",                         OPT_FLT,  &( enchant.resource[ RESOURCE_RAGE   ]              ) },
-    { "enchant_energy",                       OPT_FLT,  &( enchant.resource[ RESOURCE_ENERGY ]              ) },
-    { "enchant_focus",                        OPT_FLT,  &( enchant.resource[ RESOURCE_FOCUS  ]              ) },
-    { "enchant_runic",                        OPT_FLT,  &( enchant.resource[ RESOURCE_RUNIC  ]              ) },
-    { "skip_actions",                         OPT_STRING, &( action_list_skip                               ) },
-    { "elixirs",                              OPT_STRING, &( elixirs_str                                    ) },
-    { "flask",                                OPT_STRING, &( flask_str                                      ) },
-    { "food",                                 OPT_STRING, &( food_str                                       ) },
-=======
     // General
     { "name",                                 OPT_STRING,   &( name_str                               ) },
     { "origin",                               OPT_STRING,   &( origin_str                             ) },
@@ -5399,7 +5184,6 @@
     { "player_resist_frost",                  OPT_INT,    &( spell_resistance[ SCHOOL_FROST  ]        ) },
     { "player_resist_fire",                   OPT_INT,    &( spell_resistance[ SCHOOL_FIRE   ]        ) },
     { "player_resist_nature",                 OPT_INT,    &( spell_resistance[ SCHOOL_NATURE ]        ) },
->>>>>>> 054e42bf
     { NULL, OPT_UNKNOWN, NULL }
   };
 
@@ -5413,99 +5197,45 @@
                             const std::string& name,
                             race_type r )
 {
-<<<<<<< HEAD
-  player_t *player;
-  if ( type == "death_knight" )
-  {
-    player = player_t::create_death_knight( sim, name, race_type );
+  if ( type == "death_knight" || type == "deathknight" )
+  {
+    return player_t::create_death_knight( sim, name, r );
   }
   else if ( type == "druid" )
   {
-    player = player_t::create_druid( sim, name, race_type );
+    return player_t::create_druid( sim, name, r );
   }
   else if ( type == "hunter" )
   {
-    player = player_t::create_hunter( sim, name, race_type );
+    return player_t::create_hunter( sim, name, r );
   }
   else if ( type == "mage" )
   {
-    player = player_t::create_mage( sim, name, race_type );
+    return player_t::create_mage( sim, name, r );
   }
   else if ( type == "priest" )
   {
-    player = player_t::create_priest( sim, name, race_type );
+    return player_t::create_priest( sim, name, r );
   }
   else if ( type == "paladin" )
   {
-    player = player_t::create_paladin( sim, name, race_type );
+    return player_t::create_paladin( sim, name, r );
   }
   else if ( type == "rogue" )
   {
-    player = player_t::create_rogue( sim, name, race_type );
+    return player_t::create_rogue( sim, name, r );
   }
   else if ( type == "shaman" )
   {
-    player = player_t::create_shaman( sim, name, race_type );
+    return player_t::create_shaman( sim, name, r );
   }
   else if ( type == "warlock" )
   {
-    player = player_t::create_warlock( sim, name, race_type );
+    return player_t::create_warlock( sim, name, r );
   }
   else if ( type == "warrior" )
   {
-    player = player_t::create_warrior( sim, name, race_type );
-  }
-  else if ( type == "pet" )
-  {
-    player = sim -> active_player -> create_pet( name );
-=======
-  if ( type == "death_knight" || type == "deathknight" )
-  {
-    return player_t::create_death_knight( sim, name, r );
-  }
-  else if ( type == "druid" )
-  {
-    return player_t::create_druid( sim, name, r );
-  }
-  else if ( type == "hunter" )
-  {
-    return player_t::create_hunter( sim, name, r );
-  }
-  else if ( type == "mage" )
-  {
-    return player_t::create_mage( sim, name, r );
-  }
-  else if ( type == "priest" )
-  {
-    return player_t::create_priest( sim, name, r );
-  }
-  else if ( type == "paladin" )
-  {
-    return player_t::create_paladin( sim, name, r );
-  }
-  else if ( type == "rogue" )
-  {
-    return player_t::create_rogue( sim, name, r );
-  }
-  else if ( type == "shaman" )
-  {
-    return player_t::create_shaman( sim, name, r );
-  }
-  else if ( type == "warlock" )
-  {
-    return player_t::create_warlock( sim, name, r );
-  }
-  else if ( type == "warrior" )
-  {
     return player_t::create_warrior( sim, name, r );
->>>>>>> 054e42bf
-  }
-  else
-  {
-    return 0;
-  }
-  player->create_options();
-  player->create_talents();
-  player->create_glyphs();
-  return player;
-}
+  }
+  return 0;
+}
