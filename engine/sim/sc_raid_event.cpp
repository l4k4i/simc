--- conflicted
+++ resolved
@@ -306,11 +306,7 @@
   {
     movement_direction_e m = direction;
     if ( direction == MOVEMENT_RANDOM )
-<<<<<<< HEAD
-      m = static_cast<movement_direction_e>( sim -> rng().range( MOVEMENT_RANDOM_MIN, MOVEMENT_RANDOM_MAX ) );
-=======
       m = static_cast<movement_direction_e>(int( sim -> rng().range( MOVEMENT_RANDOM_MIN, MOVEMENT_RANDOM_MAX ) ));
->>>>>>> b5f5b67c
 
     for ( size_t i = 0, num_affected = affected_players.size(); i < num_affected; ++i )
     {
