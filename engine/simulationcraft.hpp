--- conflicted
+++ resolved
@@ -5,13 +5,8 @@
 #ifndef SIMULATIONCRAFT_H
 #define SIMULATIONCRAFT_H
 
-<<<<<<< HEAD
 #define SC_MAJOR_VERSION "601"
 #define SC_MINOR_VERSION "1"
-=======
-#define SC_MAJOR_VERSION "548"
-#define SC_MINOR_VERSION "4"
->>>>>>> 776db45c
 #define SC_USE_PTR ( 0 )
 #define SC_BETA ( 1 )
 #define SC_BETA_STR "wod"
