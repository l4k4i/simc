--- conflicted
+++ resolved
@@ -1207,11 +1207,7 @@
 set_e parse_set_bonus            ( const std::string& name );
 slot_e parse_slot_type           ( const std::string& name );
 stat_e parse_stat_type           ( const std::string& name );
-<<<<<<< HEAD
-=======
-stat_e parse_gem_stat            ( const std::string& name );
 specialization_e parse_specialization_type( const std::string &name );
->>>>>>> e3d16766
 
 const char* movement_direction_string( movement_direction_e );
 movement_direction_e parse_movement_direction( const std::string& name );
