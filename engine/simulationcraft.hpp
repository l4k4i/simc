--- conflicted
+++ resolved
@@ -5,13 +5,8 @@
 #ifndef SIMULATIONCRAFT_H
 #define SIMULATIONCRAFT_H
 
-<<<<<<< HEAD
 #define SC_MAJOR_VERSION "600"
 #define SC_MINOR_VERSION "1"
-=======
-#define SC_MAJOR_VERSION "547"
-#define SC_MINOR_VERSION "5"
->>>>>>> 8e304730
 #define SC_USE_PTR ( 0 )
 #define SC_BETA ( 1 )
 
