// ==========================================================================
// Dedmonwakeen's Raid DPS/TPS Simulator.
// Send questions to natehieter@gmail.com
// ==========================================================================

#include "simulationcraft.hpp"

// ==========================================================================
// Action
// ==========================================================================

namespace { // anonymous namespace

struct player_gcd_event_t : public event_t
{
  player_gcd_event_t( player_t& p, timespan_t delta_time ) :
      event_t( p, "Player-Ready-GCD" )
  {
    if ( sim().debug )
      sim().out_debug << "New Player-Ready-GCD Event: " << p.name();

    sim().add_event( this, delta_time );
  }

  virtual void execute()
  {
    for ( std::vector<action_t*>::const_iterator i = p() -> active_off_gcd_list -> off_gcd_actions.begin();
          i < p() -> active_off_gcd_list -> off_gcd_actions.end(); ++i )
    {
      action_t* a = *i;
      if ( a -> ready() )
      {
        action_priority_list_t* alist = p() -> active_action_list;

        a -> execute();
        a -> line_cooldown.start();
        if ( ! a -> quiet )
        {
          p() -> iteration_executed_foreground_actions++;
          a -> total_executions++;

          p() -> sequence_add( a, a -> target, sim().current_time );
        }

        // Need to restart because the active action list changed
        if ( alist != p() -> active_action_list )
        {
          p() -> activate_action_list( p() -> active_action_list, true );
          execute();
          p() -> activate_action_list( alist, true );
          return;
        }
      }
    }

    if ( p() -> restore_action_list != 0 )
    {
      p() -> activate_action_list( p() -> restore_action_list );
      p() -> restore_action_list = 0;
    }

    p() -> off_gcd = new ( sim() ) player_gcd_event_t( *p(), timespan_t::from_seconds( 0.1 ) );
  }
};
// Action Execute Event =====================================================

struct action_execute_event_t : public event_t
{
  action_t* action;
  action_state_t* execute_state;

  action_execute_event_t( action_t* a, timespan_t time_to_execute,
                          action_state_t* state = 0 ) :
      event_t( *a->player, "Action-Execute" ), action( a ),
        execute_state( state )
  {
    if ( sim().debug )
      sim().out_debug.printf( "New Action Execute Event: %s %s %.1f (target=%s, marker=%c)",
                  p() -> name(), a -> name(), time_to_execute.total_seconds(),
                  ( state ) ? state -> target -> name() : a -> target -> name(), 
                  ( a -> marker ) ? a -> marker : '0' );

    sim().add_event( this, time_to_execute );
  }

  // Ensure we properly release the carried execute_state even if this event
  // is never executed.
  ~action_execute_event_t()
  {
    if ( execute_state )
      action_state_t::release( execute_state );
  }

  // action_execute_event_t::execute ========================================

  virtual void execute()
  {
    player_t* target = action -> target;

    // Pass the carried execute_state to the action. This saves us a few
    // cycles, as we don't need to make a copy of the state to pass to
    // action -> pre_execute_state.
    if ( execute_state )
    {
      target = execute_state -> target;
      action -> pre_execute_state = execute_state;
      execute_state = 0;
    }

    action -> execute_event = 0;

    if ( target -> is_sleeping() && action -> pre_execute_state )
    {
      action_state_t::release( action -> pre_execute_state );
      action -> pre_execute_state = 0;
    }

    if ( ! target -> is_sleeping() )
      action -> execute();

    assert( ! action -> pre_execute_state );

    if ( action -> background ) return;

    if ( ! p() -> channeling )
    {
      if ( p() -> readying )
        sim().out_error.printf( "Danger Will Robinson!  Danger!  action %s player %s\n",
                    action -> name(), p() -> name() );

      p() -> schedule_ready( timespan_t::zero() );
    }

    if ( p() -> active_off_gcd_list == 0 )
      return;

    // Kick off the during-gcd checker, first run is immediately after
    core_event_t::cancel( p() -> off_gcd );

    if ( ! p() -> channeling )
      p() -> off_gcd = new ( sim() ) player_gcd_event_t( *p(), timespan_t::zero() );
  }

};

struct aoe_target_list_callback_t
{
  action_t* action;
  aoe_target_list_callback_t( action_t* a ) :
    action( a ) {}

  void operator()()
  {
    // Invalidate target cache
    action -> target_cache.is_valid = false;
  }
};

} // end anonymous namespace


// action_priority_list_t::add_action =======================================

// Anything goes to action priority list.
action_priority_t* action_priority_list_t::add_action( const std::string& action_priority_str,
                                                       const std::string& comment )
{
  if ( action_priority_str.empty() ) return 0;
  action_list.push_back( action_priority_t( action_priority_str, comment ) );
  return &( action_list.back() );
}

// Check the validity of spell data before anything goes to action priority list
action_priority_t* action_priority_list_t::add_action( const player_t* p,
                                                       const spell_data_t* s,
                                                       const std::string& action_name,
                                                       const std::string& action_options,
                                                       const std::string& comment )
{
  if ( ! s || ! s -> ok() || ! s -> is_level( p -> level ) ) return 0;

  std::string str = action_name;
  if ( ! action_options.empty() ) str += "," + action_options;

  return add_action( str, comment );
}

// Check the availability of a class spell of "name" and the validity of it's
// spell data before anything goes to action priority list
action_priority_t* action_priority_list_t::add_action( const player_t* p,
                                                       const std::string& name,
                                                       const std::string& action_options,
                                                       const std::string& comment )
{
  const spell_data_t* s = p -> find_class_spell( name );
  if ( s == spell_data_t::not_found() )
    s = p -> find_specialization_spell( name );
  return add_action( p, s, dbc::get_token( s -> id() ), action_options, comment );
}

// action_priority_list_t::add_talent =======================================

// Check the availability of a talent spell of "name" and the validity of it's
// spell data before anything goes to action priority list. Note that this will
// ignore the actual talent check so we can make action list entries for
// talents, even though the profile does not have a talent.
//
// In addition, the method automatically checks for the presence of an if
// expression that includes the "talent guard", i.e., "talent.X.enabled" in it.
// If omitted, it will be automatically added to the if expression (or
// if expression will be created if it is missing).
action_priority_t* action_priority_list_t::add_talent( const player_t* p,
                                                       const std::string& name,
                                                       const std::string& action_options,
                                                       const std::string& comment )
{
  const spell_data_t* s = p -> find_talent_spell( name, "", SPEC_NONE, false, false );
  std::string talent_check_str = "talent." + dbc::get_token( s -> id() ) + ".enabled";
  bool found_if = false;
  bool found_talent_check = false;

  if ( util::str_in_str_ci( action_options, "if=" ) )
    found_if = true;

  if ( util::str_in_str_ci( action_options, talent_check_str ) )
    found_talent_check = true;

  std::string opts;
  if ( ! found_if && ! found_talent_check )
    opts = "if=" + talent_check_str;
  else if ( found_if && ! found_talent_check )
  {
    // Naively parenthesis the existing expressions if there are logical
    // operators in it
    bool has_logical_operators = util::str_in_str_ci( action_options, "&" ) ||
                                 util::str_in_str_ci( action_options, "|" );

    size_t if_pos = action_options.find( "if=" ) + 3;
    opts += action_options.substr( 0, if_pos ) + talent_check_str + "&";
    if ( has_logical_operators ) opts += "(";
    opts += action_options.substr( if_pos );
    if ( has_logical_operators ) opts += ")";
  }
  else
    opts = action_options;

  return add_action( p, s, dbc::get_token( s -> id() ), opts, comment );
}

// action_t::action_t =======================================================

action_t::action_t( action_e       ty,
                    const std::string&  token,
                    player_t*           p,
                    const spell_data_t* s ) :
  s_data( s ? s : spell_data_t::nil() ),
  sim( p -> sim ),
  type( ty ),
  name_str( token ),
  player( p ),
  target( p -> target ),
  target_cache(),
  school( SCHOOL_NONE ),
  id(),
  resource_current( RESOURCE_NONE ),
  aoe(),
  pre_combat( 0 ),
  may_multistrike( -1 ),
  dual(),
  callbacks( true ),
  special(),
  channeled(),
  background(),
  sequence(),
  use_off_gcd(),
  quiet(),
  direct_tick(),
  direct_tick_callbacks(),
  periodic_hit(),
  repeating(),
  harmful( true ),
  proc(),
  initialized(),
  may_hit( true ),
  may_miss(),
  may_dodge(),
  may_parry(),
  may_glance(),
  may_block(),
  may_crush(),
  may_crit(),
  tick_may_crit(),
  tick_zero(),
  hasted_ticks(),
  dot_behavior( DOT_CLIP ),
  ability_lag( timespan_t::zero() ),
  ability_lag_stddev( timespan_t::zero() ),
  rp_gain(),
  min_gcd( timespan_t() ),
  trigger_gcd( player -> base_gcd ),
  range(),
  weapon_power_mod(),
  attack_power_mod(),
  spell_power_mod(),
  base_execute_time( timespan_t::zero() ),
  base_tick_time( timespan_t::zero() ),
  dot_duration( timespan_t::zero() ),
  time_to_execute( timespan_t::zero() ),
  time_to_travel( timespan_t::zero() ),
  target_specific_dot( false ),
  total_executions(),
  line_cooldown( cooldown_t( "line_cd", *p ) )
{
  dot_behavior                   = DOT_CLIP;
  trigger_gcd                    = player -> base_gcd;
  range                          = -1.0;
  weapon_power_mod               = 1.0 / 3.5;


  base_dd_min                    = 0.0;
  base_dd_max                    = 0.0;
  base_td                        = 0.0;
  base_td_multiplier             = 1.0;
  base_dd_multiplier             = 1.0;
  base_multiplier                = 1.0;
  base_hit                       = 0.0;
  base_crit                      = 0.0;
  rp_gain                        = 0.0;
  base_spell_power               = 0.0;
  base_attack_power              = 0.0;
  crit_multiplier                = 1.0;
  crit_bonus_multiplier          = 1.0;
  base_dd_adder                  = 0.0;
  base_ta_adder                  = 0.0;
  weapon                         = NULL;
  weapon_multiplier              = 1.0;
  base_add_multiplier            = 1.0;
  base_aoe_multiplier            = 1.0;
  split_aoe_damage               = false;
  normalize_weapon_speed         = false;
  stats                          = NULL;
  execute_event                  = 0;
  travel_speed                   = 0.0;
  resource_consumed              = 0.0;
  moving                         = -1;
  wait_on_ready                  = -1;
  interrupt                      = 0;
  chain                          = 0;
  cycle_targets                  = 0;
  max_cycle_targets              = 0;
  target_number                  = 0;
  round_base_dmg                 = true;
  if_expr_str.clear();
  if_expr                        = NULL;
  interrupt_if_expr_str.clear();
  interrupt_if_expr              = NULL;
  early_chain_if_expr_str.clear();
  early_chain_if_expr            = NULL;
  sync_str.clear();
  sync_action                    = NULL;
  marker                         = 0;
  last_reaction_time             = timespan_t::zero();
  tick_action                    = 0;
  execute_action                 = 0;
  impact_action                  = 0;
  dynamic_tick_action            = false;
  special_proc                   = false;
  // New Stuff
  snapshot_flags = 0;
  update_flags = STATE_TGT_MUL_DA | STATE_TGT_MUL_TA | STATE_TGT_CRIT;
  execute_state = 0;
  pre_execute_state = 0;
  action_list = "";
  movement_directionality = MOVEMENT_NONE;
  base_teleport_distance = 0;

  range::fill( base_costs, 0.0 );
  range::fill( costs_per_second, 0 );
  
  assert( ! name_str.empty() && "Abilities must have valid name_str entries!!" );

  util::tokenize( name_str );

  if ( sim -> debug )
    sim -> out_debug.printf( "Player %s creates action %s (%d)", player -> name(), name(), ( s_data -> ok() ? s_data -> id() : -1 ) );

  if ( ! player -> initialized )
  {
    sim -> errorf( "Actions must not be created before player_t::init().  Culprit: %s %s\n", player -> name(), name() );
    sim -> cancel();
  }

  player -> action_list.push_back( this );

  cooldown = player -> get_cooldown( name_str );

  stats = player -> get_stats( name_str , this );

  if ( data().ok() )
  {
    parse_spell_data( data() );
  }

  if ( data().id() && ! data().is_level( player -> level ) && data().level() <= MAX_LEVEL )
  {
    sim -> errorf( "Player %s attempting to execute action %s without the required level (%d < %d).\n",
                   player -> name(), name(), player -> level, data().level() );

    background = true; // prevent action from being executed
  }

  std::vector<specialization_e> spec_list;
  specialization_e _s = player -> specialization();
  if ( data().id() && player -> dbc.ability_specialization( data().id(), spec_list ) && range::find( spec_list, _s ) == spec_list.end() )
  {
    sim -> errorf( "Player %s attempting to execute action %s without the required spec.\n",
                   player -> name(), name() );

    background = true; // prevent action from being executed
  }

  if ( s_data == spell_data_t::not_found() )
  {
    // this is super-spammy, may just want to disable this after we're sure this section is working as intended.
    if ( sim -> debug )
      sim -> errorf( "Player %s attempting to use action %s without the required talent, spec, class, or race; ignoring.\n", 
                   player -> name(), name() );
    background = true;
  }

  spec_list.clear();
}

action_t::~action_t()
{
  delete execute_state;
  delete pre_execute_state;
  delete if_expr;
  delete interrupt_if_expr;
  delete early_chain_if_expr;
}

// action_t::parse_data =====================================================

void action_t::parse_spell_data( const spell_data_t& spell_data )
{
  if ( ! spell_data.id() ) // FIXME: Replace/augment with ok() check once it is in there
  {
    sim -> errorf( "%s %s: parse_spell_data: no spell to parse.\n", player -> name(), name() );
    return;
  }

  id                   = spell_data.id();
  base_execute_time    = spell_data.cast_time( player -> level );
  cooldown -> duration = spell_data.cooldown();
  range                = spell_data.max_range();
  travel_speed         = spell_data.missile_speed();
  trigger_gcd          = spell_data.gcd();
  school               = spell_data.get_school_type();
  rp_gain              = spell_data.runic_power_gain();

  if ( spell_data._power && spell_data._power -> size() == 1 )
    resource_current = spell_data._power -> at( 0 ) -> resource();

  for ( size_t i = 0; spell_data._power && i < spell_data._power -> size(); i++ )
  {
    const spellpower_data_t* pd = ( *spell_data._power )[ i ];

    if ( pd -> _cost > 0 )
      base_costs[ pd -> resource() ] = pd -> cost();
    else
      base_costs[ pd -> resource() ] = floor( pd -> cost() * player -> resources.base[ pd -> resource() ] );

    if ( pd -> _cost_per_second > 0 )
      costs_per_second[ pd -> resource() ] = ( int ) pd -> cost_per_second();
    else
      costs_per_second[ pd -> resource() ] = ( int ) floor( pd -> cost_per_second() * player -> resources.base[ pd -> resource() ] );
  }

  for ( size_t i = 1; i <= spell_data.effect_count(); i++ )
  {
    parse_effect_data( spell_data.effectN( i ) );
  }
}

// action_t::parse_effect_data ==============================================
void action_t::parse_effect_data( const spelleffect_data_t& spelleffect_data )
{
  if ( ! spelleffect_data.ok() )
  {
    return;
  }

  switch ( spelleffect_data.type() )
  {
      // Direct Damage
    case E_HEAL:
    case E_SCHOOL_DAMAGE:
    case E_HEALTH_LEECH:
      spell_power_mod.direct = spelleffect_data.coeff();
      attack_power_mod.direct = spelleffect_data.ap_coeff(); // change to ap_coeff
      base_dd_min      = player -> dbc.effect_min( spelleffect_data.id(), player -> level );
      base_dd_max      = player -> dbc.effect_max( spelleffect_data.id(), player -> level );
      break;

    case E_NORMALIZED_WEAPON_DMG:
      normalize_weapon_speed = true;
    case E_WEAPON_DAMAGE:
      base_dd_min      = player -> dbc.effect_min( spelleffect_data.id(), player -> level );
      base_dd_max      = player -> dbc.effect_max( spelleffect_data.id(), player -> level );
      weapon = &( player -> main_hand_weapon );
      break;

    case E_WEAPON_PERCENT_DAMAGE:
      weapon = &( player -> main_hand_weapon );
      weapon_multiplier = player -> dbc.effect_min( spelleffect_data.id(), player -> level );
      break;

      // Dot
    case E_PERSISTENT_AREA_AURA:
    case E_APPLY_AURA:
      switch ( spelleffect_data.subtype() )
      {
        case A_PERIODIC_DAMAGE:
        case A_PERIODIC_LEECH:
        case A_PERIODIC_HEAL:
          spell_power_mod.tick = spelleffect_data.coeff();
          attack_power_mod.tick = spelleffect_data.ap_coeff(); // change to ap_coeff
          base_td          = player -> dbc.effect_average( spelleffect_data.id(), player -> level );
        case A_PERIODIC_ENERGIZE:
        case A_PERIODIC_TRIGGER_SPELL_WITH_VALUE:
        case A_PERIODIC_HEALTH_FUNNEL:
        case A_PERIODIC_MANA_LEECH:
        case A_PERIODIC_DAMAGE_PERCENT:
        case A_PERIODIC_DUMMY:
        case A_PERIODIC_TRIGGER_SPELL:
          if ( spelleffect_data.period() > timespan_t::zero() )
          {
            base_tick_time   = spelleffect_data.period();
            dot_duration = spelleffect_data.spell() -> duration();
          }
          break;
        case A_SCHOOL_ABSORB:
          spell_power_mod.direct = spelleffect_data.coeff();
          attack_power_mod.direct = spelleffect_data.ap_coeff(); // change to ap_coeff
          base_dd_min      = player -> dbc.effect_min( spelleffect_data.id(), player -> level );
          base_dd_max      = player -> dbc.effect_max( spelleffect_data.id(), player -> level );
          break;
        case A_ADD_FLAT_MODIFIER:
          switch ( spelleffect_data.misc_value1() )
          case E_APPLY_AURA:
          switch ( spelleffect_data.subtype() )
          {
            case P_CRIT:
              base_crit += 0.01 * spelleffect_data.base_value();
              break;
            case P_COOLDOWN:
              cooldown -> duration += spelleffect_data.time_value();
              break;
            default: break;
          }
          break;
        case A_ADD_PCT_MODIFIER:
          switch ( spelleffect_data.misc_value1() )
          {
            case P_RESOURCE_COST:
              base_costs[ player -> primary_resource() ] *= 1 + 0.01 * spelleffect_data.base_value();
              break;
          }
          break;
        default: break;
      }
      break;
    default: break;
  }
}

// action_t::parse_options ==================================================

void action_t::parse_options( option_t*          options,
                              const std::string& options_str )
{
  option_t base_options[] =
  {
    // deprecated options: Point users to the correct ones
    opt_deprecated( "bloodlust", "if=buff.bloodlust.react" ),
    opt_deprecated( "haste<", "if=spell_haste>= or if=attack_haste>=" ),
    opt_deprecated( "health_percentage<", "if=target.health.pct<=" ),
    opt_deprecated( "health_percentage>", "if=target.health.pct>=" ),
    opt_deprecated( "invulnerable", "if=target.debuff.invulnerable.react" ),
    opt_deprecated( "not_flying", "if=target.debuff.flying.down" ),
    opt_deprecated( "flying", "if=target.debuff.flying.react" ),
    opt_deprecated( "time<", "if=time<=" ),
    opt_deprecated( "time>", "if=time>=" ),
    opt_deprecated( "travel_speed", "if=travel_speed" ),
    opt_deprecated( "vulnerable", "if=target.debuff.vulnerable.react" ),
    opt_deprecated( "use_off_gcd", "" ),

    opt_string( "if", if_expr_str ),
    opt_string( "interrupt_if", interrupt_if_expr_str ),
    opt_string( "early_chain_if", early_chain_if_expr_str ),
    opt_bool( "interrupt", interrupt ),
    opt_bool( "chain", chain ),
    opt_bool( "cycle_targets", cycle_targets ),
    opt_int( "max_cycle_targets", max_cycle_targets ),
    opt_bool( "moving", moving ),
    opt_string( "sync", sync_str ),
    opt_bool( "wait_on_ready", wait_on_ready ),
    opt_string( "target", target_str ),
    opt_string( "label", label_str ),
    opt_bool( "precombat", pre_combat ),
    opt_timespan( "line_cd", line_cooldown.duration ),
    opt_null()
  };

  std::vector<option_t> merged_options;
  option_t::merge( merged_options, options, base_options );

  if ( ! option_t::parse( sim, name(), merged_options, options_str ) )
  {
    sim -> errorf( "%s %s: Unable to parse options str '%s'.\n", player -> name(), name(), options_str.c_str() );
    sim -> cancel();
  }

  // FIXME: Move into constructor when parse_action is called from there.
  if ( ! target_str.empty() )
  {
    if ( target_str[ 0 ] >= '0' && target_str[ 0 ] <= '9' )
    {
      target_number = atoi( target_str.c_str() );
      player_t* p = find_target_by_number( target_number );
      // Numerical targeting is intended to be dynamic, so don't give an error message if we can't find the target yet
      if ( p ) target = p;
    }
    else
    {
      player_t* p = sim -> find_player( target_str );

      if ( p )
        target = p;
      else
        sim -> errorf( "%s %s: Unable to locate target '%s'.\n", player -> name(), name(), options_str.c_str() );
    }
  }
}

// action_t::cost ===========================================================

double action_t::cost() const
{
  if ( ! harmful && ! player -> in_combat )
    return 0;

  resource_e cr = current_resource();

  double c = base_costs[ cr ];

  c -= player -> current.resource_reduction[ get_school() ];

  if ( cr == RESOURCE_MANA && player -> buffs.courageous_primal_diamond_lucidity -> check() )
    c = 0;

  if ( c < 0 ) c = 0;

  if ( sim -> debug )
    sim -> out_debug.printf( "action_t::cost: %s %.2f %.2f %s", name(), base_costs[ cr ], c, util::resource_type_string( cr ) );

  return floor( c );
}

// action_t::gcd ============================================================

timespan_t action_t::gcd() const
{
  if ( ! harmful && ! player -> in_combat )
    return timespan_t::zero();

  return trigger_gcd;
}

// action_t::travel_time ====================================================

timespan_t action_t::travel_time() const
{
  if ( travel_speed == 0 ) return timespan_t::zero();

  double distance = player -> current.distance;
  if ( execute_state && execute_state -> target )
    distance += execute_state -> target -> size;

  if ( distance == 0 ) return timespan_t::zero();

  double t = distance / travel_speed;

  double v = sim -> travel_variance;

  if ( v )
  {
    t = rng().gauss( t, v );
  }

  return timespan_t::from_seconds( t );
}

// action_t::crit_chance ====================================================

double action_t::crit_chance( double crit, int /* delta_level */ ) const
{
  double chance = crit;

  if ( chance < 0.0 )
    chance = 0.0;

  return chance;
}

// action_t::total_crit_bonus ===============================================

double action_t::total_crit_bonus() const
{
  double crit_multiplier_buffed = crit_multiplier * composite_player_critical_multiplier();
  double bonus = ( ( 1.0 + crit_bonus ) * crit_multiplier_buffed - 1.0 ) * crit_bonus_multiplier;

  if ( sim -> debug )
  {
    sim -> out_debug.printf( "%s crit_bonus for %s: cb=%.3f b_cb=%.2f b_cm=%.2f b_cbm=%.2f",
                   player -> name(), name(), bonus, crit_bonus, crit_multiplier_buffed, crit_bonus_multiplier );
  }

  return bonus;
}

// action_t::calculate_weapon_damage ========================================

double action_t::calculate_weapon_damage( double attack_power )
{
  if ( ! weapon || weapon_multiplier <= 0 ) return 0;

  double dmg = sim -> averaged_range( weapon -> min_dmg, weapon -> max_dmg ) + weapon -> bonus_dmg;

  timespan_t weapon_speed  = normalize_weapon_speed  ? weapon -> get_normalized_speed() : weapon -> swing_time;

  double power_damage = weapon_speed.total_seconds() * weapon_power_mod * attack_power;

  double total_dmg = dmg + power_damage;

  // OH penalty
  if ( weapon -> slot == SLOT_OFF_HAND )
    total_dmg *= 0.5;

  if ( sim -> debug )
  {
    sim -> out_debug.printf( "%s weapon damage for %s: td=%.3f wd=%.3f bd=%.3f ws=%.3f pd=%.3f ap=%.3f",
                   player -> name(), name(), total_dmg, dmg, weapon -> bonus_dmg, weapon_speed.total_seconds(), power_damage, attack_power );
  }

  return total_dmg;
}

// action_t::calculate_tick_amount ==========================================

double action_t::calculate_tick_amount( action_state_t* state )
{
  double amount = 0;

  if ( base_ta( state ) == 0 && spell_tick_power_coefficient( state ) == 0 && attack_tick_power_coefficient( state ) == 0) return 0;

  amount  = floor( base_ta( state ) + 0.5 );
  amount += bonus_ta( state );
  amount += state -> composite_spell_power() * spell_tick_power_coefficient( state );
  amount += state -> composite_attack_power() * attack_tick_power_coefficient( state );
  amount *= state -> composite_ta_multiplier();

  double init_tick_amount = amount;

  if ( ! sim -> average_range )
    amount = floor( amount + rng().real() );

  // Record raw amount to state
  state -> result_raw = amount;

  if ( state -> result == RESULT_CRIT )
    amount *= 1.0 + total_crit_bonus();
  else if ( state -> result == RESULT_MULTISTRIKE )
    amount *= 0.3;
  else if ( state -> result == RESULT_MULTISTRIKE_CRIT )
    amount *= 0.3 * ( 1.0 + total_crit_bonus() );

  // Record total amount to state
  state -> result_total = amount;

  if ( sim -> debug )
  {
    sim -> out_debug.printf( "%s amount for %s on %s: ta=%.0f i_ta=%.0f b_ta=%.0f bonus_ta=%.0f s_mod=%.2f s_power=%.0f a_mod=%.2f a_power=%.0f mult=%.2f",
                   player -> name(), name(), target -> name(), amount,
                   init_tick_amount, base_ta( state ), bonus_ta( state ),
                   spell_tick_power_coefficient( state ), state -> composite_spell_power(),
                   attack_tick_power_coefficient( state ), state -> composite_attack_power(),
                   state -> composite_ta_multiplier() );
  }

  return amount;
}

// action_t::calculate_direct_amount ========================================

double action_t::calculate_direct_amount( action_state_t* state )
{
  double amount = sim -> averaged_range( base_da_min( state ), base_da_max( state ) );

  if ( round_base_dmg ) amount = floor( amount + 0.5 );

  if ( amount == 0 && weapon_multiplier == 0 && attack_direct_power_coefficient( state ) == 0 && spell_direct_power_coefficient( state ) == 0 ) return 0;

  double base_direct_amount = amount;
  double weapon_amount = 0;

  amount += bonus_da( state );

  if ( weapon_multiplier > 0 )
  {
    // x% weapon damage + Y
    // e.g. Obliterate, Shred, Backstab
    amount += calculate_weapon_damage( state -> attack_power );
    amount *= weapon_multiplier;
    weapon_amount = amount;
  }
  amount += spell_direct_power_coefficient( state ) * ( state -> composite_spell_power() );
  amount += attack_direct_power_coefficient( state ) * ( state -> composite_attack_power() );
  amount *= state -> composite_da_multiplier();

  // AoE with decay per target
  if ( state -> chain_target > 0 && base_add_multiplier != 1.0 )
    amount *= pow( base_add_multiplier, state -> chain_target );

  // AoE with static reduced damage per target
  if ( state -> chain_target > 0 && base_aoe_multiplier != 1.0 )
    amount *= base_aoe_multiplier;

  // Spell splits damage across all targets equally
  if ( state -> action -> split_aoe_damage )
    amount /= state -> n_targets;

  // Spell goes over the maximum number of AOE targets
  if ( ! state -> action -> split_aoe_damage && state -> n_targets > static_cast< size_t >( sim -> max_aoe_enemies ) )
    amount *= sim -> max_aoe_enemies / static_cast< double >( state -> n_targets );

  // Record initial amount to state
  state -> result_raw = amount;

  if ( state -> result == RESULT_GLANCE )
  {
    double delta_skill = ( state -> target -> level - player -> level ) * 5.0;

    if ( delta_skill < 0.0 )
      delta_skill = 0.0;

    double max_glance = 1.3 - 0.03 * delta_skill;

    if ( max_glance > 0.99 )
      max_glance = 0.99;
    else if ( max_glance < 0.2 )
      max_glance = 0.20;

    double min_glance = 1.4 - 0.05 * delta_skill;

    if ( min_glance > 0.91 )
      min_glance = 0.91;
    else if ( min_glance < 0.01 )
      min_glance = 0.01;

    if ( min_glance > max_glance )
    {
      double temp = min_glance;
      min_glance = max_glance;
      max_glance = temp;
    }

    amount *= sim -> averaged_range( min_glance, max_glance ); // 0.75 against +3 targets.
  }
  else if ( state -> result == RESULT_CRIT )
  {
    amount *= 1.0 + total_crit_bonus();
  }
  else if ( state -> result == RESULT_MULTISTRIKE )
  {
    amount *= 0.3;
  }
  else if ( state -> result == RESULT_MULTISTRIKE_CRIT )
  {
    amount *= 0.3 * ( 1.0 + total_crit_bonus() );
  }

  if ( ! sim -> average_range ) amount = floor( amount + rng().real() );

  if ( sim -> debug )
  {
    sim -> out_debug.printf( "%s amount for %s: dd=%.0f i_dd=%.0f w_dd=%.0f b_dd=%.0f s_mod=%.2f s_power=%.0f a_mod=%.2f a_power=%.0f mult=%.2f w_mult=%.2f",
                   player -> name(), name(), amount, state -> result_raw, weapon_amount, base_direct_amount,
                   spell_direct_power_coefficient( state ), state -> composite_spell_power(),
                   attack_direct_power_coefficient( state ), state -> composite_attack_power(),
                   state -> composite_da_multiplier(), weapon_multiplier );
  }

  // Record total amount to state
  if ( result_is_miss( state -> result ) )
  {
    state -> result_total = 0.0;
    return 0.0;
  }
  else
  {
    state -> result_total = amount;
    return amount;
  }

}

// action_t::consume_resource ===============================================

void action_t::consume_resource()
{
  resource_e cr = current_resource();

  if ( cr == RESOURCE_NONE || base_costs[ cr ] == 0 || proc ) return;

  resource_consumed = cost();

  player -> resource_loss( cr, resource_consumed, 0, this );

  if ( sim -> log )
    sim -> out_log.printf( "%s consumes %.1f %s for %s (%.0f)", player -> name(),
                   resource_consumed, util::resource_type_string( cr ),
                   name(), player -> resources.current[ cr ] );

  stats -> consume_resource( current_resource(), resource_consumed );
}

// action_t::available_targets ==============================================

int action_t::num_targets()
{
  int count = 0;
  for ( size_t i = 0, actors = sim -> actor_list.size(); i < actors; i++ )
  {
    player_t* t = sim -> actor_list[ i ];

    if ( ! t -> is_sleeping() && t -> is_enemy() )
      count++;
  }

  return count;
}

// action_t::available_targets ==============================================

size_t action_t::available_targets( std::vector< player_t* >& tl ) const
{
  tl.clear();
  tl.push_back( target );

  for ( size_t i = 0, actors = sim -> target_non_sleeping_list.size(); i < actors; i++ )
  {
    player_t* t = sim -> target_non_sleeping_list[ i ];

    if ( t -> is_enemy() && ( t != target ) )
      tl.push_back( t );
  }

  return tl.size();
}

// action_t::target_list ====================================================

std::vector< player_t* >& action_t::target_list() const
{
  // Check if target cache is still valid. If not, recalculate it
  if ( ! target_cache.is_valid )
  {
    available_targets( target_cache.list );
    target_cache.is_valid = true;
  }

  return target_cache.list;
}

player_t* action_t::find_target_by_number( int number ) const
{
  std::vector< player_t* >& tl = target_list();
  size_t total_targets = tl.size();

  for ( size_t i = 0, j = 1; i < total_targets; i++ )
  {
    player_t* t = tl[ i ];

    int n = ( t == player -> target ) ? 1 : as<int>( ++j );

    if ( n == number )
      return t;
  }

  return 0;
}

// action_t::calculate_block_result =========================================
// moved here now that we found out that spells can be blocked (Holy Shield)
// block_chance() and crit_block_chance() govern whether any given attack can
// be blocked or not (zero return if not)

block_result_e action_t::calculate_block_result( action_state_t* s )
{
  block_result_e block_result = BLOCK_RESULT_UNBLOCKED;

  // Blocks also get a their own roll, and glances/crits can be blocked.
  if ( result_is_hit( s -> result ) && may_block && ( player -> position() == POSITION_FRONT ) && ! ( s -> result == RESULT_NONE ) )
  {
    double block_total = block_chance( s );

    if ( block_total > 0 )
    {
      double crit_block = crit_block_chance( s );

      // Roll once for block, then again for crit block if the block succeeds
      if ( rng().roll( block_total ) )
      {
        if ( rng().roll( crit_block ) )
          block_result = BLOCK_RESULT_CRIT_BLOCKED;
        else
          block_result = BLOCK_RESULT_BLOCKED;
      }
    }
  }

  if ( sim -> debug )
    sim -> out_debug.printf( "%s result for %s is %s", player -> name(), name(), util::block_result_type_string( block_result ) );

  return block_result;
}

// action_t::execute ========================================================

void action_t::execute()
{
#ifndef NDEBUG
  if ( ! initialized )
  {
    sim -> errorf( "action_t::execute: action %s from player %s is not initialized.\n", name(), player -> name() );
    assert( 0 );
  }
#endif

  if ( &data() == &spell_data_not_found_t::singleton )
  {
    sim -> errorf( "Player %s could not find spell data for action %s\n", player -> name(), name() );
    sim -> cancel();
  }

  if ( sim -> log && ! dual )
  {
    sim -> out_log.printf( "%s performs %s (%.0f)", player -> name(), name(),
                   player -> resources.current[ player -> primary_resource() ] );
  }

  if ( n_targets() == 0 && target -> is_sleeping() )
    return;

  if ( harmful )
  {
    if ( player -> in_combat == false && sim -> debug )
      sim -> out_debug.printf( "%s enters combat.", player -> name() );

    player -> in_combat = true;
  }

  size_t num_targets;
  if ( is_aoe() ) // aoe
  {
    std::vector< player_t* >& tl = target_list();
    num_targets = ( n_targets() < 0 ) ? tl.size() : n_targets();
    for ( size_t t = 0, max_targets = tl.size(); t < num_targets && t < max_targets; t++ )
    {
      action_state_t* s = get_state( pre_execute_state );
      s -> target = tl[ t ];
      s -> n_targets = std::min( num_targets, tl.size() );
      s -> chain_target = as<int>( t );
      if ( ! pre_execute_state ) snapshot_state( s, type == ACTION_HEAL ? HEAL_DIRECT : DMG_DIRECT );
      s -> result = calculate_result( s );
      s -> block_result = calculate_block_result( s );

      s -> result_amount = calculate_direct_amount( s );


      if ( sim -> debug )
        s -> debug();

      schedule_travel( s );

      multistrike( execute_state, type == ACTION_HEAL ? HEAL_DIRECT : DMG_DIRECT );
    }
  }
  else // single target
  {
    num_targets = 1;

    action_state_t* s = get_state( pre_execute_state );
    s -> target = target;
    s -> n_targets = 1;
    s -> chain_target = 0;
    if ( ! pre_execute_state ) snapshot_state( s, type == ACTION_HEAL ? HEAL_DIRECT : DMG_DIRECT );
    s -> result = calculate_result( s );
    s -> block_result = calculate_block_result( s );

    s -> result_amount = calculate_direct_amount( s );

    if ( sim -> debug )
      s -> debug();

    schedule_travel( s );

    multistrike( execute_state, type == ACTION_HEAL ? HEAL_DIRECT : DMG_DIRECT );
  }

<<<<<<< HEAD
  if ( composite_teleport_distance( execute_state ) > 0 )
    do_teleport( execute_state );

  /* Miss reaction handling for dot executes */
  if ( composite_dot_duration( execute_state ) > timespan_t::zero() && result_is_miss( execute_state -> result ) )
  {
    dot_t* dot = get_dot( execute_state -> target );
    last_reaction_time = player -> total_reaction_time();
    if ( sim -> debug )
      sim -> out_debug.printf( "%s pushes out re-cast (%.2f) on miss for %s (%s)",
                      player -> name(), last_reaction_time.total_seconds(), name(), dot -> name() );

    dot -> miss_time = sim -> current_time + time_to_travel;
  }

=======
>>>>>>> 0c657fd0
  consume_resource();

  update_ready();

  if ( ! dual ) stats -> add_execute( time_to_execute, target );

  if ( pre_execute_state )
    action_state_t::release( pre_execute_state );

  // The rest of the execution depends on actually executing on target
  if ( num_targets > 0 )
  {
    if ( composite_teleport_distance( execute_state ) > 0 )
      do_teleport( execute_state );

    /* Miss reaction handling for dot executes */
    if ( num_ticks > 0 && result_is_miss( execute_state -> result ) )
    {
      dot_t* dot = get_dot( execute_state -> target );
      last_reaction_time = player -> total_reaction_time();
      if ( sim -> debug )
        sim -> out_debug.printf( "%s pushes out re-cast (%.2f) on miss for %s (%s)",
                        player -> name(), last_reaction_time.total_seconds(), name(), dot -> name() );

      dot -> miss_time = sim -> current_time + time_to_travel;
    }

    if ( execute_action && result_is_hit( execute_state -> result ) )
    {
      assert( ! execute_action -> pre_execute_state );
      execute_action -> schedule_execute( execute_action -> get_state( execute_state ) );
    }

    // New callback system; proc abilities on execute. 
    // Note: direct_tick_callbacks should not be used with the new system, 
    // override action_t::proc_type() instead
    if ( callbacks )
    {
      proc_types pt = execute_state -> proc_type();
      proc_types2 pt2 = execute_state -> execute_proc_type2();

      // "On spell cast"
      if ( ! background && pt != PROC1_INVALID )
        action_callback_t::trigger( player -> callbacks.procs[ pt ][ PROC2_CAST ], this, execute_state );

      // "On an execute result"
      if ( pt != PROC1_INVALID && pt2 != PROC2_INVALID )
        action_callback_t::trigger( player -> callbacks.procs[ pt ][ pt2 ], this, execute_state );
    }
  }

  if ( repeating && ! proc ) schedule_execute();
}

// action_t::calculate_multistrike_result ===================================

result_e action_t::calculate_multistrike_result( action_state_t* s )
{
  if ( ! s -> target ) return RESULT_NONE;
  if ( ! may_multistrike ) return RESULT_NONE;
  if ( ! harmful ) return RESULT_NONE;

  result_e r = RESULT_NONE;
  if ( rng().roll( composite_multistrike() ) )
  {
    r = RESULT_MULTISTRIKE;

    int delta_level = s -> target -> level - player -> level;
    double crit = crit_chance( s -> composite_crit(), delta_level );
    if ( rng().roll( crit ) )
      r = RESULT_MULTISTRIKE_CRIT;
  }

  return r;
}

// action_t::multistrike ====================================================

void action_t::multistrike( action_state_t* state, dmg_e type )
{
  if ( ! may_multistrike )
    return;

  if ( state -> result_amount <= 0 )
    return;

  if ( ! result_is_hit( state -> result ) )
    return;

  result_e r = calculate_multistrike_result( state );
  if ( result_is_multistrike( r ) )
  {
    action_state_t* ms_state = get_state( state );
    ms_state -> target = state -> target;
    ms_state -> n_targets = 1;
    ms_state -> chain_target = 0;
    ms_state -> result = r;
    if ( type == DMG_DIRECT || type == HEAL_DIRECT )
    {
      ms_state -> result_amount = calculate_direct_amount( ms_state );
      schedule_multistrike_travel( ms_state );
    }
    else if ( type == DMG_OVER_TIME || type == HEAL_OVER_TIME )
    {
      ms_state -> result_amount = calculate_tick_amount( ms_state );
      assess_damage( ms_state -> result_type, ms_state );
      action_state_t::release( ms_state );
    }
  }

  r = calculate_multistrike_result( state );
  if ( result_is_multistrike( r ) )
  {
    action_state_t* ms_state = get_state( state );
    ms_state -> target = state -> target;
    ms_state -> n_targets = 1;
    ms_state -> chain_target = 0;
    ms_state -> result = r;
    if ( type == DMG_DIRECT || type == HEAL_DIRECT )
    {
      ms_state -> result_amount = calculate_direct_amount( ms_state );
      schedule_multistrike_travel( ms_state );
    }
    else if ( type == DMG_OVER_TIME || type == HEAL_OVER_TIME )
    {
      ms_state -> result_amount = calculate_tick_amount( ms_state );
      assess_damage( ms_state -> result_type, ms_state );
      action_state_t::release( ms_state );
    }
  }
}

// action_t::tick ===========================================================

void action_t::tick( dot_t* d )
{

  if ( tick_action )
  {
    if ( tick_action -> pre_execute_state )
    {
      action_state_t::release( tick_action -> pre_execute_state );
    }
    action_state_t* state = tick_action -> get_state( d -> state );
    if ( dynamic_tick_action )
      snapshot_state( state, type == ACTION_HEAL ? HEAL_OVER_TIME : DMG_OVER_TIME );
    else
      update_state( state, type == ACTION_HEAL ? HEAL_OVER_TIME : DMG_OVER_TIME );
    state -> da_multiplier = state -> ta_multiplier;
    state -> target_da_multiplier = state -> target_ta_multiplier;
    tick_action -> schedule_execute( state );
  }
  else
  {
    d -> state -> result = RESULT_HIT;
    update_state( d -> state, type == ACTION_HEAL ? HEAL_OVER_TIME : DMG_OVER_TIME );

    if ( tick_may_crit && rng().roll( crit_chance( d -> state -> composite_crit(), d -> state -> target -> level - player -> level ) ) )
      d -> state -> result = RESULT_CRIT;

    d -> state -> result_amount = calculate_tick_amount( d -> state );

    assess_damage( type == ACTION_HEAL ? HEAL_OVER_TIME : DMG_OVER_TIME, d -> state );

    if ( sim -> debug )
      d -> state -> debug();

    multistrike( d -> state, type == ACTION_HEAL ? HEAL_OVER_TIME : DMG_OVER_TIME );
  }

  if ( harmful && callbacks && type != ACTION_HEAL )
    action_callback_t::trigger( player -> callbacks.tick[ d -> state -> result ], this, d -> state );

  if ( ! periodic_hit ) stats -> add_tick( d -> time_to_tick, d -> state -> target );

  player -> trigger_ready();
}

// action_t::last_tick ======================================================

void action_t::last_tick( dot_t* d )
{
  if ( get_school() == SCHOOL_PHYSICAL )
  {
    buff_t* b = d -> state -> target -> debuffs.bleeding;
    if ( b -> current_value > 0 ) b -> current_value -= 1.0;
    if ( b -> current_value == 0 ) b -> expire();
  }
}

// action_t::update_vengeance ===============================================

void action_t::update_vengeance( dmg_e type,
                                 action_state_t* s )
{
  // Vengenace damage->pct modifier
  double veng_pct = ( ! sim -> challenge_mode ) ? 0.015 : 0.018;  // the new value (0.015) is in spellid 84839, effect#1.  CM value is not.

  // check that the target has vengeance, damage type, and that the executing player is an enemy
  if ( s -> target -> vengeance_is_started() && ( type == DMG_DIRECT || type == DMG_OVER_TIME ) && s-> action -> player -> is_enemy() )
  {
    // bool for auto attack, to make code easier to read
    bool is_auto_attack = ( player -> main_hand_attack && s -> action == player -> main_hand_attack ) || ( player -> off_hand_attack && s -> action == player -> off_hand_attack );

    // On spell/special attacks that miss, we just extend the duration of Vengeance.  This includes all RESULT_MISS events and
    // dodged/parried attacks that are not auto-attacks; Auto-attack dodges/parries still grant Vengeance normally based on raw damage
    if ( ( s -> result == RESULT_MISS && ! sim -> challenge_mode ) || // 5.4: misses do not generate Vengeance except in CM
         ( result_is_miss( s -> result ) && ! is_auto_attack ) )      // Any avoided non-auto-attack
    {
      //extend duration, but do not add any vengeance
      s -> target -> buffs.vengeance -> trigger( 1,
                                                 s -> target -> buffs.vengeance -> value(),
                                                 1.0 ,
                                                 timespan_t::from_seconds( 20.0 ) );
    }
    else // vengeance from auto attack or successful spell
    {
      // update the player's vengeance_actor_list
      if ( ! sim -> challenge_mode )
        s -> target -> vengeance_list.add( player, player -> get_raw_dps( s ), sim -> current_time );

      double raw_damage = s -> result_raw;

      // Take swing time for auto_attacks, take 60 for special attacks (this is how blizzard does it)
      double attack_frequency = 0.0;
      if ( ( player -> main_hand_attack && s -> action == player -> main_hand_attack ) || ( player -> off_hand_attack && s -> action == player -> off_hand_attack ) )
        attack_frequency = 1.0 / s -> action -> execute_time().total_seconds();
      else
        attack_frequency = 1.0 / 60.0;

      // Create new vengeance value
      double new_amount = veng_pct * raw_damage; // new vengeance from hit

      // modify according to damage type; spell damage gives 2.5x as much Vengeance
      new_amount *= ( get_school() == SCHOOL_PHYSICAL ? 1.0 : 2.5 );

      // apply diminishing returns according to position on actor list
      if ( ! sim -> challenge_mode  )
        new_amount /= s -> target -> vengeance_list.get_actor_rank( player );

      // Perform 20-second decaying average
      new_amount += s -> target -> buffs.vengeance -> value() *
                    s -> target -> buffs.vengeance -> remains().total_seconds() / 20.0; // old diminished vengeance

      // calculate vengeance equilibrium and engage 50% ramp-up mechanism if appropriate
      double vengeance_equil = veng_pct * raw_damage * attack_frequency * 20;
      if ( vengeance_equil / 2.0 > new_amount )
      {
        if ( sim -> debug )
        {
          sim -> out_debug.printf( "%s triggered vengeance ramp-up mechanism due to %s from %s because new amount=%.2f and equilibrium=%.2f.",
                         s -> target -> name(), s -> action -> name(), s -> action -> player -> name(), new_amount, vengeance_equil );
        }
        new_amount = vengeance_equil / 2.0;
      }

      // clamp at max health
      if ( new_amount > s -> target -> resources.max[ RESOURCE_HEALTH ] ) new_amount = s -> target -> resources.max[ RESOURCE_HEALTH ];

      if ( sim -> debug )
      {
        sim -> out_debug.printf( "%s updated vengeance due to %s from %s. New vengeance.value=%.2f vengeance.damage=%.2f.",
                       s -> target -> name(), s -> action -> name(), s -> action -> player -> name() , new_amount, raw_damage );
      }

      s -> target -> buffs.vengeance -> trigger( 1, new_amount, 1, timespan_t::from_seconds( 20.0 ) );
    }
  } // END Vengeance
}

// action_t::assess_damage ==================================================

void action_t::assess_damage( dmg_e    type,
                              action_state_t* s )
{
  // hook up vengeance here, before armor mitigation, avoidance, and dmg reduction effects, etc.
  update_vengeance( type, s );

  s -> target -> assess_damage( get_school(), type, s );

  if ( sim -> debug )
    s -> debug();

  if ( type == DMG_DIRECT )
  {
    if ( sim -> log )
    {
      sim -> out_log.printf( "%s %s hits %s for %.0f %s damage (%s)",
                     player -> name(), name(),
                     s -> target -> name(), s -> result_amount,
                     util::school_type_string( get_school() ),
                     util::result_type_string( s -> result ) );
    }

    if ( s -> result_amount > 0.0 && ! result_is_multistrike( s -> result ) )
    {
      if ( direct_tick_callbacks )
      {
        action_callback_t::trigger( player -> callbacks.tick_damage[ get_school() ], this, s );
      }
      else
      {
        if ( callbacks )
        {
          action_callback_t::trigger( player -> callbacks.direct_damage[ get_school() ], this, s );
          if ( s -> result == RESULT_CRIT )
          {
            action_callback_t::trigger( player -> callbacks.direct_crit[ get_school() ], this, s );
          }
        }
      }
    }
  }
  else // DMG_OVER_TIME
  {
    if ( sim -> log )
    {
      dot_t* dot = get_dot( s -> target );
      sim -> out_log.printf( "%s %s ticks (%d of %d) %s for %.0f %s damage (%s)",
                     player -> name(), name(),
                     dot -> current_tick, dot -> num_ticks,
                     s -> target -> name(), s -> result_amount,
                     util::school_type_string( get_school() ),
                     util::result_type_string( s -> result ) );
    }

    if ( ! result_is_multistrike( s -> result ) && callbacks && s -> result_amount > 0.0 )
      action_callback_t::trigger( player -> callbacks.tick_damage[ get_school() ], this, s );
  }

  // New callback system; proc spells on impact. 
  // TODO: Not used for now.
  // Note: direct_tick_callbacks should not be used with the new system, 
  // override action_t::proc_type() instead
  if ( callbacks )
  {
    proc_types pt = s -> proc_type();
    proc_types2 pt2 = s -> impact_proc_type2();
    if ( pt != PROC1_INVALID && pt2 != PROC2_INVALID )
      action_callback_t::trigger( player -> callbacks.procs[ pt ][ pt2 ], this, s );
  }

  stats -> add_result( s -> result_amount, s -> result_amount, ( direct_tick ? DMG_OVER_TIME : periodic_hit ? DMG_DIRECT : type ), s -> result, s -> block_result, s -> target );
}

// action_t::schedule_execute ===============================================

void action_t::schedule_execute( action_state_t* execute_state )
{
  if ( sim -> log )
  {
    sim -> out_log.printf( "%s schedules execute for %s", player -> name(), name() );
  }

  time_to_execute = execute_time();

  execute_event = start_action_execute_event( time_to_execute, execute_state );

  if ( ! background )
  {
    player -> executing = this;
    player -> gcd_ready = sim -> current_time + gcd();
    if ( player -> action_queued && sim -> strict_gcd_queue )
    {
      player -> gcd_ready -= sim -> queue_gcd_reduction;
    }

    if ( special && time_to_execute > timespan_t::zero() && ! proc )
    {
      // While an ability is casting, the auto_attack is paused
      // So we simply reschedule the auto_attack by the ability's casttime
      timespan_t time_to_next_hit;
      // Mainhand
      if ( player -> main_hand_attack && player -> main_hand_attack -> execute_event )
      {
        time_to_next_hit  = player -> main_hand_attack -> execute_event -> occurs();
        time_to_next_hit -= sim -> current_time;
        time_to_next_hit += time_to_execute;
        player -> main_hand_attack -> execute_event -> reschedule( time_to_next_hit );
      }
      // Offhand
      if ( player -> off_hand_attack && player -> off_hand_attack -> execute_event )
      {
        time_to_next_hit  = player -> off_hand_attack -> execute_event -> occurs();
        time_to_next_hit -= sim -> current_time;
        time_to_next_hit += time_to_execute;
        player -> off_hand_attack -> execute_event -> reschedule( time_to_next_hit );
      }
    }
  }
}

// action_t::reschedule_execute =============================================

void action_t::reschedule_execute( timespan_t time )
{
  if ( sim -> log )
  {
    sim -> out_log.printf( "%s reschedules execute for %s", player -> name(), name() );
  }

  timespan_t delta_time = sim -> current_time + time - execute_event -> occurs();

  time_to_execute += delta_time;

  if ( delta_time > timespan_t::zero() )
  {
    execute_event -> reschedule( time );
  }
  else // Impossible to reschedule events "early".  Need to be canceled and re-created.
  {
    action_state_t* state = debug_cast<action_execute_event_t*>( execute_event ) -> execute_state;
    core_event_t::cancel( execute_event );
    execute_event = start_action_execute_event( time, state );
  }
}

// action_t::update_ready ===================================================

void action_t::update_ready( timespan_t cd_duration /* = timespan_t::min() */ )
{
  timespan_t delay = timespan_t::zero();

  if ( cd_duration < timespan_t::zero() )
    cd_duration = cooldown -> duration;

  if ( cd_duration > timespan_t::zero() && ! dual )
  {

    if ( ! background && ! proc )
    {
      timespan_t lag, dev;

      lag = player -> world_lag_override ? player -> world_lag : sim -> world_lag;
      dev = player -> world_lag_stddev_override ? player -> world_lag_stddev : sim -> world_lag_stddev;
      delay = rng().gauss( lag, dev );
      if ( sim -> debug )
        sim -> out_debug.printf( "%s delaying the cooldown finish of %s by %f", player -> name(), name(), delay.total_seconds() );
    }

    cooldown -> start( cd_duration, delay );

    if ( sim -> debug )
      sim -> out_debug.printf( "%s starts cooldown for %s (%s). Will be ready at %.4f", player -> name(), name(), cooldown -> name(), cooldown -> ready.total_seconds() );
  }
}

// action_t::usable_moving ==================================================

bool action_t::usable_moving() const
{
  if ( execute_time() > timespan_t::zero() )
    return false;

  if ( channeled )
    return false;

  if ( range > 0 && range <= 5 )
    return false;

  return true;
}

// action_t::ready ==========================================================

bool action_t::ready()
{
  // Check conditions that do NOT pertain to the target before cycle_targets
  if ( cooldown -> down() )
    return false;

  if ( ! player -> resource_available( current_resource(), cost() ) )
    return false;

  // Player Skill must not affect precombat actions
  if ( player -> in_combat && player -> current.skill < 1.0 && ! rng().roll( player -> current.skill ) )
    return false;

  if ( line_cooldown.down() )
    return false;

  if ( sync_action && ! sync_action -> ready() )
    return false;

  if ( player -> is_moving() && ! usable_moving() )
    return false;

  if ( moving != -1 && moving != ( player -> is_moving() ? 1 : 0 ) )
    return false;

  if ( cycle_targets )
  {
    player_t* saved_target  = target;
    cycle_targets = 0;
    bool found_ready = false;

    std::vector< player_t* >& tl = target_list();
    size_t num_targets = tl.size();

    if ( ( max_cycle_targets > 0 ) && ( ( size_t ) max_cycle_targets < num_targets ) )
      num_targets = max_cycle_targets;

    for ( size_t i = 0; i < num_targets; i++ )
    {
      target = tl[ i ];
      if ( ready() )
      {
        found_ready = true;
        break;
      }
    }

    cycle_targets = 1;

    if ( found_ready ) return true;

    target = saved_target;

    return false;
  }

  if ( target_number )
  {
    player_t* saved_target  = target;
    int saved_target_number = target_number;
    target_number = 0;

    target = find_target_by_number( saved_target_number );

    bool is_ready = false;

    if ( target ) is_ready = ready();

    if ( is_ready ) return true;

    target = saved_target;

    return false;
  }

  // Check actions that DO or MAY pertain to the target after cycle_targets.

  if ( if_expr && ! if_expr -> success() )
    return false;

  if ( target -> debuffs.invulnerable -> check() && harmful )
    return false;

  if ( target -> is_sleeping() )
    return false;

  if ( ! has_movement_directionality() )
    return false;

  return true;
}

// action_t::init ===========================================================

void action_t::init()
{
  if ( initialized ) return;

  assert( ! ( impact_action && tick_action ) && "Both tick_action and impact_action should not be used in a single action." );

  assert( ! ( n_targets() && channeled ) && "DONT create a channeled aoe spell!" );

  if ( ! sync_str.empty() )
  {
    sync_action = player -> find_action( sync_str );

    if ( ! sync_action )
    {
      sim -> errorf( "Unable to find sync action '%s' for primary action '%s'\n", sync_str.c_str(), name() );
      sim -> cancel();
    }
  }

  if ( cycle_targets && target_number )
  {
    target_number = 0;
    sim -> errorf( "Player %s trying to use both cycle_targets and a numerical target for action %s - defaulting to cycle_targets\n", player -> name(), name() );
  }

  if ( ! if_expr_str.empty() )
  {
    if_expr = expr_t::parse( this, if_expr_str );
  }

  if ( ! interrupt_if_expr_str.empty() )
  {
    interrupt_if_expr = expr_t::parse( this, interrupt_if_expr_str );
  }

  if ( ! early_chain_if_expr_str.empty() )
  {
    early_chain_if_expr = expr_t::parse( this, early_chain_if_expr_str );
  }

  if ( tick_action )
  {
    tick_action -> direct_tick = true;
    tick_action -> dual = true;
    tick_action -> stats = stats;
    stats -> action_list.push_back( tick_action );
  }

  stats -> school      = get_school() ;

  if ( quiet ) stats -> quiet = true;

  // TODO: WOD-MULTISTRIKE
  if ( may_multistrike == -1 )
    may_multistrike = may_crit || tick_may_crit;

  if ( may_crit || tick_may_crit )
    snapshot_flags |= STATE_CRIT | STATE_TGT_CRIT;

  if ( spell_power_mod.tick > 0 || dot_duration > timespan_t::zero() )
    snapshot_flags |= STATE_MUL_TA | STATE_TGT_MUL_TA;

  if ( ( spell_power_mod.direct > 0 || attack_power_mod.direct > 0 ) || weapon_multiplier > 0 )
    snapshot_flags |= STATE_MUL_DA | STATE_TGT_MUL_DA;

  if ( ( spell_power_mod.direct > 0 || spell_power_mod.tick > 0 ) )
    snapshot_flags |= STATE_SP;

  if ( ( weapon_power_mod > 0 || attack_power_mod.direct > 0 || attack_power_mod.tick > 0 ) )
    snapshot_flags |= STATE_AP;

  if ( dot_duration > timespan_t::zero() && ( hasted_ticks || channeled ) )
    snapshot_flags |= STATE_HASTE;

  // WOD: Dot Snapshoting is gone
  update_flags |= snapshot_flags;
  update_flags &= ~STATE_MUL_DA;
  update_flags &= ~STATE_MUL_TA;

  if ( pre_combat || action_list == "precombat" )
  {
    if ( harmful )
      sim -> errorf( "Player %s attempted to add harmful action %s to precombat action list", player -> name(), name() );
    else
      player -> precombat_action_list.push_back( this );
  }
  else if ( ! ( background || sequence ) && ! action_list.empty() )
    player -> find_action_priority_list( action_list ) -> foreground_action_list.push_back( this );

  initialized = true;

  init_target_cache();
}

void action_t::init_target_cache()
{
  sim -> target_non_sleeping_list.register_callback( aoe_target_list_callback_t( this ) );
}

// action_t::reset ==========================================================

void action_t::reset()
{
  if ( pre_execute_state )
  {
    action_state_t::release( pre_execute_state );
  }
  cooldown -> reset( false );
  line_cooldown.reset( false );
  // FIXME! Is this really necessary? All DOTs get reset during player_t::reset()
  dot_t* dot = find_dot( target );
  if ( dot ) dot -> reset();
  execute_event = 0;
  travel_events.clear();
}

// action_t::cancel =========================================================

void action_t::cancel()
{
  if ( sim -> debug )
    sim -> out_debug.printf( "action %s of %s is canceled", name(), player -> name() );

  if ( channeled )
  {
    if ( dot_t* d = get_dot( target ) )
      d -> cancel();
  }

  bool was_busy = false;

  if ( player -> executing  == this )
  {
    was_busy = true;
    player -> executing  = 0;
  }
  if ( player -> channeling == this )
  {
    was_busy = true;
    player -> channeling  = 0;
  }

  core_event_t::cancel( execute_event );

  player -> debuffs.casting -> expire();

  if ( was_busy && ! player -> is_sleeping() )
    player -> schedule_ready();
}

// action_t::interrupt ======================================================

void action_t::interrupt_action()
{
  if ( sim -> debug )
    sim -> out_debug.printf( "action %s of %s is interrupted", name(), player -> name() );

  if ( cooldown -> duration > timespan_t::zero() && ! dual )
  {
    if ( sim -> debug )
      sim -> out_debug.printf( "%s starts cooldown for %s (%s)", player -> name(), name(), cooldown -> name() );

    cooldown -> start();
  }

  if ( player -> executing  == this ) player -> executing  = 0;
  if ( player -> channeling == this )
  {
    dot_t* dot = get_dot();
    if ( dot -> is_ticking() ) last_tick( dot );
    player -> channeling = nullptr;
    dot -> reset();
  }

  core_event_t::cancel( execute_event );

  player -> debuffs.casting -> expire();
}

// action_t::check_spec =====================================================

void action_t::check_spec( specialization_e necessary_spec )
{
  if ( player -> specialization() != necessary_spec )
  {
    sim -> errorf( "Player %s attempting to execute action %s without %s spec.\n",
                   player -> name(), name(), dbc::specialization_string( necessary_spec ).c_str() );

    background = true; // prevent action from being executed
  }
}

// action_t::check_spec =====================================================

void action_t::check_spell( const spell_data_t* sp )
{
  if ( ! sp -> ok() )
  {
    sim -> errorf( "Player %s attempting to execute action %s without spell ok().\n",
                   player -> name(), name() );

    background = true; // prevent action from being executed
  }
}

// action_t::create_expression ==============================================

expr_t* action_t::create_expression( const std::string& name_str )
{
  class action_expr_t : public expr_t
  {
  public:
    action_t& action;

    action_expr_t( const std::string& name, action_t& a ) :
      expr_t( name ), action( a ) {}
  };

  class amount_expr_t : public action_expr_t
  {
  public:
    dmg_e           amount_type;
    result_e        result_type;
    action_state_t* state;

    amount_expr_t( const std::string& name, dmg_e at, result_e rt, action_t& a ) :
      action_expr_t( name, a ), amount_type( at ), result_type( rt ), state( a.get_state() )
    {
      state -> n_targets    = 1;
      state -> chain_target = 0;
      state -> result       = result_type;
    }

    virtual double evaluate()
    {
      action.snapshot_state( state, amount_type );
      state -> target = action.target;
      if ( amount_type == DMG_OVER_TIME || amount_type == HEAL_OVER_TIME )
        return action.calculate_tick_amount( state );
      else
      {
        state -> result_amount = action.calculate_direct_amount( state );
        if ( amount_type == DMG_DIRECT )
          state -> target -> target_mitigation( action.get_school(), amount_type, state );
        return state -> result_amount;
      }
    }

    virtual ~amount_expr_t()
    { delete state; }
  };

  if ( name_str == "n_ticks" )
  {
    struct n_ticks_expr_t : public action_expr_t
    {
      n_ticks_expr_t( action_t& a ) : action_expr_t( "n_ticks", a ) {}
      virtual double evaluate()
      {
        dot_t* dot = action.get_dot();
        int n_ticks = action.hasted_num_ticks( action.player -> cache.spell_speed() );
        if ( action.dot_behavior == DOT_EXTEND && dot -> is_ticking() )
          n_ticks += std::min( ( int ) ( n_ticks / 2 ), dot -> ticks_left() );
        return n_ticks;
      }
    };
    return new n_ticks_expr_t( *this );
  }
  else if ( name_str == "add_ticks" )
  {
    struct add_ticks_expr_t : public action_expr_t
    {
      add_ticks_expr_t( action_t& a ) : action_expr_t( "add_ticks", a ) {}
      virtual double evaluate() { return action.hasted_num_ticks( action.player -> cache.spell_speed() ); }
    };
    return new add_ticks_expr_t( *this );
  }
  else if ( name_str == "cast_time" )
    return make_mem_fn_expr( name_str, *this, &action_t::execute_time );
  else if ( name_str == "execute_time" )
  {
    struct execute_time_expr_t : public action_expr_t
    {
      execute_time_expr_t( action_t& a ) : action_expr_t( "execute_time", a )
      { }

      double evaluate()
      { return std::max( action.execute_time().total_seconds(), action.gcd().total_seconds() ); }
    };

    return new execute_time_expr_t( *this );
  }
  else if ( name_str == "cooldown" )
    return make_ref_expr( name_str, cooldown -> duration );
  else if ( name_str == "tick_time" )
  {
    struct tick_time_expr_t : public action_expr_t
    {
      tick_time_expr_t( action_t& a ) : action_expr_t( "tick_time", a ) {}
      virtual double evaluate()
      {
        dot_t* dot = action.get_dot();
        if ( dot -> is_ticking() )
          return action.tick_time( action.composite_haste() ).total_seconds();
        else
          return 0;
      }
    };
    return new tick_time_expr_t( *this );
  }
  else if ( name_str == "new_tick_time" )
  {
    struct new_tick_time_expr_t : public action_expr_t
    {
      new_tick_time_expr_t( action_t& a ) : action_expr_t( "new_tick_time", a ) {}
      virtual double evaluate()
      {
        return action.tick_time( action.player -> cache.spell_speed() ).total_seconds();
      }
    };
    return new new_tick_time_expr_t( *this );
  }
  else if ( name_str == "gcd" )
    return make_mem_fn_expr( name_str, *this, &action_t::gcd );
  else if ( name_str == "travel_time" )
    return make_mem_fn_expr( name_str, *this, &action_t::travel_time );

  // FIXME! DoT Expressions should not need to get the dot itself.
  else if ( expr_t* q = get_dot() -> create_expression( this, name_str, true ) )
    return q;

  else if ( name_str == "miss_react" )
  {
    struct miss_react_expr_t : public action_expr_t
    {
      miss_react_expr_t( action_t& a ) : action_expr_t( "miss_react", a ) {}
      virtual double evaluate()
      {
        dot_t* dot = action.get_dot();
        if ( dot -> miss_time < timespan_t::zero() ||
             action.sim -> current_time >= ( dot -> miss_time + action.last_reaction_time ) )
          return true;
        else
          return false;
      }
    };
    return new miss_react_expr_t( *this );
  }
  else if ( name_str == "cooldown_react" )
  {
    struct cooldown_react_expr_t : public action_expr_t
    {
      cooldown_react_expr_t( action_t& a ) : action_expr_t( "cooldown_react", a ) {}
      virtual double evaluate()
      {
        return action.cooldown -> up() &&
               action.cooldown -> reset_react <= action.sim -> current_time;
      }
    };
    return new cooldown_react_expr_t( *this );
  }
  else if ( name_str == "cast_delay" )
  {
    struct cast_delay_expr_t : public action_expr_t
    {
      cast_delay_expr_t( action_t& a ) : action_expr_t( "cast_delay", a ) {}
      virtual double evaluate()
      {
        if ( action.sim -> debug )
        {
          action.sim -> out_debug.printf( "%s %s cast_delay(): can_react_at=%f cur_time=%f",
                                action.player -> name_str.c_str(),
                                action.name_str.c_str(),
                                ( action.player -> cast_delay_occurred + action.player -> cast_delay_reaction ).total_seconds(),
                                action.sim -> current_time.total_seconds() );
        }

        if ( action.player -> cast_delay_occurred == timespan_t::zero() ||
             action.player -> cast_delay_occurred + action.player -> cast_delay_reaction < action.sim -> current_time )
          return true;
        else
          return false;
      }
    };
    return new cast_delay_expr_t( *this );
  }
  else if ( name_str == "tick_multiplier" )
    return make_mem_fn_expr( "tick_multiplier", *this, &action_t::composite_ta_multiplier );
  else if ( name_str == "charges" )
    return make_ref_expr( name_str, cooldown -> current_charge );
  else if ( name_str == "max_charges" )
    return make_ref_expr( name_str, cooldown -> charges );
  else if ( name_str == "recharge_time" )
  {
    struct recharge_time_expr_t : public expr_t
    {
      action_t* action;
      recharge_time_expr_t( action_t* a ) : expr_t( "recharge_time" ), action( a ) {}
      virtual double evaluate()
      {
        if ( action -> cooldown -> recharge_event )
          return action -> cooldown -> recharge_event -> remains().total_seconds();
        else
          return action -> cooldown -> duration.total_seconds();
      }
    };
    return new recharge_time_expr_t( this );
  }
  else if ( name_str == "hit_damage" )
    return new amount_expr_t( name_str, DMG_DIRECT, RESULT_HIT, *this );
  else if ( name_str == "crit_damage" )
    return new amount_expr_t( name_str, DMG_DIRECT, RESULT_CRIT, *this );
  else if ( name_str == "hit_heal" )
    return new amount_expr_t( name_str, HEAL_DIRECT, RESULT_HIT, *this );
  else if ( name_str == "crit_heal" )
    return new amount_expr_t( name_str, HEAL_DIRECT, RESULT_CRIT, *this );
  else if ( name_str == "tick_damage" )
    return new amount_expr_t( name_str, DMG_OVER_TIME, RESULT_HIT, *this );
  else if ( name_str == "crit_tick_damage" )
    return new amount_expr_t( name_str, DMG_OVER_TIME, RESULT_CRIT, *this );
  else if ( name_str == "tick_heal" )
    return new amount_expr_t( name_str, HEAL_OVER_TIME, RESULT_HIT, *this );
  else if ( name_str == "crit_tick_heal" )
    return new amount_expr_t( name_str, HEAL_OVER_TIME, RESULT_CRIT, *this );
  else if ( name_str == "crit_pct_current" )
  {
    struct crit_pct_current_expr_t : public expr_t
    {
      action_t* action;
      crit_pct_current_expr_t( action_t* a ) : expr_t( "crit_pct_current" ), action( a ) {}
      virtual double evaluate()
      {
        return action -> composite_crit() * 100.0;
      }
    };
    return new crit_pct_current_expr_t( this );
  }

  std::vector<std::string> splits = util::string_split( name_str, "." );

  if ( splits.size() == 2 )
  {
    if ( splits[ 0 ] == "prev" )
    {
      struct prev_expr_t : public action_expr_t
      {
        std::string prev_action;
        prev_expr_t( action_t& a, const std::string& prev_action ) : action_expr_t( "prev", a ), prev_action( prev_action ) {}
        virtual double evaluate()
        {
          if ( action.player -> last_foreground_action )
            return action.player -> last_foreground_action -> name_str == prev_action;
          return false;
        }
      };

      return new prev_expr_t( *this, splits[ 1 ] );
    }
  }

  if ( splits.size() == 3 && splits[ 0 ] == "dot" )
  {
    return target -> get_dot( splits[ 1 ], player ) -> create_expression( this, splits[ 2 ], true );
  }
  if ( splits.size() == 3 && splits[ 0 ] == "enemy_dot" )
  {
    // simple by-pass to test
    return player -> get_dot( splits[ 1 ], target ) -> create_expression( this, splits[ 2 ], false );

    // more complicated version, cycles through possible sources
    std::vector<expr_t*> dot_expressions;
    for ( size_t i = 0, size = sim -> target_list.size(); i < size; i++ )
    {
      dot_t* d = player -> get_dot( splits[ 1 ], sim -> target_list[ i ] );
      dot_expressions.push_back( d -> create_expression( this, splits[ 2 ], false ) );
    }
    struct enemy_dots_expr_t : public expr_t
    {
      std::vector<expr_t*> expr_list;

      enemy_dots_expr_t( const std::vector<expr_t*>& expr_list ) :
        expr_t( "enemy_dot" ), expr_list( expr_list )
      {
      }

      double evaluate()
      {
        double ret = 0;
        for ( size_t i = 0, size = expr_list.size(); i < size; i++ )
        {
          double expr_result = expr_list[ i ] -> eval();
          if ( expr_result != 0 && ( expr_result < ret || ret == 0 ) )
            ret = expr_result;
        }
        return ret;
      }
    };

    return new enemy_dots_expr_t( dot_expressions );
  }
  if ( splits.size() == 3 && splits[0] == "buff" )
  {
    return player -> create_expression( this, name_str );
  }

  if ( splits.size() == 3 && splits[ 0 ] == "debuff" )
  {
    expr_t* debuff_expr = buff_t::create_expression( splits[ 1 ], this, splits[ 2 ] );
    if ( debuff_expr ) return debuff_expr;
  }

  if ( splits.size() == 3 && splits[ 0 ] == "aura" )
  {
    return sim -> create_expression( this, name_str );
  }

  if ( splits.size() > 2 && splits[ 0 ] == "target" )
  {
    // Find target
    player_t* expr_target;
    if ( splits[ 1 ][ 0 ] >= '0' && splits[ 1 ][ 0 ] <= '9' )
      expr_target = find_target_by_number( atoi( splits[ 1 ].c_str() ) );
    else
      expr_target = sim -> find_player( splits[ 1 ] );
    size_t start_rest = 2;
    if ( ! expr_target )
    {
      expr_target = target;
      start_rest = 1;
    }

    assert( expr_target );

    std::string rest = splits[ start_rest ];
    for ( size_t i = start_rest + 1; i < splits.size(); ++i )
      rest += '.' + splits[ i ];

    return expr_target -> create_expression( this, rest );
  }

  // necessary for self.target.*, self.dot.*
  if ( splits.size() >= 2 && splits[ 0 ] == "self" )
  {
    std::string rest = splits[1];
    for ( size_t i = 2; i < splits.size(); ++i )
      rest += '.' + splits[i];
    return player -> create_expression( this, rest );
  }

  // necessary for sim.target.*
  if ( splits.size() >= 2 && splits[ 0 ] == "sim" )
  {
    std::string rest = splits[ 1 ];
    for ( size_t i = 2; i < splits.size(); ++i )
      rest += '.' + splits[ i ];
    return sim -> create_expression( this, rest );
  }

  if ( name_str == "enabled" )
  {
    struct ok_expr_t : public action_expr_t
    {
      ok_expr_t( action_t& a ) : action_expr_t( "enabled", a ) {}
      virtual double evaluate() { return action.data().found(); }
    };
    return new ok_expr_t( *this );
  }
  else if ( name_str == "executing" )
  {
    struct executing_expr_t : public action_expr_t
    {
      executing_expr_t( action_t& a ) : action_expr_t( "executing", a ) {}
      virtual double evaluate() { return action.execute_event != 0; }
    };
    return new executing_expr_t( *this );
  }

  return player -> create_expression( this, name_str );
}

// action_t::ppm_proc_chance ================================================

double action_t::ppm_proc_chance( double PPM ) const
{
  if ( weapon )
  {
    return weapon -> proc_chance_on_swing( PPM );
  }
  else
  {
    timespan_t t = execute_time();
    // timespan_t time = channeled ? base_tick_time : base_execute_time;

    if ( t == timespan_t::zero() ) t = timespan_t::from_seconds( 1.5 ); // player -> base_gcd;

    return ( PPM * t.total_minutes() );
  }
}

// action_t::tick_time ======================================================

timespan_t action_t::tick_time( double haste ) const
{
  timespan_t t = base_tick_time;
  if ( channeled || hasted_ticks )
  {
    t *= haste;
  }
  return t;
}

// action_t::hasted_num_ticks ===============================================

int action_t::hasted_num_ticks( double haste, timespan_t d ) const
{
  if ( ! hasted_ticks )
  {
    if ( d < timespan_t::zero() )
      return num_ticks;
    else
      return static_cast<int>( d / base_tick_time );
  }

#ifndef NDEBUG
  if ( haste <= 0.0 )
  {
    sim -> errorf( "%s action_t::hasted_num_ticks, action %s haste <= 0.0", player -> name(), name() );
    assert( false );
  }
#endif

  // For the purposes of calculating the number of ticks, the tick time is rounded to the 3rd decimal place.
  // It's important that we're accurate here so that we model haste breakpoints correctly.

  if ( d < timespan_t::zero() )
    d = num_ticks * base_tick_time;

  timespan_t t = timespan_t::from_millis( ( int ) ( ( base_tick_time.total_millis() * haste ) + 0.5 ) );

  double n = d / t;

  // banker's rounding
  if ( n - 0.5 == ( double ) ( int ) n && ( ( int ) n ) % 2 == 0 )
    return ( int ) ceil ( n - 0.5 );

  return ( int ) floor( n + 0.5 );
}

// action_t::snapshot_internal ==============================================

void action_t::snapshot_internal( action_state_t* state, uint32_t flags, dmg_e rt )
{
  assert( state );

  state -> result_type = rt;

  if ( flags & STATE_CRIT )
    state -> crit = composite_crit() * composite_crit_multiplier();

  if ( flags & STATE_HASTE )
    state -> haste = composite_haste();

  if ( flags & STATE_AP )
    state -> attack_power = int( composite_attack_power() * player -> composite_attack_power_multiplier() );

  if ( flags & STATE_SP )
    state -> spell_power = int( composite_spell_power() * player -> composite_spell_power_multiplier() );

  if ( flags & STATE_MUL_DA )
    state -> da_multiplier = composite_da_multiplier();

  if ( flags & STATE_MUL_TA )
    state -> ta_multiplier = composite_ta_multiplier();

  if ( flags & STATE_TGT_MUL_DA )
    state -> target_da_multiplier = composite_target_da_multiplier( state -> target );

  if ( flags & STATE_TGT_MUL_TA )
    state -> target_ta_multiplier = composite_target_ta_multiplier( state -> target );

  if ( flags & STATE_TGT_CRIT )
    state -> target_crit = composite_target_crit( state -> target ) * composite_crit_multiplier();

  if ( flags & STATE_TGT_MITG_DA )
    state -> target_mitigation_da_multiplier = composite_target_mitigation( state -> target, get_school() );

  if ( flags & STATE_TGT_MITG_TA )
    state -> target_mitigation_ta_multiplier = composite_target_mitigation( state -> target, get_school() );
}

void action_t::consolidate_snapshot_flags()
{
  if ( tick_action    ) tick_action    -> consolidate_snapshot_flags();
  if ( execute_action ) execute_action -> consolidate_snapshot_flags();
  if ( impact_action  ) impact_action  -> consolidate_snapshot_flags();
  if ( tick_action    ) snapshot_flags |= tick_action    -> snapshot_flags;
  if ( execute_action ) snapshot_flags |= execute_action -> snapshot_flags;
  if ( impact_action  ) snapshot_flags |= impact_action  -> snapshot_flags;
}

double action_t::composite_target_crit( player_t* target ) const
{
  double c = 0.0;

  // "Crit chances of players against mobs that are higher level than you are reduced by 1% per level difference, in Mists."
  // Ghostcrawler on 20/6/2012 at http://us.battle.net/wow/en/forum/topic/5889309137?page=5#97
  if ( ( target -> is_enemy() || target -> is_add() ) && ( target -> level > player -> level ) )
  {
    c -= 0.01 * ( target -> level - player -> level );
  }

  return c;
}

core_event_t* action_t::start_action_execute_event( timespan_t t, action_state_t* execute_event )
{
  return new ( *sim ) action_execute_event_t( this, t, execute_event );
}

void action_t::do_schedule_travel( action_state_t* state, const timespan_t& time_ )
{
  if ( time_ <= timespan_t::zero() )
  {
    impact( state );
    action_state_t::release( state );
  }
  else
  {
    if ( sim -> log )
      sim -> out_log.printf( "%s schedules travel (%.3f) for %s",
          player -> name(), time_.total_seconds(), name() );

    add_travel_event( new ( *sim ) travel_event_t( this, state, time_ ) );
  }
}

void action_t::schedule_travel( action_state_t* s )
{
  if ( ! execute_state )
    execute_state = get_state();

  execute_state -> copy_state( s );

  time_to_travel = travel_time();

  do_schedule_travel( s, time_to_travel );
}

void action_t::schedule_multistrike_travel( action_state_t* s )
{
  timespan_t ttt = travel_time() + timespan_t::from_seconds( 0.05 );

  do_schedule_travel( s, ttt );
}

void action_t::impact( action_state_t* s )
{
  assess_damage( type == ACTION_HEAL ? HEAL_DIRECT : DMG_DIRECT, s );

  if ( result_is_hit( s -> result ) )
  {
    trigger_dot( s );

    if ( impact_action )
    {
      assert( ! impact_action -> pre_execute_state );

      // If the action has no travel time, we can reuse the snapshoted state,
      // otherwise let impact_action resnapshot modifiers
      if ( time_to_travel == timespan_t::zero() )
        impact_action -> pre_execute_state = impact_action -> get_state( s );

      assert( impact_action -> background );
      impact_action -> execute();
    }
  }
  else if ( result_is_multistrike( s -> result ) )
    ; // TODO: WOD-MULTISTRIKE
  else
  {
    if ( sim -> log )
    {
      sim -> out_log.printf( "Target %s avoids %s %s (%s)", s -> target -> name(), player -> name(), name(), util::result_type_string( s -> result ) );
    }
  }
}

void action_t::trigger_dot( action_state_t* s )
{
  if ( composite_dot_duration( s ) <= timespan_t::zero() && ! tick_zero )
    return;

  dot_t* dot = get_dot( s -> target );

  if ( dot_behavior == DOT_CLIP ) dot -> cancel();

  dot -> current_action = this;

  if ( ! dot -> state ) dot -> state = get_state();
  dot -> state -> copy_state( s );

  if ( !dot -> is_ticking() )
  {
    if ( get_school() == SCHOOL_PHYSICAL )
    {
      buff_t* b = s -> target -> debuffs.bleeding;
      if ( b -> current_value > 0 )
      {
        b -> current_value += 1.0;
      }
      else b -> start( 1, 1.0 );
    }
  }

  dot -> trigger( composite_dot_duration( s ) );
}

bool action_t::has_travel_events_for( const player_t* target ) const
{
  for ( size_t i = 0; i < travel_events.size(); ++i )
  {
    if ( travel_events[ i ] -> state -> target == target )
      return true;
  }

  return false;
}

void action_t::remove_travel_event( travel_event_t* e )
{
  std::vector<travel_event_t*>::iterator pos = range::find( travel_events, e );
  if ( pos != travel_events.end() )
    erase_unordered( travel_events, pos );
}

void action_t::do_teleport( action_state_t* state )
{
  player -> teleport( composite_teleport_distance( state ) );
}<|MERGE_RESOLUTION|>--- conflicted
+++ resolved
@@ -1120,24 +1120,6 @@
     multistrike( execute_state, type == ACTION_HEAL ? HEAL_DIRECT : DMG_DIRECT );
   }
 
-<<<<<<< HEAD
-  if ( composite_teleport_distance( execute_state ) > 0 )
-    do_teleport( execute_state );
-
-  /* Miss reaction handling for dot executes */
-  if ( composite_dot_duration( execute_state ) > timespan_t::zero() && result_is_miss( execute_state -> result ) )
-  {
-    dot_t* dot = get_dot( execute_state -> target );
-    last_reaction_time = player -> total_reaction_time();
-    if ( sim -> debug )
-      sim -> out_debug.printf( "%s pushes out re-cast (%.2f) on miss for %s (%s)",
-                      player -> name(), last_reaction_time.total_seconds(), name(), dot -> name() );
-
-    dot -> miss_time = sim -> current_time + time_to_travel;
-  }
-
-=======
->>>>>>> 0c657fd0
   consume_resource();
 
   update_ready();
