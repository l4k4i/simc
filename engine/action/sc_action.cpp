// ==========================================================================
// Dedmonwakeen's Raid DPS/TPS Simulator.
// Send questions to natehieter@gmail.com
// ==========================================================================

#include "simulationcraft.hpp"

// ==========================================================================
// Action
// ==========================================================================

namespace { // anonymous namespace

struct player_gcd_event_t : public event_t
{
  player_gcd_event_t( player_t& p, timespan_t delta_time ) :
      event_t( p, "Player-Ready-GCD" )
  {
    if ( sim().debug )
      sim().out_debug << "New Player-Ready-GCD Event: " << p.name();

    sim().add_event( this, delta_time );
  }

  virtual void execute()
  {
    for ( std::vector<action_t*>::const_iterator i = p() -> active_off_gcd_list -> off_gcd_actions.begin();
          i < p() -> active_off_gcd_list -> off_gcd_actions.end(); ++i )
    {
      action_t* a = *i;
      if ( a -> ready() )
      {
        action_priority_list_t* alist = p() -> active_action_list;

        a -> execute();
        a -> line_cooldown.start();
        if ( ! a -> quiet )
        {
          p() -> iteration_executed_foreground_actions++;
          a -> total_executions++;

          p() -> sequence_add( a, a -> target, sim().current_time );
        }

        // Need to restart because the active action list changed
        if ( alist != p() -> active_action_list )
        {
          p() -> activate_action_list( p() -> active_action_list, true );
          execute();
          p() -> activate_action_list( alist, true );
          return;
        }
      }
    }

    if ( p() -> restore_action_list != 0 )
    {
      p() -> activate_action_list( p() -> restore_action_list );
      p() -> restore_action_list = 0;
    }

    p() -> off_gcd = new ( sim() ) player_gcd_event_t( *p(), timespan_t::from_seconds( 0.1 ) );
  }
};
// Action Execute Event =====================================================

struct action_execute_event_t : public event_t
{
  action_t* action;
  action_state_t* execute_state;

  action_execute_event_t( action_t* a, timespan_t time_to_execute,
                          action_state_t* state = 0 ) :
      event_t( *a->player, "Action-Execute" ), action( a ),
        execute_state( state )
  {
    if ( sim().debug )
      sim().out_debug.printf( "New Action Execute Event: %s %s %.1f (target=%s, marker=%c)",
                  p() -> name(), a -> name(), time_to_execute.total_seconds(),
                  ( state ) ? state -> target -> name() : a -> target -> name(), 
                  ( a -> marker ) ? a -> marker : '0' );

    sim().add_event( this, time_to_execute );
  }

  // Ensure we properly release the carried execute_state even if this event
  // is never executed.
  ~action_execute_event_t()
  {
    if ( execute_state )
      action_state_t::release( execute_state );
  }

  // action_execute_event_t::execute ========================================

  virtual void execute()
  {
    player_t* target = action -> target;

    // Pass the carried execute_state to the action. This saves us a few
    // cycles, as we don't need to make a copy of the state to pass to
    // action -> pre_execute_state.
    if ( execute_state )
    {
      target = execute_state -> target;
      action -> pre_execute_state = execute_state;
      execute_state = 0;
    }

    action -> execute_event = 0;

    if ( target -> is_sleeping() && action -> pre_execute_state )
    {
      action_state_t::release( action -> pre_execute_state );
      action -> pre_execute_state = 0;
    }

    if ( ! target -> is_sleeping() )
      action -> execute();

    assert( ! action -> pre_execute_state );

    if ( action -> background ) return;

    if ( ! p() -> channeling )
    {
      if ( p() -> readying )
        sim().out_error.printf( "Danger Will Robinson!  Danger!  action %s player %s\n",
                    action -> name(), p() -> name() );

      p() -> schedule_ready( timespan_t::zero() );
    }

    if ( p() -> active_off_gcd_list == 0 )
      return;

    // Kick off the during-gcd checker, first run is immediately after
    core_event_t::cancel( p() -> off_gcd );

    if ( ! p() -> channeling )
      p() -> off_gcd = new ( sim() ) player_gcd_event_t( *p(), timespan_t::zero() );
  }

};

struct multistrike_execute_event_t : public event_t
{
  action_state_t* state;

  multistrike_execute_event_t( action_state_t* s ) :
      event_t( *s -> action -> player, "Multistrike-Execute-Event" ), state( s )
  {
    if ( sim().debug )
    {
      sim().out_debug.printf( "New Multistrike Execute Event: %s %s (target=%s)",
                  s -> action -> player -> name(), s -> action -> name(),
                  s -> target -> name() );
    }

    // Hots/Dots will be scheduled immediately, direct damage multistrikes will
    // jump through hoops .. below
    if ( state -> result_type == DMG_OVER_TIME || state -> result_type == HEAL_OVER_TIME )
      sim().add_event( this, timespan_t::zero() );
    // Direct damage/heal multistrikes need to take into account the travel
    // time of the "real" spell, and impact at the same time(?), so ..
    // TODO-WOD: Multistrike impacts in combatlog have delay of .. ?
    else if ( state -> result_type == DMG_DIRECT || state -> result_type == HEAL_DIRECT )
    {
      // No travel time -> impact immediately. Event ordering is guaranteed, as
      // schedule_travel() in action_t::execute() has already impacted on this
      // timestamp
      if ( state -> action -> travel_time() == timespan_t::zero() )
      {
        sim().add_event( this, timespan_t::zero() );
      }
      // Travel time spell, schedule_travel() has inserted a new entry into the
      // action's travel events (at the end of the vector), so use it's
      // remaining time as a basis for this event. Event ordering guaranteed,
      // as the main spell travel event is already in the queue.
      else
      {
        assert( state -> action -> current_travel_events().size() > 0 );
        timespan_t time_to_travel = state -> action -> current_travel_events().back() -> remains();
        sim().add_event( this, time_to_travel );
      }
    }
    else
      assert( 0 && "Mulstrike Execute event, where state has no result_type" );
  }

  // Ensure we properly release the carried execute_state even if this event
  // is never executed.
  ~multistrike_execute_event_t()
  {
    if ( state )
      action_state_t::release( state );
  }

  void execute()
  {
    if ( ! state -> target -> is_sleeping() )
    {
      if ( sim().debug )
        state -> debug();

      if ( state -> result_type == DMG_OVER_TIME || state -> result_type == HEAL_OVER_TIME )
        state -> action -> assess_damage( state -> result_type, state );
      else
        state -> action -> impact( state );

      // Multistrike callbacks, if there are any
      if ( state -> action -> callbacks )
      {
        proc_types pt = state -> proc_type();
        proc_types2 pt2 = state -> execute_proc_type2();
        if ( pt2 == PROC2_LANDED )
          pt2 = state -> impact_proc_type2();

        // "On an execute result"
        if ( pt != PROC1_INVALID && pt2 != PROC2_INVALID )
        {
          action_callback_t::trigger( state -> action -> player -> callbacks.procs[ pt ][ pt2 ],
                                      state -> action,
                                      state );
        }
      }
    }

    action_state_t::release( state );
  }
};

struct aoe_target_list_callback_t
{
  action_t* action;
  aoe_target_list_callback_t( action_t* a ) :
    action( a ) {}

  void operator()()
  {
    // Invalidate target cache
    action -> target_cache.is_valid = false;
  }
};

} // end anonymous namespace


// action_priority_list_t::add_action =======================================

// Anything goes to action priority list.
action_priority_t* action_priority_list_t::add_action( const std::string& action_priority_str,
                                                       const std::string& comment )
{
  if ( action_priority_str.empty() ) return 0;
  action_list.push_back( action_priority_t( action_priority_str, comment ) );
  return &( action_list.back() );
}

// Check the validity of spell data before anything goes to action priority list
action_priority_t* action_priority_list_t::add_action( const player_t* p,
                                                       const spell_data_t* s,
                                                       const std::string& action_name,
                                                       const std::string& action_options,
                                                       const std::string& comment )
{
  if ( ! s || ! s -> ok() || ! s -> is_level( p -> level ) ) return 0;

  std::string str = action_name;
  if ( ! action_options.empty() ) str += "," + action_options;

  return add_action( str, comment );
}

// Check the availability of a class spell of "name" and the validity of it's
// spell data before anything goes to action priority list
action_priority_t* action_priority_list_t::add_action( const player_t* p,
                                                       const std::string& name,
                                                       const std::string& action_options,
                                                       const std::string& comment )
{
  const spell_data_t* s = p -> find_class_spell( name );
  if ( s == spell_data_t::not_found() )
    s = p -> find_specialization_spell( name );
  return add_action( p, s, dbc::get_token( s -> id() ), action_options, comment );
}

// action_priority_list_t::add_talent =======================================

// Check the availability of a talent spell of "name" and the validity of it's
// spell data before anything goes to action priority list. Note that this will
// ignore the actual talent check so we can make action list entries for
// talents, even though the profile does not have a talent.
//
// In addition, the method automatically checks for the presence of an if
// expression that includes the "talent guard", i.e., "talent.X.enabled" in it.
// If omitted, it will be automatically added to the if expression (or
// if expression will be created if it is missing).
action_priority_t* action_priority_list_t::add_talent( const player_t* p,
                                                       const std::string& name,
                                                       const std::string& action_options,
                                                       const std::string& comment )
{
  const spell_data_t* s = p -> find_talent_spell( name, "", SPEC_NONE, false, false );
  std::string talent_check_str = "talent." + dbc::get_token( s -> id() ) + ".enabled";
  bool found_if = false;
  bool found_talent_check = false;

  if ( util::str_in_str_ci( action_options, "if=" ) )
    found_if = true;

  if ( util::str_in_str_ci( action_options, talent_check_str ) )
    found_talent_check = true;

  std::string opts;
  if ( ! found_if && ! found_talent_check )
    opts = "if=" + talent_check_str;
  else if ( found_if && ! found_talent_check )
  {
    // Naively parenthesis the existing expressions if there are logical
    // operators in it
    bool has_logical_operators = util::str_in_str_ci( action_options, "&" ) ||
                                 util::str_in_str_ci( action_options, "|" );

    size_t if_pos = action_options.find( "if=" ) + 3;
    opts += action_options.substr( 0, if_pos ) + talent_check_str + "&";
    if ( has_logical_operators ) opts += "(";
    opts += action_options.substr( if_pos );
    if ( has_logical_operators ) opts += ")";
  }
  else
    opts = action_options;

  return add_action( p, s, dbc::get_token( s -> id() ), opts, comment );
}

// action_t::action_t =======================================================

action_t::action_t( action_e       ty,
                    const std::string&  token,
                    player_t*           p,
                    const spell_data_t* s ) :
  s_data( s ? s : spell_data_t::nil() ),
  sim( p -> sim ),
  type( ty ),
  name_str( token ),
  player( p ),
  target( p -> target ),
  target_cache(),
  school( SCHOOL_NONE ),
  id(),
  resource_current( RESOURCE_NONE ),
  aoe(),
  pre_combat( 0 ),
  may_multistrike( -1 ),
  dual(),
  callbacks( true ),
  special(),
  channeled(),
  background(),
  sequence(),
  use_off_gcd(),
  quiet(),
  direct_tick(),
  direct_tick_callbacks(),
  periodic_hit(),
  repeating(),
  harmful( true ),
  proc(),
  initialized(),
  may_hit( true ),
  may_miss(),
  may_dodge(),
  may_parry(),
  may_glance(),
  may_block(),
  may_crush(),
  may_crit(),
  tick_may_crit(),
  tick_zero(),
  hasted_ticks(),
  dot_behavior( DOT_CLIP ),
  ability_lag( timespan_t::zero() ),
  ability_lag_stddev( timespan_t::zero() ),
  rp_gain(),
  min_gcd( timespan_t() ),
  trigger_gcd( player -> base_gcd ),
  range(),
  weapon_power_mod(),
  attack_power_mod(),
  spell_power_mod(),
  base_execute_time( timespan_t::zero() ),
  base_tick_time( timespan_t::zero() ),
  dot_duration( timespan_t::zero() ),
  time_to_execute( timespan_t::zero() ),
  time_to_travel( timespan_t::zero() ),
  target_specific_dot( false ),
  total_executions(),
  line_cooldown( cooldown_t( "line_cd", *p ) )
{
  dot_behavior                   = DOT_CLIP;
  trigger_gcd                    = player -> base_gcd;
  range                          = -1.0;
  weapon_power_mod               = 1.0 / 3.5;


  base_dd_min                    = 0.0;
  base_dd_max                    = 0.0;
  base_td                        = 0.0;
  base_td_multiplier             = 1.0;
  base_dd_multiplier             = 1.0;
  base_multiplier                = 1.0;
  base_hit                       = 0.0;
  base_crit                      = 0.0;
  rp_gain                        = 0.0;
  base_spell_power               = 0.0;
  base_attack_power              = 0.0;
  crit_multiplier                = 1.0;
  crit_bonus_multiplier          = 1.0;
  base_dd_adder                  = 0.0;
  base_ta_adder                  = 0.0;
  weapon                         = NULL;
  weapon_multiplier              = 1.0;
  base_add_multiplier            = 1.0;
  base_aoe_multiplier            = 1.0;
  split_aoe_damage               = false;
  normalize_weapon_speed         = false;
  stats                          = NULL;
  execute_event                  = 0;
  travel_speed                   = 0.0;
  resource_consumed              = 0.0;
  moving                         = -1;
  wait_on_ready                  = -1;
  interrupt                      = 0;
  chain                          = 0;
  cycle_targets                  = 0;
  max_cycle_targets              = 0;
  target_number                  = 0;
  round_base_dmg                 = true;
  if_expr_str.clear();
  if_expr                        = NULL;
  interrupt_if_expr_str.clear();
  interrupt_if_expr              = NULL;
  early_chain_if_expr_str.clear();
  early_chain_if_expr            = NULL;
  sync_str.clear();
  sync_action                    = NULL;
  marker                         = 0;
  last_reaction_time             = timespan_t::zero();
  tick_action                    = 0;
  execute_action                 = 0;
  impact_action                  = 0;
  dynamic_tick_action            = false;
  special_proc                   = false;
  // New Stuff
  snapshot_flags = 0;
  update_flags = STATE_TGT_MUL_DA | STATE_TGT_MUL_TA | STATE_TGT_CRIT;
  execute_state = 0;
  pre_execute_state = 0;
  action_list = "";
  movement_directionality = MOVEMENT_NONE;
  base_teleport_distance = 0;

  range::fill( base_costs, 0.0 );
  range::fill( costs_per_second, 0 );
  
  assert( ! name_str.empty() && "Abilities must have valid name_str entries!!" );

  util::tokenize( name_str );

  if ( sim -> debug )
    sim -> out_debug.printf( "Player %s creates action %s (%d)", player -> name(), name(), ( s_data -> ok() ? s_data -> id() : -1 ) );

  if ( ! player -> initialized )
  {
    sim -> errorf( "Actions must not be created before player_t::init().  Culprit: %s %s\n", player -> name(), name() );
    sim -> cancel();
  }

  player -> action_list.push_back( this );

  cooldown = player -> get_cooldown( name_str );

  stats = player -> get_stats( name_str , this );

  if ( data().ok() )
  {
    parse_spell_data( data() );
  }

  if ( data().id() && ! data().is_level( player -> level ) && data().level() <= MAX_LEVEL )
  {
    sim -> errorf( "Player %s attempting to execute action %s without the required level (%d < %d).\n",
                   player -> name(), name(), player -> level, data().level() );

    background = true; // prevent action from being executed
  }

  std::vector<specialization_e> spec_list;
  specialization_e _s = player -> specialization();
  if ( data().id() && player -> dbc.ability_specialization( data().id(), spec_list ) && range::find( spec_list, _s ) == spec_list.end() )
  {
    sim -> errorf( "Player %s attempting to execute action %s without the required spec.\n",
                   player -> name(), name() );

    background = true; // prevent action from being executed
  }

  if ( s_data == spell_data_t::not_found() )
  {
    // this is super-spammy, may just want to disable this after we're sure this section is working as intended.
    if ( sim -> debug )
      sim -> errorf( "Player %s attempting to use action %s without the required talent, spec, class, or race; ignoring.\n", 
                   player -> name(), name() );
    background = true;
  }

  spec_list.clear();
}

action_t::~action_t()
{
  delete execute_state;
  delete pre_execute_state;
  delete if_expr;
  delete interrupt_if_expr;
  delete early_chain_if_expr;
}

// action_t::parse_data =====================================================

void action_t::parse_spell_data( const spell_data_t& spell_data )
{
  if ( ! spell_data.id() ) // FIXME: Replace/augment with ok() check once it is in there
  {
    sim -> errorf( "%s %s: parse_spell_data: no spell to parse.\n", player -> name(), name() );
    return;
  }

  id                   = spell_data.id();
  base_execute_time    = spell_data.cast_time( player -> level );
  cooldown -> duration = spell_data.cooldown();
  range                = spell_data.max_range();
  travel_speed         = spell_data.missile_speed();
  trigger_gcd          = spell_data.gcd();
  school               = spell_data.get_school_type();
  rp_gain              = spell_data.runic_power_gain();

  if ( spell_data._power && spell_data._power -> size() == 1 )
    resource_current = spell_data._power -> at( 0 ) -> resource();

  for ( size_t i = 0; spell_data._power && i < spell_data._power -> size(); i++ )
  {
    const spellpower_data_t* pd = ( *spell_data._power )[ i ];

    if ( pd -> _cost > 0 )
      base_costs[ pd -> resource() ] = pd -> cost();
    else
      base_costs[ pd -> resource() ] = floor( pd -> cost() * player -> resources.base[ pd -> resource() ] );

    if ( pd -> _cost_per_second > 0 )
      costs_per_second[ pd -> resource() ] = ( int ) pd -> cost_per_second();
    else
      costs_per_second[ pd -> resource() ] = ( int ) floor( pd -> cost_per_second() * player -> resources.base[ pd -> resource() ] );
  }

  for ( size_t i = 1; i <= spell_data.effect_count(); i++ )
  {
    parse_effect_data( spell_data.effectN( i ) );
  }
}

// action_t::parse_effect_data ==============================================
void action_t::parse_effect_data( const spelleffect_data_t& spelleffect_data )
{
  if ( ! spelleffect_data.ok() )
  {
    return;
  }

  switch ( spelleffect_data.type() )
  {
      // Direct Damage
    case E_HEAL:
    case E_SCHOOL_DAMAGE:
    case E_HEALTH_LEECH:
      spell_power_mod.direct = spelleffect_data.sp_coeff();
      attack_power_mod.direct = spelleffect_data.ap_coeff(); // change to ap_coeff
      base_dd_min      = player -> dbc.effect_min( spelleffect_data.id(), player -> level );
      base_dd_max      = player -> dbc.effect_max( spelleffect_data.id(), player -> level );
      break;

    case E_NORMALIZED_WEAPON_DMG:
      normalize_weapon_speed = true;
    case E_WEAPON_DAMAGE:
      base_dd_min      = player -> dbc.effect_min( spelleffect_data.id(), player -> level );
      base_dd_max      = player -> dbc.effect_max( spelleffect_data.id(), player -> level );
      weapon = &( player -> main_hand_weapon );
      break;

    case E_WEAPON_PERCENT_DAMAGE:
      weapon = &( player -> main_hand_weapon );
      weapon_multiplier = player -> dbc.effect_min( spelleffect_data.id(), player -> level );
      break;

      // Dot
    case E_PERSISTENT_AREA_AURA:
    case E_APPLY_AURA:
      switch ( spelleffect_data.subtype() )
      {
        case A_PERIODIC_DAMAGE:
        case A_PERIODIC_LEECH:
        case A_PERIODIC_HEAL:
          spell_power_mod.tick = spelleffect_data.sp_coeff();
          attack_power_mod.tick = spelleffect_data.ap_coeff(); // change to ap_coeff
          base_td          = player -> dbc.effect_average( spelleffect_data.id(), player -> level );
        case A_PERIODIC_ENERGIZE:
        case A_PERIODIC_TRIGGER_SPELL_WITH_VALUE:
        case A_PERIODIC_HEALTH_FUNNEL:
        case A_PERIODIC_MANA_LEECH:
        case A_PERIODIC_DAMAGE_PERCENT:
        case A_PERIODIC_DUMMY:
        case A_PERIODIC_TRIGGER_SPELL:
          if ( spelleffect_data.period() > timespan_t::zero() )
          {
            base_tick_time   = spelleffect_data.period();
            dot_duration = spelleffect_data.spell() -> duration();
          }
          break;
        case A_SCHOOL_ABSORB:
          spell_power_mod.direct = spelleffect_data.sp_coeff();
          attack_power_mod.direct = spelleffect_data.ap_coeff(); // change to ap_coeff
          base_dd_min      = player -> dbc.effect_min( spelleffect_data.id(), player -> level );
          base_dd_max      = player -> dbc.effect_max( spelleffect_data.id(), player -> level );
          break;
        case A_ADD_FLAT_MODIFIER:
          switch ( spelleffect_data.misc_value1() )
          case E_APPLY_AURA:
          switch ( spelleffect_data.subtype() )
          {
            case P_CRIT:
              base_crit += 0.01 * spelleffect_data.base_value();
              break;
            case P_COOLDOWN:
              cooldown -> duration += spelleffect_data.time_value();
              break;
            default: break;
          }
          break;
        case A_ADD_PCT_MODIFIER:
          switch ( spelleffect_data.misc_value1() )
          {
            case P_RESOURCE_COST:
              base_costs[ player -> primary_resource() ] *= 1 + 0.01 * spelleffect_data.base_value();
              break;
          }
          break;
        default: break;
      }
      break;
    default: break;
  }
}

// action_t::parse_options ==================================================

void action_t::parse_options( option_t*          options,
                              const std::string& options_str )
{
  option_t base_options[] =
  {
    // deprecated options: Point users to the correct ones
    opt_deprecated( "bloodlust", "if=buff.bloodlust.react" ),
    opt_deprecated( "haste<", "if=spell_haste>= or if=attack_haste>=" ),
    opt_deprecated( "health_percentage<", "if=target.health.pct<=" ),
    opt_deprecated( "health_percentage>", "if=target.health.pct>=" ),
    opt_deprecated( "invulnerable", "if=target.debuff.invulnerable.react" ),
    opt_deprecated( "not_flying", "if=target.debuff.flying.down" ),
    opt_deprecated( "flying", "if=target.debuff.flying.react" ),
    opt_deprecated( "time<", "if=time<=" ),
    opt_deprecated( "time>", "if=time>=" ),
    opt_deprecated( "travel_speed", "if=travel_speed" ),
    opt_deprecated( "vulnerable", "if=target.debuff.vulnerable.react" ),
    opt_deprecated( "use_off_gcd", "" ),

    opt_string( "if", if_expr_str ),
    opt_string( "interrupt_if", interrupt_if_expr_str ),
    opt_string( "early_chain_if", early_chain_if_expr_str ),
    opt_bool( "interrupt", interrupt ),
    opt_bool( "chain", chain ),
    opt_bool( "cycle_targets", cycle_targets ),
    opt_int( "max_cycle_targets", max_cycle_targets ),
    opt_bool( "moving", moving ),
    opt_string( "sync", sync_str ),
    opt_bool( "wait_on_ready", wait_on_ready ),
    opt_string( "target", target_str ),
    opt_string( "label", label_str ),
    opt_bool( "precombat", pre_combat ),
    opt_timespan( "line_cd", line_cooldown.duration ),
    opt_null()
  };

  std::vector<option_t> merged_options;
  option_t::merge( merged_options, options, base_options );

  if ( ! option_t::parse( sim, name(), merged_options, options_str ) )
  {
    sim -> errorf( "%s %s: Unable to parse options str '%s'.\n", player -> name(), name(), options_str.c_str() );
    sim -> cancel();
  }

  // FIXME: Move into constructor when parse_action is called from there.
  if ( ! target_str.empty() )
  {
    if ( target_str[ 0 ] >= '0' && target_str[ 0 ] <= '9' )
    {
      target_number = atoi( target_str.c_str() );
      player_t* p = find_target_by_number( target_number );
      // Numerical targeting is intended to be dynamic, so don't give an error message if we can't find the target yet
      if ( p ) target = p;
    }
    else
    {
      player_t* p = sim -> find_player( target_str );

      if ( p )
        target = p;
      else
        sim -> errorf( "%s %s: Unable to locate target '%s'.\n", player -> name(), name(), options_str.c_str() );
    }
  }
}

// action_t::cost ===========================================================

double action_t::cost() const
{
  if ( ! harmful && ! player -> in_combat )
    return 0;

  resource_e cr = current_resource();

  double c = base_costs[ cr ];

  c -= player -> current.resource_reduction[ get_school() ];

  if ( cr == RESOURCE_MANA && player -> buffs.courageous_primal_diamond_lucidity -> check() )
    c = 0;

  if ( c < 0 ) c = 0;

  if ( sim -> debug )
    sim -> out_debug.printf( "action_t::cost: %s %.2f %.2f %s", name(), base_costs[ cr ], c, util::resource_type_string( cr ) );

  return floor( c );
}

// action_t::gcd ============================================================

timespan_t action_t::gcd() const
{
  if ( ! harmful && ! player -> in_combat )
    return timespan_t::zero();

  return trigger_gcd;
}

// action_t::travel_time ====================================================

timespan_t action_t::travel_time() const
{
  if ( travel_speed == 0 ) return timespan_t::zero();

  double distance = player -> current.distance;
  if ( execute_state && execute_state -> target )
    distance += execute_state -> target -> size;

  if ( distance == 0 ) return timespan_t::zero();

  double t = distance / travel_speed;

  double v = sim -> travel_variance;

  if ( v )
  {
    t = rng().gauss( t, v );
  }

  return timespan_t::from_seconds( t );
}

// action_t::total_crit_bonus ===============================================

double action_t::total_crit_bonus() const
{
  double crit_multiplier_buffed = crit_multiplier * composite_player_critical_multiplier();
  double bonus = ( ( 1.0 + crit_bonus ) * crit_multiplier_buffed - 1.0 ) * crit_bonus_multiplier;

  if ( sim -> debug )
  {
    sim -> out_debug.printf( "%s crit_bonus for %s: cb=%.3f b_cb=%.2f b_cm=%.2f b_cbm=%.2f",
                   player -> name(), name(), bonus, crit_bonus, crit_multiplier_buffed, crit_bonus_multiplier );
  }

  return bonus;
}

// action_t::calculate_weapon_damage ========================================

double action_t::calculate_weapon_damage( double attack_power )
{
  if ( ! weapon || weapon_multiplier <= 0 ) return 0;

  double dmg = sim -> averaged_range( weapon -> min_dmg, weapon -> max_dmg ) + weapon -> bonus_dmg;

  timespan_t weapon_speed  = normalize_weapon_speed  ? weapon -> get_normalized_speed() : weapon -> swing_time;

  double power_damage = weapon_speed.total_seconds() * weapon_power_mod * attack_power;

  double total_dmg = dmg + power_damage;

  // OH penalty
  if ( weapon -> slot == SLOT_OFF_HAND )
    total_dmg *= 0.5;

  if ( sim -> debug )
  {
    sim -> out_debug.printf( "%s weapon damage for %s: base=%.0f-%.0f td=%.3f wd=%.3f bd=%.3f ws=%.3f pd=%.3f ap=%.3f",
                   player -> name(), name(), weapon -> min_dmg, weapon -> max_dmg, total_dmg, dmg, weapon -> bonus_dmg, weapon_speed.total_seconds(), power_damage, attack_power );
  }

  return total_dmg;
}

// action_t::calculate_tick_amount ==========================================

double action_t::calculate_tick_amount( action_state_t* state, double dot_multiplier )
{
  double amount = 0;

  if ( base_ta( state ) == 0 && spell_tick_power_coefficient( state ) == 0 && attack_tick_power_coefficient( state ) == 0) return 0;

  amount  = floor( base_ta( state ) + 0.5 );
  amount += bonus_ta( state );
  amount += state -> composite_spell_power() * spell_tick_power_coefficient( state );
  amount += state -> composite_attack_power() * attack_tick_power_coefficient( state );
  amount *= state -> composite_ta_multiplier();

  double init_tick_amount = amount;

  if ( ! sim -> average_range )
    amount = floor( amount + rng().real() );

  // Record raw amount to state
  state -> result_raw = amount;

  if ( state -> result == RESULT_CRIT )
    amount *= 1.0 + total_crit_bonus();
  else if ( state -> result == RESULT_MULTISTRIKE )
    amount *= composite_multistrike_multiplier( state );
  else if ( state -> result == RESULT_MULTISTRIKE_CRIT )
    amount *= composite_multistrike_multiplier( state ) * ( 1.0 + total_crit_bonus() );

  amount *= dot_multiplier;

  // Record total amount to state
  state -> result_total = amount;

  if ( sim -> debug )
  {
    sim -> out_debug.printf( "%s amount for %s on %s: ta=%.0f i_ta=%.0f b_ta=%.0f bonus_ta=%.0f s_mod=%.2f s_power=%.0f a_mod=%.2f a_power=%.0f mult=%.2f, tick_mult=%.2f",
                   player -> name(), name(), target -> name(), amount,
                   init_tick_amount, base_ta( state ), bonus_ta( state ),
                   spell_tick_power_coefficient( state ), state -> composite_spell_power(),
                   attack_tick_power_coefficient( state ), state -> composite_attack_power(),
                   state -> composite_ta_multiplier(),
                   dot_multiplier );
  }

  return amount;
}

// action_t::calculate_direct_amount ========================================

double action_t::calculate_direct_amount( action_state_t* state )
{
  double amount = sim -> averaged_range( base_da_min( state ), base_da_max( state ) );

  if ( round_base_dmg ) amount = floor( amount + 0.5 );

  if ( amount == 0 && weapon_multiplier == 0 && attack_direct_power_coefficient( state ) == 0 && spell_direct_power_coefficient( state ) == 0 ) return 0;

  double base_direct_amount = amount;
  double weapon_amount = 0;

  amount += bonus_da( state );

  if ( weapon_multiplier > 0 )
  {
    // x% weapon damage + Y
    // e.g. Obliterate, Shred, Backstab
    amount += calculate_weapon_damage( state -> attack_power );
    amount *= weapon_multiplier;
    weapon_amount = amount;
  }
  amount += spell_direct_power_coefficient( state ) * ( state -> composite_spell_power() );
  amount += attack_direct_power_coefficient( state ) * ( state -> composite_attack_power() );
  amount *= state -> composite_da_multiplier();

  // AoE with decay per target
  if ( state -> chain_target > 0 && base_add_multiplier != 1.0 )
    amount *= pow( base_add_multiplier, state -> chain_target );

  // AoE with static reduced damage per target
  if ( state -> chain_target > 0 && base_aoe_multiplier != 1.0 )
    amount *= base_aoe_multiplier;

  // Spell splits damage across all targets equally
  if ( state -> action -> split_aoe_damage )
    amount /= state -> n_targets;

  // Spell goes over the maximum number of AOE targets
  if ( ! state -> action -> split_aoe_damage && state -> n_targets > static_cast< size_t >( sim -> max_aoe_enemies ) )
    amount *= sim -> max_aoe_enemies / static_cast< double >( state -> n_targets );

  // Record initial amount to state
  state -> result_raw = amount;

  if ( state -> result == RESULT_GLANCE )
  {
    double delta_skill = ( state -> target -> level - player -> level ) * 5.0;

    if ( delta_skill < 0.0 )
      delta_skill = 0.0;

    double max_glance = 1.3 - 0.03 * delta_skill;

    if ( max_glance > 0.99 )
      max_glance = 0.99;
    else if ( max_glance < 0.2 )
      max_glance = 0.20;

    double min_glance = 1.4 - 0.05 * delta_skill;

    if ( min_glance > 0.91 )
      min_glance = 0.91;
    else if ( min_glance < 0.01 )
      min_glance = 0.01;

    if ( min_glance > max_glance )
    {
      double temp = min_glance;
      min_glance = max_glance;
      max_glance = temp;
    }

    amount *= sim -> averaged_range( min_glance, max_glance ); // 0.75 against +3 targets.
  }
  else if ( state -> result == RESULT_CRIT )
  {
    amount *= 1.0 + total_crit_bonus();
  }
  else if ( state -> result == RESULT_MULTISTRIKE )
  {
    amount *= composite_multistrike_multiplier( state );
  }
  else if ( state -> result == RESULT_MULTISTRIKE_CRIT )
  {
    amount *= composite_multistrike_multiplier( state ) * ( 1.0 + total_crit_bonus() );
  }

  if ( ! sim -> average_range ) amount = floor( amount + rng().real() );

  if ( sim -> debug )
  {
    sim -> out_debug.printf( "%s amount for %s: dd=%.0f i_dd=%.0f w_dd=%.0f b_dd=%.0f s_mod=%.2f s_power=%.0f a_mod=%.2f a_power=%.0f mult=%.2f w_mult=%.2f",
                   player -> name(), name(), amount, state -> result_raw, weapon_amount, base_direct_amount,
                   spell_direct_power_coefficient( state ), state -> composite_spell_power(),
                   attack_direct_power_coefficient( state ), state -> composite_attack_power(),
                   state -> composite_da_multiplier(), weapon_multiplier );
  }

  // Record total amount to state
  if ( result_is_miss( state -> result ) )
  {
    state -> result_total = 0.0;
    return 0.0;
  }
  else
  {
    state -> result_total = amount;
    return amount;
  }

}

// action_t::consume_resource ===============================================

void action_t::consume_resource()
{
  resource_e cr = current_resource();

  if ( cr == RESOURCE_NONE || base_costs[ cr ] == 0 || proc ) return;

  resource_consumed = cost();

  player -> resource_loss( cr, resource_consumed, 0, this );

  if ( sim -> log )
    sim -> out_log.printf( "%s consumes %.1f %s for %s (%.0f)", player -> name(),
                   resource_consumed, util::resource_type_string( cr ),
                   name(), player -> resources.current[ cr ] );

  stats -> consume_resource( current_resource(), resource_consumed );
}

// action_t::available_targets ==============================================

int action_t::num_targets()
{
  int count = 0;
  for ( size_t i = 0, actors = sim -> actor_list.size(); i < actors; i++ )
  {
    player_t* t = sim -> actor_list[ i ];

    if ( ! t -> is_sleeping() && t -> is_enemy() )
      count++;
  }

  return count;
}

// action_t::available_targets ==============================================

size_t action_t::available_targets( std::vector< player_t* >& tl ) const
{
  tl.clear();
  tl.push_back( target );

  for ( size_t i = 0, actors = sim -> target_non_sleeping_list.size(); i < actors; i++ )
  {
    player_t* t = sim -> target_non_sleeping_list[ i ];

    if ( t -> is_enemy() && ( t != target ) )
      tl.push_back( t );
  }

  return tl.size();
}

// action_t::target_list ====================================================

std::vector< player_t* >& action_t::target_list() const
{
  // Check if target cache is still valid. If not, recalculate it
  if ( ! target_cache.is_valid )
  {
    available_targets( target_cache.list );
    target_cache.is_valid = true;
  }

  return target_cache.list;
}

player_t* action_t::find_target_by_number( int number ) const
{
  std::vector< player_t* >& tl = target_list();
  size_t total_targets = tl.size();

  for ( size_t i = 0, j = 1; i < total_targets; i++ )
  {
    player_t* t = tl[ i ];

    int n = ( t == player -> target ) ? 1 : as<int>( ++j );

    if ( n == number )
      return t;
  }

  return 0;
}

// action_t::calculate_block_result =========================================
// moved here now that we found out that spells can be blocked (Holy Shield)
// block_chance() and crit_block_chance() govern whether any given attack can
// be blocked or not (zero return if not)

block_result_e action_t::calculate_block_result( action_state_t* s )
{
  block_result_e block_result = BLOCK_RESULT_UNBLOCKED;

  // Blocks also get a their own roll, and glances/crits can be blocked.
  if ( result_is_hit( s -> result ) && may_block && ( player -> position() == POSITION_FRONT ) && ! ( s -> result == RESULT_NONE ) )
  {
    double block_total = block_chance( s );

    if ( block_total > 0 )
    {
      double crit_block = crit_block_chance( s );

      // Roll once for block, then again for crit block if the block succeeds
      if ( rng().roll( block_total ) )
      {
        if ( rng().roll( crit_block ) )
          block_result = BLOCK_RESULT_CRIT_BLOCKED;
        else
          block_result = BLOCK_RESULT_BLOCKED;
      }
    }
  }

  if ( sim -> debug )
    sim -> out_debug.printf( "%s result for %s is %s", player -> name(), name(), util::block_result_type_string( block_result ) );

  return block_result;
}

// action_t::execute ========================================================

void action_t::execute()
{
#ifndef NDEBUG
  if ( ! initialized )
  {
    sim -> errorf( "action_t::execute: action %s from player %s is not initialized.\n", name(), player -> name() );
    assert( 0 );
  }
#endif

  if ( &data() == &spell_data_not_found_t::singleton )
  {
    sim -> errorf( "Player %s could not find spell data for action %s\n", player -> name(), name() );
    sim -> cancel();
  }

  if ( sim -> log && ! dual )
  {
    sim -> out_log.printf( "%s performs %s (%.0f)", player -> name(), name(),
                   player -> resources.current[ player -> primary_resource() ] );
  }

  if ( n_targets() == 0 && target -> is_sleeping() )
    return;

  if ( harmful )
  {
    if ( player -> in_combat == false && sim -> debug )
      sim -> out_debug.printf( "%s enters combat.", player -> name() );

    player -> in_combat = true;
  }

  size_t num_targets;
  if ( is_aoe() ) // aoe
  {
    std::vector< player_t* >& tl = target_list();
    num_targets = ( n_targets() < 0 ) ? tl.size() : n_targets();
    for ( size_t t = 0, max_targets = tl.size(); t < num_targets && t < max_targets; t++ )
    {
      action_state_t* s = get_state( pre_execute_state );
      s -> target = tl[ t ];
      s -> n_targets = std::min( num_targets, tl.size() );
      s -> chain_target = as<int>( t );
      if ( ! pre_execute_state ) snapshot_state( s, type == ACTION_HEAL ? HEAL_DIRECT : DMG_DIRECT );
      s -> result = calculate_result( s );
      s -> block_result = calculate_block_result( s );

      s -> result_amount = calculate_direct_amount( s );


      if ( sim -> debug )
        s -> debug();

      schedule_travel( s );

      schedule_multistrike( execute_state, type == ACTION_HEAL ? HEAL_DIRECT : DMG_DIRECT );
    }
  }
  else // single target
  {
    num_targets = 1;

    action_state_t* s = get_state( pre_execute_state );
    s -> target = target;
    s -> n_targets = 1;
    s -> chain_target = 0;
    if ( ! pre_execute_state ) snapshot_state( s, type == ACTION_HEAL ? HEAL_DIRECT : DMG_DIRECT );
    s -> result = calculate_result( s );
    s -> block_result = calculate_block_result( s );

    s -> result_amount = calculate_direct_amount( s );

    if ( sim -> debug )
      s -> debug();

    schedule_travel( s );

    schedule_multistrike( execute_state, type == ACTION_HEAL ? HEAL_DIRECT : DMG_DIRECT );
  }

  consume_resource();

  update_ready();

  if ( ! dual ) stats -> add_execute( time_to_execute, target );

  if ( pre_execute_state )
    action_state_t::release( pre_execute_state );

  // The rest of the execution depends on actually executing on target
  if ( num_targets > 0 )
  {
    if ( composite_teleport_distance( execute_state ) > 0 )
      do_teleport( execute_state );

    if ( execute_action && result_is_hit( execute_state -> result ) )
    {
      assert( ! execute_action -> pre_execute_state );
      execute_action -> schedule_execute( execute_action -> get_state( execute_state ) );
    }

    // New callback system; proc abilities on execute. 
    // Note: direct_tick_callbacks should not be used with the new system, 
    // override action_t::proc_type() instead
    if ( callbacks )
    {
      proc_types pt = execute_state -> proc_type();
      proc_types2 pt2 = execute_state -> execute_proc_type2();

      // "On spell cast"
      if ( ! background && pt != PROC1_INVALID )
        action_callback_t::trigger( player -> callbacks.procs[ pt ][ PROC2_CAST ], this, execute_state );

      // "On an execute result"
      if ( pt != PROC1_INVALID && pt2 != PROC2_INVALID )
        action_callback_t::trigger( player -> callbacks.procs[ pt ][ pt2 ], this, execute_state );
    }
  }

  if ( repeating && ! proc ) schedule_execute();
}

// action_t::calculate_multistrike_result ===================================

result_e action_t::calculate_multistrike_result( action_state_t* s )
{
  if ( ! s -> target ) return RESULT_NONE;
  if ( ! may_multistrike ) return RESULT_NONE;
  if ( ! harmful ) return RESULT_NONE;

  result_e r = RESULT_NONE;
  if ( rng().roll( composite_multistrike() ) )
  {
    r = RESULT_MULTISTRIKE;

    if ( rng().roll( std::max( s -> composite_crit(), 0.0 ) ) )
      r = RESULT_MULTISTRIKE_CRIT;
  }

  return r;
}

// action_t::schedule_multistrike ===========================================

// Schedule multistrikes off of an ability execute; return the number of
// multistrikes generated by the execution (per target). The multistrike state
// will be based off of the passed state, with independent result, and damage
// resolution.
int action_t::schedule_multistrike( action_state_t* state, dmg_e type, double tick_multiplier )
{
  if ( ! may_multistrike )
    return 0;

  if ( state -> result_amount <= 0 )
    return 0;

  if ( ! result_is_hit( state -> result ) )
    return 0;

  // multistrike can proc twice
  int n_strikes = 0;
  for ( int i = 0; i < 2; i++ )
  {
    result_e r = calculate_multistrike_result( state );
    if ( ! result_is_multistrike( r ) )
      continue;

    action_state_t* ms_state = get_state( state );
    ms_state -> target = state -> target;
    ms_state -> n_targets = 1;
    ms_state -> chain_target = 0;
    ms_state -> result = r;

    if ( type == DMG_DIRECT || type == HEAL_DIRECT )
      multistrike_direct( state, ms_state );
    else if ( type == DMG_OVER_TIME || type == HEAL_OVER_TIME )
      multistrike_tick( state, ms_state, tick_multiplier );

    // Schedule multistrike "execute"; in reality it calls either impact, or
    // assess_damage (for ticks).
    new ( *sim ) multistrike_execute_event_t( ms_state );

    n_strikes++;
  }

  return n_strikes;
}

// action_t::multistrike_direct =============================================

// Generate a direct damage multistrike. Note that the multistrike damage will
// travel like normal damage events, based off of the ability travel time.
void action_t::multistrike_direct( const action_state_t*, action_state_t* ms_state )
{
  ms_state -> result_amount = calculate_direct_amount( ms_state );
}

// action_t::tick ===========================================================

void action_t::tick( dot_t* d )
{
  if ( tick_action )
  {
    if ( tick_action -> pre_execute_state )
    {
      action_state_t::release( tick_action -> pre_execute_state );
    }
    action_state_t* state = tick_action -> get_state( d -> state );
    if ( dynamic_tick_action )
      snapshot_state( state, type == ACTION_HEAL ? HEAL_OVER_TIME : DMG_OVER_TIME );
    else
      update_state( state, type == ACTION_HEAL ? HEAL_OVER_TIME : DMG_OVER_TIME );
    state -> da_multiplier = state -> ta_multiplier;
    state -> target_da_multiplier = state -> target_ta_multiplier;
    tick_action -> schedule_execute( state );
  }
  else
  {
    d -> state -> result = RESULT_HIT;
    update_state( d -> state, type == ACTION_HEAL ? HEAL_OVER_TIME : DMG_OVER_TIME );

    if ( tick_may_crit && rng().roll( d -> state -> composite_crit() ) )
      d -> state -> result = RESULT_CRIT;

    d -> state -> result_amount = calculate_tick_amount( d -> state, d -> get_last_tick_factor() );

    assess_damage( type == ACTION_HEAL ? HEAL_OVER_TIME : DMG_OVER_TIME, d -> state );

    if ( sim -> debug )
      d -> state -> debug();

    schedule_multistrike( d -> state, type == ACTION_HEAL ? HEAL_OVER_TIME : DMG_OVER_TIME );
  }

  if ( harmful && callbacks && type != ACTION_HEAL )
    action_callback_t::trigger( player -> callbacks.tick[ d -> state -> result ], this, d -> state );

  if ( ! periodic_hit ) stats -> add_tick( d -> time_to_tick, d -> state -> target );

  player -> trigger_ready();
}

// action_t::multistrike_tick ===============================================

// Generate a periodic multistrike
void action_t::multistrike_tick( const action_state_t*, action_state_t* ms_state, double tick_multiplier )
{
  ms_state -> result_amount = calculate_tick_amount( ms_state, tick_multiplier );
}

// action_t::last_tick ======================================================

void action_t::last_tick( dot_t* d )
{
  if ( get_school() == SCHOOL_PHYSICAL )
  {
    buff_t* b = d -> state -> target -> debuffs.bleeding;
    if ( b -> current_value > 0 ) b -> current_value -= 1.0;
    if ( b -> current_value == 0 ) b -> expire();
  }
}

// action_t::update_resolve ======================================================

void action_t::update_resolve( dmg_e type,
                                 action_state_t* s )
{
  // pointers to make life easy
  player_t* source = s -> action -> player;
  player_t* target = s -> target;

  // check that the target has Resolve, check for damage type, and check that the source player is an enemy
  if ( target -> resolve_manager.is_started() && ( type == DMG_DIRECT || type == DMG_OVER_TIME ) && source -> is_enemy() )
  {
    assert( source -> actor_spawn_index >= 0 && "Trying to register resolve damage event from a unspawned player! Something is seriously broken in player_t::arise/demise." );

    // bool for auto attack, to make code easier to read
    bool is_auto_attack = ( player -> main_hand_attack && s -> action == player -> main_hand_attack ) || ( player -> off_hand_attack && s -> action == player -> off_hand_attack );

    // Resolve is only updated on damage taken events. The one exception is auto-attacks, which grant Resolve even on a dodge/parry.
    // If this is a miss that isn't an auto-attack, we can bail out early (and not recalculate)
    if ( result_is_miss( s -> result ) && ! is_auto_attack )
      return;

    // Store raw damage of attack result
    double raw_resolve_amount = s -> result_raw;
    
    // If the attack does zero damage, it's irrelevant for the purposes
    // Skip updating the Resolve tables if the damage is zero to limit unnecessary events
    if ( raw_resolve_amount > 0.0 )
    {
      // modify according to damage type; spell damage gives 2.5x as much Resolve
      raw_resolve_amount *= ( get_school() == SCHOOL_PHYSICAL ? 1.0 : 2.5 );

      // normalize by player's current health, ignoring any temporary health buffs
      raw_resolve_amount /= ( target -> resources.max[ RESOURCE_HEALTH ] - target -> temporary.resource[ RESOURCE_HEALTH ] );

      // update the player's resolve diminishing return list first!
      target -> resolve_manager.add_diminishing_return_entry( source, source -> get_raw_dps( s ), sim -> current_time );

      assert( source -> actor_spawn_index >= 0 && "Trying to register resolve damage event from a unspawned player!" );

      // get diminishing returns - done at the time of the event, never recalculated
      // see http://us.battle.net/wow/en/forum/topic/13087818929?page=6#105
      int rank = target -> resolve_manager.get_diminsihing_return_rank( source -> actor_spawn_index );

      // update the player's resolve damage table 
      target -> resolve_manager.add_damage_event( raw_resolve_amount / rank, sim -> current_time );
    
      // cycle through the resolve damage table and add the appropriate amount of Resolve from each event
      target -> resolve_manager.update();
    }


  } // END Resolve
}

// action_t::assess_damage ==================================================

void action_t::assess_damage( dmg_e    type,
                              action_state_t* s )
{
  // hook up resolve here, before armor mitigation, avoidance, and dmg reduction effects, etc.
  update_resolve( type, s );

  s -> target -> assess_damage( get_school(), type, s );

  if ( sim -> debug )
    s -> debug();

  if ( type == DMG_DIRECT )
  {
    if ( sim -> log )
    {
      sim -> out_log.printf( "%s %s hits %s for %.0f %s damage (%s)",
                     player -> name(), name(),
                     s -> target -> name(), s -> result_amount,
                     util::school_type_string( get_school() ),
                     util::result_type_string( s -> result ) );
    }

    if ( s -> result_amount > 0.0 && ! result_is_multistrike( s -> result ) )
    {
      if ( direct_tick_callbacks )
      {
        action_callback_t::trigger( player -> callbacks.tick_damage[ get_school() ], this, s );
      }
      else
      {
        if ( callbacks )
        {
          action_callback_t::trigger( player -> callbacks.direct_damage[ get_school() ], this, s );
          if ( s -> result == RESULT_CRIT )
          {
            action_callback_t::trigger( player -> callbacks.direct_crit[ get_school() ], this, s );
          }
        }
      }
    }
  }
  else // DMG_OVER_TIME
  {
    if ( sim -> log )
    {
      dot_t* dot = get_dot( s -> target );
      sim -> out_log.printf( "%s %s ticks (%d of %d) %s for %.0f %s damage (%s)",
                     player -> name(), name(),
                     dot -> current_tick, dot -> num_ticks,
                     s -> target -> name(), s -> result_amount,
                     util::school_type_string( get_school() ),
                     util::result_type_string( s -> result ) );
    }

    if ( ! result_is_multistrike( s -> result ) && callbacks && s -> result_amount > 0.0 )
      action_callback_t::trigger( player -> callbacks.tick_damage[ get_school() ], this, s );
  }

  // New callback system; proc spells on impact. 
  // TODO: Not used for now.
  // Note: direct_tick_callbacks should not be used with the new system, 
  // override action_t::proc_type() instead
  if ( callbacks )
  {
    proc_types pt = s -> proc_type();
    proc_types2 pt2 = s -> impact_proc_type2();
    if ( pt != PROC1_INVALID && pt2 != PROC2_INVALID )
      action_callback_t::trigger( player -> callbacks.procs[ pt ][ pt2 ], this, s );
  }

  stats -> add_result( s -> result_amount, s -> result_amount, ( direct_tick ? DMG_OVER_TIME : periodic_hit ? DMG_DIRECT : type ), s -> result, s -> block_result, s -> target );
}

// action_t::schedule_execute ===============================================

void action_t::schedule_execute( action_state_t* execute_state )
{
  if ( sim -> log )
  {
    sim -> out_log.printf( "%s schedules execute for %s", player -> name(), name() );
  }

  time_to_execute = execute_time();

  execute_event = start_action_execute_event( time_to_execute, execute_state );

  if ( ! background )
  {
    player -> executing = this;
    player -> gcd_ready = sim -> current_time + gcd();
    if ( player -> action_queued && sim -> strict_gcd_queue )
    {
      player -> gcd_ready -= sim -> queue_gcd_reduction;
    }

    if ( special && time_to_execute > timespan_t::zero() && ! proc )
    {
      // While an ability is casting, the auto_attack is paused
      // So we simply reschedule the auto_attack by the ability's casttime
      timespan_t time_to_next_hit;
      // Mainhand
      if ( player -> main_hand_attack && player -> main_hand_attack -> execute_event )
      {
        time_to_next_hit  = player -> main_hand_attack -> execute_event -> occurs();
        time_to_next_hit -= sim -> current_time;
        time_to_next_hit += time_to_execute;
        player -> main_hand_attack -> execute_event -> reschedule( time_to_next_hit );
      }
      // Offhand
      if ( player -> off_hand_attack && player -> off_hand_attack -> execute_event )
      {
        time_to_next_hit  = player -> off_hand_attack -> execute_event -> occurs();
        time_to_next_hit -= sim -> current_time;
        time_to_next_hit += time_to_execute;
        player -> off_hand_attack -> execute_event -> reschedule( time_to_next_hit );
      }
    }
  }
}

// action_t::reschedule_execute =============================================

void action_t::reschedule_execute( timespan_t time )
{
  if ( sim -> log )
  {
    sim -> out_log.printf( "%s reschedules execute for %s", player -> name(), name() );
  }

  timespan_t delta_time = sim -> current_time + time - execute_event -> occurs();

  time_to_execute += delta_time;

  if ( delta_time > timespan_t::zero() )
  {
    execute_event -> reschedule( time );
  }
  else // Impossible to reschedule events "early".  Need to be canceled and re-created.
  {
    action_state_t* state = debug_cast<action_execute_event_t*>( execute_event ) -> execute_state;
    core_event_t::cancel( execute_event );
    execute_event = start_action_execute_event( time, state );
  }
}

// action_t::update_ready ===================================================

void action_t::update_ready( timespan_t cd_duration /* = timespan_t::min() */ )
{
  timespan_t delay = timespan_t::zero();

  if ( cd_duration < timespan_t::zero() )
    cd_duration = cooldown -> duration;

  if ( cd_duration > timespan_t::zero() && ! dual )
  {

    if ( ! background && ! proc )
    {
      timespan_t lag, dev;

      lag = player -> world_lag_override ? player -> world_lag : sim -> world_lag;
      dev = player -> world_lag_stddev_override ? player -> world_lag_stddev : sim -> world_lag_stddev;
      delay = rng().gauss( lag, dev );
      if ( sim -> debug )
        sim -> out_debug.printf( "%s delaying the cooldown finish of %s by %f", player -> name(), name(), delay.total_seconds() );
    }

    cooldown -> start( cd_duration, delay );

    if ( sim -> debug )
      sim -> out_debug.printf( "%s starts cooldown for %s (%s). Will be ready at %.4f", player -> name(), name(), cooldown -> name(), cooldown -> ready.total_seconds() );
  }
}

// action_t::usable_moving ==================================================

bool action_t::usable_moving() const
{
  if ( execute_time() > timespan_t::zero() )
    return false;

  if ( channeled )
    return false;

  if ( range > 0 && range <= 5 )
    return false;

  return true;
}

// action_t::ready ==========================================================

bool action_t::ready()
{
  // Check conditions that do NOT pertain to the target before cycle_targets
  if ( cooldown -> down() )
    return false;

  if ( ! player -> resource_available( current_resource(), cost() ) )
    return false;

  // Player Skill must not affect precombat actions
  if ( player -> in_combat && player -> current.skill < 1.0 && ! rng().roll( player -> current.skill ) )
    return false;

  if ( line_cooldown.down() )
    return false;

  if ( sync_action && ! sync_action -> ready() )
    return false;

  if ( player -> is_moving() && ! usable_moving() )
    return false;

  if ( moving != -1 && moving != ( player -> is_moving() ? 1 : 0 ) )
    return false;

  if ( cycle_targets )
  {
    player_t* saved_target  = target;
    cycle_targets = 0;
    bool found_ready = false;

    std::vector< player_t* >& tl = target_list();
    size_t num_targets = tl.size();

    if ( ( max_cycle_targets > 0 ) && ( ( size_t ) max_cycle_targets < num_targets ) )
      num_targets = max_cycle_targets;

    for ( size_t i = 0; i < num_targets; i++ )
    {
      target = tl[ i ];
      if ( ready() )
      {
        found_ready = true;
        break;
      }
    }

    cycle_targets = 1;

    if ( found_ready ) return true;

    target = saved_target;

    return false;
  }

  if ( target_number )
  {
    player_t* saved_target  = target;
    int saved_target_number = target_number;
    target_number = 0;

    target = find_target_by_number( saved_target_number );

    bool is_ready = false;

    if ( target ) is_ready = ready();

    if ( is_ready ) return true;

    target = saved_target;

    return false;
  }

  // Check actions that DO or MAY pertain to the target after cycle_targets.

  if ( if_expr && ! if_expr -> success() )
    return false;

  if ( target -> debuffs.invulnerable -> check() && harmful )
    return false;

  if ( target -> is_sleeping() )
    return false;

  if ( ! has_movement_directionality() )
    return false;

  return true;
}

// action_t::init ===========================================================

void action_t::init()
{
  if ( initialized ) return;

  assert( ! ( impact_action && tick_action ) && "Both tick_action and impact_action should not be used in a single action." );

  assert( ! ( n_targets() && channeled ) && "DONT create a channeled aoe spell!" );

  if ( ! sync_str.empty() )
  {
    sync_action = player -> find_action( sync_str );

    if ( ! sync_action )
    {
      sim -> errorf( "Unable to find sync action '%s' for primary action '%s'\n", sync_str.c_str(), name() );
      sim -> cancel();
    }
  }

  if ( cycle_targets && target_number )
  {
    target_number = 0;
    sim -> errorf( "Player %s trying to use both cycle_targets and a numerical target for action %s - defaulting to cycle_targets\n", player -> name(), name() );
  }

  if ( ! if_expr_str.empty() )
  {
    if_expr = expr_t::parse( this, if_expr_str );
  }

  if ( ! interrupt_if_expr_str.empty() )
  {
    interrupt_if_expr = expr_t::parse( this, interrupt_if_expr_str );
  }

  if ( ! early_chain_if_expr_str.empty() )
  {
    early_chain_if_expr = expr_t::parse( this, early_chain_if_expr_str );
  }

  if ( tick_action )
  {
    tick_action -> direct_tick = true;
    tick_action -> dual = true;
    tick_action -> stats = stats;
    stats -> action_list.push_back( tick_action );
  }

  stats -> school      = get_school() ;

  if ( quiet ) stats -> quiet = true;

  if ( may_multistrike == -1 )
    may_multistrike = may_crit || tick_may_crit;

  if ( may_crit || tick_may_crit )
    snapshot_flags |= STATE_CRIT | STATE_TGT_CRIT;

  if ( ( spell_power_mod.tick > 0 || attack_power_mod.tick > 0 ) && dot_duration > timespan_t::zero() )
    snapshot_flags |= STATE_MUL_TA | STATE_TGT_MUL_TA | STATE_MUL_PERSISTENT | STATE_VERSATILITY;

  if ( ( spell_power_mod.direct > 0 || attack_power_mod.direct > 0 ) || weapon_multiplier > 0 )
    snapshot_flags |= STATE_MUL_DA | STATE_TGT_MUL_DA | STATE_MUL_PERSISTENT | STATE_VERSATILITY;

  if ( ( spell_power_mod.direct > 0 || spell_power_mod.tick > 0 ) )
  {
    snapshot_flags |= STATE_SP;
    if ( player -> role == ROLE_TANK )
      snapshot_flags |= STATE_RESOLVE;
  }

  if ( ( weapon_power_mod > 0 || attack_power_mod.direct > 0 || attack_power_mod.tick > 0 ) )
  {
    snapshot_flags |= STATE_AP;
    if ( player -> role == ROLE_TANK )
      snapshot_flags |= STATE_RESOLVE;
  }

  if ( dot_duration > timespan_t::zero() && ( hasted_ticks || channeled ) )
    snapshot_flags |= STATE_HASTE;

  // WOD: Dot Snapshoting is gone
  update_flags |= snapshot_flags;

  // WOD: Yank out persistent multiplier from update flags, so they get
  // snapshot once at the application of the spell
  update_flags &= ~STATE_MUL_PERSISTENT;

  // Channeled dots get haste snapshoted
  if ( channeled )
  {
    update_flags &= ~STATE_HASTE;
  }

  if ( ! ( background || sequence ) && ( pre_combat || action_list == "precombat" ) )
  {
    if ( harmful )
    {
      if ( player -> first_cast == true )
      {
<<<<<<< HEAD
        player -> first_cast = false;
        player -> precombat_action_list.push_back( this );
=======
        if ( this -> travel_speed > 0 )
        {
          player -> first_cast = false;
          player -> precombat_action_list.push_back( this );
        }
        else
          sim -> errorf( "Player %s attempted to add harmful action %s to precombat action list. Only one spell with travel time may be cast here.", player -> name(), name() );
>>>>>>> 2da99321
      }
      else
        sim -> errorf( "Player %s attempted to add harmful action %s to precombat action list. A maximum of one harmful spell may be cast here.", player -> name(), name() );
    }
    else
      player -> precombat_action_list.push_back( this );
  }
  else if ( ! ( background || sequence ) && ! action_list.empty() )
    player -> find_action_priority_list( action_list ) -> foreground_action_list.push_back( this );

  initialized = true;

  init_target_cache();
}

void action_t::init_target_cache()
{
  sim -> target_non_sleeping_list.register_callback( aoe_target_list_callback_t( this ) );
}

// action_t::reset ==========================================================

void action_t::reset()
{
  if ( pre_execute_state )
  {
    action_state_t::release( pre_execute_state );
  }
  cooldown -> reset( false );
  line_cooldown.reset( false );
  execute_event = 0;
  travel_events.clear();
}

// action_t::cancel =========================================================

void action_t::cancel()
{
  if ( sim -> debug )
    sim -> out_debug.printf( "action %s of %s is canceled", name(), player -> name() );

  if ( channeled )
  {
    if ( dot_t* d = find_dot( target ) )
      d -> cancel();
  }

  bool was_busy = false;

  if ( player -> executing  == this )
  {
    was_busy = true;
    player -> executing  = 0;
  }
  if ( player -> channeling == this )
  {
    was_busy = true;
    player -> channeling  = 0;
  }

  core_event_t::cancel( execute_event );

  player -> debuffs.casting -> expire();

  if ( was_busy && ! player -> is_sleeping() )
    player -> schedule_ready();
}

// action_t::interrupt ======================================================

void action_t::interrupt_action()
{
  if ( sim -> debug )
    sim -> out_debug.printf( "action %s of %s is interrupted", name(), player -> name() );

  if ( cooldown -> duration > timespan_t::zero() && ! dual )
  {
    if ( sim -> debug )
      sim -> out_debug.printf( "%s starts cooldown for %s (%s)", player -> name(), name(), cooldown -> name() );

    cooldown -> start();
  }

  if ( player -> executing  == this ) player -> executing  = 0;
  if ( player -> channeling == this )
  {
    dot_t* dot = get_dot();
    assert( dot -> is_ticking() );
    dot -> cancel();
  }

  core_event_t::cancel( execute_event );

  player -> debuffs.casting -> expire();
}

// action_t::check_spec =====================================================

void action_t::check_spec( specialization_e necessary_spec )
{
  if ( player -> specialization() != necessary_spec )
  {
    sim -> errorf( "Player %s attempting to execute action %s without %s spec.\n",
                   player -> name(), name(), dbc::specialization_string( necessary_spec ).c_str() );

    background = true; // prevent action from being executed
  }
}

// action_t::check_spec =====================================================

void action_t::check_spell( const spell_data_t* sp )
{
  if ( ! sp -> ok() )
  {
    sim -> errorf( "Player %s attempting to execute action %s without spell ok().\n",
                   player -> name(), name() );

    background = true; // prevent action from being executed
  }
}

// action_t::create_expression ==============================================

expr_t* action_t::create_expression( const std::string& name_str )
{
  class action_expr_t : public expr_t
  {
  public:
    action_t& action;

    action_expr_t( const std::string& name, action_t& a ) :
      expr_t( name ), action( a ) {}
  };

  class amount_expr_t : public action_expr_t
  {
  public:
    dmg_e           amount_type;
    result_e        result_type;
    action_state_t* state;

    amount_expr_t( const std::string& name, dmg_e at, result_e rt, action_t& a ) :
      action_expr_t( name, a ), amount_type( at ), result_type( rt ), state( a.get_state() )
    {
      state -> n_targets    = 1;
      state -> chain_target = 0;
      state -> result       = result_type;
    }

    virtual double evaluate()
    {
      action.snapshot_state( state, amount_type );
      state -> target = action.target;
      if ( amount_type == DMG_OVER_TIME || amount_type == HEAL_OVER_TIME )
        return action.calculate_tick_amount( state, 1.0 /* Assumes full tick damage calculation */ );
      else
      {
        state -> result_amount = action.calculate_direct_amount( state );
        if ( amount_type == DMG_DIRECT )
          state -> target -> target_mitigation( action.get_school(), amount_type, state );
        return state -> result_amount;
      }
    }

    virtual ~amount_expr_t()
    { delete state; }
  };

  if ( name_str == "cast_time" )
    return make_mem_fn_expr( name_str, *this, &action_t::execute_time );
  else if ( name_str == "execute_time" )
  {
    struct execute_time_expr_t : public action_expr_t
    {
      execute_time_expr_t( action_t& a ) : action_expr_t( "execute_time", a )
      { }

      double evaluate()
      { return std::max( action.execute_time().total_seconds(), action.gcd().total_seconds() ); }
    };

    return new execute_time_expr_t( *this );
  }
  else if ( name_str == "cooldown" )
    return make_ref_expr( name_str, cooldown -> duration );
  else if ( name_str == "tick_time" )
  {
    struct tick_time_expr_t : public action_expr_t
    {
      tick_time_expr_t( action_t& a ) : action_expr_t( "tick_time", a ) {}
      virtual double evaluate()
      {
        dot_t* dot = action.get_dot();
        if ( dot -> is_ticking() )
          return action.tick_time( action.composite_haste() ).total_seconds();
        else
          return 0;
      }
    };
    return new tick_time_expr_t( *this );
  }
  else if ( name_str == "new_tick_time" )
  {
    struct new_tick_time_expr_t : public action_expr_t
    {
      new_tick_time_expr_t( action_t& a ) : action_expr_t( "new_tick_time", a ) {}
      virtual double evaluate()
      {
        return action.tick_time( action.player -> cache.spell_speed() ).total_seconds();
      }
    };
    return new new_tick_time_expr_t( *this );
  }
  else if ( name_str == "gcd" )
    return make_mem_fn_expr( name_str, *this, &action_t::gcd );
  else if ( name_str == "travel_time" )
    return make_mem_fn_expr( name_str, *this, &action_t::travel_time );

  // FIXME! DoT Expressions should not need to get the dot itself.
  else if ( expr_t* q = get_dot() -> create_expression( this, name_str, true ) )
    return q;

  else if ( name_str == "miss_react" )
  {
    struct miss_react_expr_t : public action_expr_t
    {
      miss_react_expr_t( action_t& a ) : action_expr_t( "miss_react", a ) {}
      virtual double evaluate()
      {
        dot_t* dot = action.get_dot();
        if ( dot -> miss_time < timespan_t::zero() ||
             action.sim -> current_time >= ( dot -> miss_time + action.last_reaction_time ) )
          return true;
        else
          return false;
      }
    };
    return new miss_react_expr_t( *this );
  }
  else if ( name_str == "cooldown_react" )
  {
    struct cooldown_react_expr_t : public action_expr_t
    {
      cooldown_react_expr_t( action_t& a ) : action_expr_t( "cooldown_react", a ) {}
      virtual double evaluate()
      {
        return action.cooldown -> up() &&
               action.cooldown -> reset_react <= action.sim -> current_time;
      }
    };
    return new cooldown_react_expr_t( *this );
  }
  else if ( name_str == "cast_delay" )
  {
    struct cast_delay_expr_t : public action_expr_t
    {
      cast_delay_expr_t( action_t& a ) : action_expr_t( "cast_delay", a ) {}
      virtual double evaluate()
      {
        if ( action.sim -> debug )
        {
          action.sim -> out_debug.printf( "%s %s cast_delay(): can_react_at=%f cur_time=%f",
                                action.player -> name_str.c_str(),
                                action.name_str.c_str(),
                                ( action.player -> cast_delay_occurred + action.player -> cast_delay_reaction ).total_seconds(),
                                action.sim -> current_time.total_seconds() );
        }

        if ( action.player -> cast_delay_occurred == timespan_t::zero() ||
             action.player -> cast_delay_occurred + action.player -> cast_delay_reaction < action.sim -> current_time )
          return true;
        else
          return false;
      }
    };
    return new cast_delay_expr_t( *this );
  }
  else if ( name_str == "tick_multiplier" )
  {
    struct tick_multiplier_expr_t : public expr_t
    {
      action_t* action;
      action_state_t* state;

      tick_multiplier_expr_t( action_t* a ) : 
        expr_t( "tick_multiplier" ), action( a ), state( a -> get_state() )
      {
        state -> n_targets    = 1;
        state -> chain_target = 0;
      }

      virtual double evaluate()
      {
        action -> snapshot_state( state, RESULT_TYPE_NONE );
        state -> target = action -> target;

        return action -> composite_ta_multiplier( state );
      }

      virtual ~tick_multiplier_expr_t()
      { delete state; }
    };

    return new tick_multiplier_expr_t( this );
  }
  else if ( name_str == "persistent_multiplier" )
  {
    struct persistent_multiplier_expr_t : public expr_t
    {
      action_t* action;
      action_state_t* state;

      persistent_multiplier_expr_t( action_t* a ) : 
        expr_t( "persistent_multiplier" ), action( a ), state( a -> get_state() )
      {
        state -> n_targets    = 1;
        state -> chain_target = 0;
      }

      virtual double evaluate()
      {
        action -> snapshot_state( state, RESULT_TYPE_NONE );
        state -> target = action -> target;

        return action -> composite_persistent_multiplier( state );
      }

      virtual ~persistent_multiplier_expr_t()
      { delete state; }
    };

    return new persistent_multiplier_expr_t( this );
  }
  else if ( name_str == "charges" )
    return make_ref_expr( name_str, cooldown -> current_charge );
  else if ( name_str == "charges_fractional" )
  {
    struct charges_fractional_expr_t : public expr_t
    {
      action_t* action;
      charges_fractional_expr_t( action_t* a ) :
        expr_t( "charges_fractional" ), action( a )
      {}
      virtual double evaluate()
      {
        cooldown_t* c = action -> cooldown;
        double charges = c -> current_charge;
        if ( action -> cooldown -> recharge_event )
          charges += 1 - ( c -> recharge_event -> remains() / c -> duration );
        return charges;
      }
    };
    return new charges_fractional_expr_t( this );
  }
  else if ( name_str == "max_charges" )
    return make_ref_expr( name_str, cooldown -> charges );
  else if ( name_str == "recharge_time" )
  {
    struct recharge_time_expr_t : public expr_t
    {
      action_t* action;
      recharge_time_expr_t( action_t* a ) : expr_t( "recharge_time" ), action( a ) {}
      virtual double evaluate()
      {
        if ( action -> cooldown -> recharge_event )
          return action -> cooldown -> recharge_event -> remains().total_seconds();
        else
          return action -> cooldown -> duration.total_seconds();
      }
    };
    return new recharge_time_expr_t( this );
  }
  else if ( name_str == "hit_damage" )
    return new amount_expr_t( name_str, DMG_DIRECT, RESULT_HIT, *this );
  else if ( name_str == "crit_damage" )
    return new amount_expr_t( name_str, DMG_DIRECT, RESULT_CRIT, *this );
  else if ( name_str == "hit_heal" )
    return new amount_expr_t( name_str, HEAL_DIRECT, RESULT_HIT, *this );
  else if ( name_str == "crit_heal" )
    return new amount_expr_t( name_str, HEAL_DIRECT, RESULT_CRIT, *this );
  else if ( name_str == "tick_damage" )
    return new amount_expr_t( name_str, DMG_OVER_TIME, RESULT_HIT, *this );
  else if ( name_str == "crit_tick_damage" )
    return new amount_expr_t( name_str, DMG_OVER_TIME, RESULT_CRIT, *this );
  else if ( name_str == "tick_heal" )
    return new amount_expr_t( name_str, HEAL_OVER_TIME, RESULT_HIT, *this );
  else if ( name_str == "crit_tick_heal" )
    return new amount_expr_t( name_str, HEAL_OVER_TIME, RESULT_CRIT, *this );
  else if ( name_str == "crit_pct_current" )
  {
    struct crit_pct_current_expr_t : public expr_t
    {
      action_t* action;
      action_state_t* state;

      crit_pct_current_expr_t( action_t* a ) :
        expr_t( "crit_pct_current" ), action( a ), state( a -> get_state() )
      {
        state -> n_targets = 1;
        state -> chain_target = 0;
      }
      virtual double evaluate()
      {
        state -> target = action -> target;
        action -> snapshot_state( state, RESULT_TYPE_NONE );

        return std::min( 100.0, state -> composite_crit() * 100.0 );
      }

      virtual ~crit_pct_current_expr_t()
      { delete state; }
    };
    return new crit_pct_current_expr_t( this );
  }

  std::vector<std::string> splits = util::string_split( name_str, "." );

  if ( splits.size() == 2 )
  {
    if ( splits[ 0 ] == "prev" )
    {
      struct prev_expr_t : public action_expr_t
      {
        std::string prev_action;
        prev_expr_t( action_t& a, const std::string& prev_action ) : action_expr_t( "prev", a ), prev_action( prev_action ) {}
        virtual double evaluate()
        {
          if ( action.player -> last_foreground_action )
            return action.player -> last_foreground_action -> name_str == prev_action;
          return false;
        }
      };

      return new prev_expr_t( *this, splits[ 1 ] );
    }
  }

  if ( splits.size() == 3 && splits[ 0 ] == "dot" )
  {
    return target -> get_dot( splits[ 1 ], player ) -> create_expression( this, splits[ 2 ], true );
  }
  if ( splits.size() == 3 && splits[ 0 ] == "enemy_dot" )
  {
    // simple by-pass to test
    return player -> get_dot( splits[ 1 ], target ) -> create_expression( this, splits[ 2 ], false );

    // more complicated version, cycles through possible sources
    std::vector<expr_t*> dot_expressions;
    for ( size_t i = 0, size = sim -> target_list.size(); i < size; i++ )
    {
      dot_t* d = player -> get_dot( splits[ 1 ], sim -> target_list[ i ] );
      dot_expressions.push_back( d -> create_expression( this, splits[ 2 ], false ) );
    }
    struct enemy_dots_expr_t : public expr_t
    {
      std::vector<expr_t*> expr_list;

      enemy_dots_expr_t( const std::vector<expr_t*>& expr_list ) :
        expr_t( "enemy_dot" ), expr_list( expr_list )
      {
      }

      double evaluate()
      {
        double ret = 0;
        for ( size_t i = 0, size = expr_list.size(); i < size; i++ )
        {
          double expr_result = expr_list[ i ] -> eval();
          if ( expr_result != 0 && ( expr_result < ret || ret == 0 ) )
            ret = expr_result;
        }
        return ret;
      }
    };

    return new enemy_dots_expr_t( dot_expressions );
  }
  if ( splits.size() == 3 && splits[0] == "buff" )
  {
    return player -> create_expression( this, name_str );
  }

  if ( splits.size() == 3 && splits[ 0 ] == "debuff" )
  {
    expr_t* debuff_expr = buff_t::create_expression( splits[ 1 ], this, splits[ 2 ] );
    if ( debuff_expr ) return debuff_expr;
  }

  if ( splits.size() == 3 && splits[ 0 ] == "aura" )
  {
    return sim -> create_expression( this, name_str );
  }

  if ( splits.size() > 2 && splits[ 0 ] == "target" )
  {
    // Find target
    player_t* expr_target;
    if ( splits[ 1 ][ 0 ] >= '0' && splits[ 1 ][ 0 ] <= '9' )
      expr_target = find_target_by_number( atoi( splits[ 1 ].c_str() ) );
    else
      expr_target = sim -> find_player( splits[ 1 ] );
    size_t start_rest = 2;
    if ( ! expr_target )
    {
      expr_target = target;
      start_rest = 1;
    }

    assert( expr_target );

    std::string rest = splits[ start_rest ];
    for ( size_t i = start_rest + 1; i < splits.size(); ++i )
      rest += '.' + splits[ i ];

    return expr_target -> create_expression( this, rest );
  }

  // necessary for self.target.*, self.dot.*
  if ( splits.size() >= 2 && splits[ 0 ] == "self" )
  {
    std::string rest = splits[1];
    for ( size_t i = 2; i < splits.size(); ++i )
      rest += '.' + splits[i];
    return player -> create_expression( this, rest );
  }

  // necessary for sim.target.*
  if ( splits.size() >= 2 && splits[ 0 ] == "sim" )
  {
    std::string rest = splits[ 1 ];
    for ( size_t i = 2; i < splits.size(); ++i )
      rest += '.' + splits[ i ];
    return sim -> create_expression( this, rest );
  }

  if ( name_str == "enabled" )
  {
    struct ok_expr_t : public action_expr_t
    {
      ok_expr_t( action_t& a ) : action_expr_t( "enabled", a ) {}
      virtual double evaluate() { return action.data().found(); }
    };
    return new ok_expr_t( *this );
  }
  else if ( name_str == "executing" )
  {
    struct executing_expr_t : public action_expr_t
    {
      executing_expr_t( action_t& a ) : action_expr_t( "executing", a ) {}
      virtual double evaluate() { return action.execute_event != 0; }
    };
    return new executing_expr_t( *this );
  }

  return player -> create_expression( this, name_str );
}

// action_t::ppm_proc_chance ================================================

double action_t::ppm_proc_chance( double PPM ) const
{
  if ( weapon )
  {
    return weapon -> proc_chance_on_swing( PPM );
  }
  else
  {
    timespan_t t = execute_time();
    // timespan_t time = channeled ? base_tick_time : base_execute_time;

    if ( t == timespan_t::zero() ) t = timespan_t::from_seconds( 1.5 ); // player -> base_gcd;

    return ( PPM * t.total_minutes() );
  }
}

// action_t::tick_time ======================================================

timespan_t action_t::tick_time( double haste ) const
{
  timespan_t t = base_tick_time;
  if ( channeled || hasted_ticks )
  {
    t *= haste;
  }
  return t;
}

// action_t::snapshot_internal ==============================================

void action_t::snapshot_internal( action_state_t* state, uint32_t flags, dmg_e rt )
{
  assert( state );

  state -> result_type = rt;

  if ( flags & STATE_CRIT )
    state -> crit = composite_crit() * composite_crit_multiplier();

  if ( flags & STATE_HASTE )
    state -> haste = composite_haste();

  if ( flags & STATE_AP )
    state -> attack_power = int( composite_attack_power() * player -> composite_attack_power_multiplier() );

  if ( flags & STATE_SP )
    state -> spell_power = int( composite_spell_power() * player -> composite_spell_power_multiplier() );

  if ( flags & STATE_VERSATILITY )
    state -> versatility = composite_versatility( state );

  if ( flags & STATE_MUL_DA )
    state -> da_multiplier = composite_da_multiplier( state );

  if ( flags & STATE_MUL_TA )
    state -> ta_multiplier = composite_ta_multiplier( state );

  if ( flags & STATE_MUL_PERSISTENT )
    state -> persistent_multiplier = composite_persistent_multiplier( state );

  if ( flags & STATE_TGT_MUL_DA )
    state -> target_da_multiplier = composite_target_da_multiplier( state -> target );

  if ( flags & STATE_TGT_MUL_TA )
    state -> target_ta_multiplier = composite_target_ta_multiplier( state -> target );

  if ( flags & STATE_TGT_CRIT )
    state -> target_crit = composite_target_crit( state -> target ) * composite_crit_multiplier();

  if ( flags & STATE_TGT_MITG_DA )
    state -> target_mitigation_da_multiplier = composite_target_mitigation( state -> target, get_school() );

  if ( flags & STATE_TGT_MITG_TA )
    state -> target_mitigation_ta_multiplier = composite_target_mitigation( state -> target, get_school() );

  if ( flags & STATE_RESOLVE )
    state -> resolve = composite_resolve( state );
}

void action_t::consolidate_snapshot_flags()
{
  if ( tick_action    ) tick_action    -> consolidate_snapshot_flags();
  if ( execute_action ) execute_action -> consolidate_snapshot_flags();
  if ( impact_action  ) impact_action  -> consolidate_snapshot_flags();
  if ( tick_action    ) snapshot_flags |= tick_action    -> snapshot_flags;
  if ( execute_action ) snapshot_flags |= execute_action -> snapshot_flags;
  if ( impact_action  ) snapshot_flags |= impact_action  -> snapshot_flags;
}

timespan_t action_t::composite_dot_duration( const action_state_t* s ) const
{
  if ( channeled )
  {
    return dot_duration * ( tick_time( s -> haste ) / base_tick_time );
  }

  return dot_duration;
}

double action_t::composite_target_crit( player_t* target ) const
{
  return std::min( player -> level - target -> level, 0 ) / 100.0;
}

core_event_t* action_t::start_action_execute_event( timespan_t t, action_state_t* execute_event )
{
  return new ( *sim ) action_execute_event_t( this, t, execute_event );
}

void action_t::do_schedule_travel( action_state_t* state, const timespan_t& time_ )
{
  if ( time_ <= timespan_t::zero() )
  {
    impact( state );
    action_state_t::release( state );
  }
  else
  {
    if ( sim -> log )
      sim -> out_log.printf( "%s schedules travel (%.3f) for %s",
          player -> name(), time_.total_seconds(), name() );

    add_travel_event( new ( *sim ) travel_event_t( this, state, time_ ) );
  }
}

void action_t::schedule_travel( action_state_t* s )
{
  if ( ! execute_state )
    execute_state = get_state();

  execute_state -> copy_state( s );

  time_to_travel = travel_time();

  do_schedule_travel( s, time_to_travel );
}

void action_t::impact( action_state_t* s )
{
  assess_damage( type == ACTION_HEAL ? HEAL_DIRECT : DMG_DIRECT, s );

  if ( result_is_hit( s -> result ) )
  {
    trigger_dot( s );

    if ( impact_action )
    {
      assert( ! impact_action -> pre_execute_state );

      // If the action has no travel time, we can reuse the snapshoted state,
      // otherwise let impact_action resnapshot modifiers
      if ( time_to_travel == timespan_t::zero() )
        impact_action -> pre_execute_state = impact_action -> get_state( s );

      assert( impact_action -> background );
      impact_action -> execute();
    }
  }
  else if ( result_is_multistrike( s -> result ) )
    ; // TODO: WOD-MULTISTRIKE
  else
  {
    if ( sim -> log )
    {
      sim -> out_log.printf( "Target %s avoids %s %s (%s)", s -> target -> name(), player -> name(), name(), util::result_type_string( s -> result ) );
    }
  }
}

void action_t::trigger_dot( action_state_t* s )
{
  timespan_t duration = composite_dot_duration( s );
  if ( duration <= timespan_t::zero() && ! tick_zero )
    return;

  // To simulate precasting HoTs, remove one tick worth of duration if precombat.
  // We also add a fake zero_tick in dot_t::check_tick_zero().
  if ( ! harmful && ! player -> in_combat && ! tick_zero )
    duration -= tick_time( s -> haste );

  dot_t* dot = get_dot( s -> target );

  if ( dot_behavior == DOT_CLIP ) dot -> cancel();

  dot -> current_action = this;

  if ( ! dot -> state ) dot -> state = get_state();
  dot -> state -> copy_state( s );

  if ( !dot -> is_ticking() )
  {
    if ( get_school() == SCHOOL_PHYSICAL )
    {
      buff_t* b = s -> target -> debuffs.bleeding;
      if ( b -> current_value > 0 )
      {
        b -> current_value += 1.0;
      }
      else b -> start( 1, 1.0 );
    }
  }

  dot -> trigger( duration );
}

bool action_t::has_travel_events_for( const player_t* target ) const
{
  for ( size_t i = 0; i < travel_events.size(); ++i )
  {
    if ( travel_events[ i ] -> state -> target == target )
      return true;
  }

  return false;
}

void action_t::remove_travel_event( travel_event_t* e )
{
  std::vector<travel_event_t*>::iterator pos = range::find( travel_events, e );
  if ( pos != travel_events.end() )
    erase_unordered( travel_events, pos );
}

void action_t::do_teleport( action_state_t* state )
{
  player -> teleport( composite_teleport_distance( state ) );
}

/* Calculates the new dot length after a refresh
 * Necessary because we have both pandemic behaviour ( last 30% of the dot are preserved )
 * and old Cata/MoP behavior ( only time to the next tick is preserved )
 */
timespan_t action_t::calculate_dot_refresh_duration( const dot_t* dot, timespan_t triggered_duration ) const
{
  // WoD Pandemic
  return std::min( triggered_duration * 0.3, dot -> remains() ) + triggered_duration; // New WoD Formula: Get no malus during the last 30% of the dot.

}<|MERGE_RESOLUTION|>--- conflicted
+++ resolved
@@ -1824,10 +1824,6 @@
     {
       if ( player -> first_cast == true )
       {
-<<<<<<< HEAD
-        player -> first_cast = false;
-        player -> precombat_action_list.push_back( this );
-=======
         if ( this -> travel_speed > 0 )
         {
           player -> first_cast = false;
@@ -1835,7 +1831,6 @@
         }
         else
           sim -> errorf( "Player %s attempted to add harmful action %s to precombat action list. Only one spell with travel time may be cast here.", player -> name(), name() );
->>>>>>> 2da99321
       }
       else
         sim -> errorf( "Player %s attempted to add harmful action %s to precombat action list. A maximum of one harmful spell may be cast here.", player -> name(), name() );
