--- conflicted
+++ resolved
@@ -266,88 +266,6 @@
   uptime_t* uptimes_energy_cap;
   uptime_t* uptimes_rage_cap;
 
-<<<<<<< HEAD
-  struct talents_t
-  {
-    int  balance_of_power;
-    int  berserk;
-    int  brambles;
-    int  brutal_impact;
-    int  celestial_focus;
-    int  dreamstate;
-    int  earth_and_moon;
-    int  eclipse;
-    int  feral_aggression;
-    int  feral_instinct;
-    int  feral_swiftness;
-    int  ferocity;
-    int  force_of_nature;
-    int  furor;
-    int  genesis;
-    int  heart_of_the_wild;
-    int  improved_faerie_fire;
-    int  improved_insect_swarm;
-    int  improved_mangle;
-    int  improved_mark_of_the_wild;
-    int  improved_moonfire;
-    int  improved_moonkin_form;
-    int  insect_swarm;
-    int  intensity;
-    int  king_of_the_jungle;
-    int  leader_of_the_pack;
-    int  living_spirit;
-    int  lunar_guidance;
-    int  mangle;
-    int  master_shapeshifter;
-    int  moonfury;
-    int  moonglow;
-    int  moonkin_form;
-    int  natural_perfection;
-    int  natural_reaction;
-    int  naturalist;
-    int  natures_grace;
-    int  natures_majesty;
-    int  natures_reach;
-    int  natures_splendor;
-    int  natures_swiftness;
-    int  omen_of_clarity;
-    int  predatory_instincts;
-    int  predatory_strikes;
-    int  primal_fury;
-    int  primal_gore;
-    int  primal_precision;
-    int  protector_of_the_pack;
-    int  rend_and_tear;
-    int  savage_fury;
-    int  sharpened_claws;
-    int  shredding_attacks;
-    int  starfall;
-    int  starlight_wrath;
-    int  survival_instincts;
-    int  survival_of_the_fittest;
-    int  thick_hide;
-    int  typhoon;
-    int  vengeance;
-    int  wrath_of_cenarius;
-
-    // Cataclysm
-    int  fungal_growth;
-    int  lunar_justice;
-    int  solar_beam;
-    int  starsurge;
-    int  blessing_of_the_grove;
-
-
-    // NYI
-    int gale_winds;
-    int infected_wounds;
-    int owlkin_frenzy;
-
-    bool is_tank_spec(void)
-    {
-        bool bear_essentials = thick_hide==3 && survival_instincts==1 && natural_reaction==3 && protector_of_the_pack==3;
-        bool kitty_playthings = predatory_instincts > 0;
-=======
   // Talents
   struct talents_t 
   {
@@ -404,7 +322,6 @@
     talent_t* master_shapeshifter;
     talent_t* natures_swiftness;
     talent_t* perseverance;
->>>>>>> 054e42bf
 
     talents_t() { memset( ( void* ) this, 0x0, sizeof( talents_t ) ); }
   };
@@ -476,11 +393,6 @@
   virtual double    composite_tank_block() SC_CONST { return 0; }
   virtual double    composite_tank_crit( const school_type school ) SC_CONST;
   virtual action_expr_t* create_expression( action_t*, const std::string& name );
-<<<<<<< HEAD
-  virtual std::vector<talent_translation_t>& get_talent_list();
-  virtual void      create_options();
-=======
->>>>>>> 054e42bf
   virtual action_t* create_action( const std::string& name, const std::string& options );
   virtual pet_t*    create_pet( const std::string& name, const std::string& type = std::string() );
   virtual void      create_pets();
@@ -1361,14 +1273,7 @@
       target -> debuffs.mangle -> trigger();
       target -> debuffs.mangle -> source = p;
       trigger_infected_wounds( this );
-<<<<<<< HEAD
-      p -> buffs_terror -> trigger();
-      p -> buffs_corruptor -> trigger();
-      p -> buffs_mutilation -> trigger();
-      action_callback_t::trigger( player -> spell_direct_result_callbacks[ RESULT_HIT ], this );
-=======
       p -> buffs_t11_4pc_melee -> trigger();
->>>>>>> 054e42bf
     }
   }
 };
@@ -1649,7 +1554,6 @@
         p -> dots_rip -> action -> extend_duration( extra_ticks );
       }
       trigger_infected_wounds( this );
-      action_callback_t::trigger( player -> spell_direct_result_callbacks[ RESULT_HIT ], this );
     }
   }
 
@@ -3673,59 +3577,6 @@
 
 void druid_t::init_talents()
 {
-<<<<<<< HEAD
-  memset( ( void* ) &glyphs, 0x0, sizeof( glyphs_t ) );
-
-  std::vector<std::string> glyph_names;
-  int num_glyphs = util_t::string_split( glyph_names, glyphs_str, ",/" );
-
-  for ( int i=0; i < num_glyphs; i++ )
-  {
-    std::string& n = glyph_names[ i ];
-
-    if      ( n == "berserk"      ) glyphs.berserk = 1;
-    else if ( n == "focus"        ) glyphs.focus = 1;
-    else if ( n == "innervate"    ) glyphs.innervate = 1;
-    else if ( n == "insect_swarm" ) glyphs.insect_swarm = 1;
-    else if ( n == "mangle"       ) glyphs.mangle = 1;
-    else if ( n == "moonfire"     ) glyphs.moonfire = 1;
-    else if ( n == "monsoon"      ) glyphs.monsoon = 1;
-    else if ( n == "rip"          ) glyphs.rip = 1;
-    else if ( n == "savage_roar"  ) glyphs.savage_roar = 1;
-    else if ( n == "shred"        ) glyphs.shred = 1;
-    else if ( n == "starfire"     ) glyphs.starfire = 1;
-    else if ( n == "starfall"     ) glyphs.starfall = 1;
-    else if ( n == "typhoon"      ) glyphs.typhoon = 1;
-    // minor glyphs, to prevent 'not-found' warning
-    else if ( n == "aquatic_form"          ) ;
-    else if ( n == "barkskin"              ) ;
-    else if ( n == "challenging_roar"      ) ;
-    else if ( n == "dash"                  ) ;
-    else if ( n == "entangling_roots"      ) ;
-    else if ( n == "frenzied_regeneration" ) ;
-    else if ( n == "growling"              ) ;
-    else if ( n == "healing_touch"         ) ;
-    else if ( n == "hurricane"             ) ;
-    else if ( n == "lifebloom"             ) ;
-    else if ( n == "maul"                  ) ;
-    else if ( n == "nourish"               ) ;
-    else if ( n == "rapid_rejuvenation"    ) ;
-    else if ( n == "rebirth"               ) ;
-    else if ( n == "rejuvenation"          ) ;
-    else if ( n == "regrowth"              ) ;
-    else if ( n == "survival_instincts"    ) ;
-    else if ( n == "swiftmend"             ) ;
-    else if ( n == "the_wild"              ) ;
-    else if ( n == "thorns"                ) ;
-    else if ( n == "unburdened_rebirth"    ) ;
-    else if ( n == "wild_growth"           ) ;
-    else if ( n == "wrath"                 ) ;
-    else if ( ! sim -> parent )
-    {
-      sim -> errorf( "Player %s has unrecognized glyph %s\n", name(), n.c_str() );
-    }
-  }
-=======
   talents.balance_of_power      = find_talent( "Balance of Power" );
   talents.berserk               = find_talent( "Berserk" );
   talents.blessing_of_the_grove = find_talent( "Blessing of the Grove" );
@@ -3776,7 +3627,6 @@
   talents.typhoon               = find_talent( "Typhoon" );
 
   player_t::init_talents();
->>>>>>> 054e42bf
 }
 
 // druid_t::init_spells =====================================================
@@ -3913,51 +3763,9 @@
   buffs_bear_form    = new buff_t( this, 5487,  "bear_form" );
   buffs_cat_form     = new buff_t( this, 768,   "cat_form" );
   buffs_combo_points = new buff_t( this, "combo_points", 5 );
-<<<<<<< HEAD
-  buffs_moonkin_form = new buff_t( this, "moonkin_form" );
-  buffs_savage_roar  = new buff_t( this, "savage_roar" );
-  buffs_stealthed    = new buff_t( this, "stealthed" );
-}
-
-// druid_t::init_items ======================================================
-
-void druid_t::init_items()
-{
-  player_t::init_items();
-
-  std::string& idol = items[ SLOT_RANGED ].encoded_name_str;
-
-  if ( idol.empty() ) return;
-
-  if      ( idol == "idol_of_lunar_fury"         ) idols.lunar_fury = 1;
-  else if ( idol == "idol_of_steadfast_renewal"  ) idols.steadfast_renewal = 1;
-  else if ( idol == "idol_of_terror"             ) idols.terror = 1;
-  else if ( idol == "idol_of_the_corruptor"      ) idols.corruptor = 1;
-  else if ( idol == "idol_of_the_crying_wind"    ) idols.crying_wind = 1;
-  else if ( idol == "idol_of_mutilation"         ) idols.mutilation = 1;
-  else if ( idol == "idol_of_the_raven_goddess"  ) idols.raven_goddess = 1;
-  else if ( idol == "idol_of_the_ravenous_beast" ) idols.ravenous_beast = 1;
-  else if ( idol == "idol_of_the_shooting_star"  ) idols.shooting_star = 1;
-  else if ( idol == "idol_of_the_unseen_moon"    ) idols.unseen_moon = 1;
-  else if ( idol == "idol_of_worship"            ) idols.worship = 1;
-  else if ( idol == "idol_of_the_crying_moon"    ) idols.crying_moon = 1;
-  else if ( idol == "idol_of_the_lunar_eclipse"  ) idols.lunar_eclipse = 1;
-  // To prevent warnings....
-  else if ( idol == "idol_of_awakening"            ) ;
-  else if ( idol == "idol_of_flaring_growth"       ) ;
-  else if ( idol == "idol_of_lush_moss"            ) ;
-  else if ( idol == "idol_of_the_black_willow"     ) ;
-  else if ( idol == "idol_of_the_flourishing_life" ) ;
-  else if ( idol == "harolds_rejuvenating_broach"  ) ;
-  else
-  {
-    sim -> errorf( "Player %s has unknown idol %s", name(), idol.c_str() );
-  }
-=======
   buffs_moonkin_form = new buff_t( this, 24858, "moonkin_form" );
   buffs_savage_roar  = new buff_t( this, 52610, "savage_roar" );
   buffs_stealthed    = new buff_t( this, 5215,  "stealthed" );
->>>>>>> 054e42bf
 
   buffs_berserk        = new        berserk_buff_t( this );
   buffs_primal_madness = new primal_madness_buff_t( this );
@@ -4056,11 +3864,6 @@
   if ( primary_role() == ROLE_ATTACK && main_hand_weapon.type == WEAPON_NONE )
   {
     sim -> errorf( "Player %s has no weapon equipped at the Main-Hand slot.", name() );
-    quiet = true;
-    return;
-  }
-  if ( primary_tree() == TREE_RESTORATION )
-  {
     quiet = true;
     return;
   }
@@ -4177,26 +3980,13 @@
         action_list_str += "/shred";
       }
     }
-    else if ( primary_tree() == TREE_BALANCE )
-    {
-<<<<<<< HEAD
-      action_list_str += "flask,type=frost_wyrm/food,type=fish_feast/mark_of_the_wild";
-      if ( talents.moonkin_form ) action_list_str += "/moonkin_form";
-      action_list_str += "/snapshot_stats";
-      action_list_str += "/speed_potion,if=!in_combat|(buff.bloodlust.react&buff.lunar_eclipse.react)|(target.time_to_die<=60&buff.lunar_eclipse.react)";
-      if ( talents.improved_faerie_fire ) action_list_str += "/faerie_fire";
-      action_list_str += "/moonfire,moving=1,if=!ticking";
-      action_list_str += "/insect_swarm,moving=1,if=!ticking";
-      if ( talents.typhoon ) action_list_str += "/typhoon,moving=1";
-      action_list_str += "/innervate,trigger=-2000";
-      if ( talents.force_of_nature )
-=======
+    else
+    {
       if ( level > 80 )
       {
         action_list_str += "flask,type=draconic_mind/food,type=seafood_magnifique_feast";
       }
       else
->>>>>>> 054e42bf
       {
         action_list_str += "flask,type=frost_wyrm/food,type=fish_feast";
       }
@@ -4494,171 +4284,6 @@
   return player_t::create_expression( a, name_str );
 }
 
-<<<<<<< HEAD
-// druid_t::get_talent_trees ===============================================
-
-std::vector<talent_translation_t>& druid_t::get_talent_list()
-{
-  if(talent_translation_list.empty())
-  {
-    if(sim -> P400)
-    {
-      talent_translation_t translation_table[][MAX_TALENT_TREES] =
-      {
-        { {  1, 5, &( talents.starlight_wrath       ) }, {  1, 5, &( talents.ferocity                ) }, {  1, 2, &( talents.blessing_of_the_grove     ) } },
-        { {  2, 5, &( talents.genesis               ) }, {  2, 5, &( talents.feral_aggression        ) }, {  2, 0, NULL                                   } },
-        { {  3, 3, &( talents.moonglow              ) }, {  3, 3, &( talents.feral_instinct          ) }, {  3, 5, &( talents.furor                     ) } },
-        { {  4, 2, &( talents.natures_majesty       ) }, {  4, 2, &( talents.savage_fury             ) }, {  4, 5, &( talents.naturalist                ) } },
-        { {  5, 2, &( talents.improved_moonfire     ) }, {  5, 3, &( talents.thick_hide              ) }, {  5, 0, NULL                                   } },
-        { {  6, 3, &( talents.celestial_focus       ) }, {  6, 2, &( talents.feral_swiftness         ) }, {  6, 0, NULL                                   } },
-        { {  7, 3, &( talents.solar_beam            ) }, {  7, 1, &( talents.survival_instincts      ) }, {  7, 3, NULL                                   } },
-        { {  8, 1, &( talents.natures_grace         ) }, {  8, 3, &( talents.sharpened_claws         ) }, {  8, 1, &( talents.omen_of_clarity           ) } },
-        { {  9, 2, &( talents.natures_reach         ) }, {  9, 2, &( talents.shredding_attacks       ) }, {  9, 2, &( talents.master_shapeshifter       ) } },
-        { { 10, 5, &( talents.natures_splendor      ) }, { 10, 3, &( talents.predatory_strikes       ) }, { 10, 0, NULL                                   } },
-        { { 11, 3, &( talents.lunar_justice         ) }, { 11, 2, &( talents.primal_fury             ) }, { 11, 0, NULL                                   } },
-        { { 12, 3, &( talents.brambles              ) }, { 12, 2, &( talents.primal_precision        ) }, { 12, 1, &( talents.natures_swiftness         ) } },
-        { { 13, 1, &( talents.starsurge             ) }, { 13, 2, &( talents.brutal_impact           ) }, { 13, 0, NULL                                   } },
-        { { 14, 3, &( talents.vengeance             ) }, { 14, 0, NULL                                 }, { 14, 0, NULL                                   } },
-        { { 15, 3, &( talents.dreamstate            ) }, { 15, 0, NULL                                 }, { 15, 0, NULL                                   } },
-        { { 16, 3, &( talents.lunar_guidance        ) }, { 16, 3, &( talents.natural_reaction        ) }, { 16, 0, NULL                                   } },
-        { { 17, 2, &( talents.balance_of_power      ) }, { 17, 5, &( talents.heart_of_the_wild       ) }, { 17, 3, &( talents.living_spirit             ) } },
-        { { 18, 1, &( talents.moonkin_form          ) }, { 18, 3, &( talents.survival_of_the_fittest ) }, { 18, 0, NULL                                   } },
-        { { 19, 3, &( talents.improved_moonkin_form ) }, { 19, 1, &( talents.leader_of_the_pack      ) }, { 19, 3, &( talents.natural_perfection        ) } },
-        { { 20, 3, &( talents.owlkin_frenzy         ) }, { 20, 0, NULL                                 }, { 20, 0, NULL                                   } },
-        { { 21, 3, &( talents.wrath_of_cenarius     ) }, { 21, 0, NULL                                 }, { 21, 0, NULL                                   } },
-        { { 22, 5, &( talents.eclipse               ) }, { 22, 3, &( talents.protector_of_the_pack   ) }, { 22, 0, NULL                                   } },
-        { { 23, 3, &( talents.typhoon               ) }, { 23, 3, &( talents.predatory_instincts     ) }, { 23, 0, NULL                                   } },
-        { { 24, 1, &( talents.force_of_nature       ) }, { 24, 3, &( talents.infected_wounds         ) }, { 24, 0, NULL                                   } },
-        { { 25, 1, &( talents.gale_winds            ) }, { 25, 3, &( talents.king_of_the_jungle      ) }, { 25, 0, NULL                                   } },
-        { { 26, 2, &( talents.earth_and_moon        ) }, { 26, 1, &( talents.mangle                  ) }, { 26, 0, NULL                                   } },
-        { { 27, 3, &( talents.fungal_growth         ) }, { 27, 3, &( talents.improved_mangle         ) }, {  0, 0, NULL                                   } },
-        { { 28, 1, &( talents.starfall              ) }, { 28, 5, &( talents.rend_and_tear           ) }, {  0, 0, NULL                                   } },
-        { {  0, 0, NULL                               }, { 29, 1, &( talents.primal_gore             ) }, {  0, 0, NULL                                   } },
-        { {  0, 0, NULL                               }, { 30, 1, &( talents.berserk                 ) }, {  0, 0, NULL                                   } },
-        { {  0, 0, NULL                               }, {  0, 0, NULL                                 }, {  0, 0, NULL                                   } },
-      };
-      util_t::translate_talent_trees( talent_translation_list, translation_table, sizeof( translation_table) );
-    }
-    else
-    {
-      talent_translation_t translation_table[][MAX_TALENT_TREES] =
-      {
-        { {  1, 5, &( talents.starlight_wrath       ) }, {  1, 5, &( talents.ferocity                ) }, {  1, 2, &( talents.improved_mark_of_the_wild ) } },
-        { {  2, 5, &( talents.genesis               ) }, {  2, 5, &( talents.feral_aggression        ) }, {  2, 0, NULL                                   } },
-        { {  3, 3, &( talents.moonglow              ) }, {  3, 3, &( talents.feral_instinct          ) }, {  3, 5, &( talents.furor                     ) } },
-        { {  4, 2, &( talents.natures_majesty       ) }, {  4, 2, &( talents.savage_fury             ) }, {  4, 5, &( talents.naturalist                ) } },
-        { {  5, 2, &( talents.improved_moonfire     ) }, {  5, 3, &( talents.thick_hide              ) }, {  5, 0, NULL                                   } },
-        { {  6, 3, &( talents.brambles              ) }, {  6, 2, &( talents.feral_swiftness         ) }, {  6, 0, NULL                                   } },
-        { {  7, 3, &( talents.natures_grace         ) }, {  7, 1, &( talents.survival_instincts      ) }, {  7, 3, &( talents.intensity                 ) } },
-        { {  8, 1, &( talents.natures_splendor      ) }, {  8, 3, &( talents.sharpened_claws         ) }, {  8, 1, &( talents.omen_of_clarity           ) } },
-        { {  9, 2, &( talents.natures_reach         ) }, {  9, 2, &( talents.shredding_attacks       ) }, {  9, 2, &( talents.master_shapeshifter       ) } },
-        { { 10, 5, &( talents.vengeance             ) }, { 10, 3, &( talents.predatory_strikes       ) }, { 10, 0, NULL                                   } },
-        { { 11, 3, &( talents.celestial_focus       ) }, { 11, 2, &( talents.primal_fury             ) }, { 11, 0, NULL                                   } },
-        { { 12, 3, &( talents.lunar_guidance        ) }, { 12, 2, &( talents.primal_precision        ) }, { 12, 1, &( talents.natures_swiftness         ) } },
-        { { 13, 1, &( talents.insect_swarm          ) }, { 13, 2, &( talents.brutal_impact           ) }, { 13, 0, NULL                                   } },
-        { { 14, 3, &( talents.improved_insect_swarm ) }, { 14, 0, NULL                                 }, { 14, 0, NULL                                   } },
-        { { 15, 3, &( talents.dreamstate            ) }, { 15, 0, NULL                                 }, { 15, 0, NULL                                   } },
-        { { 16, 3, &( talents.moonfury              ) }, { 16, 3, &( talents.natural_reaction        ) }, { 16, 0, NULL                                   } },
-        { { 17, 2, &( talents.balance_of_power      ) }, { 17, 5, &( talents.heart_of_the_wild       ) }, { 17, 3, &( talents.living_spirit             ) } },
-        { { 18, 1, &( talents.moonkin_form          ) }, { 18, 3, &( talents.survival_of_the_fittest ) }, { 18, 0, NULL                                   } },
-        { { 19, 3, &( talents.improved_moonkin_form ) }, { 19, 1, &( talents.leader_of_the_pack      ) }, { 19, 3, &( talents.natural_perfection        ) } },
-        { { 20, 3, &( talents.improved_faerie_fire  ) }, { 20, 0, NULL                                 }, { 20, 0, NULL                                   } },
-        { { 21, 3, &( talents.owlkin_frenzy         ) }, { 21, 0, NULL                                 }, { 21, 0, NULL                                   } },
-        { { 22, 5, &( talents.wrath_of_cenarius     ) }, { 22, 3, &( talents.protector_of_the_pack   ) }, { 22, 0, NULL                                   } },
-        { { 23, 3, &( talents.eclipse               ) }, { 23, 3, &( talents.predatory_instincts     ) }, { 23, 0, NULL                                   } },
-        { { 24, 1, &( talents.typhoon               ) }, { 24, 3, &( talents.infected_wounds         ) }, { 24, 0, NULL                                   } },
-        { { 25, 1, &( talents.force_of_nature       ) }, { 25, 3, &( talents.king_of_the_jungle      ) }, { 25, 0, NULL                                   } },
-        { { 26, 2, &( talents.gale_winds            ) }, { 26, 1, &( talents.mangle                  ) }, { 26, 0, NULL                                   } },
-        { { 27, 3, &( talents.earth_and_moon        ) }, { 27, 3, &( talents.improved_mangle         ) }, {  0, 0, NULL                                   } },
-        { { 28, 1, &( talents.starfall              ) }, { 28, 5, &( talents.rend_and_tear           ) }, {  0, 0, NULL                                   } },
-        { {  0, 0, NULL                               }, { 29, 1, &( talents.primal_gore             ) }, {  0, 0, NULL                                   } },
-        { {  0, 0, NULL                               }, { 30, 1, &( talents.berserk                 ) }, {  0, 0, NULL                                   } },
-        { {  0, 0, NULL                               }, {  0, 0, NULL                                 }, {  0, 0, NULL                                   } },
-      };
-    util_t::translate_talent_trees( talent_translation_list, translation_table, sizeof( translation_table) );
-    }
-  }
-  return talent_translation_list;}
-
-// druid_t::create_options =============================================
-
-void druid_t::create_options()
-{
-  player_t::create_options();
-
-  option_t druid_options[] =
-  {
-    { "balance_of_power",          OPT_INT,  &( talents.balance_of_power          ) },
-    { "berserk",                   OPT_INT,  &( talents.berserk                   ) },
-    { "brambles",                  OPT_INT,  &( talents.brambles                  ) },
-    { "brutal_impact",             OPT_INT,  &( talents.brutal_impact             ) },
-    { "celestial_focus",           OPT_INT,  &( talents.celestial_focus           ) },
-    { "dreamstate",                OPT_INT,  &( talents.dreamstate                ) },
-    { "earth_and_moon",            OPT_INT,  &( talents.earth_and_moon            ) },
-    { "eclipse",                   OPT_INT,  &( talents.eclipse                   ) },
-    { "feral_aggression",          OPT_INT,  &( talents.feral_aggression          ) },
-    { "feral_instinct",            OPT_INT,  &( talents.feral_instinct            ) },
-    { "feral_swiftness",           OPT_INT,  &( talents.feral_swiftness           ) },
-    { "ferocity",                  OPT_INT,  &( talents.ferocity                  ) },
-    { "force_of_nature",           OPT_INT,  &( talents.force_of_nature           ) },
-    { "furor",                     OPT_INT,  &( talents.furor                     ) },
-    { "gale_winds",                OPT_INT,  &( talents.gale_winds                ) },
-    { "genesis",                   OPT_INT,  &( talents.genesis                   ) },
-    { "heart_of_the_wild",         OPT_INT,  &( talents.heart_of_the_wild         ) },
-    { "improved_faerie_fire",      OPT_INT,  &( talents.improved_faerie_fire      ) },
-    { "improved_insect_swarm",     OPT_INT,  &( talents.improved_insect_swarm     ) },
-    { "improved_mangle",           OPT_INT,  &( talents.improved_mangle           ) },
-    { "improved_mark_of_the_wild", OPT_INT,  &( talents.improved_mark_of_the_wild ) },
-    { "improved_moonfire",         OPT_INT,  &( talents.improved_moonfire         ) },
-    { "improved_moonkin_form",     OPT_INT,  &( talents.improved_moonkin_form     ) },
-    { "infected_wounds",           OPT_INT,  &( talents.infected_wounds           ) },
-    { "insect_swarm",              OPT_INT,  &( talents.insect_swarm              ) },
-    { "intensity",                 OPT_INT,  &( talents.intensity                 ) },
-    { "king_of_the_jungle",        OPT_INT,  &( talents.king_of_the_jungle        ) },
-    { "leader_of_the_pack",        OPT_INT,  &( talents.leader_of_the_pack        ) },
-    { "living_spirit",             OPT_INT,  &( talents.living_spirit             ) },
-    { "lunar_guidance",            OPT_INT,  &( talents.lunar_guidance            ) },
-    { "mangle",                    OPT_INT,  &( talents.mangle                    ) },
-    { "master_shapeshifter",       OPT_INT,  &( talents.master_shapeshifter       ) },
-    { "moonfury",                  OPT_INT,  &( talents.moonfury                  ) },
-    { "moonglow",                  OPT_INT,  &( talents.moonglow                  ) },
-    { "moonkin_form",              OPT_INT,  &( talents.moonkin_form              ) },
-    { "natural_perfection",        OPT_INT,  &( talents.natural_perfection        ) },
-    { "natural_reaction",          OPT_INT,  &( talents.natural_reaction          ) },
-    { "naturalist",                OPT_INT,  &( talents.naturalist                ) },
-    { "natures_grace",             OPT_INT,  &( talents.natures_grace             ) },
-    { "natures_majesty",           OPT_INT,  &( talents.natures_majesty           ) },
-    { "natures_reach",             OPT_INT,  &( talents.natures_reach             ) },
-    { "natures_splendor",          OPT_INT,  &( talents.natures_splendor          ) },
-    { "natures_swiftness",         OPT_INT,  &( talents.natures_swiftness         ) },
-    { "omen_of_clarity",           OPT_INT,  &( talents.omen_of_clarity           ) },
-    { "owlkin_frenzy",             OPT_INT,  &( talents.owlkin_frenzy             ) },
-    { "predatory_instincts",       OPT_INT,  &( talents.predatory_instincts       ) },
-    { "predatory_strikes",         OPT_INT,  &( talents.predatory_strikes         ) },
-    { "primal_fury",               OPT_INT,  &( talents.primal_fury               ) },
-    { "primal_gore",               OPT_INT,  &( talents.primal_gore               ) },
-    { "primal_precision",          OPT_INT,  &( talents.primal_precision          ) },
-    { "protector_of_the_pack",     OPT_INT,  &( talents.protector_of_the_pack     ) },
-    { "rend_and_tear",             OPT_INT,  &( talents.rend_and_tear             ) },
-    { "savage_fury",               OPT_INT,  &( talents.savage_fury               ) },
-    { "sharpened_claws",           OPT_INT,  &( talents.sharpened_claws           ) },
-    { "shredding_attacks",         OPT_INT,  &( talents.shredding_attacks         ) },
-    { "survival_instincts",        OPT_INT,  &( talents.survival_of_the_fittest   ) },
-    { "survival_of_the_fittest",   OPT_INT,  &( talents.survival_instincts        ) },
-    { "starlight_wrath",           OPT_INT,  &( talents.starlight_wrath           ) },
-    { "thick_hide",                OPT_INT,  &( talents.thick_hide                ) },
-    { "typhoon",                   OPT_INT,  &( talents.typhoon                   ) },
-    { "vengeance",                 OPT_INT,  &( talents.vengeance                 ) },
-    { "wrath_of_cenarius",         OPT_INT,  &( talents.wrath_of_cenarius         ) },
-    { "idol",                      OPT_STRING, &( items[ SLOT_RANGED ].options_str ) },
-    { NULL, OPT_UNKNOWN, NULL }
-  };
-
-  option_t::copy( options, druid_options );
-}
-
-=======
->>>>>>> 054e42bf
 // druid_t::decode_set ======================================================
 
 int druid_t::decode_set( item_t& item )
