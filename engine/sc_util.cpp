--- conflicted
+++ resolved
@@ -1549,11 +1549,7 @@
   std::string day   = splits[ 1 ];
   std::string year  = splits[ 2 ];
 
-<<<<<<< HEAD
-  for ( int i=0; i < month.size(); i++ ) month[ i ] = tolower( month[ i ] );
-=======
   std::transform(month.begin(), month.end(), month.begin(), (int(*)(int)) std::tolower );  
->>>>>>> 054e42bf
 
   if ( month.find( "jan" ) != std::string::npos ) month = "01";
   if ( month.find( "feb" ) != std::string::npos ) month = "02";
@@ -1801,9 +1797,6 @@
   result.melee_crit = a.melee_crit + b.melee_crit;
 }
 
-<<<<<<< HEAD
-void util_t::translate_talent_trees( std::vector<talent_translation_t>& talent_translation_list, talent_translation_t translation_table[][ MAX_TALENT_TREES ], size_t table_size )
-=======
 double util_t::floor( double X, unsigned int decplaces )
 {
   switch ( decplaces )
@@ -1827,7 +1820,6 @@
 }
 
 double util_t::ceil( double X, unsigned int decplaces )
->>>>>>> 054e42bf
 {
   switch ( decplaces )
   {
@@ -1864,30 +1856,11 @@
     double div = 0.000001;
     for ( unsigned int i = 6; i < decplaces; i++ )
     {
-<<<<<<< HEAD
-			if( translation_table[ i ][ j ].index > 0 )
-			{
-				talent_translation_list.push_back( translation_table[ i ][ j ] );
-				talent_translation_list[ count ].tree = j;
-				talent_translation_list[ count ].name = "";
-				if( talent_translation_list[ count ].req > 0 )
-				{
-					for( size_t k = 0; k < j; k++ )
-						talent_translation_list[ count ].req += trees[ k ];
-				}
-				talent_translation_list[ count ].index = count+1;
-				count++;
-				trees[ j ]++;
-			}
-		}
-	}
-=======
       mult *= 10.0;
       div *= 0.1;
     }
     return ::floor( X * mult + 0.5 ) * div;
   }
->>>>>>> 054e42bf
 }
 
 //-------------------------------
