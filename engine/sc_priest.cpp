// ==========================================================================
// Dedmonwakeen's Raid DPS/TPS Simulator.
// Send questions to natehieter@gmail.com
// ==========================================================================

#include "simulationcraft.h"

// ==========================================================================
// Priest
// ==========================================================================

struct priest_t : public player_t
{
  // Buffs
  buff_t* buffs_empowered_shadow;
  buff_t* buffs_inner_fire;
  buff_t* buffs_inner_fire_armor;
  buff_t* buffs_inner_will;
  buff_t* buffs_shadow_form;
  buff_t* buffs_vampiric_embrace;
  buff_t* buffs_mind_melt;
  buff_t* buffs_dark_evangelism;
  buff_t* buffs_holy_evangelism;
  buff_t* buffs_shadow_orb;
  buff_t* buffs_dark_archangel;
  buff_t* buffs_holy_archangel;
  buff_t* buffs_chakra_pre;
  buff_t* buffs_chakra_serenity;
  buff_t* buffs_chakra_sanctuary;
  buff_t* buffs_chakra_chastise;
  buff_t* buffs_mind_spike;
  buff_t* buffs_shadowfiend;
  buff_t* buffs_spirit_tap;
  buff_t* buffs_glyph_of_shadow_word_death;
  buff_t* buffs_borrowed_time;
  buff_t* buffs_weakened_soul;
  buff_t* buffs_inner_focus;
  buff_t* buffs_serenity;
  buff_t* buffs_surge_of_light;
  buff_t* buffs_serendipity;
  buff_t* buffs_indulgence_of_the_penitent;

  // Talents

  struct talents_list_t 
  {
    // Discipline
    talent_t* improved_power_word_shield;
    talent_t* twin_disciplines;
    talent_t* mental_agility;
    talent_t* evangelism;
    talent_t* archangel;
    talent_t* inner_sanctum;
    talent_t* soul_warding;
    talent_t* renewed_hope;
    talent_t* power_infusion;
    talent_t* atonement;
    talent_t* inner_focus;
    talent_t* rapture;
    talent_t* borrowed_time;
    talent_t* strength_of_soul;
    talent_t* divine_aegis;
    talent_t* train_of_thought;
    talent_t* grace;
    talent_t* power_word_barrier;


    // Holy
    talent_t* improved_renew;
    talent_t* empowered_healing;
    talent_t* divine_fury;
    talent_t* surge_of_light;
    talent_t* inspiration;
    talent_t* divine_touch;
    talent_t* holy_concentration;
    talent_t* lightwell;
    talent_t* tome_of_light;
    talent_t* rapid_renewal;
    talent_t* serendipity;
    talent_t* body_and_soul;
    talent_t* chakra;
    talent_t* revelations;
    talent_t* test_of_faith;
    talent_t* state_of_mind;
    talent_t* circle_of_healing;


    // Shadow
    talent_t* darkness;
    talent_t* improved_devouring_plague;
    talent_t* improved_mind_blast;
    talent_t* mind_melt;
    talent_t* dispersion;
    talent_t* improved_shadow_word_pain;
    talent_t* pain_and_suffering;
    talent_t* masochism;
    talent_t* shadow_form;
    talent_t* twisted_faith;
    talent_t* veiled_shadows;
    talent_t* harnessed_shadows;
    talent_t* shadowy_apparition;
    talent_t* vampiric_embrace;
    talent_t* vampiric_touch;
    talent_t* sin_and_punishment;
    talent_t* phantasm;
    talent_t* paralysis;
  };

  talents_list_t talents;

  struct passive_spells_t
  {
    passive_spell_t* enlightenment;
    passive_spell_t* spiritual_healing;
    passive_spell_t* shadow_power;
    passive_spell_t* meditation_holy;
    passive_spell_t* meditation_disc;
    passive_spell_t* shield_discipline;
    mastery_t*       echo_of_light;
    passive_spell_t* surge_of_light;
    
    mastery_t*       shadow_orb_power;
    passive_spell_t* empowered_shadow;
    passive_spell_t* shadow_orbs;
    passive_spell_t* dark_evangelism_1;
    passive_spell_t* dark_evangelism_2;
    passive_spell_t* holy_evangelism_1;
    passive_spell_t* holy_evangelism_2;

    passive_spell_t* shadowy_apparition_num;
  };

  passive_spells_t passive_spells;

  struct active_spells_t
  {
    active_spell_t* mind_spike;
    active_spell_t* shadow_fiend;
    active_spell_t* inner_will;
    active_spell_t* shadow_word_pain;
    active_spell_t* mind_blast;
    active_spell_t* devouring_plague;
    active_spell_t* shadow_word_death;
    active_spell_t* inner_fire;
    active_spell_t* smite;
    active_spell_t* holy_fire;
    active_spell_t* power_word_fortitude;
    active_spell_t* shadow_protection;

    active_spell_t* shadow_form;
    active_spell_t* vampiric_embrace;
    active_spell_t* vampiric_touch;
    active_spell_t* dispersion;
    active_spell_t* power_infusion;
    active_spell_t* inner_focus;
    active_spell_t* chakra;
    active_spell_t* archangel;
    active_spell_t* holy_archangel;
    active_spell_t* holy_archangel2;
    active_spell_t* dark_archangel;
 
    active_spell_t* penance;
    active_spell_t* chastise;
    active_spell_t* mind_flay;
  };

  active_spells_t   active_spells;

  // Cooldowns
  cooldown_t*       cooldowns_mind_blast;
  cooldown_t*       cooldowns_shadow_fiend;
  cooldown_t*       cooldowns_archangel;
  cooldown_t*       cooldowns_dark_archangel;
  cooldown_t*       cooldowns_chakra;
  cooldown_t*       cooldowns_rapture;
  cooldown_t*       cooldowns_inner_focus;
  cooldown_t*       cooldowns_penance;

  // DoTs
  dot_t*            dots_shadow_word_pain;
  dot_t*            dots_vampiric_touch;
  dot_t*            dots_devouring_plague;
  dot_t*            dots_holy_fire;
  dot_t*            dots_renew;

  // Gains
  gain_t* gains_dispersion;
  gain_t* gains_shadow_fiend;
  gain_t* gains_archangel;
  gain_t* gains_masochism;
  gain_t* gains_rapture;
  gain_t* gains_hymn_of_hope;

  // Uptimes
  uptime_t* uptimes_mind_spike[ 4 ];
  uptime_t* uptimes_dark_evangelism[ 6 ];
  uptime_t* uptimes_holy_evangelism[ 6 ];
  uptime_t* uptimes_shadow_orb[ 4 ];
  uptime_t* uptimes_test_of_faith;

  // Procs
  proc_t* procs_shadowy_apparation;

  // Special
  std::queue<spell_t* > shadowy_apparition_free_list;
  std::list<spell_t* >  shadowy_apparition_active_list;
  heal_t* heals_echo_of_light;
  bool echo_of_light_merged;

  // Random Number Generators
  rng_t* rng_pain_and_suffering;

    // Options
  std::string power_infusion_target_str;

  // Mana Resource Tracker
  struct mana_resource_t
  {
    double mana_gain;
    double mana_loss;
    void reset() { memset( ( void* ) this, 0x00, sizeof( mana_resource_t ) ); }

    mana_resource_t() { reset(); }
  };

  mana_resource_t mana_resource;
  double max_mana_cost;
  std::vector<player_t *> party_list;

  // Glyphs
  struct glyphs_t
  {
    int dispersion;
    int divine_accuracy;
    int holy_nova;
    int inner_fire;
    int mind_flay;
    int penance;
    int spirit_tap;
    int shadow_word_death;
    int shadow_word_pain;
    int smite;
    int renew;
    int power_word_shield;
    int prayer_of_healing;
    int lightwell;
    int circle_of_healing;
    int prayer_of_mending;

    glyphs_t() { memset( ( void* ) this, 0x0, sizeof( glyphs_t ) ); }
  };
  glyphs_t glyphs;

  // Constants
  struct constants_t
  {
    double meditation_value;

    // Discipline
    double twin_disciplines_value;
    double dark_evangelism_damage_value;
    double holy_evangelism_damage_value;
    double holy_evangelism_mana_value;
    double dark_archangel_damage_value;
    double dark_archangel_mana_value;
    double holy_archangel_value;
    double archangel_mana_value;
    double inner_will_value;
    double inner_fire_spellpower_value;
    double inner_fire_armor_mult;

    // Holy
    double holy_concentration_value;

    // Shadow
    double shadow_power_damage_value;
    double shadow_power_crit_value;
    double shadow_orb_proc_value;
    double shadow_orb_damage_value;
    double shadow_orb_mastery_value;

    double darkness_value;
    double improved_shadow_word_pain_value;
    double twisted_faith_static_value;
    double twisted_faith_dynamic_value;
    double shadow_form_value;
    double harnessed_shadows_value;
    double pain_and_suffering_value;

    double mind_spike_crit_value;
    double devouring_plague_health_mod;

    uint32_t max_shadowy_apparitions;

    constants_t() { memset( ( void * ) this, 0x0, sizeof( constants_t ) ); }
  };
  constants_t constants;

  // Power Mods
  struct power_mod_t
  {
    double devouring_plague;
    double mind_blast;
    double mind_flay;
    double mind_spike;
    double shadow_word_death;
    double shadow_word_pain;
    double vampiric_touch;
    double holy_fire;
    double smite;

    power_mod_t() { memset( ( void * ) this, 0x0, sizeof( power_mod_t ) ); }
  };
  power_mod_t power_mod;

  bool   use_shadow_word_death;
  int    use_mind_blast;
  int    recast_mind_blast;
  bool   was_sub_25;

  priest_t( sim_t* sim, const std::string& name, race_type r = RACE_NONE ) : player_t( sim, PRIEST, name, r )
  {
    if ( race == RACE_NONE ) race = RACE_NIGHT_ELF;

    tree_type[ PRIEST_DISCIPLINE ] = TREE_DISCIPLINE;
    tree_type[ PRIEST_HOLY       ] = TREE_HOLY;
    tree_type[ PRIEST_SHADOW     ] = TREE_SHADOW;

    use_shadow_word_death                = false;
    was_sub_25                           = false;
    echo_of_light_merged                 = false;

    use_mind_blast                       = 1;
    recast_mind_blast                    = 0;
    heals_echo_of_light                  = 0;

    distance                             = 40;

    max_mana_cost                        = 0.0;

    dots_shadow_word_pain                = get_dot( "shadow_word_pain" );
    dots_vampiric_touch                  = get_dot( "vampiric_touch" );
    dots_devouring_plague                = get_dot( "devouring_plague" );
    dots_holy_fire                       = get_dot( "holy_fire" );
    dots_renew                           = get_dot( "renew" );

    cooldowns_mind_blast                 = get_cooldown( "mind_blast" );
    cooldowns_shadow_fiend               = get_cooldown( "shadow_fiend" );
    cooldowns_archangel                  = get_cooldown( "archangel"   );
    cooldowns_dark_archangel             = get_cooldown( "dark_archangel" );
    cooldowns_chakra                     = get_cooldown( "chakra"   );
    cooldowns_rapture                    = get_cooldown( "rapture" );
    cooldowns_rapture -> duration = 12.0;
    cooldowns_inner_focus                = get_cooldown( "inner_focus" );
    cooldowns_penance                    = get_cooldown( "penance" );

    create_talents();
    create_glyphs();
    create_options();
  }

  // Character Definition
  virtual void      init_glyphs();
  virtual void      init_base();
  virtual void      init_gains();
  virtual void      init_uptimes();
  virtual void      init_rng();
  virtual void      init_talents();
  virtual void      init_spells();
  virtual void      init_buffs();
  virtual void      init_values();
  virtual void      init_actions();
  virtual void      init_procs();
  virtual void      init_scaling();
  virtual void      reset();
  virtual void      init_party();
<<<<<<< HEAD
  virtual std::vector<talent_translation_t>& get_talent_list();
  virtual void      create_options();
  virtual bool      create_profile( std::string& profile_str, int save_type=SAVE_ALL );
=======
  virtual void      create_options();
  virtual bool      create_profile( std::string& profile_str, int save_type=SAVE_ALL, bool save_html=false );
>>>>>>> 054e42bf
  virtual action_t* create_action( const std::string& name, const std::string& options );
  virtual pet_t*    create_pet   ( const std::string& name, const std::string& type = std::string() );
  virtual void      create_pets();
  virtual void      copy_from( player_t* source );
  virtual int       decode_set( item_t& item );
  virtual int       primary_resource() SC_CONST { return RESOURCE_MANA; }
  virtual int       primary_role() SC_CONST;
  virtual double    composite_armor() SC_CONST;
  virtual double    composite_spell_power( const school_type school ) SC_CONST;
  virtual double    composite_spell_hit() SC_CONST;
  virtual double    composite_spell_haste() SC_CONST;
  virtual double    composite_player_multiplier( const school_type school ) SC_CONST;
  virtual double    composite_player_td_multiplier( const school_type school ) SC_CONST;
  virtual double    composite_movement_speed() SC_CONST;

  virtual double    matching_gear_multiplier( const attribute_type attr ) SC_CONST;

  virtual double    spirit() SC_CONST;

  virtual void      regen( double periodicity );
  virtual action_expr_t* create_expression( action_t*, const std::string& name );

  virtual double    resource_gain( int resource, double amount, gain_t* source=0, action_t* action=0 );
  virtual double    resource_loss( int resource, double amount, action_t* action=0 );

  virtual double    empowered_shadows_amount() SC_CONST;
  virtual double    shadow_orb_amount() SC_CONST;
};

namespace   // ANONYMOUS NAMESPACE ==========================================
{

// ==========================================================================
// Priest Spell
// ==========================================================================

struct priest_spell_t : public spell_t
{
  priest_spell_t( const char* n, player_t* player, const school_type s, int t ) :
      spell_t( n, player, RESOURCE_MANA, s, t )
  {
<<<<<<< HEAD
  }

  virtual bool   apply_shadow_weaving() SC_CONST { return true; };
  virtual double haste() SC_CONST;
  virtual void   execute();
  virtual void   player_buff();
  virtual void   assess_damage( double amount, int dmg_type );
};
=======
    may_crit          = true;
    tick_may_crit     = true;
>>>>>>> 054e42bf

    dot_behavior      = DOT_REFRESH;
    weapon_multiplier = 0.0;
  }

  priest_spell_t( const active_spell_t& s, int t = TREE_NONE ) :
      spell_t( s )
  {
    may_crit          = true;
    tick_may_crit     = true;

    dot_behavior      = DOT_REFRESH;
    weapon_multiplier = 0.0;
  }

  priest_spell_t( const char* n, player_t* player, const char* sname, int t = TREE_NONE ) :
      spell_t( n, sname, player, t )
  {
    may_crit          = true;
    tick_may_crit     = true;

    dot_behavior      = DOT_REFRESH;
    weapon_multiplier = 0.0;
  }

  priest_spell_t( const char* n, player_t* player, const uint32_t id, int t = TREE_NONE ) :
      spell_t( n, id, player, t )
  {
    may_crit          = true;
    tick_may_crit     = true;

    dot_behavior      = DOT_REFRESH;
    weapon_multiplier = 0.0;
  }

  virtual double haste() SC_CONST;
  virtual void   execute();
  virtual void   player_buff();
  virtual void   assess_damage( player_t* t, double amount, int dmg_type, int travel_result );
  static void    trigger_shadowy_apparition( player_t* player );
  static void    add_more_shadowy_apparitions( player_t* player );
};

struct priest_absorb_t : public absorb_t
{
  priest_absorb_t( const char* n, player_t* player, const char* sname, int t = TREE_NONE ) :
      absorb_t( n, player, sname, t )
  {
    may_crit          = false;
    tick_may_crit     = false;
    dot_behavior      = DOT_REFRESH;
    weapon_multiplier = 0.0;

    may_miss=may_resist=false;
  }

  priest_absorb_t( const char* n, player_t* player, const uint32_t id, int t = TREE_NONE ) :
    absorb_t( n, player, id, t )
  {
    may_crit          = false;
    tick_may_crit     = false;
    may_miss=may_resist=false;

    dot_behavior      = DOT_REFRESH;
    weapon_multiplier = 0.0;
  }

  virtual void player_buff()
  {
    absorb_t::player_buff();

    priest_t* p = player -> cast_priest();

    player_multiplier *= 1.0 + (  p -> composite_mastery() * p -> passive_spells.shield_discipline -> ok() * 2.5 / 100.0 );
  }

  virtual double haste() SC_CONST
  {
    double h = absorb_t::haste();

    priest_t* p = player -> cast_priest();

<<<<<<< HEAD
  if ( result_is_hit() )
  {
    if ( school == SCHOOL_SHADOW )
    {
      if ( apply_shadow_weaving() )
        p -> buffs_shadow_weaving -> trigger();
    }
    if ( result == RESULT_CRIT )
=======
    if ( p -> buffs_borrowed_time -> up() )
>>>>>>> 054e42bf
    {
      h *= 1.0 / ( 1.0 + p -> talents.borrowed_time -> effect_base_value( 1 ) / 100.0 );
    }

    return h;
  }

  virtual void execute()
  {
    absorb_t::execute();

    priest_t* p = player -> cast_priest();

    if ( execute_time() > 0 && p -> buffs_borrowed_time -> up() )
      p -> buffs_borrowed_time -> expire();
  }
};

struct priest_heal_t : public heal_t
{
  struct divine_aegis_t : public priest_absorb_t
  {
    divine_aegis_t( player_t* player ) :
        priest_absorb_t( "divine_aegis", player, 47753 )
    {
      proc             = true;
      background       = true;
      direct_power_mod = 0;
    }
  };

  divine_aegis_t* da;

  void trigger_echo_of_light( heal_t* a, player_t* t )
  {

    struct echo_of_light_t : public priest_heal_t
    {
     echo_of_light_t( player_t* p ) :
        priest_heal_t( "echo_of_light", p, 77485 )
      {
        base_tick_time = 1.0;
        num_ticks      = 6;

        background     = true;
        tick_may_crit  = false;
        hasted_ticks   = false;

        reset();
      }
    };

    priest_t* p = a -> player -> cast_priest();

    if ( p -> passive_spells.echo_of_light -> ok() )
    {
      if ( ! p -> heals_echo_of_light ) p -> heals_echo_of_light = new echo_of_light_t( p );

      if ( p -> heals_echo_of_light )
      {
        if ( p -> heals_echo_of_light -> dot -> ticking )
        {
          if ( p -> echo_of_light_merged )
          {
            // The old tick_dmg is multiplied by the remaining ticks, added to the new complete heal, and then again divided by num_ticks
            p -> heals_echo_of_light -> base_td = ( p -> heals_echo_of_light -> base_td * p -> heals_echo_of_light -> dot -> ticks() + a -> direct_dmg * p -> composite_mastery() * p -> passive_spells.echo_of_light -> effect_base_value( 2 ) / 10000.0 ) / p -> heals_echo_of_light -> num_ticks;
            p -> heals_echo_of_light -> refresh_duration();
          }
          else
          {
            // The old tick_dmg is multiplied by the remaining ticks minus one!, added to the new complete heal, and then again divided by num_ticks
            p -> heals_echo_of_light -> base_td = ( p -> heals_echo_of_light -> base_td * ( p -> heals_echo_of_light -> dot -> ticks() - 1 ) + a -> direct_dmg * p -> composite_mastery() * p -> passive_spells.echo_of_light -> effect_base_value( 2 ) / 10000.0 ) / p -> heals_echo_of_light -> num_ticks;
            p -> heals_echo_of_light -> refresh_duration();
            p -> echo_of_light_merged = true;
          }
        }
        else
        {
          p -> heals_echo_of_light -> base_td = a -> direct_dmg * p -> composite_mastery() * p -> passive_spells.echo_of_light -> effect_base_value( 2 ) / 10000.0 / p -> heals_echo_of_light -> num_ticks;
          p -> heals_echo_of_light -> execute();
          p -> echo_of_light_merged = false;
        }
      }
    }
  }


  priest_heal_t( const char* n, player_t* player, const char* sname, int t = TREE_NONE ) :
      heal_t( n, player, sname, t ), da( 0 )
  {
    priest_t* p = player -> cast_priest();

    if ( p -> talents.divine_aegis -> ok() )
    {
      da = new divine_aegis_t( p );
    }
  }

  priest_heal_t( const char* n, player_t* player, const uint32_t id, int t = TREE_NONE ) :
      heal_t( n, player, id, t ), da( 0 )
  {
    priest_t* p = player -> cast_priest();

    if ( p -> talents.divine_aegis -> ok() )
    {
      da = new divine_aegis_t( p );
    }
  }

  virtual void player_buff()
  {
    heal_t::player_buff();

    priest_t* p = player -> cast_priest();

    player_multiplier *= 1.0 + p -> passive_spells.spiritual_healing -> base_value( E_APPLY_AURA, A_ADD_PCT_MODIFIER ) ;

    if ( p -> buffs_serenity -> up() )
      player_crit += 0.10;

    if ( p -> buffs_holy_archangel -> up() )
      player_multiplier *= 1.0 + p -> buffs_holy_archangel -> stack() * 0.03;
  }

<<<<<<< HEAD
  virtual bool apply_shadow_weaving() SC_CONST
  {
    return false;
  }

  virtual void execute()
=======
  virtual void target_debuff( player_t* t, int dmg_type )
>>>>>>> 054e42bf
  {
    heal_t::target_debuff( t, dmg_type );

    priest_t* p = player -> cast_priest();

    // Test of Faith
    if ( p -> talents.test_of_faith -> rank() )
    {
      if (  t -> resource_current[ RESOURCE_HEALTH ] * 2 <= t -> resource_max[ RESOURCE_HEALTH ] )
      {
<<<<<<< HEAD
        p -> buffs_glyph_of_shadow -> trigger();        
=======
        target_multiplier *= 1.0 + p -> talents.test_of_faith -> rank() * 0.04;
        p -> uptimes_test_of_faith -> update(true);
>>>>>>> 054e42bf
      }
      else
        p -> uptimes_test_of_faith -> update(false);
    }
  }

  virtual double haste() SC_CONST
  {
    double h = heal_t::haste();

    priest_t* p = player -> cast_priest();

    h *= p -> constants.darkness_value;

    if ( p -> buffs_borrowed_time -> up() )
      h *= 1.0 / ( 1.0 + p -> talents.borrowed_time -> effect_base_value( 1 ) / 100.0 );

    return h;
  }

  virtual void execute()
  {
    heal_t::execute();

    priest_t* p = player -> cast_priest();

    if ( execute_time() > 0 && p -> buffs_borrowed_time -> up() )
      p -> buffs_borrowed_time -> expire();
  }

  virtual void travel( player_t* t, int travel_result, double travel_dmg )
  {
    heal_t::travel( t, travel_result, travel_dmg );
    priest_t* p = player -> cast_priest();

    // Divine Aegis
    if ( da && travel_result == RESULT_CRIT )
    {
      da -> base_dd_min = travel_dmg * 0.3;
      da -> base_dd_max = travel_dmg * 0.3;
      da -> heal_target.clear();
      da -> heal_target.push_back( t );
      da -> execute();
    }

    if ( travel_dmg > 0 )
    {
      trigger_echo_of_light(this, t );
      if ( p -> buffs_chakra_serenity -> up() && p -> dots_renew -> ticking )
        p -> dots_renew -> action -> refresh_duration();
    }
  }

  void trigger_inspiration( int insp_result, player_t* t )
  {
    priest_t* p = player -> cast_priest();

    if ( p -> talents.inspiration -> rank() && insp_result == RESULT_CRIT )
      t -> buffs.inspiration -> trigger( 1, p -> talents.inspiration -> rank() * 5 );
  }

  void trigger_grace( player_t* t )
  {
    priest_t* p = player -> cast_priest();

    if ( p -> talents.grace -> rank() )
      t -> buffs.grace -> trigger( 1, p -> player_data.effect_base_value( p -> player_data.spell_effect_id( p -> talents.grace -> effect_trigger_spell( 1 ), 1 ) ) / 100.0 );
  }
};


// ==========================================================================
// Pet Shadow Fiend
// ==========================================================================

struct shadow_fiend_pet_t : public pet_t
{
  buff_t*   buffs_shadowcrawl;
  active_spell_t* shadowcrawl;
  passive_spell_t* mana_leech;
  bool bad_swing;
  double bad_spell_power;
  bool extra_tick;

  struct shadowcrawl_t : public spell_t
  {
    shadowcrawl_t( player_t* player ) :
        spell_t( *( ( ( shadow_fiend_pet_t* ) ( player -> cast_pet() ) ) -> shadowcrawl ) )
    {
      may_miss = false;
    }

    virtual void execute()
    {
      spell_t::execute();

      shadow_fiend_pet_t* p = ( shadow_fiend_pet_t* ) player -> cast_pet();

      p -> buffs_shadowcrawl -> start( 1, p -> shadowcrawl -> effect_base_value( 2 ) / 100.0 );
    }
  };

  struct melee_t : public attack_t
  {
    melee_t( player_t* player ) :
        attack_t( "melee", player, RESOURCE_NONE, SCHOOL_SHADOW )
    {
      priest_t* o = player -> cast_pet() -> owner -> cast_priest();
      weapon = &( player -> main_hand_weapon );
      base_execute_time = weapon -> swing_time;
      weapon_multiplier = 0;
      direct_power_mod = 0.0064 * o -> level;
      if (harmful) base_spell_power_multiplier = 1.0;
      base_attack_power_multiplier = 0.0;
      base_dd_min = util_t::ability_rank( player -> level,  221.0,85,  197.0,82,  175.0,80,  1.0,0 );
      base_dd_max = util_t::ability_rank( player -> level,  271.0,85,  245.0,82,  222.0,80,  2.0,0 );
      background = true;
      repeating  = true;
      may_dodge  = true;
      may_miss   = false;
      may_parry  = false; // Technically it can be parried on the first swing or if the rear isn't reachable
      may_crit   = true;
      may_block  = false; // Technically it can be blocked on the first swing or if the rear isn't reachable

      if ( o -> bugs )
      {
        base_crit_bonus = 1.0;
        base_crit_multiplier = 1.333333;
      }
    }

    void assess_damage( player_t* t, double amount, int dmg_type, int travel_result )
    {
      attack_t::assess_damage( t, amount, dmg_type, travel_result );

      shadow_fiend_pet_t* p = ( shadow_fiend_pet_t* ) player -> cast_pet();
      priest_t* o = p -> owner -> cast_priest();

      if ( result_is_hit( travel_result ) )
        o -> resource_gain( RESOURCE_MANA, o -> resource_max[ RESOURCE_MANA ] *
                          p -> mana_leech -> effect_base_value( 1 ) / 100.0,
                          o -> gains_shadow_fiend );
    }

    void player_buff()
    {
      attack_t::player_buff();

      shadow_fiend_pet_t* p = ( shadow_fiend_pet_t* ) player -> cast_pet();

      if ( p -> bad_swing )
        p -> bad_swing = false;

      player_multiplier *= 1.0 + p -> buffs_shadowcrawl -> value();
    }
  };

  melee_t* melee;

  shadow_fiend_pet_t( sim_t* sim, player_t* owner ) :
      pet_t( sim, owner, "shadow_fiend" ), buffs_shadowcrawl( 0 ), shadowcrawl( 0 ), mana_leech( 0 ),
      bad_swing( false ), bad_spell_power( 0.0 ), extra_tick( false ), melee( 0 )
  {
    main_hand_weapon.type       = WEAPON_BEAST;
    main_hand_weapon.swing_time = 1.5;
    main_hand_weapon.school     = SCHOOL_SHADOW;

    stamina_per_owner           = 0.30;
    intellect_per_owner         = 0.50;

    bad_spell_power = util_t::ability_rank( owner -> level,  370.0,85,  358.0,82,  352.0,80,  0.0,0 );

    action_list_str             = "/snapshot_stats/shadowcrawl/wait_until_ready";
  }

  virtual action_t* create_action( const std::string& name,
                                   const std::string& options_str )
  {
    if ( name == "shadowcrawl" ) return new shadowcrawl_t( this );

    return pet_t::create_action( name, options_str );
  }

  virtual void init_spells()
  {
    player_t::init_spells();

    shadowcrawl                 = new active_spell_t ( this, "shadowcrawl", "Shadowcrawl" );
    mana_leech                  = new passive_spell_t( this, "mana_leech", 34650 );
  }

  virtual void init_base()
  {
    pet_t::init_base();

    attribute_base[ ATTR_STRENGTH  ]  = 0; // Unknown
    attribute_base[ ATTR_AGILITY   ]  = 0; // Unknown
    attribute_base[ ATTR_STAMINA   ]  = 0; // Unknown
    attribute_base[ ATTR_INTELLECT ]  = 0; // Unknown
    resource_base[ RESOURCE_HEALTH ]  = util_t::ability_rank( owner -> level,  18480.0,85,  7475.0,82,  6747.0,80,  100.0,0 );
    resource_base[ RESOURCE_MANA   ]  = util_t::ability_rank( owner -> level,  16828.0,85,  9824.0,82,  7679.0,80,  100.0,0 );
    base_attack_power                 = 0;  // Unknown
    base_attack_crit                  = 0.07; // Needs more testing
    initial_attack_power_per_strength = 0; // Unknown

    melee = new melee_t( this );
  }

  virtual void init_buffs()
  {
    pet_t::init_buffs();

    buffs_shadowcrawl = new buff_t( this, "shadowcrawl", 1, shadowcrawl->duration() );
  }

  virtual double composite_spell_power( const school_type school ) SC_CONST
  {
    priest_t* p = owner -> cast_priest();

    double sp;

    if ( bad_swing )
      sp = bad_spell_power;
    else
      sp = p -> composite_spell_power( school );

    return sp;
  }

  virtual double composite_attack_hit() SC_CONST
  {
    return owner -> composite_spell_hit();
  }

  virtual double composite_attack_expertise() SC_CONST
  {
    return owner -> composite_spell_hit() * 26.0 / 17.0;
  }

  virtual double composite_attack_crit() SC_CONST
  {
    double c = pet_t::composite_attack_crit();

    c += owner -> composite_spell_crit(); // Needs confirming that it benefits from ALL owner crit.

    return c;
  }

  virtual void summon( double duration )
  {
    priest_t* p = owner -> cast_priest();

    // Simulate "Bad" swings
    if ( owner -> bugs && owner -> sim -> roll( 0.3 ) )
    {
      bad_swing = true;
    }
    // Simulate extra tick
    if ( !bugs || !owner -> sim -> roll( 0.5 ) )
    {
      duration -= 0.1;
    }

    dismiss();

    pet_t::summon( duration );

    p -> buffs_shadowfiend -> start();
  }
  virtual void dismiss()
  {
    priest_t* p = owner -> cast_priest();

    pet_t::dismiss();

    p -> buffs_shadowfiend -> expire();
  }
  virtual void schedule_ready( double delta_time=0,
                               bool   waiting=false )
  {
    pet_t::schedule_ready( delta_time, waiting );
    if ( ! melee -> execute_event ) melee -> execute();
  }
  virtual void interrupt()
  {
    pet_t::interrupt();
    melee -> cancel();
  }
};


// ==========================================================================
// Priest Spell
// ==========================================================================

// priest_spell_t::haste ====================================================

double priest_spell_t::haste() SC_CONST
{
  priest_t* p = player -> cast_priest();

  double h = spell_t::haste();
  h *= p -> constants.darkness_value;
  return h;
}

// priest_spell_t::execute ==================================================

void priest_spell_t::execute()
{
  spell_t::execute();
}

// priest_spell_t::player_buff ==============================================

void priest_spell_t::player_buff()
{
  spell_t::player_buff();

  priest_t* p = player -> cast_priest();

  player_crit_bonus_multiplier *= 1.0 + p -> constants.shadow_power_crit_value;

  for ( int i=0; i < 6; i++ )
  {
    p -> uptimes_dark_evangelism[ i ] -> update( i == p -> buffs_dark_evangelism -> stack() );
    p -> uptimes_holy_evangelism[ i ] -> update( i == p -> buffs_holy_evangelism -> stack() );
  }
}

// priest_spell_t::assess_damage =============================================

void priest_spell_t::assess_damage( player_t* t,
                                    double amount,
                                    int    dmg_type,
                                    int travel_result )
{
  priest_t* p = player -> cast_priest();

  spell_t::assess_damage( t, amount, dmg_type, travel_result );

  if ( p -> buffs_vampiric_embrace -> up() && result_is_hit( travel_result ) )
  {
    double a = amount * ( 1.0 + p -> constants.twin_disciplines_value );
    p -> resource_gain( RESOURCE_HEALTH, a * 0.06, p -> gains.vampiric_embrace );

    pet_t* r = p -> pet_list;

    while ( r )
    {
      r -> resource_gain( RESOURCE_HEALTH, a * 0.03, r -> gains.vampiric_embrace );
      r = r -> next_pet;
    }

    int num_players = ( int ) p -> party_list.size();

    for ( int i=0; i < num_players; i++ )
    {
      player_t* q = p -> party_list[ i ];

      q -> resource_gain( RESOURCE_HEALTH, a * 0.03, q -> gains.vampiric_embrace );

      r = q -> pet_list;

      while ( r )
      {
        r -> resource_gain( RESOURCE_HEALTH, a * 0.03, r -> gains.vampiric_embrace );
        r = r -> next_pet;
      }
    }
  }
}

// Shadowy Apparation Spell ============================================================

struct shadowy_apparition_t : public priest_spell_t
{
  shadowy_apparition_t( player_t* player ) :
      priest_spell_t( "shadowy_apparition", player, 87532 )
  {
    background        = true;
    proc              = true;

    trigger_gcd       = 0;
    travel_speed      = 3.5;

    base_crit += 0.06; // estimated.

    if ( player -> bugs )
    {
      base_dd_min *= 1.0625;
      base_dd_max *= 1.0625;
    }

    reset();
  }

  virtual void travel( player_t* t, int result, double dmg )
  {
    priest_t* p = player -> cast_priest();

    priest_spell_t::travel( t, result, dmg );

    // Cleanup. Re-add to free list.
    p -> shadowy_apparition_active_list.remove( this );
    p -> shadowy_apparition_free_list.push( this );
  }

  virtual void player_buff()
  {
    priest_t* p = player -> cast_priest();

    priest_spell_t::player_buff();

    if ( player -> bugs )
    {
      player_multiplier /= 1.0 + p -> constants.twisted_faith_static_value;
    }

    player_multiplier *= 1.0 + p -> sets -> set( SET_T11_4PC_CASTER ) -> mod_additive( P_GENERIC );
  }
};

void priest_spell_t::trigger_shadowy_apparition( player_t* player )
{
  priest_t* p = player -> cast_priest();

  spell_t* s = NULL;

  if ( p -> talents.shadowy_apparition -> rank() )
  {
    double h = p -> talents.shadowy_apparition -> rank() * ( p -> buffs.moving -> up() ? 0.2 : 0.04 );
    if ( p -> sim -> roll( h ) && ( !p -> shadowy_apparition_free_list.empty() ) )
    {
      s = p -> shadowy_apparition_free_list.front();

      p -> shadowy_apparition_free_list.pop();

      p -> shadowy_apparition_active_list.push_back( s );

      p -> procs_shadowy_apparation -> occur();

      s -> execute();
    }
  }
}

void priest_spell_t::add_more_shadowy_apparitions( player_t* player )
{
  priest_t* p = player -> cast_priest();

  spell_t* s = NULL;

  if ( ! p -> shadowy_apparition_free_list.size() )
  {
     for ( uint32_t i = 0; i < p -> constants.max_shadowy_apparitions; i++ )
     {
       s = new shadowy_apparition_t( p );
       p -> shadowy_apparition_free_list.push( s );
     }
  }
}


// Devouring Plague Spell ======================================================

struct devouring_plague_burst_t : public priest_spell_t
{
  double dot_nt;

  devouring_plague_burst_t( player_t* player ) :
      priest_spell_t( "devouring_plague", player, SCHOOL_SHADOW, TREE_SHADOW ), dot_nt( 8.0 )
  {
    dual       = true;
    proc       = true;
    background = true;

    // This helps log file and decouples the sooth RNG from the ticks.
    name_str = "devouring_plague_burst";
  }

  virtual void execute()
  {
    priest_spell_t::execute();

    stats -> add_result( direct_dmg, DMG_DIRECT, result );
  }

  virtual void player_buff()
  {
    priest_spell_t::player_buff();

    priest_t* p = player -> cast_priest();

    double m = 1.0;

    m += p -> buffs_dark_evangelism -> stack () * p -> constants.dark_evangelism_damage_value;
    m += p -> buffs_empowered_shadow -> value();

    if ( ! p -> bugs )
    {
      m += 0.03 * p -> buffs.dark_intent_feedback -> stack();
    }

    player_multiplier *= m;
  }
};

struct devouring_plague_t : public priest_spell_t
{
  devouring_plague_burst_t* devouring_plague_burst;

  devouring_plague_t( player_t* player, const std::string& options_str ) :
    priest_spell_t( "devouring_plague", player, "Devouring Plague" ), devouring_plague_burst( 0 )
  {
    priest_t* p = player -> cast_priest();
    parse_options( NULL, options_str );

    base_cost        *= 1.0 + p -> talents.mental_agility -> mod_additive( P_RESOURCE_COST );
    base_cost         = floor( base_cost );

    base_crit        += p -> sets -> set( SET_T10_2PC_CASTER ) -> mod_additive( P_CRIT );

    if ( p -> talents.improved_devouring_plague -> rank() )
    {
      devouring_plague_burst = new devouring_plague_burst_t( p );
    }
  }

  virtual double cost() SC_CONST
  {
    double c = priest_spell_t::cost();

    priest_t* p = player -> cast_priest();

    c *= 1.0 - p -> buffs_inner_will -> value();
    c  = floor( c );

    return c;
  }

  virtual void execute()
  {
    priest_t* p = player -> cast_priest();

    priest_spell_t::execute();

    // Improved Devouring Plague
    if ( devouring_plague_burst )
    {
      double t = p -> talents.improved_devouring_plague -> base_value( E_APPLY_AURA, A_DUMMY, P_DAMAGE_TAKEN ) / 100.0 *
                 ( ceil( base_td ) + total_power() * tick_power_mod );
      double n;

      if ( p -> bugs )
      {
        // Currently it's rounding up but only using haste rating haste.
        double d = num_ticks * base_tick_time;
        double t = floor( ( base_tick_time * p -> spell_haste * 1000.0 ) + 0.5 ) / 1000.0;
        n = (int) floor( ( d / t ) + 0.5 );
      }
      else
      {
        n = hasted_num_ticks();
      }

      devouring_plague_burst -> base_dd_min    = t * n;
      devouring_plague_burst -> base_dd_max    = t * n;
      devouring_plague_burst -> dot_nt         = n;
      devouring_plague_burst -> round_base_dmg = false;
      devouring_plague_burst -> execute();
    }
  }

  virtual void tick()
  {
    priest_spell_t::tick();

    priest_t* p = player -> cast_priest();

    player -> resource_gain( RESOURCE_HEALTH, tick_dmg * p -> constants.devouring_plague_health_mod );
  }

  virtual void update_stats( int type )
  {
    if ( devouring_plague_burst && type == DMG_DIRECT ) return;

    priest_spell_t::update_stats( type );
  }
};

// Dispersion Spell ============================================================

struct dispersion_t : public priest_spell_t
{
  pet_t* shadow_fiend;

  dispersion_t( player_t* player, const std::string& options_str ) :
      priest_spell_t( "dispersion", player, "Dispersion" )
  {
    parse_options( NULL, options_str );

    priest_t* p = player -> cast_priest();

    check_talent( p -> talents.dispersion -> rank() );

    base_execute_time = 0.0;
    base_tick_time    = 1.0;
    num_ticks         = 6;

    channeled         = true;
    harmful           = false;

    if ( p -> glyphs.dispersion ) cooldown -> duration -= 45;

    shadow_fiend = p -> find_pet( "shadow_fiend" );
  }

  virtual void tick()
  {
    priest_t* p = player -> cast_priest();

    p -> resource_gain( RESOURCE_MANA, 0.06 * p -> resource_max[ RESOURCE_MANA ], p -> gains_dispersion );

    priest_spell_t::tick();
  }

  virtual bool ready()
  {
    if ( ! priest_spell_t::ready() )
      return false;

    priest_t* p = player -> cast_priest();

    if ( ! shadow_fiend -> sleeping ) return false;

    double sf_cooldown_remains  = p -> cooldowns_shadow_fiend -> remains();
    double sf_cooldown_duration = p -> cooldowns_shadow_fiend -> duration;

    if ( sf_cooldown_remains <= 0 ) return false;

    double     max_mana = p -> resource_max    [ RESOURCE_MANA ];
    double current_mana = p -> resource_current[ RESOURCE_MANA ];

    double consumption_rate = ( p -> mana_resource.mana_loss - p -> mana_resource.mana_gain ) / sim -> current_time;
    double time_to_die = sim -> target -> time_to_die();

    if ( consumption_rate <= 0.00001 ) return false;

    double oom_time = current_mana / consumption_rate;

    if ( oom_time >= time_to_die ) return false;

    double sf_regen = 0.30 * max_mana;

    consumption_rate -= sf_regen / sf_cooldown_duration;

    if ( consumption_rate <= 0.00001 ) return false;

    double future_mana = current_mana + sf_regen - consumption_rate * sf_cooldown_remains;

    if ( future_mana > max_mana ) future_mana = max_mana;

    oom_time = future_mana / consumption_rate;

    if ( oom_time >= time_to_die ) return false;

    return ( max_mana - current_mana ) > p -> max_mana_cost;
  }
};

// Fortitude Spell ========================================================

struct fortitude_t : public priest_spell_t
{
  double bonus;

  fortitude_t( player_t* player, const std::string& options_str ) :
    priest_spell_t( "fortitude", player, "Power Word: Fortitude" ), bonus( 0 )
  {
    parse_options( NULL, options_str );

    trigger_gcd = 0;

    bonus = floor( sim -> sim_data.effect_min( 79104, player -> level, E_APPLY_AURA, A_MOD_STAT ) );
  }

  virtual void execute()
  {
    if ( sim -> log ) log_t::output( sim, "%s performs %s", player -> name(), name() );

    for ( player_t* p = sim -> player_list; p; p = p -> next )
    {
      if ( p -> ooc_buffs() )
      {
        double before = p -> attribute[ ATTR_STAMINA ];
        p -> buffs.fortitude -> trigger( 1, bonus );
        double  after = p -> attribute[ ATTR_STAMINA ];
        p -> stat_gain( STAT_HEALTH, ( after - before ) * p -> health_per_stamina );
      }
    }
  }

  virtual bool ready()
  {
    return player -> buffs.fortitude -> current_value < bonus;
  }
};

// Holy Fire Spell ===========================================================

struct holy_fire_t : public priest_spell_t
{
  holy_fire_t( player_t* player, const std::string& options_str ) :
      priest_spell_t( "holy_fire", player, "Holy Fire" )
  {
    parse_options( NULL, options_str );

    priest_t* p = player -> cast_priest();

    base_execute_time += p -> talents.divine_fury -> effect_base_value( 1 ) / 1000.0;
  }

  virtual void player_buff()
  {
    priest_spell_t::player_buff();

    priest_t* p = player -> cast_priest();

    player_multiplier *= 1.0 + ( p -> talents.evangelism -> rank() * p -> buffs_holy_evangelism -> stack() * p -> constants.holy_evangelism_damage_value );
  }

  virtual double cost() SC_CONST
  {
    double c = priest_spell_t::cost();

    priest_t* p = player -> cast_priest();

    c *= 1.0 - ( p -> talents.evangelism -> rank() * p -> buffs_holy_evangelism -> check() * 0.03 );

    c *= 1.0 - ( p -> talents.evangelism -> rank() * p -> buffs_holy_evangelism -> check() * p -> constants.holy_evangelism_mana_value );

    return c;
  }
};

// Inner Fire Spell ======================================================

struct inner_fire_t : public priest_spell_t
{
  double sp_value, armor_value;

  inner_fire_t( player_t* player, const std::string& options_str ) :
      priest_spell_t( "inner_fire", player, "Inner Fire" ), sp_value( 0.0 ), armor_value( 0.0 )
  {
    parse_options( NULL, options_str );

    trigger_gcd = 0;

    priest_t* p = player -> cast_priest();

    sp_value    = effect_min( E_APPLY_AURA, A_MOD_DAMAGE_DONE );
    armor_value = base_value( E_APPLY_AURA, A_MOD_RESISTANCE_PCT ) / 100.0;

    armor_value *= ( 1.0 + p -> glyphs.inner_fire * 0.5 );
  }

  virtual void execute()
  {
    priest_t* p = player -> cast_priest();

    if ( sim -> log ) log_t::output( sim, "%s performs %s", p -> name(), name() );

    p -> buffs_inner_will       -> expire ();

    p -> buffs_inner_fire       -> start( 1, sp_value );
    p -> buffs_inner_fire_armor -> start( 1, armor_value );
  }

  virtual bool ready()
  {
    priest_t* p = player -> cast_priest();

    return ! p -> buffs_inner_fire -> check() || ! p -> buffs_inner_fire_armor -> check();
  }
};


// Inner Will Spell ======================================================

struct inner_will_t : public priest_spell_t
{
  double value;

  inner_will_t( player_t* player, const std::string& options_str ) :
  priest_spell_t( "inner_will", player, "Inner Will" ), value( 0.0 )
  {
    parse_options( NULL, options_str );

    trigger_gcd = 0;

    value = mod_additive( P_RESOURCE_COST );
  }

  virtual void execute()
  {
    priest_t* p = player -> cast_priest();

    if ( sim -> log )
      log_t::output( sim, "%s performs %s", p -> name(), name() );

    p -> buffs_inner_fire -> expire();
    p -> buffs_inner_fire_armor -> expire();

    p -> buffs_inner_will -> trigger( 1, -value );
  }

  virtual bool ready()
  {
    priest_t* p = player -> cast_priest();

    return ! p -> buffs_inner_will -> check();
  }
};

// Mind Blast Spell ============================================================

struct mind_blast_t : public priest_spell_t
{
  mind_blast_t( player_t* player, const std::string& options_str ) :
      priest_spell_t( "mind_blast", player, "Mind Blast" )
  {
    parse_options( NULL, options_str );

    priest_t* p = player -> cast_priest();

    cooldown -> duration -= p -> talents.improved_mind_blast -> rank() * 0.5;
  }

  virtual void execute()
  {
    priest_spell_t::execute();

    priest_t* p = player -> cast_priest();

    for ( int i=0; i < 4; i++ )
    {
      p -> uptimes_mind_spike[ i ] -> update( i == p -> buffs_mind_spike -> stack() );
    }
    for ( int i=0; i < 4; i++ )
    {
      p -> uptimes_shadow_orb[ i ] -> update( i == p -> buffs_shadow_orb -> stack() );
    }

    p -> buffs_mind_melt -> expire();
    p -> buffs_mind_spike -> expire();
    p -> buffs_shadow_orb -> expire();

    p -> buffs_empowered_shadow -> trigger( 1, p -> empowered_shadows_amount() );

    if ( result_is_hit() )
    {
      p -> recast_mind_blast = 0;

      if ( p -> dots_vampiric_touch -> ticking )
        p -> trigger_replenishment();
    }
  }

  virtual void player_buff()
  {
    priest_t* p = player -> cast_priest();

    priest_spell_t::player_buff();

    player_multiplier *= 1.0 + p -> buffs_dark_archangel -> stack() * p -> constants.dark_archangel_damage_value;

    player_multiplier *= 1.0 + ( p -> buffs_shadow_orb -> stack() * p -> shadow_orb_amount() );
  }

  virtual void target_debuff( player_t* t, int dmg_type )
  {
    priest_spell_t::target_debuff( t, dmg_type );

    priest_t* p = player -> cast_priest();

    target_crit       += p -> constants.mind_spike_crit_value * p -> buffs_mind_spike -> stack();
  }

  virtual double execute_time() SC_CONST
  {
    double a = priest_spell_t::execute_time();

    priest_t* p = player -> cast_priest();

    a *= 1 - (p -> buffs_mind_melt -> check() * ( p -> talents.mind_melt -> rank() * 0.25 ) );

    return a;
  }
};

struct mind_flay_t : public priest_spell_t
{
  double mb_wait;
  int    swp_refresh;
  int    cut_for_mb;

  mind_flay_t( player_t* player, const std::string& options_str ) :
      priest_spell_t( "mind_flay", player, "Mind Flay" ), mb_wait( 0 ), swp_refresh( 0 ), cut_for_mb( 0 )
  {
    priest_t* p = player -> cast_priest();
    check_talent( p -> active_spells.mind_flay -> ok() );

    option_t options[] =
    {
      { "cut_for_mb",            OPT_BOOL, &cut_for_mb            },
      { "mb_wait",               OPT_FLT,  &mb_wait               },
      { "swp_refresh",           OPT_BOOL, &swp_refresh           },
      { NULL, OPT_UNKNOWN, NULL }
    };
    parse_options( options, options_str );

    channeled = true;
    hasted_ticks = false;

    base_tick_time += p -> sets -> set( SET_T10_4PC_CASTER ) -> mod_additive( P_TICK_TIME );
    base_crit      += p -> sets -> set( SET_T11_2PC_CASTER ) -> mod_additive( P_CRIT );
  }

  virtual double cost() SC_CONST
  {
    priest_t* p = player -> cast_priest();

    double c = priest_spell_t::cost();

    c *= 1.0 - p -> buffs_inner_will -> value();
    c  = floor( c );

    return c;
  }

  virtual void execute()
  {
    priest_t* p = player -> cast_priest();

    if ( cut_for_mb )
      if ( p -> get_cooldown("mind_blast") -> remains() <= ( 2 * base_tick_time * haste() ) )
        num_ticks = 2;

    priest_spell_t::execute();

    if ( result_is_hit() )
    {
      // Evangelism procs off both the initial cast and each tick.
      p -> buffs_dark_evangelism  -> trigger( 1, 1.0, p -> talents.evangelism -> rank() ? 1.0 : 0.0 );
    }
  }

  virtual void player_buff()
  {
    priest_t* p = player -> cast_priest();

    priest_spell_t::player_buff();

    player_td_multiplier += p -> buffs_dark_archangel -> stack() * p -> constants.dark_archangel_damage_value;

    if ( p -> glyphs.mind_flay )
    {
      player_td_multiplier += 0.10;
    }
  }

  virtual void tick()
  {
    priest_spell_t::tick();

    priest_t* p = player -> cast_priest();

    if ( result_is_hit() )
    {
      p -> buffs_dark_evangelism  -> trigger( 1, 1.0, p -> talents.evangelism -> rank() ? 1.0 : 0.0 );
      p -> buffs_shadow_orb  -> trigger( 1, 1, p -> constants.shadow_orb_proc_value + p -> constants.harnessed_shadows_value );

      if ( p -> dots_shadow_word_pain -> ticking )
      {
        if ( p -> rng_pain_and_suffering -> roll( p -> constants.pain_and_suffering_value ) )
        {
          p -> dots_shadow_word_pain -> action -> refresh_duration();
        }
      }
      if ( result == RESULT_CRIT )
      {
         p -> cooldowns_shadow_fiend -> ready -= 1.0 * p -> talents.sin_and_punishment -> effect_base_value( 2 );
      }
    }
  }

  virtual bool ready()
  {
    priest_t* p = player -> cast_priest();

    // Optional check to only cast Mind Flay if there's 2 or less ticks left on SW:P
    // This allows a action+=/mind_flay,swp_refresh to be added as a higher priority to ensure that SW:P doesn't fall off
    // Won't be necessary as part of a standard rotation, but if there's movement or other delays in casting it would have
    // it's uses.
    if ( swp_refresh && ( p -> talents.pain_and_suffering -> rank() > 0 ) )
    {
      if ( ! p -> dots_shadow_word_pain -> ticking )
        return false;

      if ( ( p -> dots_shadow_word_pain -> num_ticks -
             p -> dots_shadow_word_pain -> current_tick ) > 2 )
        return false;
    }

    // If this option is set (with a value in seconds), don't cast Mind Flay if Mind Blast
    // is about to come off it's cooldown.
    if ( mb_wait )
    {
      if ( p -> cooldowns_mind_blast -> remains() < mb_wait )
        return false;
    }

    return priest_spell_t::ready();
  }
};

// Mind Spike Spell ============================================================

struct mind_spike_t : public priest_spell_t
{
  mind_spike_t( player_t* player, const std::string& options_str ) :
      priest_spell_t( "mind_spike", player, "Mind Spike" )
  {
    parse_options( NULL, options_str );

  }

  virtual void execute()
  {
    priest_spell_t::execute();

    priest_t* p = player -> cast_priest();

    if ( p -> buffs_chakra_pre -> up() )
    {
      p -> buffs_chakra_chastise -> trigger();

      p -> buffs_chakra_pre -> expire();

      p -> cooldowns_chakra -> reset();
      p -> cooldowns_chakra -> duration = p -> buffs_chakra_pre -> spell_id_t::cooldown();
      p -> cooldowns_chakra -> duration -= p -> talents.state_of_mind -> effect_base_value( 1 ) / 1000.0;
      p -> cooldowns_chakra -> start();
    }
  }

  virtual void travel( player_t* t, int travel_result, double dmg )
  {
    priest_t* p = player -> cast_priest();

    priest_spell_t::travel( t, travel_result, dmg );

    if ( result_is_hit( travel_result ) )
    {
      for ( int i=0; i < 4; i++ )
      {
        p -> uptimes_shadow_orb[ i ] -> update( i == p -> buffs_shadow_orb -> stack() );
      }

      p -> buffs_mind_melt  -> trigger( 1, 1.0 );
      p -> buffs_shadow_orb -> expire();
      p -> buffs_empowered_shadow -> trigger( 1, p -> empowered_shadows_amount() );
      p -> buffs_mind_spike -> trigger();
    }
  }

  virtual void player_buff()
  {
    priest_t* p = player -> cast_priest();

    priest_spell_t::player_buff();

    player_multiplier *= 1.0 + p -> buffs_dark_archangel -> stack() * p -> constants.dark_archangel_damage_value;

    player_multiplier *= 1.0 + ( p -> buffs_shadow_orb -> stack() * p -> shadow_orb_amount() );
  }
};

// Penance Spell ===============================================================

struct penance_tick_t : public priest_spell_t
{
  penance_tick_t( player_t* player ) :
    priest_spell_t( "penance", player, "Penance" )
  {
    dual        = true;
    background  = true;
    direct_tick = true;
    direct_power_mod = tick_power_mod; // TO-DO: Check this
  }

  virtual void execute()
  {
    priest_spell_t::execute();
    actual_tick_dmg = actual_direct_dmg;
    update_stats( DMG_OVER_TIME );
  }

  virtual void player_buff()
  {
    priest_spell_t::player_buff();

    priest_t* p = player -> cast_priest();

    player_multiplier *= 1.0 + ( p -> talents.evangelism -> rank() * p -> buffs_holy_evangelism -> stack() * p -> constants.holy_evangelism_damage_value );
  }
};

struct penance_t : public priest_spell_t
{
  spell_t* penance_tick;

  penance_t( player_t* player, const std::string& options_str ) :
      priest_spell_t( "penance", player, "Penance" ),
      penance_tick( 0 )
  {
    priest_t* p = player -> cast_priest();

    parse_options( NULL, options_str );

    may_miss = may_resist = false;
    channeled         = true;
    tick_zero         = true;

    base_cost         = 0.16 * p -> resource_base[ RESOURCE_MANA ];
    base_execute_time = 0.0;
    num_ticks         = 2;
    base_tick_time    = 1.0;

    cooldown -> duration  -= ( p -> glyphs.penance * 2 );

    penance_tick = new penance_tick_t( p );
  }

  virtual void tick()
  {
  if ( sim -> debug )
    log_t::output( sim, "%s ticks (%d of %d)", name(), dot -> current_tick, dot -> num_ticks );

  penance_tick -> execute();

  update_time( DMG_OVER_TIME );
  }

  virtual double cost() SC_CONST
  {
    double c = priest_spell_t::cost();

    priest_t* p = player -> cast_priest();

    c *= 1.0 - ( p -> talents.evangelism -> rank() * p -> buffs_holy_evangelism -> check() * p -> constants.holy_evangelism_mana_value );

    return c;
  }
};

// Power Infusion Spell =====================================================

struct power_infusion_t : public priest_spell_t
{
  player_t* power_infusion_target;

  power_infusion_t( player_t* player, const std::string& options_str ) :
      priest_spell_t( "power_infusion", player, "Power Infusion" )
  {
    priest_t* p = player -> cast_priest();

    check_talent( p -> talents.power_infusion -> rank() );

    std::string target_str = p -> power_infusion_target_str;

    option_t options[] =
    {
      { "target", OPT_STRING, &target_str },
      { NULL, OPT_UNKNOWN, NULL }
    };
    parse_options( options, options_str );

    harmful = false;

    if ( target_str.empty() )
    {
      power_infusion_target = p;
    }
    else
    {
      power_infusion_target = sim -> find_player( target_str );
      assert ( power_infusion_target != 0 );
    }
  }

  virtual void execute()
  {
    priest_spell_t::execute();

    power_infusion_target -> buffs.power_infusion -> trigger();
  }

  virtual bool ready()
  {
    if ( power_infusion_target == 0 )
      return false;

    if ( power_infusion_target -> buffs.bloodlust -> check() )
      return false;

    if ( power_infusion_target -> buffs.power_infusion -> check() )
      return false;

    return priest_spell_t::ready();
  }
};

// Shadow Form Spell =======================================================

struct shadow_form_t : public priest_spell_t
{
  shadow_form_t( player_t* player, const std::string& options_str ) :
      priest_spell_t( "shadow_form", player, "Shadowform" )
  {
    priest_t* p = player -> cast_priest();
    parse_options( NULL, options_str );

    trigger_gcd = 0;

    base_cost *= 1.0 + p -> talents.mental_agility -> mod_additive( P_RESOURCE_COST );
    base_cost  = floor( base_cost );
  }

  virtual double cost() SC_CONST
  {
    priest_t* p = player -> cast_priest();

    double c = priest_spell_t::cost();

    c *= 1.0 - p -> buffs_inner_will -> value();
    c  = floor( c );

    return c;
  }

  virtual void execute()
  {
    priest_t* p = player -> cast_priest();

    if ( sim -> log ) log_t::output( sim, "%s performs %s", p -> name(), name() );

    p -> buffs_shadow_form -> trigger();

    sim -> auras.mind_quickening -> trigger();
  }

  virtual bool ready()
  {
    priest_t* p = player -> cast_priest();

    return( ! p -> buffs_shadow_form -> check() );
  }
};

// Shadow Word Death Spell ======================================================

struct shadow_word_death_t : public priest_spell_t
{
  double mb_min_wait;
  double mb_max_wait;

  shadow_word_death_t( player_t* player, const std::string& options_str ) :
    priest_spell_t( "shadow_word_death", player, "Shadow Word: Death" ), mb_min_wait( 0 ), mb_max_wait( 0 )
  {
    priest_t* p = player -> cast_priest();

    option_t options[] =
    {
      { "mb_min_wait",         OPT_FLT,  &mb_min_wait         },
      { "mb_max_wait",         OPT_FLT,  &mb_max_wait         },
      { NULL, OPT_UNKNOWN, NULL }
    };
    parse_options( options, options_str );

    base_cost        *= 1.0 + p -> talents.mental_agility -> mod_additive( P_RESOURCE_COST );
    base_cost         = floor( base_cost );
  }

  virtual double cost() SC_CONST
  {
    priest_t* p = player -> cast_priest();

    double c = priest_spell_t::cost();

    c *= 1.0 - p -> buffs_inner_will -> value();
    c  = floor( c );

    return c;
  }

  virtual void execute()
  {
    priest_t* p = player -> cast_priest();

    p -> was_sub_25 = p -> glyphs.shadow_word_death && ( ! p -> buffs_glyph_of_shadow_word_death -> check() ) &&
                     ( target -> health_percentage() <= 25 );

    priest_spell_t::execute();

    if ( result_is_hit() && p -> was_sub_25 && ( target -> health_percentage() > 0 ) )
    {
      cooldown -> reset();
      p -> buffs_glyph_of_shadow_word_death -> trigger();
    }
  }

  virtual void travel( player_t* t, int travel_result, double travel_dmg )
  {
    priest_t* p = player -> cast_priest();

    priest_spell_t::travel( t, travel_result, travel_dmg );

    double health_loss = travel_dmg * ( 1.0 - p -> talents.pain_and_suffering -> rank() * 0.20 );

    p -> resource_loss( RESOURCE_HEALTH, health_loss );

    if ( ( health_loss > 0.0 ) && p -> talents.masochism -> rank() )
    {
      p -> resource_gain( RESOURCE_MANA, 0.04 * p -> talents.masochism -> rank() * p -> resource_max[ RESOURCE_MANA ], p -> gains_masochism );
    }
  }

  virtual void player_buff()
  {
    priest_t* p = player -> cast_priest();

    priest_spell_t::player_buff();

    if ( p -> talents.mind_melt -> rank() && ( target -> health_percentage() <= 25 ) )
      player_multiplier *= 1.0 + p -> talents.mind_melt -> rank() * 0.15;

    if ( p -> glyphs.shadow_word_death && ( target -> health_percentage() <= 25 ) )
      player_multiplier *= 3.0;

    player_multiplier *= 1.0 + p -> buffs_dark_archangel -> stack() * p -> constants.dark_archangel_damage_value;
  }

  virtual bool ready()
  {
    priest_t* p = player -> cast_priest();

    if ( mb_min_wait )
      if ( p -> cooldowns_mind_blast -> remains() < mb_min_wait )
        return false;

    if ( mb_max_wait )
      if ( p -> cooldowns_mind_blast -> remains() > mb_max_wait )
        return false;

    return priest_spell_t::ready();
  }
};

// Shadow Word Pain Spell ======================================================

struct shadow_word_pain_t : public priest_spell_t
{
  shadow_word_pain_t( player_t* player, const std::string& options_str ) :
    priest_spell_t( "shadow_word_pain", player, "Shadow Word: Pain" )
  {
    parse_options( NULL, options_str );

    priest_t* p = player -> cast_priest();

    base_cost *= 1.0 + p -> talents.mental_agility -> mod_additive( P_RESOURCE_COST );
    base_cost  = floor( base_cost );

    base_crit += p -> sets -> set( SET_T10_2PC_CASTER ) -> mod_additive( P_CRIT );
  }

  virtual double cost() SC_CONST
  {
    priest_t* p = player -> cast_priest();

    double c = priest_spell_t::cost();

    c *= 1.0 - p -> buffs_inner_will -> value();
    c  = floor( c );

    return c;
  }

  virtual void player_buff()
  {
    priest_t* p = player -> cast_priest();

    priest_spell_t::player_buff();

    player_td_multiplier += p -> constants.improved_shadow_word_pain_value;

    player_td_multiplier += p -> glyphs.shadow_word_pain ? 0.1 : 0.0;
  }

  virtual void tick()
  {
    priest_spell_t::tick();

    priest_t* p = player -> cast_priest();

    // Shadowy Apparation
    trigger_shadowy_apparition( p );

    // Shadow Orb
    if ( result_is_hit() )
    {
      p -> buffs_shadow_orb  -> trigger( 1, 1, p -> constants.shadow_orb_proc_value + p -> constants.harnessed_shadows_value );
    }
  }

  virtual void refresh_duration()
  {
    num_ticks++;
    priest_spell_t::refresh_duration();
    num_ticks--;
  }
};


// Vampiric Embrace Spell ======================================================

struct vampiric_embrace_t : public priest_spell_t
{
  vampiric_embrace_t( player_t* player, const std::string& options_str ) :
      priest_spell_t( "vampiric_embrace", player, "Vampiric Embrace" )
  {
    priest_t* p = player -> cast_priest();
    parse_options( NULL, options_str );

    check_talent( p -> talents.vampiric_embrace -> rank() );

    trigger_gcd = 0;
    base_cost   = 0.0;
  }

  virtual void execute()
  {
    priest_t* p = player -> cast_priest();

    if ( sim -> log )
      log_t::output( sim, "%s performs %s", p -> name(), name() );

    if ( p -> talents.vampiric_embrace -> rank() )
      p -> buffs_vampiric_embrace -> trigger();
  }

  virtual bool ready()
  {
    priest_t* p = player -> cast_priest();

    if ( ! priest_spell_t::ready() )
      return false;

    return p -> talents.vampiric_embrace -> rank() && ! p -> buffs_vampiric_embrace -> check();
  }

};

// Vampiric Touch Spell ======================================================

struct vampiric_touch_t : public priest_spell_t
{
  vampiric_touch_t( player_t* player, const std::string& options_str ) :
      priest_spell_t( "vampiric_touch", player, "Vampiric Touch" )
  {
    parse_options( NULL, options_str );

    priest_t* p = player -> cast_priest();

    base_crit += p -> sets -> set( SET_T10_2PC_CASTER ) -> mod_additive( P_CRIT );
  }

  virtual void execute()
  {
    priest_spell_t::execute();

    priest_t* p = player -> cast_priest();

    if ( result_is_hit() )
      p -> recast_mind_blast = 1;
  }
};

// Shadow Fiend Spell ========================================================

struct shadow_fiend_spell_t : public priest_spell_t
{
  int trigger;
  int trigger_pct;

  shadow_fiend_spell_t( player_t* player, const std::string& options_str ) :
      priest_spell_t( "shadow_fiend", player, "Shadowfiend" ), trigger( 0 ),
      trigger_pct( 0 )
  {
    check_min_level( 66 );

    option_t options[] =
    {
      { "trigger",     OPT_INT, &trigger     },
      { "trigger_pct", OPT_INT, &trigger_pct },
      { NULL, OPT_UNKNOWN, NULL }
    };
    parse_options( options, options_str );

    harmful = false;
  }

  virtual void execute()
  {
    priest_t* p = player -> cast_priest();

    p -> summon_pet( "shadow_fiend", duration() );

    update_ready();
  }

  virtual bool ready()
  {
    if ( ! priest_spell_t::ready() )
      return false;

    priest_t* p = player -> cast_priest();

    if ( sim -> infinite_resource[ RESOURCE_MANA ] )
      return true;

    double     max_mana = p -> resource_max    [ RESOURCE_MANA ];
    double current_mana = p -> resource_current[ RESOURCE_MANA ];

    if ( trigger > 0 ) return ( max_mana - current_mana ) >= trigger;

    if ( trigger_pct > 0 ) return ( current_mana / max_mana * 100 ) <= trigger_pct;

    return true;
  }
};

// Archangel Spell ======================================================

struct archangel_t : public priest_spell_t
{
  archangel_t( player_t* player, const std::string& options_str ) :
      priest_spell_t( "archangel", player, "Archangel" )
  {
    parse_options( NULL, options_str );

    priest_t* p = player -> cast_priest();

    check_talent( p -> talents.archangel -> rank() );

    harmful = false;
  }

  virtual void execute()
  {
    priest_t* p = player -> cast_priest();

    double delta = p -> buffs_holy_evangelism -> last_trigger - p -> buffs_dark_evangelism -> last_trigger;

    if ( p -> buffs_holy_evangelism -> up() && delta > 0)
    {
      cooldown -> duration = p -> player_data.effect_base_value( p -> player_data.spell_effect_id( 87151, 2 ) );
      p -> buffs_holy_archangel -> trigger( p -> buffs_holy_evangelism -> stack() , 1.0, 1.0 );
      p -> resource_gain( RESOURCE_MANA, p -> resource_max[ RESOURCE_MANA ] * p -> constants.archangel_mana_value * p -> buffs_holy_evangelism -> stack(), p -> gains_archangel );
      p -> buffs_holy_evangelism -> expire();
    }

    else if ( p -> buffs_dark_evangelism -> up() && delta < 0 )
    {
      cooldown -> duration = p -> player_data.effect_base_value( p -> player_data.spell_effect_id( 87151, 3 ) );
      p -> buffs_dark_archangel -> trigger( p -> buffs_dark_evangelism -> stack() , 1.0, 1.0 );
      p -> resource_gain( RESOURCE_MANA, p -> resource_max[ RESOURCE_MANA ] * p -> constants.dark_archangel_mana_value * p -> buffs_dark_evangelism -> stack(), p -> gains_archangel );
      p -> buffs_dark_evangelism -> expire();
    }

    spell_t::execute();
  }

  virtual bool ready()
   {
    priest_t* p = player -> cast_priest();

    if ( ! ( p -> buffs_holy_evangelism -> check() || p -> buffs_dark_evangelism -> check() ) )
       return false;

    return priest_spell_t::ready();
   }
};

// Inner Focus Spell ===============================================

struct inner_focus_t : public priest_spell_t
{
  inner_focus_t( player_t* player, const std::string& options_str ) :
        priest_spell_t( "inner_focus", player, "Inner Focus" )
  {
    parse_options( NULL, options_str );

    priest_t* p = player -> cast_priest();

    harmful = false;

    check_talent( p -> talents.inner_focus -> rank() );
  }

  virtual void execute()
  {
    cooldown -> duration = sim -> wheel_seconds;

    priest_t* p = player -> cast_priest();

    priest_spell_t::execute();

    p -> buffs_inner_focus -> trigger();
  }
};

// Hymn of Hope Spell ===========================================

struct hymn_of_hope_tick_t : public priest_spell_t
{
  hymn_of_hope_tick_t( player_t* player ) :
      priest_spell_t( "hymn_of_hope_tick", player, 64904 )
  {
    dual        = true;
    background  = true;
    may_crit    = true;
    direct_tick = true;
    harmful     = false;

    stats = player -> get_stats( "hymn_of_hope" );
  }

  virtual void execute()
  {
    priest_spell_t::execute();

    priest_t* p = player -> cast_priest();

    p -> resource_gain( RESOURCE_MANA, 0.02 * p -> resource_max[ RESOURCE_MANA ], p -> gains_hymn_of_hope );

    // Hymn of Hope only adds +x% of the current_max mana, it doesn't change if afterwards max_mana changes.
    p -> buffs.hymn_of_hope -> trigger();
  }

};

struct hymn_of_hope_t : public priest_spell_t
{
  hymn_of_hope_tick_t* hymn_of_hope_tick;

  hymn_of_hope_t( player_t* player, const std::string& options_str ) :
        priest_spell_t( "hymn_of_hope", player, "Hymn of Hope" ),
        hymn_of_hope_tick( 0 )
  {
    parse_options( NULL, options_str );

    priest_t* p = player -> cast_priest();

    harmful=false;

    hymn_of_hope_tick = new hymn_of_hope_tick_t( p );
  }

  virtual void tick()
  {
    if ( sim -> debug ) log_t::output( sim, "%s ticks (%d of %d)", name(), dot -> current_tick, dot -> num_ticks );

    hymn_of_hope_tick -> execute();

    update_time( DMG_OVER_TIME );
  }
};

// Chakra_Pre Spell ======================================================

struct chakra_t : public priest_spell_t
{
  chakra_t( player_t* player, const std::string& options_str ) :
      priest_spell_t( "chakra", player, "Chakra" )
  {
    parse_options( NULL, options_str );

    priest_t* p = player -> cast_priest();

    check_talent( p -> talents.chakra -> rank() );

    harmful = false;
  }

  virtual void execute()
  {
    cooldown -> duration = sim -> wheel_seconds;

    priest_spell_t::execute();

    priest_t* p = player -> cast_priest();

    p -> buffs_chakra_pre -> trigger();
  }

  virtual bool ready()
  {
    priest_t* p = player -> cast_priest();

    if ( p -> buffs_chakra_pre -> up() )
       return false;

    return priest_spell_t::ready();
  }
};
// Smite non-crit Atonement Heal ========================================================

struct atonement_nc_t : public priest_heal_t
{
  atonement_nc_t( player_t* player ) :
    priest_heal_t( "atonement", player, 81751 )
  {
    proc       = true;
    background = true;
  }

  virtual void target_debuff( player_t* t, int dmg_type )
  {
    priest_heal_t::target_debuff( t, dmg_type );

    priest_t* p = player -> cast_priest();

    if ( p -> bugs && t -> buffs.grace -> up() )
      target_multiplier /= 1.0 + t -> buffs.grace -> value();
  }
};

// Smite non-crit Atonement Heal ========================================================

struct atonement_c_t : public priest_heal_t
{
  // Missusing ID 81751 for now, correct id is: 94472
  atonement_c_t( player_t* player ) :
    priest_heal_t( "atonement", player, 81751 )
  {
    proc       = true;
    background = true;
  }

  virtual void calculate_result()
  {
    result = RESULT_CRIT;
  }

  virtual double total_crit_bonus() SC_CONST
  {
    return 0;
  }

  virtual void target_debuff( player_t* t, int dmg_type )
  {
    priest_heal_t::target_debuff( t, dmg_type );

    priest_t* p = player -> cast_priest();

    if ( p -> bugs && t -> buffs.grace -> up() )
      target_multiplier /= 1.0 + t -> buffs.grace -> value();
  }
};

// Smite Spell ================================================================

struct smite_t : public priest_spell_t
{
  atonement_nc_t* atonement_nc;
  atonement_c_t* atonement_c;

  smite_t( player_t* player, const std::string& options_str ) :
      priest_spell_t( "smite", player, "Smite" ),
      atonement_nc( 0 ),atonement_c( 0 )
  {
    parse_options( NULL, options_str );

    priest_t* p = player -> cast_priest();

    base_execute_time += p -> talents.divine_fury -> effect_base_value( 1 ) / 1000.0;

    base_hit       += p -> glyphs.divine_accuracy ? 0.18 : 0.0;

    if ( p -> talents.atonement -> rank() )
    {
      atonement_nc = new atonement_nc_t( p );
      atonement_c = new atonement_c_t( p );
    }
  }

  virtual void execute()
  {
    priest_t* p = player -> cast_priest();

    priest_spell_t::execute();

    p -> buffs_surge_of_light -> trigger();

    p -> buffs_holy_evangelism  -> trigger();

    // Chakra
    if ( p -> buffs_chakra_pre -> up())
    {
      p -> buffs_chakra_chastise -> trigger();

      p -> buffs_chakra_pre -> expire();

      p -> cooldowns_chakra -> reset();
      p -> cooldowns_chakra -> duration = p -> buffs_chakra_pre -> spell_id_t::cooldown();
      p -> cooldowns_chakra -> duration -= p -> talents.state_of_mind -> effect_base_value( 1 ) / 1000.0;
      p -> cooldowns_chakra -> start();
    }

    // Atonement
    if ( atonement_nc && atonement_c)
    {
      if ( result == RESULT_CRIT )
      {
        // Assuming there is no cap for crits, since it's not clear how much it would be.
        atonement_c -> base_dd_min = direct_dmg * p -> talents.atonement -> rank() * 0.5;
        atonement_c -> base_dd_max = direct_dmg * p -> talents.atonement -> rank() * 0.5;
        atonement_c -> round_base_dmg = false;
        atonement_c -> execute();
      }
      else
      {
      // Hotfix Cap from 5. Jan.
        if ( direct_dmg * p -> talents.atonement -> rank() * 0.5 < p -> resource_max[ RESOURCE_HEALTH ] * 0.3 )
        {
          atonement_nc -> base_dd_min = direct_dmg * p -> talents.atonement -> rank() * 0.5;
          atonement_nc -> base_dd_max = direct_dmg * p -> talents.atonement -> rank() * 0.5;
        }
        else
        {
          atonement_nc -> base_dd_min = p -> resource_max[ RESOURCE_HEALTH ] * 0.3;
          atonement_nc -> base_dd_max = p -> resource_max[ RESOURCE_HEALTH ] * 0.3;
        }
        atonement_nc -> round_base_dmg = false;
        atonement_nc -> execute();
      }
    }

    // Train of Thought
    if ( p -> talents.train_of_thought -> rank() )
    {
      if ( p -> cooldowns_penance -> remains() > p -> talents.train_of_thought -> rank_spell() -> effect_base_value( 2 ) / 1000.0 )
        p -> cooldowns_penance -> ready -= p -> talents.train_of_thought -> rank_spell() -> effect_base_value( 2 ) / 1000.0;
      else
        p -> cooldowns_penance -> reset();
    }
  }

  virtual void player_buff()
  {
    priest_spell_t::player_buff();

    priest_t* p = player -> cast_priest();

    player_multiplier *= 1.0 + ( p -> talents.evangelism -> rank() * p -> buffs_holy_evangelism -> stack() * p -> constants.holy_evangelism_damage_value );

    if ( p -> dots_holy_fire -> ticking && p -> glyphs.smite )
      player_multiplier *= 1.20;
  }

  virtual double cost() SC_CONST
  {
    double c = priest_spell_t::cost();

    priest_t* p = player -> cast_priest();

    c *= 1.0 - ( p -> talents.evangelism -> rank() * p -> buffs_holy_evangelism -> check() * p -> constants.holy_evangelism_mana_value );

    return c;
  }
};


// Renew Spell ===================================================

struct divine_touch_t : public priest_heal_t
{
  divine_touch_t( player_t* player ) :
    priest_heal_t( "divine_touch", player, SCHOOL_HOLY, TREE_HOLY )
  {
    background = true;
    dual       = true;
    proc       = true;

    stats = player -> get_stats( "renew" );
  }
};

struct renew_t : public priest_heal_t
{
  divine_touch_t* dt;

  renew_t( player_t* player, const std::string& options_str ) :
      priest_heal_t( "renew", player, "Renew" ), dt( 0 )
  {
    parse_options( NULL, options_str );

    priest_t* p = player -> cast_priest();

    base_cost *= 1.0 + p -> talents.mental_agility -> mod_additive( P_RESOURCE_COST );
    base_cost  = floor( base_cost );
    base_multiplier *= 1.0 + p -> glyphs.renew * 0.10;
    base_multiplier *= 1.0 + p -> talents.improved_renew -> effect_base_value( 1 ) / 100.0;

    // Implement Divine Touch
    if ( p -> talents.divine_touch -> rank() )
      dt = new divine_touch_t( p );

    if ( p -> talents.rapid_renewal -> rank() )
      trigger_gcd -= 1.0;
  }

  virtual void travel( player_t* t, int travel_result, double travel_dmg )
  {
    priest_heal_t::travel( t, travel_result, travel_dmg );

    // Divine Touch
    if ( dt )
    {
      priest_t* p = player -> cast_priest();
      dt -> base_dd_min = dt -> base_dd_max = ( base_td + total_power() * tick_power_mod ) * hasted_num_ticks() * p -> talents.divine_touch -> effect_base_value( 1 ) / 100.0;
      dt -> heal_target.clear();
      dt -> heal_target.push_back( t );
      dt -> execute();
    }
  }

  virtual double cost() SC_CONST
  {
    double c = priest_heal_t::cost();

    priest_t* p = player -> cast_priest();

    c *= 1.0 - p -> buffs_inner_will -> value();
    c  = floor( c );

    return c;
  }

  virtual void player_buff()
  {
    priest_heal_t::player_buff();

    priest_t* p = player -> cast_priest();

    if ( p -> buffs_chakra_sanctuary -> up() )
      player_multiplier *= 1.15;
  }
};

// Heal Spell =================================================

struct _heal_t : public priest_heal_t
{
  _heal_t( player_t* player, const std::string& options_str ) :
      priest_heal_t( "heal", player, "Heal" )
  {
    parse_options( NULL, options_str );

    priest_t* p = player -> cast_priest();

    base_execute_time += p -> talents.divine_fury -> effect_base_value( 1 ) / 1000.0;
    base_multiplier *= 1.0 + p -> talents.empowered_healing -> base_value( E_APPLY_AURA , A_ADD_PCT_MODIFIER );

    // FIXME: Check Spell when it's imported into the dbc
    base_crit      += p -> set_bonus.tier11_2pc_heal() * 0.05;
  }

  virtual void execute()
  {
    priest_heal_t::execute();
    priest_t* p = player -> cast_priest();

    p -> buffs_surge_of_light -> trigger();

    // Trigger Chakra
    if ( p -> buffs_chakra_pre -> up())
    {
      p -> buffs_chakra_serenity -> trigger();

      p -> buffs_chakra_pre -> expire();

      p -> cooldowns_chakra -> reset();
      p -> cooldowns_chakra -> duration = p -> buffs_chakra_pre -> spell_id_t::cooldown();
      p -> cooldowns_chakra -> duration -= p -> talents.state_of_mind -> effect_base_value( 1 ) / 1000.0;
      p -> cooldowns_chakra -> start();
    }
  }

  virtual void travel( player_t* t, int travel_result, double travel_dmg )
  {
    priest_heal_t::travel( t, travel_result, travel_dmg );

    priest_t* p = player -> cast_priest();

    trigger_inspiration( travel_result, t );

    trigger_grace( t );

    // Strength of Soul
    if ( p -> talents.strength_of_soul -> rank() && p -> buffs_weakened_soul -> up() )
      p -> buffs_weakened_soul -> extend_duration( p, -1 * p -> talents.strength_of_soul -> effect_base_value( 1 ) );
  }

  virtual void target_debuff( player_t* t, int dmg_type )
  {
    priest_heal_t::target_debuff( t, dmg_type );

    priest_t* p = player -> cast_priest();

    if ( t -> buffs.grace -> up() || p -> buffs_weakened_soul -> up() )
         player_crit += p -> talents.renewed_hope -> effect_base_value( 1 ) / 100.0;
  }
};

// Flash Heal Spell ====================================================

struct flash_heal_t : public priest_heal_t
{
  flash_heal_t( player_t* player, const std::string& options_str ) :
      priest_heal_t( "flash_heal", player, "Flash Heal" )
  {
    parse_options( NULL, options_str );

    priest_t* p = player -> cast_priest();

    base_multiplier *= 1.0 + p -> talents.empowered_healing -> base_value( E_APPLY_AURA , A_ADD_PCT_MODIFIER );
  }

  virtual void execute()
  {
    priest_t* p = player -> cast_priest();

    priest_heal_t::execute();

    // Assuming a SoL Flash Heal can't proc SoL
    if ( ! p -> buffs_surge_of_light -> up() )
      p -> buffs_surge_of_light -> trigger();

    p -> buffs_serendipity -> trigger();

    p -> buffs_surge_of_light -> expire();

    // Inner Focus
    if ( p -> buffs_inner_focus -> up() )
    {
      // Inner Focus cooldown starts when consumed.
      p -> cooldowns_inner_focus -> reset();
      p -> cooldowns_inner_focus -> duration = spell_id_t::cooldown();
      p -> cooldowns_inner_focus -> start();
      p -> buffs_inner_focus -> expire();
    }

    // Chakra
    if ( p -> buffs_chakra_pre -> up() )
    {
      p -> buffs_chakra_serenity -> trigger();

      p -> buffs_chakra_pre -> expire();

      p -> cooldowns_chakra -> reset();
      p -> cooldowns_chakra -> duration = p -> buffs_chakra_pre -> spell_id_t::cooldown();
      p -> cooldowns_chakra -> duration -= p -> talents.state_of_mind -> effect_base_value( 1 ) / 1000.0;
      p -> cooldowns_chakra -> start();
     }
  }

  virtual void travel( player_t* t, int travel_result, double travel_dmg )
  {
    priest_heal_t::travel( t, travel_result, travel_dmg );

    trigger_inspiration( travel_result, t );

    trigger_grace( t );
  }

  virtual void player_buff()
  {
    priest_heal_t::player_buff();

    priest_t* p = player -> cast_priest();

    if ( p -> buffs_inner_focus -> up() )
      player_crit += p -> buffs_inner_focus -> effect_base_value( 2 ) / 100.0;
  }

  virtual void target_debuff( player_t* t, int dmg_type )
  {
    priest_heal_t::target_debuff( t, dmg_type );

    priest_t* p = player -> cast_priest();

    if ( t -> buffs.grace -> up() || p -> buffs_weakened_soul -> up() )
         player_crit += p -> talents.renewed_hope -> effect_base_value( 1 ) / 100.0;
  }

  virtual double cost() SC_CONST
  {
    double c = priest_heal_t::cost();

    priest_t* p = player -> cast_priest();

    if ( p -> buffs_inner_focus -> check() )
      c = 0;

    if ( p -> buffs_surge_of_light -> check() )
      c = 0;

    return c;
  }

  virtual double execute_time() SC_CONST
  {
    priest_t* p = player -> cast_priest();

    if ( p -> buffs_surge_of_light -> check() )
      return 0;

    return priest_heal_t::execute_time();
   }
};

// Binding Heal Spell ===================================================

struct binding_heal_t : public priest_heal_t
{
  binding_heal_t( player_t* player, const std::string& options_str ) :
      priest_heal_t( "binding_heal", player, "Binding Heal" )
  {
    parse_options( NULL, options_str );

    priest_t* p = player -> cast_priest();

    base_multiplier *= 1.0 + p -> talents.empowered_healing -> base_value( E_APPLY_AURA , A_ADD_PCT_MODIFIER );
  }

  virtual void execute()
  {
    // Adjust heal_target
    priest_t* p = player -> cast_priest();
    if ( heal_target[0] != p )
      heal_target.push_back( p );
    else
    {
      for ( player_t* q = sim -> player_list; q; q = q -> next )
        {
        if ( !q -> is_pet() && q != heal_target[0] && p -> get_player_distance( q ) < range )
        {
          heal_target.push_back(q);
          break;
        }
      }
    }

    priest_heal_t::execute();

    p -> buffs_serendipity -> trigger( 1 );

    // Inner Focus
    if ( p -> buffs_inner_focus -> up() )
    {
      // Inner Focus cooldown starts when consumed.
      p -> cooldowns_inner_focus -> reset();
      p -> cooldowns_inner_focus -> duration = spell_id_t::cooldown();
      p -> cooldowns_inner_focus -> start();
      p -> buffs_inner_focus -> expire();
    }

    // Chakra
    if ( p -> buffs_chakra_pre -> up() )
    {
      p -> buffs_chakra_serenity -> trigger();

      p -> buffs_chakra_pre -> expire();

      p -> cooldowns_chakra -> reset();
      p -> cooldowns_chakra -> duration = p -> buffs_chakra_pre -> spell_id_t::cooldown();
      p -> cooldowns_chakra -> duration -= p -> talents.state_of_mind -> effect_base_value( 1 ) / 1000.0;
      p -> cooldowns_chakra -> start();
     }
  }

  virtual void travel( player_t* t, int travel_result, double travel_dmg )
  {
    priest_heal_t::travel( t, travel_result, travel_dmg );

    trigger_inspiration( travel_result, t );
  }

  virtual void player_buff()
  {
    priest_heal_t::player_buff();

    priest_t* p = player -> cast_priest();

    if ( p -> buffs_inner_focus -> up() )
      player_crit += p -> buffs_inner_focus -> effect_base_value( 2 ) / 100.0;
  }

  virtual double cost() SC_CONST
  {
    priest_t* p = player -> cast_priest();

    double c = priest_heal_t::cost();

    if ( p -> buffs_inner_focus -> check() )
      c = 0;

    return c;
  }
};

// Greater Heal Spell =============================================

struct greater_heal_t : public priest_heal_t
{
  greater_heal_t( player_t* player, const std::string& options_str ) :
      priest_heal_t( "greater_heal", player, "Greater Heal" )
  {
    parse_options( NULL, options_str );

    priest_t* p = player -> cast_priest();

    base_execute_time += p -> talents.divine_fury -> effect_base_value( 1 ) / 1000.0;

    base_multiplier *= 1.0 + p -> talents.empowered_healing -> base_value( E_APPLY_AURA , A_ADD_PCT_MODIFIER );
  }

  virtual void execute()
  {
    priest_heal_t::execute();

    priest_t* p = player -> cast_priest();

    p -> buffs_serendipity -> expire();

    p -> buffs_surge_of_light -> trigger();

    // Inner Focus
    if ( p -> buffs_inner_focus -> up() )
    {
      // Inner Focus cooldown starts when consumed.
      p -> cooldowns_inner_focus -> reset();
      p -> cooldowns_inner_focus -> duration = spell_id_t::cooldown();
      p -> cooldowns_inner_focus -> start();
      p -> buffs_inner_focus -> expire();
    }

    // Chakra
    if ( p -> buffs_chakra_pre -> up() )
    {
      p -> buffs_chakra_serenity -> trigger();

      p -> buffs_chakra_pre -> expire();

      p -> cooldowns_chakra -> reset();
      p -> cooldowns_chakra -> duration = p -> buffs_chakra_pre -> spell_id_t::cooldown();
      p -> cooldowns_chakra -> duration -= p -> talents.state_of_mind -> effect_base_value( 1 ) / 1000.0;
      p -> cooldowns_chakra -> start();
    }

    // Train of Thought
    if ( p -> talents.train_of_thought -> rank() )
    {
      if ( p -> cooldowns_inner_focus -> remains() > p -> talents.train_of_thought -> rank_spell() -> effect_base_value( 1 ) )
        p -> cooldowns_inner_focus -> ready -= p -> talents.train_of_thought -> rank_spell() -> effect_base_value( 1 );
      else
        p -> cooldowns_inner_focus -> reset();
    }
  }

  virtual void travel( player_t* t, int travel_result, double travel_dmg )
  {
    priest_heal_t::travel( t, travel_result, travel_dmg );

    trigger_inspiration( travel_result, t );

    trigger_grace( t );
  }

  virtual void player_buff()
  {
    priest_heal_t::player_buff();

    priest_t* p = player -> cast_priest();

    if ( p -> buffs_inner_focus -> up() )
          player_crit += p -> buffs_inner_focus -> effect_base_value( 2 ) / 100.0;
  }

  virtual void target_debuff( player_t* t, int dmg_type )
  {
    priest_heal_t::target_debuff( t, dmg_type );

    priest_t* p = player -> cast_priest();

    if ( t -> buffs.grace -> up() || p -> buffs_weakened_soul -> up() )
         player_crit += p -> talents.renewed_hope -> effect_base_value( 1 ) / 100.0;
  }

  virtual double execute_time() SC_CONST
  {
    priest_t* p = player -> cast_priest();

    double c = priest_heal_t::execute_time();

    if ( p -> buffs_serendipity -> check() )
      c *= 1.0 + p -> buffs_serendipity -> effect_base_value( 1 ) / 100.0;

    return c;
  }

  virtual double cost() SC_CONST
  {
    priest_t* p = player -> cast_priest();

    double c = priest_heal_t::cost();

    if ( p -> buffs_serendipity -> check() )
      c *= 1.0 + p -> buffs_serendipity -> effect_base_value( 2 ) / 100.0;

    if ( p -> buffs_inner_focus -> check() )
      c = 0;

    return c;
  }
};

// Prayer of Healing Spell ========================================

struct glyph_prayer_of_healing_t : public priest_heal_t
{
  glyph_prayer_of_healing_t( player_t* player ) :
      priest_heal_t( "glyph_prayer_of_healing", player, 56161 )
  {
    proc       = true;
    background = true;
    may_crit = false;
  }
};

struct prayer_of_healing_t : public priest_heal_t
{
  glyph_prayer_of_healing_t* glyph;

  prayer_of_healing_t( player_t* player, const std::string& options_str ) :
      priest_heal_t( "prayer_of_healing", player, "Prayer of Healing" ), glyph( 0 )
  {
    parse_options( NULL, options_str );

    priest_t* p = player -> cast_priest();

    glyph = new glyph_prayer_of_healing_t( p );
  }

  virtual void execute()
  {
    // Choose Heal Targets
    priest_t* p = player -> cast_priest();
    unsigned int h = 0;
    heal_target.resize(1); // Only leave the first target, reset the others.
    for ( player_t* q = sim -> player_list; q; q = q -> next )
      {
      if( h > 3 ) continue; // This is actually not correct, but since simc partys aren't automatically limited to 5 people it would screw the results on large simulations.
      if ( !q -> is_pet() && q != heal_target[0] && q -> get_player_distance(heal_target[0]) < range && q -> party == p -> party )
      {
        heal_target.push_back(q);
      }
      h++;
    }

    priest_heal_t::execute();

    p -> buffs_serendipity -> expire();

    // Inner Focus
    if ( p -> buffs_inner_focus -> up() )
    {
      // Inner Focus cooldown starts when consumed.
      p -> cooldowns_inner_focus -> reset();
      p -> cooldowns_inner_focus -> duration = spell_id_t::cooldown();
      p -> cooldowns_inner_focus -> start();
      p -> buffs_inner_focus -> expire();
    }

    // Chakra
    if ( p -> buffs_chakra_pre -> up())
    {
      p -> buffs_chakra_sanctuary -> trigger();

      p -> buffs_chakra_pre -> expire();

      p -> cooldowns_chakra -> reset();
      p -> cooldowns_chakra -> duration = p -> buffs_chakra_pre -> spell_id_t::cooldown();
      p -> cooldowns_chakra -> duration -= p -> talents.state_of_mind -> effect_base_value( 1 ) / 1000.0;
      p -> cooldowns_chakra -> start();
    }

  }

  virtual void travel( player_t* t, int travel_result, double travel_dmg )
  {
    priest_heal_t::travel( t, travel_result, travel_dmg );

    trigger_inspiration( travel_result, t );

    // Glyph
    if ( glyph )
    {
      // FIXME: Modelled as a Direct Heal instead of a dot
      glyph -> heal_target.clear(); glyph -> heal_target.push_back( t );
      glyph -> base_dd_min = glyph -> base_dd_max = travel_dmg * 0.2;
      glyph -> execute();
    }

    // Divine Aegis
    if ( da && travel_result != RESULT_CRIT )
    {
      da -> base_dd_min = travel_dmg * 0.3;
      da -> base_dd_max = travel_dmg * 0.3;
      da -> heal_target.clear();
      da -> heal_target.push_back( t );
      da -> execute();
    }
  }

  virtual void player_buff()
  {
    priest_heal_t::player_buff();

    priest_t* p = player -> cast_priest();

    if ( p -> buffs_inner_focus -> up() )
          player_crit += p -> buffs_inner_focus -> effect_base_value( 2 ) / 100.0;

    if ( p -> buffs_chakra_sanctuary -> up() )
      player_multiplier *= 1.15;
  }

  virtual double execute_time() SC_CONST
  {
    priest_t* p = player -> cast_priest();

    double c = priest_heal_t::execute_time();

    if ( p -> buffs_serendipity -> check() )
      c *= 1.0 + p -> buffs_serendipity -> effect_base_value( 1 ) / 100.0;

    return c;
  }

  virtual double cost() SC_CONST
  {
    priest_t* p = player -> cast_priest();

    double c = priest_heal_t::cost();

    if ( p -> buffs_serendipity -> check() )
      c *= 1.0 + p -> buffs_serendipity -> effect_base_value( 2 ) / 100.0;

    if ( p -> buffs_inner_focus -> check() )
      c = 0;

    return c;
  }
};

// Circle of Healing =======================================================

struct circle_of_healing_t : public priest_heal_t
{
  circle_of_healing_t( player_t* player, const std::string& options_str ) :
      priest_heal_t( "circle_of_healing", player, "Circle of Healing" )
  {
    parse_options( NULL, options_str );

    priest_t* p = player -> cast_priest();

    check_talent( p -> talents.circle_of_healing -> rank() );

    base_cost *= 1.0 + p -> talents.mental_agility -> mod_additive( P_RESOURCE_COST );
    base_cost         = floor( base_cost );
  }

  virtual double cost() SC_CONST
  {
    priest_t* p = player -> cast_priest();

    double c = priest_heal_t::cost();

    c *= 1.0 - p -> buffs_inner_will -> value();
    c  = floor( c );

    return c;
  }

  virtual void execute()
  {
    priest_t* p = player -> cast_priest();

    cooldown -> duration = spell_id_t::cooldown();
    cooldown -> duration -= ( p -> buffs_chakra_sanctuary -> up() ) ? 2.0 : 0.0;

    // Choose Heal Target
    int h = 0;
    heal_target.clear();
    heal_target.push_back(find_lowest_player());
    for ( player_t* q = sim -> player_list; q; q = q -> next )
      {
      if( h > ( p -> glyphs.circle_of_healing ? 4 : 3 ) ) continue;
      if ( !q -> is_pet() && q != player && q -> get_player_distance(heal_target[0]) < range )
      {
        heal_target.push_back(q);
      }
      h++;
    }

    priest_heal_t::execute();
  }

  virtual void travel( player_t* t, int travel_result, double travel_dmg )
  {
    priest_heal_t::travel( t, travel_result, travel_dmg );

    trigger_inspiration( travel_result, t );
  }

  virtual void player_buff()
  {
    priest_heal_t::player_buff();

    priest_t* p = player -> cast_priest();

    if ( p -> buffs_chakra_sanctuary -> up() )
      player_multiplier *= 1.15;
  }
};

// Prayer of Mending Spell ================================================

struct prayer_of_mending_t : public priest_heal_t
{
  prayer_of_mending_t( player_t* player, const std::string& options_str ) :
      priest_heal_t( "prayer_of_mending", player, "Prayer of Mending" )
  {
    parse_options( NULL, options_str );

    priest_t* p = player -> cast_priest();

    direct_power_mod = effect_coeff(1);
    base_dd_min = base_dd_max = effect_min(1);

    base_cost *= 1.0 + p -> talents.mental_agility -> mod_additive( P_RESOURCE_COST );
    base_cost  = floor( base_cost );
  }

  virtual double cost() SC_CONST
  {
    priest_t* p = player -> cast_priest();

    double c = priest_heal_t::cost();

    c *= 1.0 - p -> buffs_inner_will -> value();
    c  = floor( c );

    return c;
  }

  virtual void execute()
  {
    // Set Heal Targets
    unsigned int h = 0;
    heal_target.resize(1); // Only leave the first target, reset the others.
    for ( player_t* p = sim -> player_list; p; p = p -> next )
      {
      if( h > 3 ) continue;
      if ( !p -> is_pet() && p != player )
      {
        heal_target.push_back(p);
      }
      h++;
    }

    priest_heal_t::execute();

    priest_t* p = player -> cast_priest();

    // Chakra
    if ( p -> buffs_chakra_pre -> up())
    {
      p -> buffs_chakra_sanctuary -> trigger();

      p -> buffs_chakra_pre -> expire();

      p -> cooldowns_chakra -> reset();
      p -> cooldowns_chakra -> duration = p -> buffs_chakra_pre -> spell_id_t::cooldown();
      p -> cooldowns_chakra -> duration -= p -> talents.state_of_mind -> effect_base_value( 1 ) / 1000.0;
      p -> cooldowns_chakra -> start();
    }
  }

  virtual void target_debuff( player_t* t, int dmg_type )
  {
    priest_heal_t::target_debuff( t, dmg_type );

    priest_t* p = player -> cast_priest();

    if ( p -> glyphs.prayer_of_mending && t == heal_target[1] )
      target_multiplier *= 1.60;
  }
};

// Power Word: Shield Spell ==============================================

struct glyph_power_word_shield_t : public priest_heal_t
{
  glyph_power_word_shield_t( player_t* player ) :
      priest_heal_t( "glyph_power_word_shield", player, 55672 )
  {
    proc       = true;
    background = true;
  }
};

// Weakened Soul doesn't block PW:S yet to enable shield spam simulations
struct power_word_shield_t : public priest_absorb_t
{
  glyph_power_word_shield_t* glyph_pws;

  power_word_shield_t( player_t* player, const std::string& options_str ) :
      priest_absorb_t( "power_word_shield", player, 17 ), glyph_pws( 0 )
  {
    parse_options( NULL, options_str );

    priest_t* p = player -> cast_priest();

    cooldown -> duration += p -> talents.soul_warding -> effect_base_value( 1 ) / 1000.0;

    base_cost *= 1.0 + p -> talents.mental_agility -> mod_additive( P_RESOURCE_COST );
    base_cost  = floor( base_cost );

    base_multiplier *= 1.0 + p -> talents.improved_power_word_shield -> effect_base_value( 1 ) / 100.0;

    direct_power_mod = 0.87; // hardcoded into tooltip

    if ( p -> glyphs.power_word_shield )
    {
      glyph_pws = new glyph_power_word_shield_t( p );
    }
  }

  virtual double cost() SC_CONST
  {
    priest_t* p = player -> cast_priest();

    double c = priest_absorb_t::cost();

    c *= 1.0 - p -> buffs_inner_will -> value();
    c  = floor( c );

    return c;
  }

  virtual void execute()
  {
    priest_absorb_t::execute();

    priest_t* p = player -> cast_priest();

    p -> buffs_borrowed_time -> trigger();
    p -> buffs_weakened_soul -> trigger();

    // Glyph
    if ( glyph_pws )
    {

      glyph_pws -> base_dd_min  = glyph_pws -> base_dd_max  = 0.2 * direct_dmg;
      glyph_pws -> execute();
    }

    // Rapture
    if ( p -> cooldowns_rapture -> remains() == 0 && p -> talents.rapture -> rank() )
    {
      p -> resource_gain( RESOURCE_MANA, p -> resource_max[ RESOURCE_MANA ] * 0.02 * p -> talents.rapture -> rank(), p -> gains_rapture );
      p -> cooldowns_rapture -> start();
    }
  }

  virtual void travel( player_t* t, int travel_result, double travel_dmg )
  {
    priest_absorb_t::travel( t, travel_result, travel_dmg );

    priest_t* p = player -> cast_priest();

    // Body and Soul
    if ( p -> talents.body_and_soul -> rank() )
      t -> buffs.body_and_soul -> trigger( 1, p -> talents.body_and_soul -> effect_base_value( 1 ) / 100.0 );
  }
};

// Penance Heal Spell ===============================================================

struct penance_heal_tick_t : public priest_heal_t
{
  penance_heal_tick_t( player_t* player ) :
      priest_heal_t( "penance_tick", player, 47750 )
  {
    dual        = true;
    background  = true;
    may_crit    = true;
    direct_tick = true;

    stats = player -> get_stats( "penance" );
  }

  virtual void execute()
  {
    priest_heal_t::execute();

    priest_t* p = player -> cast_priest();

    if ( p -> buffs_weakened_soul -> up() )
      p -> buffs_indulgence_of_the_penitent -> trigger();
  }

  virtual void travel( player_t* t, int travel_result, double travel_dmg )
  {
    priest_heal_t::travel( t, travel_result, travel_dmg );

    trigger_inspiration( travel_result, t );
  }

  virtual void target_debuff( player_t* t, int dmg_type)
  {
    priest_heal_t::target_debuff( t, dmg_type);

    priest_t* p = player -> cast_priest();

    if ( t -> buffs.grace -> up() || p -> buffs_weakened_soul -> up() )
      player_crit += p -> talents.renewed_hope -> effect_base_value( 1 ) / 100.0;
  }
};

struct penance_heal_t : public priest_heal_t
{
  penance_heal_tick_t* penance_tick;

  penance_heal_t( player_t* player, const std::string& options_str ) :
      priest_heal_t( "penance", player, 47540 ), penance_tick( 0 )
  {
    priest_t* p = player -> cast_priest();
    check_talent( p -> active_spells.penance -> ok() );

    parse_options( NULL, options_str );

    channeled         = true;
    tick_zero         = true;

    base_execute_time = 0.0;
    num_ticks         = 2;
    base_tick_time    = 1.0;

    // FIXME: hardcoded 4.0.6 changes for now.
    base_cost *= 1.07;
    base_cost         = floor( base_cost );


    cooldown -> duration  -= ( p -> glyphs.penance * 2 );

    penance_tick = new penance_heal_tick_t( p );
  }

  virtual void tick()
  {
    if ( sim -> debug )
      log_t::output( sim, "%s ticks (%d of %d)", name(), dot -> current_tick, dot -> num_ticks );

    penance_tick -> execute();

    update_time( HEAL_OVER_TIME );
  }

  virtual double cost() SC_CONST
  {
    double c = priest_heal_t::cost();

    priest_t* p = player -> cast_priest();

    c *= 1.0 - ( p -> talents.evangelism -> rank() * p -> buffs_holy_evangelism -> check() * p -> constants.holy_evangelism_mana_value );


    return c;
  }
};

// Holy Word Spell =========================================================

struct holy_word_sanctuary_tick_t : public priest_heal_t
{
  holy_word_sanctuary_tick_t( player_t* player ) :
    priest_heal_t( "holy_word_sanctuary_tick", player, 88686 )
  {
    dual        = true;
    background  = true;
    direct_tick = true;

    stats = player -> get_stats( "holy_word_sanctuary" );
  }

  virtual void execute()
  {
    priest_heal_t::execute();
    actual_tick_dmg = actual_direct_dmg;
    update_stats( HEAL_OVER_TIME );
  }
};

struct holy_word_sanctuary_t : public priest_heal_t
{
  holy_word_sanctuary_tick_t* hw_sanctuary_tick;

  holy_word_sanctuary_t( player_t* player ) :
    priest_heal_t( "holy_word_sanctuary", player, 88685 ),
    hw_sanctuary_tick( 0 )
  {
    background = true;
    hasted_ticks = false;

    base_tick_time = 2.0;
    num_ticks = 9;

    priest_t* p = player -> cast_priest();
    hw_sanctuary_tick = new holy_word_sanctuary_tick_t( p );

    // Fixme: 10x Multiplier for now
    base_multiplier *= 10;

    cooldown -> duration *= 1.0 + p -> talents.tome_of_light -> effect_base_value( 1 ) / 100.0;
  }

  virtual void tick()
  {
    if ( hw_sanctuary_tick )
      hw_sanctuary_tick -> execute();
  }
};

struct holy_word_chastise_t : public priest_spell_t
{
  holy_word_chastise_t( player_t* player ) :
    priest_spell_t( "holy_word_chastise", player, 88625 )
  {
    background = true;
    priest_t* p = player -> cast_priest();

    base_cost *= 1.0 + p -> talents.mental_agility -> mod_additive( P_RESOURCE_COST );
    base_cost  = floor( base_cost );

    cooldown -> duration *= 1.0 + p -> talents.tome_of_light -> effect_base_value( 1 ) / 100.0;
  }
};

struct holy_word_serenity_t : public priest_heal_t
{
  holy_word_serenity_t( player_t* player ) :
      priest_heal_t( "holy_word_serenity", player, 88684 )
  {
    priest_t* p = player -> cast_priest();

    background = true;

    base_cost *= 1.0 + p -> talents.mental_agility -> mod_additive( P_RESOURCE_COST );
    base_cost  = floor( base_cost );

    cooldown -> duration *= 1.0 + p -> talents.tome_of_light -> effect_base_value( 1 ) / 100.0;
  }

  virtual void execute()
  {
    priest_heal_t::execute();

    priest_t* p = player -> cast_priest();

    p -> buffs_serenity -> trigger();
  }
};

struct holy_word_t : public priest_spell_t
{
  holy_word_sanctuary_t* hw_sanctuary;
  holy_word_chastise_t* hw_chastise;
  holy_word_serenity_t* hw_serenity;

  holy_word_t( player_t* player, const std::string& options_str ) :
    priest_spell_t( "holy_word", player, SCHOOL_HOLY, TREE_HOLY ),
    hw_sanctuary( 0 ), hw_chastise( 0 ), hw_serenity( 0 )
  {
    parse_options( NULL, options_str );

    priest_t* p = player -> cast_priest();

    hw_sanctuary = new holy_word_sanctuary_t( p );
    hw_chastise  = new holy_word_chastise_t( p );
    hw_serenity  = new holy_word_serenity_t( p );
  }

  virtual void execute()
  {
    priest_t* p = player -> cast_priest();

    if ( p -> talents.revelations -> rank() && p -> buffs_chakra_serenity -> up() )
      hw_serenity -> execute();

    else if ( p -> talents.revelations -> rank() && p -> buffs_chakra_sanctuary -> up() )
      hw_sanctuary -> execute();

    else
      hw_chastise -> execute();
  }

  virtual bool ready()
  {
    priest_t* p = player -> cast_priest();

    if ( ! priest_spell_t::ready() )
      return false;

    if ( p -> talents.revelations -> rank() && p -> buffs_chakra_serenity -> check() )
      return hw_serenity -> ready();

    if ( p -> talents.revelations -> rank() && p -> buffs_chakra_sanctuary -> check() )
      return hw_sanctuary -> ready();

    return hw_chastise -> ready();
  }
};

// Lightwell Spell ===================================================

struct lightwell_hot_t : public priest_heal_t
{
  int charges;
  double consume_interval;

  lightwell_hot_t( player_t* player ) :
    priest_heal_t( "lightwell_hot", player, 7001 ),
    charges( 0 ), consume_interval( 0.0 )
  {
    tick_power_mod = 0.308;
    base_multiplier *= 3 * 1.25;

    proc = true;
    background = true;
    hasted_ticks = false;

    stats = player -> get_stats( "lightwell" );
  }

  virtual void execute()
  {
    priest_heal_t::execute();

    if ( charges >= 0 )
    {
      // Assuming a Lightwell Charge is used every 10 seconds
      execute_event = new ( sim ) action_execute_event_t( sim, this, consume_interval );
      charges -= 1;
    }
  }
};

struct lightwell_t : public priest_heal_t
{
  lightwell_hot_t* lw_hot;
  double consume_interval;

  lightwell_t( player_t* player, const std::string& options_str ) :
    priest_heal_t( "lightwell", player, 724 ), lw_hot( 0 ), consume_interval( 10.0 )
  {
    option_t options[] =
    {
      { "consume_interval", OPT_FLT, &consume_interval },
      { NULL,     OPT_UNKNOWN, NULL       }
    };
    parse_options( options, options_str );

    assert( consume_interval > 0 && consume_interval < cooldown -> duration );

    priest_t* p = player -> cast_priest();
    check_talent( p -> talents.lightwell -> rank() );

    lw_hot = new lightwell_hot_t( p );
  }

  virtual void execute()
  {
    priest_heal_t::execute();
    priest_t* p = player -> cast_priest();

    lw_hot -> charges = 10;
    lw_hot -> consume_interval = consume_interval;
    if ( p -> glyphs.lightwell )
      lw_hot -> charges += 5;

    lw_hot -> execute();
  }
};

} // ANONYMOUS NAMESPACE ====================================================

// ==========================================================================
// Priest Character Definition
// ==========================================================================

// priest_t::empowered_shadows_amount

double priest_t::empowered_shadows_amount() SC_CONST
{
  double a = shadow_orb_amount();

  a += 0.10;

  return a;
}

// priest_t::shadow_orb_amount

double priest_t::shadow_orb_amount() SC_CONST
{
  double a = composite_mastery() * constants.shadow_orb_mastery_value;

  return a;
}

// priest_t::primary_role

int priest_t::primary_role() SC_CONST
{
  if ( player_t::primary_role() == ROLE_HEAL )
    return ROLE_HEAL;

  if ( player_t::primary_role() == ROLE_SPELL )
    return ROLE_SPELL;

  if ( primary_tree() == TREE_DISCIPLINE || primary_tree() == TREE_HOLY )
    return ROLE_HEAL;

  return ROLE_SPELL;
}

// priest_t::composite_armor =========================================

double priest_t::composite_armor() SC_CONST
{
  double a = player_t::composite_armor();

  a *= 1.0 + buffs_inner_fire_armor -> value();

  return floor( a );
}

// priest_t::composite_spell_power =========================================

double priest_t::composite_spell_power( const school_type school ) SC_CONST
{
  double sp = player_t::composite_spell_power( school );

  sp += buffs_inner_fire -> value();

  return sp;
}

// priest_t::composite_spell_hit =============================================

double priest_t::composite_spell_hit() SC_CONST
{
  double hit = player_t::composite_spell_hit();

  hit += ( ( spirit() - attribute_base[ ATTR_SPIRIT ] ) * constants.twisted_faith_dynamic_value ) / rating.spell_hit;

  return hit;
}

// priest_t::composite_spell_haste =============================================

double priest_t::composite_spell_haste() SC_CONST
{
  double h = player_t::composite_spell_haste();

  h *= constants.darkness_value;
  return h;
}

// priest_t::composite_player_multiplier =========================================

double priest_t::composite_player_multiplier( const school_type school ) SC_CONST
{
  double m = player_t::composite_player_multiplier( school );

  if ( spell_id_t::is_school( school, SCHOOL_SHADOW ) )
  {
    m *= 1.0 + buffs_shadow_form -> check() * constants.shadow_form_value;
    m *= 1.0 + constants.twisted_faith_static_value;
  }
  if ( spell_id_t::is_school( school, SCHOOL_SHADOWLIGHT ) )
  {
    m *= 1.0 + constants.twin_disciplines_value;

    if ( buffs_chakra_chastise -> up() )
    {
      m *= 1.0 + 0.15;
    }
  }
  if ( spell_id_t::is_school( school, SCHOOL_MAGIC ) )
  {
    m *= 1.0 + constants.shadow_power_damage_value;
  }

  return m;
}

double priest_t::composite_player_td_multiplier( const school_type school ) SC_CONST
{
  double player_multiplier = player_t::composite_player_td_multiplier( school );

  if ( school == SCHOOL_SHADOW )
  {
    // Shadow TD
    player_multiplier += buffs_empowered_shadow -> value();
    player_multiplier += buffs_dark_evangelism -> stack () * constants.dark_evangelism_damage_value;
  }

  return player_multiplier;
}

double priest_t::composite_movement_speed() SC_CONST
{
  double speed = player_t::composite_movement_speed();

  if ( buffs_inner_will -> up() )
    speed *= 1.0 + buffs_inner_will -> effect_base_value( 2 ) / 100 + talents.inner_sanctum -> effect_base_value( 2 ) / 100.0;

  return speed;
}

double priest_t::matching_gear_multiplier( const attribute_type attr ) SC_CONST
{
  if ( attr == ATTR_INTELLECT )
    return 0.05;

  return 0.0;
}

double priest_t::spirit() SC_CONST
{
  double spi = player_t::spirit();

  if ( set_bonus.tier11_4pc_heal() & ( buffs_chakra_serenity -> up() || buffs_chakra_sanctuary -> up() || buffs_chakra_chastise -> up() ) )
    spi += 540;

  return spi;
}

// priest_t::create_action ===================================================

action_t* priest_t::create_action( const std::string& name,
                                   const std::string& options_str )
{
  if ( name == "devouring_plague"       ) return new devouring_plague_t      ( this, options_str );
  if ( name == "dispersion"             ) return new dispersion_t            ( this, options_str );
  if ( name == "fortitude"              ) return new fortitude_t             ( this, options_str );
  if ( name == "holy_fire"              ) return new holy_fire_t             ( this, options_str );
  if ( name == "inner_fire"             ) return new inner_fire_t            ( this, options_str );
  if ( name == "mind_blast"             ) return new mind_blast_t            ( this, options_str );
  if ( name == "mind_flay"              ) return new mind_flay_t             ( this, options_str );
  if ( name == "mind_spike"             ) return new mind_spike_t            ( this, options_str );
  if ( name == "penance"                ) return new penance_t               ( this, options_str );
  if ( name == "power_infusion"         ) return new power_infusion_t        ( this, options_str );
  if ( name == "shadow_word_death"      ) return new shadow_word_death_t     ( this, options_str );
  if ( name == "shadow_word_pain"       ) return new shadow_word_pain_t      ( this, options_str );
  if ( name == "shadow_form"            ) return new shadow_form_t           ( this, options_str );
  if ( name == "smite"                  ) return new smite_t                 ( this, options_str );
  if ( name == "shadow_fiend"           ) return new shadow_fiend_spell_t    ( this, options_str );
  if ( name == "vampiric_embrace"       ) return new vampiric_embrace_t      ( this, options_str );
  if ( name == "vampiric_touch"         ) return new vampiric_touch_t        ( this, options_str );
  if ( name == "archangel"              ) return new archangel_t             ( this, options_str );
  if ( name == "chakra"                 ) return new chakra_t                ( this, options_str );
  if ( name == "inner_will"             ) return new inner_will_t            ( this, options_str );
  if ( name == "inner_focus"            ) return new inner_focus_t           ( this, options_str );
  if ( name == "hymn_of_hope"           ) return new hymn_of_hope_t          ( this, options_str );
  if ( name == "renew"                  ) return new renew_t                 ( this, options_str );
  if ( name == "heal"                   ) return new _heal_t                 ( this, options_str );
  if ( name == "flash_heal"             ) return new flash_heal_t            ( this, options_str );
  if ( name == "binding_heal"           ) return new binding_heal_t          ( this, options_str );
  if ( name == "greater_heal"           ) return new greater_heal_t          ( this, options_str );
  if ( name == "prayer_of_healing"      ) return new prayer_of_healing_t     ( this, options_str );
  if ( name == "circle_of_healing"      ) return new circle_of_healing_t     ( this, options_str );
  if ( name == "prayer_of_mending"      ) return new prayer_of_mending_t     ( this, options_str );
  if ( name == "power_word_shield"      ) return new power_word_shield_t     ( this, options_str );
  if ( name == "penance_heal"           ) return new penance_heal_t          ( this, options_str );
  if ( name == "holy_word"              ) return new holy_word_t             ( this, options_str );
  if ( name == "lightwell"              ) return new lightwell_t             ( this, options_str );

  return player_t::create_action( name, options_str );
}

// priest_t::create_pet ======================================================

pet_t* priest_t::create_pet( const std::string& pet_name,
                             const std::string& pet_type )
{
  pet_t* p = find_pet( pet_name );

  if ( p ) return p;

  if ( pet_name == "shadow_fiend" ) return new shadow_fiend_pet_t( sim, this );

  return 0;
}

// priest_t::create_pets =====================================================

void priest_t::create_pets()
{
  create_pet( "shadow_fiend" );
}

// priest_t::init_glyphs =====================================================

void priest_t::init_glyphs()
{
  memset( ( void* ) &glyphs, 0x0, sizeof( glyphs_t ) );

  std::vector<std::string> glyph_names;
  int num_glyphs = util_t::string_split( glyph_names, glyphs_str, ",/" );

  for ( int i=0; i < num_glyphs; i++ )
  {
    std::string& n = glyph_names[ i ];

    if      ( n == "dispersion"        ) glyphs.dispersion = 1;
    else if ( n == "divine_accuracy"   ) glyphs.divine_accuracy = 1;
    else if ( n == "holy_nova"         ) glyphs.holy_nova = 1;
    else if ( n == "inner_fire"        ) glyphs.inner_fire = 1;
    else if ( n == "mind_flay"         ) glyphs.mind_flay = 1;
    else if ( n == "penance"           ) glyphs.penance = 1;
    else if ( n == "shadow_word_death" ) glyphs.shadow_word_death = 1;
    else if ( n == "shadow_word_pain"  ) glyphs.shadow_word_pain = 1;
    else if ( n == "spirit_tap"        ) glyphs.spirit_tap = 1;
    else if ( n == "smite"             ) glyphs.smite = 1;
    else if ( n == "renew"             ) glyphs.renew = 1;
    else if ( n == "power_word_shield" ) glyphs.power_word_shield = 1;
    else if ( n == "prayer_of_healing" ) glyphs.prayer_of_healing = 1;
    else if ( n == "lightwell"         ) glyphs.lightwell = 1;
    else if ( n == "circle_of_healing" ) glyphs.circle_of_healing = 1;
    else if ( n == "prayer_of_mending" ) glyphs.prayer_of_mending = 1;
    // Just to prevent warnings....
    else if ( n == "dispel_magic"         ) ;
    else if ( n == "fade"                 ) ;
    else if ( n == "fading"               ) ;
    else if ( n == "fear_ward"            ) ;
    else if ( n == "flash_heal"           ) ;
    else if ( n == "fortitude"            ) ;
    else if ( n == "guardian_spirit"      ) ;
    else if ( n == "levitate"             ) ;
    else if ( n == "mass_dispel"          ) ;
    else if ( n == "pain_suppression"     ) ;
    else if ( n == "power_word_barrier"   ) ;
    else if ( n == "psychic_horror"       ) ;
    else if ( n == "psychic_scream"       ) ;
    else if ( n == "scourge_imprisonment" ) ;
    else if ( n == "shackle_undead"       ) ;
    else if ( n == "shadow_protection"    ) ;
    else if ( n == "shadowfiend"          ) ;
    else if ( n == "spirit_of_redemption" );
    else if ( ! sim -> parent ) 
    {
      sim -> errorf( "Player %s has unrecognized glyph %s\n", name(), n.c_str() );
    }
  }
}

// priest_t::init_base =======================================================

void priest_t::init_base()
{
  player_t::init_base();

  base_attack_power = -10;
  attribute_multiplier_initial[ ATTR_INTELLECT ]   *= 1.0 + passive_spells.enlightenment -> effect_base_value( 1 ) / 100.0;

  initial_attack_power_per_strength = 1.0;
  initial_spell_power_per_intellect = 1.0;

  mana_per_intellect = 15;

  diminished_kfactor    = 0.009830;
  diminished_dodge_capi = 0.006650;
  diminished_parry_capi = 0.006650;
}

// priest_t::init_gains ======================================================

void priest_t::init_gains()
{
  player_t::init_gains();

  gains_dispersion                = get_gain( "dispersion" );
  gains_shadow_fiend              = get_gain( "shadow_fiend" );
  gains_archangel                 = get_gain( "archangel" );
  gains_masochism                 = get_gain( "masochism" );
  gains_rapture                   = get_gain( "rapture" );
  gains_hymn_of_hope              = get_gain( "hymn_of_hope" );
}

void priest_t::init_procs()
{
  player_t::init_procs();

  procs_shadowy_apparation   = get_proc( "shadowy_apparation_proc" );
}

// priest_t::init_scaling ====================================================

void priest_t::init_scaling()
{
  player_t::init_scaling();

  // A Atonement Priest might be Health-caped
  scales_with[ STAT_STAMINA ] = talents.atonement -> ok();

  // For a Shadow Priest Spirit is the same as Hit Rating so invert it.
  if ( ( talents.twisted_faith -> rank() ) && ( sim -> scaling -> scale_stat == STAT_SPIRIT ) )
  {   
    double v = sim -> scaling -> scale_value;

    if ( ! sim -> scaling -> positive_scale_delta )
    {
      invert_spirit_scaling = 1;
      attribute_initial[ ATTR_SPIRIT ] -= v * 2;
    }
    else
      attribute_initial[ ATTR_SPIRIT ] += v * 2;
  }

}

// priest_t::init_uptimes ====================================================

void priest_t::init_uptimes()
{
  player_t::init_uptimes();

  uptimes_mind_spike[ 0 ]  = get_uptime( "mind_spike_0" );
  uptimes_mind_spike[ 1 ]  = get_uptime( "mind_spike_1" );
  uptimes_mind_spike[ 2 ]  = get_uptime( "mind_spike_2" );
  uptimes_mind_spike[ 3 ]  = get_uptime( "mind_spike_3" );

  uptimes_dark_evangelism[ 0 ]  = get_uptime( "dark_evangelism_0" );
  uptimes_dark_evangelism[ 1 ]  = get_uptime( "dark_evangelism_1" );
  uptimes_dark_evangelism[ 2 ]  = get_uptime( "dark_evangelism_2" );
  uptimes_dark_evangelism[ 3 ]  = get_uptime( "dark_evangelism_3" );
  uptimes_dark_evangelism[ 4 ]  = get_uptime( "dark_evangelism_4" );
  uptimes_dark_evangelism[ 5 ]  = get_uptime( "dark_evangelism_5" );

  uptimes_holy_evangelism[ 0 ]  = get_uptime( "holy_evangelism_0" );
  uptimes_holy_evangelism[ 1 ]  = get_uptime( "holy_evangelism_1" );
  uptimes_holy_evangelism[ 2 ]  = get_uptime( "holy_evangelism_2" );
  uptimes_holy_evangelism[ 3 ]  = get_uptime( "holy_evangelism_3" );
  uptimes_holy_evangelism[ 4 ]  = get_uptime( "holy_evangelism_4" );
  uptimes_holy_evangelism[ 5 ]  = get_uptime( "holy_evangelism_5" );

  uptimes_shadow_orb[ 0 ]  = get_uptime( "shadow_orb_0" );
  uptimes_shadow_orb[ 1 ]  = get_uptime( "shadow_orb_1" );
  uptimes_shadow_orb[ 2 ]  = get_uptime( "shadow_orb_2" );
  uptimes_shadow_orb[ 3 ]  = get_uptime( "shadow_orb_3" );

  uptimes_test_of_faith = get_uptime( "test_of_faith" );
}

// priest_t::init_rng ========================================================

void priest_t::init_rng()
{
  player_t::init_rng();

  rng_pain_and_suffering = get_rng( "pain_and_suffering" );
}

// priest_t::init_talents
void priest_t::init_talents()
{
  // Discipline
  talents.improved_power_word_shield  = find_talent( "Improved Power Word: Shield" );
  talents.twin_disciplines            = find_talent( "Twin Disciplines" );
  talents.mental_agility              = find_talent( "Mental Agility" );
  talents.evangelism                  = find_talent( "Evangelism" );
  talents.archangel                   = find_talent( "Archangel" );
  talents.inner_sanctum               = find_talent( "Inner Sanctum" );
  talents.soul_warding                = find_talent( "Soul Warding" );
  talents.renewed_hope                = find_talent( "Renewed Hope" );
  talents.power_infusion              = find_talent( "Power Infusion" );
  talents.atonement                   = find_talent( "Atonement" );
  talents.inner_focus                 = find_talent( "Inner Focus" );
  talents.rapture                     = find_talent( "Rapture" );
  talents.borrowed_time               = find_talent( "Borrowed Time" );
  talents.strength_of_soul            = find_talent( "Strength of Soul" );
  talents.divine_aegis                = find_talent( "Divine Aegis" );
  // Pain Supression
  talents.train_of_thought            = find_talent( "Train of Thought" );
  talents.grace                       = find_talent( "Grace" );
  talents.power_word_barrier          = find_talent( "Power Word: Barrier" );


  // Holy
  talents.improved_renew              = find_talent( "Improved Renew" );
  talents.empowered_healing           = find_talent( "Empowered Healing" );
  talents.divine_fury                 = find_talent( "Divine Fury" );
  // Desperate Prayer
  talents.surge_of_light              = find_talent( "Surge of Light" );
  talents.inspiration                 = find_talent( "Inspiration" );
  talents.divine_touch                = find_talent( "Divine Touch" );
  talents.holy_concentration          = find_talent( "Holy Concentration" );
  talents.lightwell                   = find_talent( "Lightwell" );
  talents.tome_of_light               = find_talent( "Tome of Light" );
  talents.rapid_renewal               = find_talent( "Rapid Renewal" );
  talents.serendipity                 = find_talent( "Serendipity" );
  talents.body_and_soul               = find_talent( "Body and Soul" );
  talents.chakra                      = find_talent( "Chakra" );
  talents.revelations                 = find_talent( "Revelations" );
  talents.test_of_faith               = find_talent( "Test of Faith" );
  talents.state_of_mind               = find_talent( "State of Mind" );
  talents.circle_of_healing           = find_talent( "Circle of Healing" );


  // Shadow
  talents.darkness                    = find_talent( "Darkness" );
  talents.improved_devouring_plague   = find_talent( "Improved Devouring Plague" );
  talents.improved_mind_blast         = find_talent( "Improved Mind Blast" );
  talents.mind_melt                   = find_talent( "Mind Melt" );
  talents.dispersion                  = find_talent( "Dispersion" );
  talents.improved_shadow_word_pain   = find_talent( "Improved Shadow Word: Pain" );
  talents.pain_and_suffering          = find_talent( "Pain and Suffering" );
  talents.masochism                   = find_talent( "Masochism" );
  talents.shadow_form                 = find_talent( "Shadowform" );
  talents.twisted_faith               = find_talent( "Twisted Faith" );
  talents.veiled_shadows              = find_talent( "Veiled Shadows" );
  talents.harnessed_shadows           = find_talent( "Harnessed Shadows" );
  talents.shadowy_apparition          = find_talent( "Shadowy Apparition" );
  talents.vampiric_embrace            = find_talent( "Vampiric Embrace" );
  talents.vampiric_touch              = find_talent( "Vampiric Touch" );
  talents.sin_and_punishment          = find_talent( "Sin and Punishment" );
  talents.paralysis                   = find_talent( "Paralysis" );
  talents.phantasm                    = find_talent( "Phantasm" );

  player_t::init_talents();
}

// priest_t::init_spells
void priest_t::init_spells()
{
  player_t::init_spells();

  passive_spells.dark_evangelism_1    = new passive_spell_t( this, "dark_evangelism_1", 87117 );
  passive_spells.dark_evangelism_2    = new passive_spell_t( this, "dark_evangelism_2", 87118 );
  passive_spells.holy_evangelism_1    = new passive_spell_t( this, "holy_evangelism_1", 81660 );
  passive_spells.holy_evangelism_2    = new passive_spell_t( this, "holy_evangelism_2", 81661 );

  passive_spells.enlightenment        = new passive_spell_t( this, "enlightenment", "Enlightenment" );
  passive_spells.spiritual_healing    = new passive_spell_t( this, "spiritual_healing", "Enlightenment" );
  passive_spells.shadow_power         = new passive_spell_t( this, "shadow_power", "Shadow Power" );
  passive_spells.meditation_holy      = new passive_spell_t( this, "meditation_holy", 95861 );
  passive_spells.meditation_disc      = new passive_spell_t( this, "meditation_disc", "Meditation" );

  passive_spells.shield_discipline    = new passive_spell_t( this, "shield_discipline", "Shield Discipline" );

  passive_spells.shadowy_apparition_num = new passive_spell_t( this, "shadowy_apparition_num", 78202 );
  passive_spells.echo_of_light        = new mastery_t( this, "echo_of_light", "Echo of Light", TREE_HOLY );
  passive_spells.surge_of_light       = new passive_spell_t( this, "surge_of_light", 88687 );

  // Shadow Mastery
  passive_spells.shadow_orb_power     = new mastery_t( this, "shadow_orb_power", "Shadow Orb Power", TREE_SHADOW );
  passive_spells.shadow_orbs          = new passive_spell_t( this, "shadow_orbs", "Shadow Orbs" );
  passive_spells.empowered_shadow     = new passive_spell_t( this, "empowered_shadow", 95799 );

  active_spells.penance               = new active_spell_t( this, "penance", "Penance" );
  active_spells.chastise              = new active_spell_t( this, "holy_word_chastise", "Holy Word: Chastise" );     // incomplete
  active_spells.mind_flay             = new active_spell_t( this, "mind_flay", "Mind Flay" );
  active_spells.mind_spike            = new active_spell_t( this, "mind_spike", "Mind Spike" );
  active_spells.shadow_fiend          = new active_spell_t( this, "shadow_fiend", "Shadowfiend" );
  active_spells.inner_will            = new active_spell_t( this, "inner_will", "Inner Will" );
  active_spells.shadow_word_pain      = new active_spell_t( this, "shadow_word_pain", "Shadow Word: Pain" );
  active_spells.mind_blast            = new active_spell_t( this, "mind_blast", "Mind Blast" );
  active_spells.devouring_plague      = new active_spell_t( this, "devouring_plague", "Devouring Plague" );
  active_spells.shadow_word_death     = new active_spell_t( this, "shadow_word_death", "Shadow Word: Death" );
  active_spells.inner_fire            = new active_spell_t( this, "inner_fire", "Inner Fire" );
  active_spells.smite                 = new active_spell_t( this, "smite", "Smite" );
  active_spells.holy_fire             = new active_spell_t( this, "holy_fire", "Holy Fire" );
  active_spells.power_word_fortitude  = new active_spell_t( this, "fortitude", "Power Word: Fortitude" );
  active_spells.shadow_protection     = new active_spell_t( this, "shadow_protection", "Shadow Protection" );
  active_spells.shadow_form           = new active_spell_t( this, "shadow_form", "Shadowform", talents.shadow_form );
  active_spells.vampiric_embrace      = new active_spell_t( this, "vampiric_embrace", "Vampiric Embrace", talents.vampiric_embrace );
  active_spells.vampiric_touch        = new active_spell_t( this, "vampiric_touch", "Vampiric Touch", talents.vampiric_touch );
  active_spells.dispersion            = new active_spell_t( this, "dispersion", "Dispersion", talents.dispersion );
  active_spells.power_infusion        = new active_spell_t( this, "power_infusion", "Power Infusion", talents.power_infusion );
  active_spells.inner_focus           = new active_spell_t( this, "inner_focus", "Inner Focus", talents.inner_focus );
  active_spells.chakra                = new active_spell_t( this, "chakra", "Chakra", talents.chakra );
  active_spells.archangel             = new active_spell_t( this, "archangel", "Archangel", talents.archangel );
  active_spells.holy_archangel        = new active_spell_t( this, "holy_archangel", 87152 );
  active_spells.holy_archangel2       = new active_spell_t( this, "holy_archangel2", 81700 );
  active_spells.dark_archangel        = new active_spell_t( this, "dark_archangel", 87153 );

  // T11: H2P = 89910, H4P = 89911
  static uint32_t set_bonuses[N_TIER][N_TIER_BONUS] = 
  {
    //  C2P    C4P    M2P    M4P    T2P    T4P    H2P    H4P
    { 70800, 70801,     0,     0,     0,     0,     0,     0 }, // Tier10
    { 89915, 89922,     0,     0,     0,     0,     0,     0 }, // Tier11
    {     0,     0,     0,     0,     0,     0,     0,     0 },
  };

  sets = new set_bonus_array_t( this, set_bonuses );
}

// priest_t::init_buffs ======================================================

void priest_t::init_buffs()
{
  player_t::init_buffs();

  // buff_t( sim, player, name, max_stack, duration, cooldown, proc_chance, quiet )
  buffs_empowered_shadow           = new buff_t( this, "empowered_shadow",           1, passive_spells.empowered_shadow->duration() );
  buffs_inner_fire                 = new buff_t( this, "inner_fire"                                              );
  buffs_inner_fire_armor           = new buff_t( this, "inner_fire_armor"                                        );
  buffs_inner_will                 = new buff_t( this, "inner_will", "Inner Will"                                );
  buffs_shadow_form                = new buff_t( this, "shadow_form",                1                           );
  buffs_mind_melt                  = new buff_t( this, "mind_melt",                  2, 6.0, 0,1                 );
  buffs_dark_evangelism            = new buff_t( this, "dark_evangelism",            5, 20.0, 0, 1.0             );
  buffs_holy_evangelism            = new buff_t( this, "holy_evangelism",            5, 20.0, 0, 1.0             );
  buffs_dark_archangel             = new buff_t( this, "dark_archangel",             5, 18.0                     );
  buffs_holy_archangel             = new buff_t( this, "holy_archangel",             5, 18.0                     );
  buffs_chakra_pre                 = new buff_t( this, 14751, "chakra_pre" );
  buffs_chakra_serenity            = new buff_t( this, 81208, "chakra_serenity" );
  buffs_chakra_sanctuary           = new buff_t( this, 81206, "chakra_sanctuary" );
  buffs_chakra_chastise            = new buff_t( this, 81209, "chakra_chastise" );
  buffs_vampiric_embrace           = new buff_t( this, "vampiric_embrace",           1                           );
  buffs_mind_spike                 = new buff_t( this, "mind_spike",                 3, 12.0                     );
  buffs_spirit_tap                 = new buff_t( this, "spirit_tap",                 1, 12.0                     );
  buffs_glyph_of_shadow_word_death = new buff_t( this, "glyph_of_shadow_word_death", 1, 6.0                      );
  buffs_shadowfiend                = new buff_t( this, "shadowfiend",                1                           );
  buffs_borrowed_time              = new buff_t( this, talents.borrowed_time -> effect_trigger_spell( 1 ), "borrowed_time", talents.borrowed_time -> rank() );
  buffs_weakened_soul              = new buff_t( this, 6788, "weakened_soul" );
  buffs_inner_focus                = new buff_t( this, "inner_focus", "Inner Focus" );
  buffs_inner_focus -> cooldown -> duration = 0;
  buffs_shadow_orb                 = new buff_t( this, "shadow_orb",      3, 60.0                                );
  buffs_serenity                   = new buff_t( this, 88684, "chakra_serenity_crit" );
  buffs_surge_of_light             = new buff_t( this, 88688, "surge_of_light", passive_spells.surge_of_light -> proc_chance() );
  buffs_serendipity                = new buff_t( this, talents.serendipity -> effect_trigger_spell( 1 ), "serendipity", talents.serendipity -> rank() );
  buffs_indulgence_of_the_penitent = new buff_t( this, 89913, "indulgence_of_the_penitent", set_bonus.tier11_4pc_heal() );
}

// priest_t::init_actions =====================================================

void priest_t::init_actions()
{
  if ( action_list_str.empty() )
  {
    if ( level > 80 )
    {
      action_list_str  = "flask,type=draconic_mind/food,type=seafood_magnifique_feast";
    }
    else if ( level >= 75 )
    {
      action_list_str  = "flask,type=frost_wyrm/food,type=fish_feast";
    }
    
    action_list_str += "/fortitude/inner_fire";

    if ( talents.shadow_form -> rank() ) action_list_str += "/shadow_form";

    if ( talents.vampiric_embrace -> rank() ) action_list_str += "/vampiric_embrace";

    action_list_str += "/snapshot_stats";

    int num_items = ( int ) items.size();
    for ( int i=0; i < num_items; i++ )
    {
      if ( items[ i ].use.active() )
      {
        action_list_str += "/use_item,name=";
        action_list_str += items[ i ].name();
      }
    }

    switch ( primary_tree() )
    {
    // SHADOW
    case TREE_SHADOW:
      if ( level > 80 )
      {
                                                         action_list_str += "/volcanic_potion,if=!in_combat";
                                                         action_list_str += "/volcanic_potion,if=buff.bloodlust.react|target.time_to_die<=40";
      }
      else if ( level >= 70 )
      {
                                                         action_list_str += "/wild_magic_potion,if=!in_combat";
                                                         action_list_str += "/speed_potion,if=buff.bloodlust.react|target.time_to_die<=20";
      }

                                                         action_list_str += "/mind_blast,if=buff.shadow_orb.stack>=1";

      if ( race == RACE_TROLL )                          action_list_str += "/berserking";
      if ( race == RACE_BLOOD_ELF )                      action_list_str += "/arcane_torrent";
                                                         action_list_str += "/shadow_word_pain,if=(!ticking|dot.shadow_word_pain.remains<gcd+0.5)&miss_react";
                                                         action_list_str += "/devouring_plague,if=(!ticking|dot.devouring_plague.remains<gcd+0.5)&miss_react";

                                                         action_list_str += "/stop_moving,health_percentage<=25,if=cooldown.shadow_word_death.remains>=0.2";
      if ( talents.vampiric_touch -> rank() )            action_list_str += "|dot.vampiric_touch.remains<cast_time+0.5";
                                                       

      if ( talents.vampiric_touch -> rank() )            action_list_str += "/vampiric_touch,if=(!ticking|dot.vampiric_touch.remains<cast_time+0.5)&miss_react";

                                                         action_list_str += "/start_moving,health_percentage<=25,if=cooldown.shadow_word_death.remains<=0.1";

      if ( talents.archangel -> ok() ) 
      {              
                                                         action_list_str += "/archangel,if=buff.dark_evangelism.stack>=5";
        if ( talents.vampiric_touch -> rank() )          action_list_str += "&dot.vampiric_touch.remains>5";
                                                         action_list_str += "&dot.devouring_plague.remains>5";
      }

                                                         action_list_str += "/shadow_word_death,health_percentage<=25";
                                                         action_list_str += "/shadow_fiend";
                                                         action_list_str += "/mind_blast";
                                                         action_list_str += "/mind_flay";
      if ( talents.dispersion -> rank() )                action_list_str += "/dispersion,moving=1";
      if ( talents.improved_devouring_plague -> rank() ) action_list_str += "/devouring_plague,moving=1,if=mana_pct>10";
                                                         action_list_str += "/shadow_word_death,moving=1";
      if ( talents.dispersion -> rank() )                action_list_str += "/dispersion";
      break;


    // DISCIPLINE
    case TREE_DISCIPLINE:
      // DAMAGE DEALER
      if ( primary_role() != ROLE_HEAL )
      {
                                                         action_list_str += "/mana_potion";
                                                         action_list_str += "/shadow_fiend,trigger_pct=20";
        if ( race == RACE_TROLL )                        action_list_str += "/berserking";
                                                         action_list_str += "/shadow_word_pain,if=!ticking";
        if ( talents.power_infusion -> rank() )          action_list_str += "/power_infusion";
                                                         action_list_str += "/holy_fire";
                                                         action_list_str += "/penance";
        if ( race == RACE_BLOOD_ELF )                    action_list_str += "/arcane_torrent";
                                                         action_list_str += "/smite";
                                                         action_list_str += "/shadow_word_death,moving=1"; // when moving
      }
      // HEALER
      else
      {
                                                         action_list_str += "/mana_potion,trigger=30000";
                                                         action_list_str += "/shadow_fiend,trigger_pct=20";
                                                         action_list_str += "/hymn_of_hope,if=pet.shadow_fiend.active";
        if ( race == RACE_TROLL )                        action_list_str += "/berserking";
        if ( race == RACE_BLOOD_ELF )                    action_list_str += "/arcane_torrent,if=mana_pct<80";
                                                         action_list_str += "\n# Insert Healing Spell Rotation here";
      }
      break;


    // HOLY
    case TREE_HOLY:
      // DAMAGE DEALER
      if ( primary_role() != ROLE_HEAL )
      {
                                                         action_list_str += "/mana_potion";
                                                         action_list_str += "/shadow_fiend,trigger_pct=20";
        if ( race == RACE_TROLL )                        action_list_str += "/berserking";
                                                         action_list_str += "/shadow_word_pain,if=!ticking";
                                                         action_list_str += "/devouring_plague,if=!ticking";
                                                         action_list_str += "/holy_fire";
        if ( race == RACE_BLOOD_ELF )                    action_list_str += "/arcane_torrent";
                                                         action_list_str += "/smite";
                                                         action_list_str += "/shadow_word_death,moving=1"; // when moving
      }
      // HEALER
      else
      {
                                                         action_list_str += "/mana_potion,trigger=30000";
                                                         action_list_str += "/shadow_fiend,trigger_pct=20";
                                                         action_list_str += "/hymn_of_hope,if=pet.shadow_fiend.active";
        if ( race == RACE_TROLL )                        action_list_str += "/berserking";
        if ( race == RACE_BLOOD_ELF )                    action_list_str += "/arcane_torrent,if=mana_pct<80";
                                                         action_list_str += "\n# Insert Healing Spell Rotation here";
      }
      break;
    default:
                                                         action_list_str += "/mana_potion";
                                                         action_list_str += "/shadow_fiend,trigger_pct=20";
                                                         action_list_str += "/hymn_of_hope,if=pet.shadow_fiend.active";
      if ( race == RACE_TROLL     )                      action_list_str += "/berserking";
                                                         action_list_str += "/shadow_word_pain,if=!ticking";
                                                         action_list_str += "/devouring_plague,if=!ticking";
                                                         action_list_str += "/holy_fire";
      
      if ( race == RACE_BLOOD_ELF )                      action_list_str += "/arcane_torrent";
                                                         action_list_str += "/smite";
                                                         action_list_str += "/shadow_word_death,moving=1"; // when moving
      break;
    }

    action_list_default = 1;
  }

  player_t::init_actions();

  for( action_t* a = action_list; a; a = a -> next )
  {
    double c = a -> cost();
    if ( c > max_mana_cost ) max_mana_cost = c;
  }
}

// priest_t::init_party ======================================================

void priest_t::init_party()
{
  party_list.clear();

  if ( party == 0 )
    return;

  player_t* p = sim -> player_list;
  while ( p )
  {
     if ( ( p != this ) && ( p -> party == party ) && ( ! p -> quiet ) && ( ! p -> is_pet() ) )
     {
       party_list.push_back( p );
     }
     p = p -> next;
  }
}

// priest_t::init_values =====================================================

void priest_t::init_values()
{
  player_t::init_values();

  // Discipline/Holy
  constants.meditation_value                = passive_spells.meditation_disc    -> ok() ? 
                                                passive_spells.meditation_disc  -> base_value( E_APPLY_AURA, A_MOD_MANA_REGEN_INTERRUPT ) :
                                                passive_spells.meditation_holy  -> base_value( E_APPLY_AURA, A_MOD_MANA_REGEN_INTERRUPT );

  // Discipline
  constants.twin_disciplines_value          = talents.twin_disciplines->base_value( E_APPLY_AURA, A_MOD_DAMAGE_PERCENT_DONE );

  switch ( talents.evangelism -> rank() )
  {
  case 1: 
    constants.dark_evangelism_damage_value  = passive_spells.dark_evangelism_1  -> base_value( E_APPLY_AURA, A_ADD_PCT_MODIFIER, 22 );
    constants.holy_evangelism_damage_value  = passive_spells.holy_evangelism_1  -> base_value( E_APPLY_AURA, A_ADD_PCT_MODIFIER, 0 );
    constants.holy_evangelism_mana_value    = passive_spells.holy_evangelism_1  -> base_value( E_APPLY_AURA, A_ADD_PCT_MODIFIER, 14 );
    break;
  case 2:
    constants.dark_evangelism_damage_value  = passive_spells.dark_evangelism_2  -> base_value( E_APPLY_AURA, A_ADD_PCT_MODIFIER, 22 );
    constants.holy_evangelism_damage_value  = passive_spells.holy_evangelism_2  -> base_value( E_APPLY_AURA, A_ADD_PCT_MODIFIER, 0 );
    constants.holy_evangelism_mana_value    = passive_spells.holy_evangelism_2  -> base_value( E_APPLY_AURA, A_ADD_PCT_MODIFIER, 14 );
    break;
  default: 
    constants.dark_evangelism_damage_value  = 0.0; 
    constants.holy_evangelism_damage_value  = 0.0;
    constants.holy_evangelism_mana_value    = 0.0;
    break;
  }


  constants.dark_archangel_damage_value   = active_spells.dark_archangel   -> base_value( E_APPLY_AURA, A_ADD_PCT_MODIFIER, 22 );
  constants.dark_archangel_mana_value     = active_spells.dark_archangel   -> effect_base_value( 3 ) / 100.0;
  constants.holy_archangel_value          = active_spells.holy_archangel2  -> base_value( E_APPLY_AURA, A_MOD_HEALING_DONE_PERCENT ) / 100.0;
  constants.archangel_mana_value          = active_spells.holy_archangel   -> base_value( E_ENERGIZE_PCT );

  
  constants.inner_fire_spellpower_value     = util_t::ability_rank( level, 425,85,  360,83,  324,82,  120,80, 0,0 );
  constants.inner_fire_armor_mult           = active_spells.inner_fire          -> effect_base_value( 1 ) / 100.0;

  // Holy
  constants.holy_concentration_value        = talents.holy_concentration        -> effect_base_value( 1 ) / 100.0;

  // Shadow Core
  constants.shadow_power_damage_value       = passive_spells.shadow_power       -> effect_base_value( 1 ) / 100.0;
  constants.shadow_power_crit_value         = passive_spells.shadow_power       -> effect_base_value( 2 ) / 100.0;
  constants.shadow_orb_proc_value           = passive_spells.shadow_orb_power   -> proc_chance();
  constants.shadow_orb_mastery_value        = passive_spells.shadow_orb_power   -> base_value( E_APPLY_AURA, A_DUMMY, P_GENERIC );

  // Shadow
  constants.darkness_value                  = 1.0 / ( 1.0 + talents.darkness    -> effect_base_value( 1 ) / 100.0 );
  constants.improved_shadow_word_pain_value = talents.improved_shadow_word_pain -> effect_base_value( 1 ) / 100.0;
  constants.twisted_faith_static_value      = talents.twisted_faith             -> effect_base_value( 2 ) / 100.0;  
  constants.twisted_faith_dynamic_value     = talents.twisted_faith             -> effect_base_value( 1 ) / 100.0;
  constants.shadow_form_value               = talents.shadow_form               -> effect_base_value( 2 ) / 100.0;
  constants.harnessed_shadows_value         = talents.harnessed_shadows         -> effect_base_value( 1 ) / 100.0;
  constants.pain_and_suffering_value        = talents.pain_and_suffering        -> proc_chance();
  constants.mind_spike_crit_value           = active_spells.mind_spike          -> effect_base_value( 2 ) / 100.0;
  constants.devouring_plague_health_mod     = 0.15;

  cooldowns_shadow_fiend -> duration        = active_spells.shadow_fiend        -> cooldown() + 
                                              talents.veiled_shadows            -> effect_base_value( 2 ) / 1000.0;

  cooldowns_archangel -> duration           = talents.archangel                 -> effect_base_value( 2 );
  cooldowns_chakra -> duration              = talents.chakra                    -> cooldown();
  cooldowns_dark_archangel -> duration      = active_spells.dark_archangel      -> cooldown();

  constants.max_shadowy_apparitions         = passive_spells.shadowy_apparition_num -> effect_base_value( 1 );
}


// priest_t::reset ===========================================================

void priest_t::reset()
{
  player_t::reset();

  while ( shadowy_apparition_active_list.size() )
  {
    spell_t* s = shadowy_apparition_active_list.front();

    shadowy_apparition_active_list.pop_front();

    shadowy_apparition_free_list.push( s );
  }

  priest_spell_t::add_more_shadowy_apparitions( this );

  recast_mind_blast = 0;

  echo_of_light_merged = false;

  was_sub_25 = false;

  mana_resource.reset();

  heals_echo_of_light                  = 0;


  init_party();
}

// priest_t::regen  ==========================================================

void priest_t::regen( double periodicity )
{
  mana_regen_while_casting = constants.meditation_value + constants.holy_concentration_value;

  player_t::regen( periodicity );
}


// priest_t::create_expression =================================================

action_expr_t* priest_t::create_expression( action_t* a, const std::string& name_str )
{
  if ( name_str == "recast_mind_blast" )
  {
    struct recast_mind_blast_expr_t : public action_expr_t
    {
      recast_mind_blast_expr_t( action_t* a ) : action_expr_t( a, "recast_mind_blast" ) { result_type = TOK_NUM; }
      virtual int evaluate() { result_num = action -> player -> cast_priest() -> recast_mind_blast; return TOK_NUM; }
    };
    return new recast_mind_blast_expr_t( a );
  }
  if ( name_str == "use_mind_blast" )
  {
    struct use_mind_blast_expr_t : public action_expr_t
    {
      use_mind_blast_expr_t( action_t* a ) : action_expr_t( a, "use_mind_blast" ) { result_type = TOK_NUM; }
      virtual int evaluate() { result_num = action -> player -> cast_priest() -> use_mind_blast; return TOK_NUM; }
    };
    return new use_mind_blast_expr_t( a );
  }
  if ( name_str == "use_shadow_word_death" )
  {
    struct use_shadow_word_death_expr_t : public action_expr_t
    {
      use_shadow_word_death_expr_t( action_t* a ) : action_expr_t( a, "use_shadow_word_death" ) { result_type = TOK_NUM; }
      virtual int evaluate() { result_num = action -> player -> cast_priest() -> use_shadow_word_death; return TOK_NUM; }
    };
    return new use_shadow_word_death_expr_t( a );
  }

  return player_t::create_expression( a, name_str );
}

// priest_t::resource_gain ===================================================

double priest_t::resource_gain( int       resource,
                                double    amount,
                                gain_t*   source,
                                action_t* action )
{
  double actual_amount = player_t::resource_gain( resource, amount, source, action );

  if ( resource == RESOURCE_MANA )
  {
    if ( source != gains_shadow_fiend &&
         source != gains_dispersion )
    {
      mana_resource.mana_gain += actual_amount;
    }
  }

  return actual_amount;
}

// priest_t::resource_loss ===================================================

double priest_t::resource_loss( int       resource,
                                double    amount,
                                action_t* action )
{
  if ( resource == RESOURCE_HEALTH )
  {
    if ( buffs_shadow_form -> check() )
    {
      amount *= 0.85;
    }
    if ( talents.inner_sanctum -> rank() )
    {
      amount *= 1.0 - talents.inner_sanctum -> rank() * 0.02;
    }
  }

  double actual_amount = player_t::resource_loss( resource, amount, action );


  if ( resource == RESOURCE_MANA )
  {
    mana_resource.mana_loss += actual_amount;
  }

  return actual_amount;
}

<<<<<<< HEAD
// priest_t::get_talent_trees ===============================================

std::vector<talent_translation_t>& priest_t::get_talent_list()
{
  if(talent_translation_list.empty())
  {
	  talent_translation_t translation_table[][MAX_TALENT_TREES] =
	  {
    { {  1, 0, NULL                                       }, {  1, 0, NULL                              }, {  1, 0, NULL                                   } },
    { {  2, 5, &( talents.twin_disciplines )              }, {  2, 0, NULL                              }, {  2, 2, &( talents.improved_spirit_tap )       } },
    { {  3, 0, NULL                                       }, {  3, 5, &( talents.holy_specialization )  }, {  3, 5, &( talents.darkness )                  } },
    { {  4, 3, &( talents.improved_inner_fire )           }, {  4, 0, NULL                              }, {  4, 3, &( talents.shadow_affinity )           } },
    { {  5, 2, &( talents.improved_power_word_fortitude ) }, {  5, 5, &( talents.divine_fury )          }, {  5, 2, &( talents.improved_shadow_word_pain ) } },
    { {  6, 0, NULL                                       }, {  6, 0, NULL                              }, {  6, 3, &( talents.shadow_focus )              } },
    { {  7, 3, &( talents.meditation )                    }, {  7, 0, NULL                              }, {  7, 0, NULL                                   } },
    { {  8, 1, &( talents.inner_focus )                   }, {  8, 0, NULL                              }, {  8, 5, &( talents.improved_mind_blast )       } },
    { {  9, 0, NULL                                       }, {  9, 0, NULL                              }, {  9, 1, &( talents.mind_flay )                 } },
    { { 10, 0, NULL                                       }, { 10, 0, NULL                              }, { 10, 2, &( talents.veiled_shadows )            } },
    { { 11, 3, &( talents.mental_agility )                }, { 11, 2, &( talents.searing_light )        }, { 11, 0, NULL                                   } },
    { { 12, 0, NULL                                       }, { 12, 0, NULL                              }, { 12, 3, &( talents.shadow_weaving )            } },
    { { 13, 0, NULL                                       }, { 13, 1, &( talents.spirit_of_redemption ) }, { 13, 0, NULL                                   } },
    { { 14, 5, &( talents.mental_strength )               }, { 14, 5, &( talents.spiritual_guidance )   }, { 14, 1, &( talents.vampiric_embrace )          } },
    { { 15, 0, NULL                                       }, { 15, 2, &( talents.surge_of_light )       }, { 15, 2, &( talents.improved_vampiric_embrace ) } },
    { { 16, 2, &( talents.focused_power )                 }, { 16, 0, NULL                              }, { 16, 3, &( talents.focused_mind )              } },
    { { 17, 3, &( talents.enlightenment )                 }, { 17, 0, NULL                              }, { 17, 2, &( talents.mind_melt )                 } },
    { { 18, 3, &( talents.focused_will )                  }, { 18, 0, NULL                              }, { 18, 3, &( talents.improved_devouring_plague ) } },
    { { 19, 1, &( talents.power_infusion )                }, { 19, 0, NULL                              }, { 19, 1, &( talents.shadow_form )               } },
    { { 20, 0, NULL                                       }, { 20, 0, NULL                              }, { 20, 5, &( talents.shadow_power )              } },
    { { 21, 0, NULL                                       }, { 21, 0, NULL                              }, { 21, 0, NULL                                   } },
    { { 22, 0, NULL                                       }, { 22, 0, NULL                              }, { 22, 3, &( talents.misery )                    } },
    { { 23, 2, &( talents.aspiration )                    }, { 23, 0, NULL                              }, { 23, 0, NULL                                   } },
    { { 24, 0, NULL                                       }, { 24, 0, NULL                              }, { 24, 1, &( talents.vampiric_touch )            } },
    { { 25, 0, NULL                                       }, { 25, 0, NULL                              }, { 25, 3, &( talents.pain_and_suffering )        } },
    { { 26, 0, NULL                                       }, { 26, 0, NULL                              }, { 26, 5, &( talents.twisted_faith )             } },
    { { 27, 0, NULL                                       }, { 27, 0, NULL                              }, { 27, 1, &( talents.dispersion )                } },
    { { 28, 1, &( talents.penance )                       }, {  0, 0, NULL                              }, {  0, 0, NULL                                   } },
    { {  0, 0, NULL                                       }, {  0, 0, NULL                              }, {  0, 0, NULL                                   } }
  };

    util_t::translate_talent_trees( talent_translation_list, translation_table, sizeof( translation_table) );
  }
  return talent_translation_list;}

// priest_t::create_options =================================================

=======
// priest_t::create_options ================================================

>>>>>>> 054e42bf
void priest_t::create_options()
{
  player_t::create_options();

  option_t priest_options[] =
  {
<<<<<<< HEAD
    { "aspiration",                               OPT_INT,    &( talents.aspiration                         ) },
    { "darkness",                                 OPT_INT,    &( talents.darkness                           ) },
    { "dispersion",                               OPT_INT,    &( talents.dispersion                         ) },
    { "divine_fury",                              OPT_INT,    &( talents.divine_fury                        ) },
    { "enlightenment",                            OPT_INT,    &( talents.enlightenment                      ) },
    { "focused_mind",                             OPT_INT,    &( talents.focused_mind                       ) },
    { "focused_power",                            OPT_INT,    &( talents.focused_power                      ) },
    { "focused_will",                             OPT_INT,    &( talents.focused_will                       ) },
    { "holy_specialization",                      OPT_INT,    &( talents.holy_specialization                ) },
    { "improved_devouring_plague",                OPT_INT,    &( talents.improved_devouring_plague          ) },
    { "improved_inner_fire",                      OPT_INT,    &( talents.improved_inner_fire                ) },
    { "improved_mind_blast",                      OPT_INT,    &( talents.improved_mind_blast                ) },
    { "improved_power_word_fortitude",            OPT_INT,    &( talents.improved_power_word_fortitude      ) },
    { "improved_shadow_word_pain",                OPT_INT,    &( talents.improved_shadow_word_pain          ) },
    { "improved_spirit_tap",                      OPT_INT,    &( talents.improved_spirit_tap                ) },
    { "improved_vampiric_embrace",                OPT_INT,    &( talents.improved_vampiric_embrace          ) },
    { "inner_focus",                              OPT_INT,    &( talents.inner_focus                        ) },
    { "meditation",                               OPT_INT,    &( talents.meditation                         ) },
    { "mental_agility",                           OPT_INT,    &( talents.mental_agility                     ) },
    { "mental_strength",                          OPT_INT,    &( talents.mental_strength                    ) },
    { "mind_flay",                                OPT_INT,    &( talents.mind_flay                          ) },
    { "mind_melt",                                OPT_INT,    &( talents.mind_melt                          ) },
    { "misery",                                   OPT_INT,    &( talents.misery                             ) },
    { "pain_and_suffering",                       OPT_INT,    &( talents.pain_and_suffering                 ) },
    { "penance",                                  OPT_INT,    &( talents.penance                            ) },
    { "power_infusion",                           OPT_INT,    &( talents.power_infusion                     ) },
    { "searing_light",                            OPT_INT,    &( talents.searing_light                      ) },
    { "shadow_affinity",                          OPT_INT,    &( talents.shadow_affinity                    ) },
    { "shadow_focus",                             OPT_INT,    &( talents.shadow_focus                       ) },
    { "shadow_form",                              OPT_INT,    &( talents.shadow_form                        ) },
    { "shadow_power",                             OPT_INT,    &( talents.shadow_power                       ) },
    { "shadow_weaving",                           OPT_INT,    &( talents.shadow_weaving                     ) },
    { "spirit_of_redemption",                     OPT_INT,    &( talents.spirit_of_redemption               ) },
    { "spiritual_guidance",                       OPT_INT,    &( talents.spiritual_guidance                 ) },
    { "surge_of_light",                           OPT_INT,    &( talents.surge_of_light                     ) },
    { "twin_disciplines",                         OPT_INT,    &( talents.twin_disciplines                   ) },
    { "twisted_faith",                            OPT_INT,    &( talents.twisted_faith                      ) },
    { "vampiric_embrace",                         OPT_INT,    &( talents.vampiric_embrace                   ) },
    { "vampiric_touch",                           OPT_INT,    &( talents.vampiric_touch                     ) },
    { "veiled_shadows",                           OPT_INT,    &( talents.veiled_shadows                     ) },
    { "glyph_hymn_of_hope",                       OPT_BOOL,   &( glyphs.hymn_of_hope                        ) },
    { "glyph_mind_flay",                          OPT_BOOL,   &( glyphs.mind_flay                           ) },
    { "glyph_penance",                            OPT_BOOL,   &( glyphs.penance                             ) },
    { "glyph_shadow_word_death",                  OPT_BOOL,   &( glyphs.shadow_word_death                   ) },
    { "glyph_shadow_word_pain",                   OPT_BOOL,   &( glyphs.shadow_word_pain                    ) },
    { "glyph_shadow",                             OPT_BOOL,   &( glyphs.shadow                              ) },
    { "glyph_smite",                              OPT_BOOL,   &( glyphs.smite                               ) },
    { "const.darkness_value",                     OPT_FLT,    &( constants.darkness_value                   ) },
    { "const.devouring_plague_power_mod",         OPT_FLT,    &( constants.devouring_plague_power_mod       ) },
    { "const.improved_devouring_plague_value",    OPT_FLT,    &( constants.improved_devouring_plague_value  ) },
    { "const.improved_shadow_word_pain_value",    OPT_FLT,    &( constants.improved_shadow_word_pain_value  ) },
    { "const.mind_blast_power_mod",               OPT_FLT,    &( constants.mind_blast_power_mod             ) },
    { "const.mind_flay_power_mod",                OPT_FLT,    &( constants.mind_flay_power_mod              ) },
    { "const.mind_nuke_power_mod",                OPT_FLT,    &( constants.mind_nuke_power_mod              ) },
    { "const.misery_power_mod",                   OPT_FLT,    &( constants.misery_power_mod                 ) },
    { "const.shadow_form_value",                  OPT_FLT,    &( constants.shadow_form_value                ) },
    { "const.shadow_weaving_value",               OPT_FLT,    &( constants.shadow_weaving_value             ) },
    { "const.shadow_word_death_power_mod",        OPT_FLT,    &( constants.shadow_word_death_power_mod      ) },
    { "const.shadow_word_pain_power_mod",         OPT_FLT,    &( constants.shadow_word_pain_power_mod       ) },
    { "const.twin_disciplines_value",             OPT_FLT,    &( constants.twin_disciplines_value           ) },
    { "const.vampiric_touch_power_mod",           OPT_FLT,    &( constants.vampiric_touch_power_mod         ) },
    { "use_shadow_word_death",                    OPT_BOOL,   &( use_shadow_word_death                      ) },
    { "use_mind_blast",                           OPT_INT,    &( use_mind_blast                             ) },
    { "hasted_devouring_plague",                  OPT_INT,    &( hasted_devouring_plague                    ) },
    { "hasted_shadow_word_pain",                  OPT_INT,    &( hasted_shadow_word_pain                    ) },
    { "hasted_vampiric_touch",                    OPT_INT,    &( hasted_vampiric_touch                      ) },
    { "power_infusion_target",                    OPT_STRING, &( power_infusion_target_str                  ) },
=======
    { "glyph_dispersion",        OPT_BOOL,   &( glyphs.dispersion         ) },
    { "glyph_divine_accuracy",   OPT_BOOL,   &( glyphs.divine_accuracy    ) },
    { "glyph_holy_nova",         OPT_BOOL,   &( glyphs.holy_nova          ) },
    { "glyph_inner_fire",        OPT_BOOL,   &( glyphs.inner_fire         ) },
    { "glyph_mind_flay",         OPT_BOOL,   &( glyphs.mind_flay          ) },
    { "glyph_penance",           OPT_BOOL,   &( glyphs.penance            ) },
    { "glyph_shadow_word_death", OPT_BOOL,   &( glyphs.shadow_word_death  ) },
    { "glyph_shadow_word_pain",  OPT_BOOL,   &( glyphs.shadow_word_pain   ) },
    { "glyph_spirit_tap",        OPT_BOOL,   &( glyphs.spirit_tap         ) },
    { "glyph_smite",             OPT_BOOL,   &( glyphs.smite              ) },
    { "glyph_renew",             OPT_BOOL,   &( glyphs.renew              ) },
    { "glyph_power_word_shield", OPT_BOOL,   &( glyphs.power_word_shield  ) },

    { "use_shadow_word_death",   OPT_BOOL,   &( use_shadow_word_death     ) },
    { "use_mind_blast",          OPT_INT,    &( use_mind_blast            ) },
    { "power_infusion_target",   OPT_STRING, &( power_infusion_target_str ) },

>>>>>>> 054e42bf
    { NULL, OPT_UNKNOWN, NULL }
  };

  option_t::copy( options, priest_options );
}

// priest_t::create_profile ===================================================

bool priest_t::create_profile( std::string& profile_str, int save_type, bool save_html )
{
  player_t::create_profile( profile_str, save_type, save_html );

  if ( save_type == SAVE_ALL )
  {
    std::string temp_str;
    if ( ! power_infusion_target_str.empty() ) profile_str += "power_infusion_target=" + power_infusion_target_str + "\n";
    if ( ( use_shadow_word_death ) || ( use_mind_blast != 1 ) )
    {
      profile_str += "## Variables\n";
    }
    if ( use_shadow_word_death ) 
    { 
      profile_str += "use_shadow_word_death=1\n"; 
    }
    if ( use_mind_blast != 1 ) 
    { 
      temp_str = util_t::to_string( use_mind_blast );
      profile_str += "use_mind_blast=" + temp_str + "\n"; 
    }
  }

  return true;
}

// priest_t::copy_from ===================================================

void priest_t::copy_from( player_t* source )
{
  player_t::copy_from( source );

  priest_t* p = source -> cast_priest();

  power_infusion_target_str = p -> power_infusion_target_str;
  use_shadow_word_death     = p -> use_shadow_word_death;
  use_mind_blast            = p -> use_mind_blast;
}

// priest_t::decode_set =====================================================

int priest_t::decode_set( item_t& item )
{
  if ( item.slot != SLOT_HEAD      &&
       item.slot != SLOT_SHOULDERS &&
       item.slot != SLOT_CHEST     &&
       item.slot != SLOT_HANDS     &&
       item.slot != SLOT_LEGS      )
  {
    return SET_NONE;
  }

  const char* s = item.name();

  bool is_caster = false;
  bool is_healer = false;

  if ( strstr( s, "crimson_acolyte" ) )
  {
    is_caster = ( strstr( s, "cowl"      ) ||
              strstr( s, "mantle"    ) ||
              strstr( s, "raiments"  ) ||
              strstr( s, "handwraps" ) ||
              strstr( s, "pants"     ) );
    if ( is_caster ) return SET_T10_CASTER;
  }

  if ( strstr( s, "mercurial" ) )
  {
    is_caster = ( strstr( s, "hood"          ) ||
                  strstr( s, "shoulderwraps" ) ||
                  strstr( s, "vestment"      ) ||
                  strstr( s, "gloves"        ) ||
                  strstr( s, "leggings"      ) );
    if ( is_caster ) return SET_T11_CASTER;

    is_healer = ( strstr( s, "cowl"          ) ||
                  strstr( s, "mantle"        ) ||
                  strstr( s, "robes"         ) ||
                  strstr( s, "handwraps"     ) ||
                  strstr( s, "legwraps"      ) );
    if ( is_healer ) return SET_T11_HEAL;
  }

  return SET_NONE;
}

// ==========================================================================
// PLAYER_T EXTENSIONS
// ==========================================================================

// player_t::create_priest  =================================================

player_t* player_t::create_priest( sim_t* sim, const std::string& name, race_type r )
{
  return new priest_t( sim, name, r );
}

// player_t::priest_init =====================================================

void player_t::priest_init( sim_t* sim )
{
  sim -> auras.mind_quickening = new aura_t( sim, "mind_quickening", 1, 0.0 );
  
  for ( unsigned int i = 0; i < sim -> actor_list.size(); i++ )
  {
    player_t* p = sim -> actor_list[i];
    p -> buffs.fortitude      = new stat_buff_t( p, "fortitude",       STAT_STAMINA, floor( sim -> sim_data.effect_min( 79104, sim -> max_player_level, E_APPLY_AURA, A_MOD_STAT ) ), !p -> is_pet() );
    p -> buffs.power_infusion = new      buff_t( p, "power_infusion",             1,  15.0, 0 );
    p -> buffs.inspiration    = new      buff_t( p, "inspiration", 1, 15.0, 0 );
  }

}

// player_t::priest_combat_begin =============================================

void player_t::priest_combat_begin( sim_t* sim )
{
  if ( sim -> overrides.mind_quickening ) sim -> auras.mind_quickening -> override();
  
  for ( player_t* p = sim -> player_list; p; p = p -> next )
  {
    if ( p -> ooc_buffs() )
    {
      if ( sim -> overrides.fortitude     ) p -> buffs.fortitude     -> override( 1, floor( sim -> sim_data.effect_min( 79104, sim -> max_player_level, E_APPLY_AURA, A_MOD_STAT ) ) );
    }
  }
}<|MERGE_RESOLUTION|>--- conflicted
+++ resolved
@@ -374,14 +374,8 @@
   virtual void      init_scaling();
   virtual void      reset();
   virtual void      init_party();
-<<<<<<< HEAD
-  virtual std::vector<talent_translation_t>& get_talent_list();
-  virtual void      create_options();
-  virtual bool      create_profile( std::string& profile_str, int save_type=SAVE_ALL );
-=======
   virtual void      create_options();
   virtual bool      create_profile( std::string& profile_str, int save_type=SAVE_ALL, bool save_html=false );
->>>>>>> 054e42bf
   virtual action_t* create_action( const std::string& name, const std::string& options );
   virtual pet_t*    create_pet   ( const std::string& name, const std::string& type = std::string() );
   virtual void      create_pets();
@@ -423,19 +417,8 @@
   priest_spell_t( const char* n, player_t* player, const school_type s, int t ) :
       spell_t( n, player, RESOURCE_MANA, s, t )
   {
-<<<<<<< HEAD
-  }
-
-  virtual bool   apply_shadow_weaving() SC_CONST { return true; };
-  virtual double haste() SC_CONST;
-  virtual void   execute();
-  virtual void   player_buff();
-  virtual void   assess_damage( double amount, int dmg_type );
-};
-=======
     may_crit          = true;
     tick_may_crit     = true;
->>>>>>> 054e42bf
 
     dot_behavior      = DOT_REFRESH;
     weapon_multiplier = 0.0;
@@ -518,18 +501,7 @@
 
     priest_t* p = player -> cast_priest();
 
-<<<<<<< HEAD
-  if ( result_is_hit() )
-  {
-    if ( school == SCHOOL_SHADOW )
-    {
-      if ( apply_shadow_weaving() )
-        p -> buffs_shadow_weaving -> trigger();
-    }
-    if ( result == RESULT_CRIT )
-=======
     if ( p -> buffs_borrowed_time -> up() )
->>>>>>> 054e42bf
     {
       h *= 1.0 / ( 1.0 + p -> talents.borrowed_time -> effect_base_value( 1 ) / 100.0 );
     }
@@ -654,16 +626,7 @@
       player_multiplier *= 1.0 + p -> buffs_holy_archangel -> stack() * 0.03;
   }
 
-<<<<<<< HEAD
-  virtual bool apply_shadow_weaving() SC_CONST
-  {
-    return false;
-  }
-
-  virtual void execute()
-=======
   virtual void target_debuff( player_t* t, int dmg_type )
->>>>>>> 054e42bf
   {
     heal_t::target_debuff( t, dmg_type );
 
@@ -674,12 +637,8 @@
     {
       if (  t -> resource_current[ RESOURCE_HEALTH ] * 2 <= t -> resource_max[ RESOURCE_HEALTH ] )
       {
-<<<<<<< HEAD
-        p -> buffs_glyph_of_shadow -> trigger();        
-=======
         target_multiplier *= 1.0 + p -> talents.test_of_faith -> rank() * 0.04;
         p -> uptimes_test_of_faith -> update(true);
->>>>>>> 054e42bf
       }
       else
         p -> uptimes_test_of_faith -> update(false);
@@ -4646,131 +4605,14 @@
   return actual_amount;
 }
 
-<<<<<<< HEAD
-// priest_t::get_talent_trees ===============================================
-
-std::vector<talent_translation_t>& priest_t::get_talent_list()
-{
-  if(talent_translation_list.empty())
-  {
-	  talent_translation_t translation_table[][MAX_TALENT_TREES] =
-	  {
-    { {  1, 0, NULL                                       }, {  1, 0, NULL                              }, {  1, 0, NULL                                   } },
-    { {  2, 5, &( talents.twin_disciplines )              }, {  2, 0, NULL                              }, {  2, 2, &( talents.improved_spirit_tap )       } },
-    { {  3, 0, NULL                                       }, {  3, 5, &( talents.holy_specialization )  }, {  3, 5, &( talents.darkness )                  } },
-    { {  4, 3, &( talents.improved_inner_fire )           }, {  4, 0, NULL                              }, {  4, 3, &( talents.shadow_affinity )           } },
-    { {  5, 2, &( talents.improved_power_word_fortitude ) }, {  5, 5, &( talents.divine_fury )          }, {  5, 2, &( talents.improved_shadow_word_pain ) } },
-    { {  6, 0, NULL                                       }, {  6, 0, NULL                              }, {  6, 3, &( talents.shadow_focus )              } },
-    { {  7, 3, &( talents.meditation )                    }, {  7, 0, NULL                              }, {  7, 0, NULL                                   } },
-    { {  8, 1, &( talents.inner_focus )                   }, {  8, 0, NULL                              }, {  8, 5, &( talents.improved_mind_blast )       } },
-    { {  9, 0, NULL                                       }, {  9, 0, NULL                              }, {  9, 1, &( talents.mind_flay )                 } },
-    { { 10, 0, NULL                                       }, { 10, 0, NULL                              }, { 10, 2, &( talents.veiled_shadows )            } },
-    { { 11, 3, &( talents.mental_agility )                }, { 11, 2, &( talents.searing_light )        }, { 11, 0, NULL                                   } },
-    { { 12, 0, NULL                                       }, { 12, 0, NULL                              }, { 12, 3, &( talents.shadow_weaving )            } },
-    { { 13, 0, NULL                                       }, { 13, 1, &( talents.spirit_of_redemption ) }, { 13, 0, NULL                                   } },
-    { { 14, 5, &( talents.mental_strength )               }, { 14, 5, &( talents.spiritual_guidance )   }, { 14, 1, &( talents.vampiric_embrace )          } },
-    { { 15, 0, NULL                                       }, { 15, 2, &( talents.surge_of_light )       }, { 15, 2, &( talents.improved_vampiric_embrace ) } },
-    { { 16, 2, &( talents.focused_power )                 }, { 16, 0, NULL                              }, { 16, 3, &( talents.focused_mind )              } },
-    { { 17, 3, &( talents.enlightenment )                 }, { 17, 0, NULL                              }, { 17, 2, &( talents.mind_melt )                 } },
-    { { 18, 3, &( talents.focused_will )                  }, { 18, 0, NULL                              }, { 18, 3, &( talents.improved_devouring_plague ) } },
-    { { 19, 1, &( talents.power_infusion )                }, { 19, 0, NULL                              }, { 19, 1, &( talents.shadow_form )               } },
-    { { 20, 0, NULL                                       }, { 20, 0, NULL                              }, { 20, 5, &( talents.shadow_power )              } },
-    { { 21, 0, NULL                                       }, { 21, 0, NULL                              }, { 21, 0, NULL                                   } },
-    { { 22, 0, NULL                                       }, { 22, 0, NULL                              }, { 22, 3, &( talents.misery )                    } },
-    { { 23, 2, &( talents.aspiration )                    }, { 23, 0, NULL                              }, { 23, 0, NULL                                   } },
-    { { 24, 0, NULL                                       }, { 24, 0, NULL                              }, { 24, 1, &( talents.vampiric_touch )            } },
-    { { 25, 0, NULL                                       }, { 25, 0, NULL                              }, { 25, 3, &( talents.pain_and_suffering )        } },
-    { { 26, 0, NULL                                       }, { 26, 0, NULL                              }, { 26, 5, &( talents.twisted_faith )             } },
-    { { 27, 0, NULL                                       }, { 27, 0, NULL                              }, { 27, 1, &( talents.dispersion )                } },
-    { { 28, 1, &( talents.penance )                       }, {  0, 0, NULL                              }, {  0, 0, NULL                                   } },
-    { {  0, 0, NULL                                       }, {  0, 0, NULL                              }, {  0, 0, NULL                                   } }
-  };
-
-    util_t::translate_talent_trees( talent_translation_list, translation_table, sizeof( translation_table) );
-  }
-  return talent_translation_list;}
-
-// priest_t::create_options =================================================
-
-=======
 // priest_t::create_options ================================================
 
->>>>>>> 054e42bf
 void priest_t::create_options()
 {
   player_t::create_options();
 
   option_t priest_options[] =
   {
-<<<<<<< HEAD
-    { "aspiration",                               OPT_INT,    &( talents.aspiration                         ) },
-    { "darkness",                                 OPT_INT,    &( talents.darkness                           ) },
-    { "dispersion",                               OPT_INT,    &( talents.dispersion                         ) },
-    { "divine_fury",                              OPT_INT,    &( talents.divine_fury                        ) },
-    { "enlightenment",                            OPT_INT,    &( talents.enlightenment                      ) },
-    { "focused_mind",                             OPT_INT,    &( talents.focused_mind                       ) },
-    { "focused_power",                            OPT_INT,    &( talents.focused_power                      ) },
-    { "focused_will",                             OPT_INT,    &( talents.focused_will                       ) },
-    { "holy_specialization",                      OPT_INT,    &( talents.holy_specialization                ) },
-    { "improved_devouring_plague",                OPT_INT,    &( talents.improved_devouring_plague          ) },
-    { "improved_inner_fire",                      OPT_INT,    &( talents.improved_inner_fire                ) },
-    { "improved_mind_blast",                      OPT_INT,    &( talents.improved_mind_blast                ) },
-    { "improved_power_word_fortitude",            OPT_INT,    &( talents.improved_power_word_fortitude      ) },
-    { "improved_shadow_word_pain",                OPT_INT,    &( talents.improved_shadow_word_pain          ) },
-    { "improved_spirit_tap",                      OPT_INT,    &( talents.improved_spirit_tap                ) },
-    { "improved_vampiric_embrace",                OPT_INT,    &( talents.improved_vampiric_embrace          ) },
-    { "inner_focus",                              OPT_INT,    &( talents.inner_focus                        ) },
-    { "meditation",                               OPT_INT,    &( talents.meditation                         ) },
-    { "mental_agility",                           OPT_INT,    &( talents.mental_agility                     ) },
-    { "mental_strength",                          OPT_INT,    &( talents.mental_strength                    ) },
-    { "mind_flay",                                OPT_INT,    &( talents.mind_flay                          ) },
-    { "mind_melt",                                OPT_INT,    &( talents.mind_melt                          ) },
-    { "misery",                                   OPT_INT,    &( talents.misery                             ) },
-    { "pain_and_suffering",                       OPT_INT,    &( talents.pain_and_suffering                 ) },
-    { "penance",                                  OPT_INT,    &( talents.penance                            ) },
-    { "power_infusion",                           OPT_INT,    &( talents.power_infusion                     ) },
-    { "searing_light",                            OPT_INT,    &( talents.searing_light                      ) },
-    { "shadow_affinity",                          OPT_INT,    &( talents.shadow_affinity                    ) },
-    { "shadow_focus",                             OPT_INT,    &( talents.shadow_focus                       ) },
-    { "shadow_form",                              OPT_INT,    &( talents.shadow_form                        ) },
-    { "shadow_power",                             OPT_INT,    &( talents.shadow_power                       ) },
-    { "shadow_weaving",                           OPT_INT,    &( talents.shadow_weaving                     ) },
-    { "spirit_of_redemption",                     OPT_INT,    &( talents.spirit_of_redemption               ) },
-    { "spiritual_guidance",                       OPT_INT,    &( talents.spiritual_guidance                 ) },
-    { "surge_of_light",                           OPT_INT,    &( talents.surge_of_light                     ) },
-    { "twin_disciplines",                         OPT_INT,    &( talents.twin_disciplines                   ) },
-    { "twisted_faith",                            OPT_INT,    &( talents.twisted_faith                      ) },
-    { "vampiric_embrace",                         OPT_INT,    &( talents.vampiric_embrace                   ) },
-    { "vampiric_touch",                           OPT_INT,    &( talents.vampiric_touch                     ) },
-    { "veiled_shadows",                           OPT_INT,    &( talents.veiled_shadows                     ) },
-    { "glyph_hymn_of_hope",                       OPT_BOOL,   &( glyphs.hymn_of_hope                        ) },
-    { "glyph_mind_flay",                          OPT_BOOL,   &( glyphs.mind_flay                           ) },
-    { "glyph_penance",                            OPT_BOOL,   &( glyphs.penance                             ) },
-    { "glyph_shadow_word_death",                  OPT_BOOL,   &( glyphs.shadow_word_death                   ) },
-    { "glyph_shadow_word_pain",                   OPT_BOOL,   &( glyphs.shadow_word_pain                    ) },
-    { "glyph_shadow",                             OPT_BOOL,   &( glyphs.shadow                              ) },
-    { "glyph_smite",                              OPT_BOOL,   &( glyphs.smite                               ) },
-    { "const.darkness_value",                     OPT_FLT,    &( constants.darkness_value                   ) },
-    { "const.devouring_plague_power_mod",         OPT_FLT,    &( constants.devouring_plague_power_mod       ) },
-    { "const.improved_devouring_plague_value",    OPT_FLT,    &( constants.improved_devouring_plague_value  ) },
-    { "const.improved_shadow_word_pain_value",    OPT_FLT,    &( constants.improved_shadow_word_pain_value  ) },
-    { "const.mind_blast_power_mod",               OPT_FLT,    &( constants.mind_blast_power_mod             ) },
-    { "const.mind_flay_power_mod",                OPT_FLT,    &( constants.mind_flay_power_mod              ) },
-    { "const.mind_nuke_power_mod",                OPT_FLT,    &( constants.mind_nuke_power_mod              ) },
-    { "const.misery_power_mod",                   OPT_FLT,    &( constants.misery_power_mod                 ) },
-    { "const.shadow_form_value",                  OPT_FLT,    &( constants.shadow_form_value                ) },
-    { "const.shadow_weaving_value",               OPT_FLT,    &( constants.shadow_weaving_value             ) },
-    { "const.shadow_word_death_power_mod",        OPT_FLT,    &( constants.shadow_word_death_power_mod      ) },
-    { "const.shadow_word_pain_power_mod",         OPT_FLT,    &( constants.shadow_word_pain_power_mod       ) },
-    { "const.twin_disciplines_value",             OPT_FLT,    &( constants.twin_disciplines_value           ) },
-    { "const.vampiric_touch_power_mod",           OPT_FLT,    &( constants.vampiric_touch_power_mod         ) },
-    { "use_shadow_word_death",                    OPT_BOOL,   &( use_shadow_word_death                      ) },
-    { "use_mind_blast",                           OPT_INT,    &( use_mind_blast                             ) },
-    { "hasted_devouring_plague",                  OPT_INT,    &( hasted_devouring_plague                    ) },
-    { "hasted_shadow_word_pain",                  OPT_INT,    &( hasted_shadow_word_pain                    ) },
-    { "hasted_vampiric_touch",                    OPT_INT,    &( hasted_vampiric_touch                      ) },
-    { "power_infusion_target",                    OPT_STRING, &( power_infusion_target_str                  ) },
-=======
     { "glyph_dispersion",        OPT_BOOL,   &( glyphs.dispersion         ) },
     { "glyph_divine_accuracy",   OPT_BOOL,   &( glyphs.divine_accuracy    ) },
     { "glyph_holy_nova",         OPT_BOOL,   &( glyphs.holy_nova          ) },
@@ -4788,7 +4630,6 @@
     { "use_mind_blast",          OPT_INT,    &( use_mind_blast            ) },
     { "power_infusion_target",   OPT_STRING, &( power_infusion_target_str ) },
 
->>>>>>> 054e42bf
     { NULL, OPT_UNKNOWN, NULL }
   };
 
