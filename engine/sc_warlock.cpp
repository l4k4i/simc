--- conflicted
+++ resolved
@@ -400,13 +400,7 @@
   virtual void      init_actions();
   virtual void      init_resources( bool force );
   virtual void      reset();
-<<<<<<< HEAD
-  virtual std::vector<talent_translation_t>& get_talent_list();
   virtual void      create_options();
-  virtual dot_t*    get_dot( const std::string& name );
-=======
-  virtual void      create_options();
->>>>>>> 054e42bf
   virtual action_t* create_action( const std::string& name, const std::string& options );
   virtual pet_t*    create_pet   ( const std::string& name, const std::string& type = std::string() );
   virtual void      create_pets();
@@ -880,18 +874,10 @@
 
     spell_t::player_buff();
 
-<<<<<<< HEAD
-    attribute_base[ ATTR_STRENGTH  ] = 297;
-    attribute_base[ ATTR_AGILITY   ] =  79;
-    attribute_base[ ATTR_STAMINA   ] = 118;
-    attribute_base[ ATTR_INTELLECT ] = 369;
-    attribute_base[ ATTR_SPIRIT    ] = 367;
-=======
     if ( base_execute_time > 0 && s_tree == WARLOCK_DESTRUCTION && p -> buffs_demon_soul_imp -> up() )
     {
       player_crit += p -> buffs_demon_soul_imp -> effect_base_value( 1 ) / 100.0;
     }
->>>>>>> 054e42bf
 
     if ( school == SCHOOL_SHADOW || school == SCHOOL_SHADOWFLAME ) player_multiplier *= 1.0 + trigger_deaths_embrace( this );
   }
@@ -1892,17 +1878,8 @@
       m /= 1.0 + p -> buffs_shadow_embrace -> check() * p -> buffs_shadow_embrace -> effect_base_value( 1 ) / 100.0;
     }
 
-<<<<<<< HEAD
-    base_execute_time = 0;
-    base_tick_time    = 60.0;
-    num_ticks         = 1;
-    tick_power_mod    = 2.0;
-    base_cost        *= 1.0 - p -> talents.suppression * 0.02;
-    base_multiplier  *= 1.0 + ( p -> talents.shadow_mastery          * 0.03);
-=======
     return m;
   }
->>>>>>> 054e42bf
 
   virtual void tick()
   {
@@ -3895,14 +3872,10 @@
     player_multiplier *= shadow_multiplier;
   else if ( school == SCHOOL_SHADOWFLAME )
   {
-<<<<<<< HEAD
-	  sp += player_t::spirit() * 0.20;
-=======
     if ( fire_multiplier > shadow_multiplier )
       player_multiplier *= fire_multiplier;
     else
       player_multiplier *= shadow_multiplier;
->>>>>>> 054e42bf
   }
 
   return player_multiplier;
@@ -4297,9 +4270,6 @@
     // Snapshot Stats
     action_list_str += "/snapshot_stats";
 
-    // Trigger 5% spellcrit debuff
-    if ( talents.improved_shadow_bolt) action_list_str += "/shadow_bolt,isb_trigger=1";
-
     // Usable Item
     int num_items = ( int ) items.size();
     for ( int i=0; i < num_items; i++ )
@@ -4330,19 +4300,10 @@
       action_list_str += "/volcanic_potion,if=buff.bloodlust.react|!in_combat";
     else if ( level >= 70 )
     {
-<<<<<<< HEAD
-      if ( talents.haunt ) action_list_str += "/haunt,if=(buff.haunted.remains<3)|(dot.corruption.remains<4)";
-      action_list_str += "/corruption,if=!ticking";
-      if ( talents.unstable_affliction ) action_list_str += "/unstable_affliction,time_to_die>=5,if=(dot.unstable_affliction.remains<cast_time)";
-      if ( talents.haunt ) action_list_str += "/curse_of_agony,time_to_die>=20,if=!ticking";
-
-      if ( talents.soul_siphon ) action_list_str += "/drain_soul,health_percentage<=25,interrupt=1";
-=======
       if ( primary_tree() == TREE_AFFLICTION )
         action_list_str += "/speed_potion,if=buff.bloodlust.react|!in_combat";
       else
         action_list_str += "/wild_magic_potion,if=buff.bloodlust.react|!in_combat";
->>>>>>> 054e42bf
     }
 
     switch ( primary_tree() )
@@ -4526,134 +4487,6 @@
 
 bool warlock_t::create_profile( std::string& profile_str, int save_type, bool save_html )
 {
-<<<<<<< HEAD
-  if(talent_translation_list.empty())
-  {
-          talent_translation_t translation_table[][MAX_TALENT_TREES] =
-        {
-    { {  1, 2, &( talents.improved_curse_of_agony ), 0, 0}, {  1, 2, NULL                                 , 0, 0}, {  1, 5, &( talents.improved_shadow_bolt  ), 0, 0} },
-    { {  2, 3, &( talents.suppression             ), 0, 0}, {  2, 3, &( talents.improved_imp             ), 0, 0}, {  2, 5, &( talents.bane                  ), 0, 0} },
-    { {  3, 5, &( talents.improved_corruption     ), 0, 0}, {  3, 3, &( talents.demonic_embrace          ), 0, 0}, {  3, 2, &( talents.aftermath             ), 1, 0} },
-    { {  4, 2, NULL                                , 1, 0}, {  4, 2, NULL                                 , 1, 0}, {  4, 3, NULL                              , 1, 0} },
-    { {  5, 2, &( talents.improved_drain_soul     ), 1, 0}, {  5, 2, NULL                                 , 1, 0}, {  5, 3, &( talents.cataclysm             ), 1, 0} },
-    { {  6, 2, &( talents.improved_life_tap       ), 1, 0}, {  6, 3, &( talents.demonic_brutality        ), 1, 0}, {  6, 2, &( talents.demonic_power         ), 2, 0} },
-    { {  7, 2, &( talents.soul_siphon             ), 1, 0}, {  7, 3, &( talents.fel_vitality             ), 1, 0}, {  7, 1, &( talents.shadow_burn           ), 2, 0} },
-    { {  8, 2, NULL                                , 2, 0}, {  8, 3, NULL                                 , 2, 0}, {  8, 5, &( talents.ruin                  ), 2, 0} },
-    { {  9, 3, NULL                                , 2, 0}, {  9, 1, NULL                                 , 2, 0}, {  9, 2, NULL                              , 3, 0} },
-    { { 10, 1, &( talents.amplify_curse           ), 2, 0}, { 10, 1, &( talents.fel_domination           ), 2, 0}, { 10, 2, &( talents.destructive_reach     ), 3, 0} },
-    { { 11, 2, NULL                                , 3, 0}, { 11, 3, &( talents.demonic_aegis            ), 3, 0}, { 11, 3, &( talents.improved_searing_pain ), 3, 0} },
-    { { 12, 2, &( talents.nightfall               ), 3, 0}, { 12, 5, &( talents.unholy_power             ), 3, 9}, { 12, 3, &( talents.backlash              ), 4, 9} },
-    { { 13, 3, &( talents.empowered_corruption    ), 3, 0}, { 13, 2, &( talents.master_summoner          ), 3,10}, { 13, 3, &( talents.improved_immolate     ), 4, 0} },
-    { { 14, 5, &( talents.shadow_embrace          ), 4, 0}, { 14, 1, &( talents.mana_feed                ), 4,12}, { 14, 1, &( talents.devastation           ), 4, 8} },
-    { { 15, 1, &( talents.siphon_life             ), 4, 0}, { 15, 2, &( talents.master_conjuror          ), 4, 0}, { 15, 3, NULL                              , 5, 0} },
-    { { 16, 1, NULL                                , 4,10}, { 16, 5, &( talents.master_demonologist      ), 4,12}, { 16, 5, &( talents.emberstorm            ), 5, 0} },
-          { { 17, 2, &( talents.improved_felhunter      ), 5, 0}, { 17, 3, &( talents.molten_core              ), 5, 0}, { 17, 1, &( talents.conflagrate           ), 6,13} },
-    { { 18, 5, &( talents.shadow_mastery          ), 5,15}, { 18, 3, NULL                                 , 5, 0}, { 18, 3, &( talents.soul_leech            ), 6, 0} },
-    { { 19, 3, &( talents.eradication             ), 6, 0}, { 19, 1, &( talents.demonic_empowerment      ), 6,16}, { 19, 3, &( talents.pyroclasm             ), 6, 0} },
-    { { 20, 5, &( talents.contagion               ), 6, 0}, { 20, 3, &( talents.demonic_knowledge        ), 6, 0}, { 20, 5, &( talents.shadow_and_flame      ), 7, 0} },
-    { { 21, 1, &( talents.dark_pact               ), 6, 0}, { 21, 5, &( talents.demonic_tactics          ), 6, 0}, { 21, 2, &( talents.improved_soul_leech   ), 7,18} },
-    { { 22, 2, NULL                                , 7, 0}, { 22, 2, &( talents.decimation               ), 7, 0}, { 22, 3, &( talents.backdraft             ), 8,17} },
-    { { 23, 3, &( talents.malediction             ), 7, 0}, { 23, 3, &( talents.improved_demonic_tactics ), 7,21}, { 23, 1, &( talents.shadowfury            ), 8, 0} },
-    { { 24, 3, &( talents.deaths_embrace          ), 8, 0}, { 24, 1, &( talents.summon_felguard          ), 8, 0}, { 24, 3, &( talents.empowered_imp         ), 8, 0} },
-    { { 25, 1, &( talents.unstable_affliction     ), 8,20}, { 25, 3, &( talents.nemesis                  ), 8, 0}, { 25, 5, &( talents.fire_and_brimstone    ), 9, 0} },
-    { { 26, 1, &( talents.pandemic                ), 8,25}, { 26, 5, &( talents.demonic_pact             ), 9, 0}, { 26, 1, &( talents.chaos_bolt            ), 10, 0} },
-    { { 27, 5, &( talents.everlasting_affliction  ), 9, 0}, { 27, 1, &( talents.metamorphosis            ), 10, 0}, {  0, 0, NULL                               } },
-    { { 28, 1, &( talents.haunt                   ),10, 0}, {  0, 0, NULL                                  }, {  0, 0, NULL                               } },
-    { {  0, 0, NULL                                 }, {  0, 0, NULL                                  }, {  0, 0, NULL                               } }
-  };
-
-    util_t::translate_talent_trees( talent_translation_list, translation_table, sizeof( translation_table) );
-  }
-  return talent_translation_list;
-}
-
-// warlock_t::create_options ===============================================
-
-void warlock_t::create_options()
-{
-  player_t::create_options();
-
-  option_t warlock_options[] =
-  {
-    { "aftermath",                OPT_INT,  &( talents.aftermath                ) },
-    { "amplify_curse",            OPT_INT,  &( talents.amplify_curse            ) },
-    { "backdraft",                OPT_INT,  &( talents.backdraft                ) },
-    { "backlash",                 OPT_INT,  &( talents.backlash                 ) },
-    { "bane",                     OPT_INT,  &( talents.bane                     ) },
-    { "cataclysm",                OPT_INT,  &( talents.cataclysm                ) },
-    { "chaos_bolt",               OPT_INT,  &( talents.chaos_bolt               ) },
-    { "conflagrate",              OPT_INT,  &( talents.conflagrate              ) },
-    { "contagion",                OPT_INT,  &( talents.contagion                ) },
-    { "dark_pact",                OPT_INT,  &( talents.dark_pact                ) },
-    { "deaths_embrace",           OPT_INT,  &( talents.deaths_embrace           ) },
-    { "decimation",               OPT_INT,  &( talents.decimation               ) },
-    { "demonic_aegis",            OPT_INT,  &( talents.demonic_aegis            ) },
-    { "demonic_brutality",        OPT_INT,  &( talents.demonic_brutality        ) },
-    { "demonic_embrace",          OPT_INT,  &( talents.demonic_embrace          ) },
-    { "demonic_empowerment",      OPT_INT,  &( talents.demonic_empowerment      ) },
-    { "demonic_knowledge",        OPT_INT,  &( talents.demonic_knowledge        ) },
-    { "demonic_pact",             OPT_INT,  &( talents.demonic_pact             ) },
-    { "demonic_power",            OPT_INT,  &( talents.demonic_power            ) },
-    { "demonic_tactics",          OPT_INT,  &( talents.demonic_tactics          ) },
-    { "destructive_reach",        OPT_INT,  &( talents.destructive_reach        ) },
-    { "devastation",              OPT_INT,  &( talents.devastation              ) },
-    { "emberstorm",               OPT_INT,  &( talents.emberstorm               ) },
-    { "empowered_corruption",     OPT_INT,  &( talents.empowered_corruption     ) },
-    { "empowered_imp",            OPT_INT,  &( talents.empowered_imp            ) },
-    { "eradication",              OPT_INT,  &( talents.eradication              ) },
-    { "everlasting_affliction",   OPT_INT,  &( talents.everlasting_affliction   ) },
-    { "fel_domination",           OPT_INT,  &( talents.fel_domination           ) },
-    { "fel_intellect",            OPT_INT,  &( talents.fel_intellect            ) },
-    { "fel_stamina",              OPT_INT,  &( talents.fel_stamina              ) },
-    { "fel_synergy",              OPT_INT,  &( talents.fel_synergy              ) },
-    { "fel_vitality",             OPT_INT,  &( talents.fel_vitality             ) },
-    { "fire_and_brimstone",       OPT_INT,  &( talents.fire_and_brimstone       ) },
-    { "haunt",                    OPT_INT,  &( talents.haunt                    ) },
-    { "improved_corruption",      OPT_INT,  &( talents.improved_corruption      ) },
-    { "improved_curse_of_agony",  OPT_INT,  &( talents.improved_curse_of_agony  ) },
-    { "improved_demonic_tactics", OPT_INT,  &( talents.improved_demonic_tactics ) },
-    { "improved_drain_soul",      OPT_INT,  &( talents.improved_drain_soul      ) },
-    { "improved_felhunter",       OPT_INT,  &( talents.improved_felhunter       ) },
-    { "improved_fire_bolt",       OPT_INT,  &( talents.improved_fire_bolt       ) },
-    { "improved_immolate",        OPT_INT,  &( talents.improved_immolate        ) },
-    { "improved_imp",             OPT_INT,  &( talents.improved_imp             ) },
-    { "improved_lash_of_pain",    OPT_INT,  &( talents.improved_lash_of_pain    ) },
-    { "improved_life_tap",        OPT_INT,  &( talents.improved_life_tap        ) },
-    { "improved_searing_pain",    OPT_INT,  &( talents.improved_searing_pain    ) },
-    { "improved_shadow_bolt",     OPT_INT,  &( talents.improved_shadow_bolt     ) },
-    { "improved_soul_leech",      OPT_INT,  &( talents.improved_soul_leech      ) },
-    { "improved_succubus",        OPT_INT,  &( talents.improved_succubus        ) },
-    { "improved_voidwalker",      OPT_INT,  &( talents.improved_voidwalker      ) },
-    { "malediction",              OPT_INT,  &( talents.malediction              ) },
-    { "mana_feed",                OPT_INT,  &( talents.mana_feed                ) },
-    { "master_conjuror",          OPT_INT,  &( talents.master_conjuror          ) },
-    { "master_demonologist",      OPT_INT,  &( talents.master_demonologist      ) },
-    { "master_summoner",          OPT_INT,  &( talents.master_summoner          ) },
-    { "metamorphosis",            OPT_INT,  &( talents.metamorphosis            ) },
-    { "molten_core",              OPT_INT,  &( talents.molten_core              ) },
-    { "nemesis",                  OPT_INT,  &( talents.nemesis                  ) },
-    { "nightfall",                OPT_INT,  &( talents.nightfall                ) },
-    { "pandemic",                 OPT_INT,  &( talents.pandemic                 ) },
-    { "pyroclasm",                OPT_INT,  &( talents.pyroclasm                ) },
-    { "ruin",                     OPT_INT,  &( talents.ruin                     ) },
-    { "shadow_and_flame",         OPT_INT,  &( talents.shadow_and_flame         ) },
-    { "shadow_burn",              OPT_INT,  &( talents.shadow_burn              ) },
-    { "shadow_mastery",           OPT_INT,  &( talents.shadow_mastery           ) },
-    { "siphon_life",              OPT_INT,  &( talents.siphon_life              ) },
-    { "soul_leech",               OPT_INT,  &( talents.soul_leech               ) },
-    { "soul_link",                OPT_INT,  &( talents.soul_link                ) },
-    { "soul_siphon",              OPT_INT,  &( talents.soul_siphon              ) },
-    { "summon_felguard",          OPT_INT,  &( talents.summon_felguard          ) },
-    { "suppression",              OPT_INT,  &( talents.suppression              ) },
-    { "unholy_power",             OPT_INT,  &( talents.unholy_power             ) },
-    { "unstable_affliction",      OPT_INT,  &( talents.unstable_affliction      ) },
-    { "summon_pet",               OPT_STRING, &( summon_pet_str                 ) },
-    { "hasted_corruption",        OPT_INT,  &( hasted_corruption                ) },
-    { NULL, OPT_UNKNOWN, NULL }
-  };
-
-  option_t::copy( options, warlock_options );
-=======
   player_t::create_profile( profile_str, save_type, save_html );
 
   if ( save_type == SAVE_ALL )
@@ -4673,7 +4506,6 @@
   warlock_t* p = source -> cast_warlock();
   dark_intent_target_str = p -> dark_intent_target_str;
   use_pre_soulburn       = p -> use_pre_soulburn;
->>>>>>> 054e42bf
 }
 
 // warlock_t::decode_set ===================================================
