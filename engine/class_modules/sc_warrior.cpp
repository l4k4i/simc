--- conflicted
+++ resolved
@@ -1089,12 +1089,6 @@
     if ( result_is_hit( s -> result ) || result_is_block( s -> block_result ) )
     {
       trigger_rage_gain( s );
-<<<<<<< HEAD
-=======
-      if ( sudden_death && p() -> rppm.sudden_death -> trigger() )
-      {
-        p() -> buff.sudden_death -> trigger();
-      }
       if ( p() -> arms_trinket )
       {
         if ( rng().roll( 0.35 ) )
@@ -1107,7 +1101,6 @@
       {
         p() -> buff.fury_trinket -> trigger( 1 );
       }
->>>>>>> 349b40e2
       if ( p() -> active.enhanced_rend )
       {
         if ( td( s -> target ) -> dots_rend -> is_ticking() )
@@ -1280,14 +1273,9 @@
     stancemask = STANCE_BATTLE | STANCE_GLADIATOR | STANCE_DEFENSE;
 
     channeled = tick_zero = true;
-<<<<<<< HEAD
-    callbacks = interrupt_auto_attack = false;
+    callbacks = interrupt_auto_attack = hasted_ticks = false;
     range = data().effectN( 1 ).trigger() -> effectN( 1 ).radius_max();
     radius = range;
-=======
-    callbacks = interrupt_auto_attack = hasted_ticks = false;
-    
->>>>>>> 349b40e2
     bladestorm_mh -> weapon = &( player -> main_hand_weapon );
     add_child( bladestorm_mh );
 
@@ -4506,11 +4494,11 @@
 
 };
 
+// =========================================================================
 // Buff Help Classes
 // =========================================================================
 
 // Defensive Stance Rage Gain ==============================================
-
 static void defensive_stance( buff_t* buff, int, int )
 {
   warrior_t* p = debug_cast<warrior_t*>( buff -> player );
