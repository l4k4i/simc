--- conflicted
+++ resolved
@@ -1151,15 +1151,6 @@
     warrior_attack_t::execute();
     warrior_t* p = cast();
 
-<<<<<<< HEAD
-
-    if ( p -> position() == POSITION_RANGED_FRONT )
-      p -> change_position( POSITION_FRONT );
-    else if ( ( p -> position() == POSITION_RANGED_BACK ) || ( p -> position() == POSITION_MAX ) )
-      p -> change_position( POSITION_BACK );
-
-=======
->>>>>>> b5f5b67c
     p -> resource_gain( RESOURCE_RAGE,
                         data().effectN( 2 ).resource( RESOURCE_RAGE ),
                         p -> gain.charge );
@@ -1171,15 +1162,8 @@
 
     double distance = p -> current.distance_to_move;
 
-<<<<<<< HEAD
-      if ( ( p -> position() == POSITION_BACK ) || ( p -> position() == POSITION_FRONT ) )
-        return false;
       if ( distance < p -> spell.charge -> min_range() || distance > p -> spell.charge -> max_range() )
         return false;
-=======
-      if ( distance < p -> spell.charge -> min_range() || distance > p -> spell.charge -> max_range() )
-        return false;
->>>>>>> b5f5b67c
 
 
     return warrior_attack_t::ready();
@@ -3989,13 +3973,10 @@
   buff.enraged_speed    = buff_creator_t( this, "enraged_speed",    glyphs.enraged_speed )
                           .chance( 1 )
                           .duration( timespan_t::from_seconds( 6 ) );
-<<<<<<< HEAD
-=======
 
   buff.ignite           = buff_creator_t( this, "ignite",   find_class_spell( "Heroic Strike" ) )
                          .chance( 1 )
                          .duration( timespan_t::from_seconds( 10 ) );
->>>>>>> b5f5b67c
 
   buff.glyph_hold_the_line    = buff_creator_t( this, "hold_the_line",    glyphs.hold_the_line -> effectN( 1 ).trigger() );
   buff.glyph_incite           = buff_creator_t( this, "glyph_incite",           glyphs.incite -> effectN( 1 ).trigger() )
