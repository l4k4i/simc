--- conflicted
+++ resolved
@@ -867,25 +867,6 @@
 // Warrior Attacks
 // ==========================================================================
 
-<<<<<<< HEAD
-=======
-// warrior_attack_t::consume_resource =======================================
-
-void warrior_attack_t::consume_resource()
-{
-  base_t::consume_resource();
-  warrior_t* p = cast();
-
-  if ( proc )
-    return;
-
-  double rage = resource_consumed;
-
-   if ( result_is_miss( execute_state -> result ) && rage > 0 && !aoe )
-     p -> resource_gain( RESOURCE_RAGE, rage*0.8, p -> gain.avoided_attacks );
-}
-
->>>>>>> 94d394ab
 // warrior_attack_t::execute ================================================
 
 void warrior_attack_t::execute()
@@ -992,7 +973,6 @@
 
     if ( result_is_hit( s -> result ) )
     {
-<<<<<<< HEAD
       if ( p() -> specialization() == WARRIOR_ARMS )
         trigger_sudden_death( this,  p() -> spec.sudden_death -> proc_chance() );
       trigger_t15_2pc_melee( this );
@@ -1009,25 +989,6 @@
         p() -> active_blood_craze -> execute();
       }
     }
-=======
-      if ( p -> specialization() == WARRIOR_ARMS )
-        trigger_sudden_death( this,  p -> spec.sudden_death -> proc_chance() );
-      trigger_t15_2pc_melee( this );
-      trigger_rage_gain();
-    }
-  }
-
-  virtual double action_multiplier() const
-  {
-    double am = warrior_attack_t::action_multiplier();
-
-    const warrior_t* p = cast();
-
-    if ( p -> specialization() == WARRIOR_FURY )
-      am *= 1.0 + p -> spec.crazed_berserker -> effectN( 3 ).percent();
-
-    return am;
->>>>>>> 94d394ab
   }
 };
 
@@ -1112,11 +1073,7 @@
   bladestorm_tick_t( warrior_t* p, const std::string& name ) :
     warrior_attack_t( name, p, p -> talents.bladestorm -> effectN ( 1 ).trigger() )
   {
-<<<<<<< HEAD
     background = direct_tick = may_miss = may_dodge = may_parry = true;
-=======
-    background = may_miss = may_parry = may_dodge = direct_tick = true;
->>>>>>> 94d394ab
     aoe         = -1;
     if ( p -> specialization() == WARRIOR_ARMS )
       weapon_multiplier *= 1.5;
@@ -1962,18 +1919,7 @@
       c *= 0.8;
       p() -> resource_gain( RESOURCE_RAGE, c, p() -> gain.avoided_attacks );
     }
-<<<<<<< HEAD
     p() -> buff.raging_blow -> decrement(); // Raging blow buff decrements even if the attack doesn't land.
-=======
-    else if ( result_is_miss( oh_test -> last_result ) && result_is_hit( execute_state -> result) )
-    // Force a rage refund if oh_test misses and mh hits, as the MH will refund rage if it misses.
-    {
-      double c = cost();
-      c *= 0.8;
-      p -> resource_gain( RESOURCE_RAGE, c, p -> gain.avoided_attacks );
-    }
-    p -> buff.raging_blow -> decrement();
->>>>>>> 94d394ab
   }
 
   virtual bool ready()
