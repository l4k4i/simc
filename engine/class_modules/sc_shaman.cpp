--- conflicted
+++ resolved
@@ -6461,12 +6461,8 @@
   talent.primal_elementalist = find_talent_spell( "Primal Elementalist" );
   talent.icefury             = find_talent_spell( "Icefury" );
 
-<<<<<<< HEAD
-  talent.stormkeeper = find_talent_spell( "Stormkeeper" );
-=======
   talent.unlimited_power = find_talent_spell( "Unlimited Power" );
   talent.stormkeeper     = find_talent_spell( "Stormkeeper" );
->>>>>>> a6da34d0
 
   // Enhancement
   talent.windsong    = find_talent_spell( "Windsong" );
