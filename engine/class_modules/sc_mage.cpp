// ==========================================================================
// Dedmonwakeen's DPS-DPM Simulator.
// Send questions to natehieter@gmail.com
// ==========================================================================

#include "simulationcraft.hpp"

namespace { // UNNAMED NAMESPACE

// ==========================================================================
// Mage
// ==========================================================================

struct mage_t;
namespace actions {
struct ignite_t;
} // actions

enum mage_rotation_e { ROTATION_NONE = 0, ROTATION_DPS, ROTATION_DPM, ROTATION_MAX };
typedef std::pair< timespan_t, double > icicle_data_t;

struct mage_td_t : public actor_pair_t
{
  struct dots_t
  {
    dot_t* combustion;
    dot_t* flamestrike;
    dot_t* frost_bomb;
    dot_t* ignite;
    dot_t* living_bomb;
    dot_t* nether_tempest;
    dot_t* pyroblast;
  } dots;

  struct debuffs_t
  {
    buff_t* frostbolt;
    buff_t* pyromaniac;
    buff_t* slow;
  } debuffs;

  mage_td_t( player_t* target, mage_t* mage );
};

struct mage_t : public player_t
{
public:
  // Icicles
  std::vector<icicle_data_t> icicles;
  action_t* icicle;
  core_event_t* icicle_event;

  // Active
  actions::ignite_t* active_ignite;
  int active_living_bomb_targets;
  player_t* last_bomb_target;

  // Benefits
  struct benefits_t
  {
    benefit_t* arcane_charge[ 4 ]; // CHANGED 2014/4/15 - Arcane Charges max stack is 4 now, not 7.
    benefit_t* dps_rotation;
    benefit_t* dpm_rotation;
    benefit_t* water_elemental;
  } benefits;

  // Buffs
  struct buffs_t
  {
    buff_t* arcane_charge;
    buff_t* arcane_missiles;
    buff_t* arcane_power;
    buff_t* brain_freeze;
    buff_t* fingers_of_frost;
    buff_t* frost_armor;
    buff_t* heating_up;
    buff_t* ice_floes;
    buff_t* icy_veins;
    buff_t* invokers_energy;
    stat_buff_t* mage_armor;
    buff_t* molten_armor;
    buff_t* presence_of_mind;
    buff_t* pyroblast;
    buff_t* rune_of_power;
    buff_t* tier13_2pc;
    //buff_t* alter_time;
    absorb_buff_t* incanters_ward;
    buff_t* incanters_absorption;
    buff_t* tier15_2pc_haste;
    buff_t* tier15_2pc_crit;
    buff_t* tier15_2pc_mastery;
    buff_t* profound_magic;
    buff_t* potent_flames;
    buff_t* frozen_thoughts;
    buff_t* fiery_adept;
  } buffs;

  // Cooldowns
  struct cooldowns_t
  {
    cooldown_t* evocation;
    cooldown_t* inferno_blast;
    cooldown_t* incanters_ward;
  } cooldowns;

  // Gains
  struct gains_t
  {
    gain_t* evocation;
    gain_t* incanters_ward_passive;
    gain_t* rune_of_power;
  } gains;

  // Glyphs
  struct glyphs_t
  {

    // Major
    const spell_data_t* arcane_power;
    const spell_data_t* combustion;
    const spell_data_t* frostfire;
    const spell_data_t* ice_lance;
    const spell_data_t* icy_veins;
    const spell_data_t* inferno_blast;
    const spell_data_t* living_bomb;
    const spell_data_t* loose_mana;
    const spell_data_t* mirror_image;
    const spell_data_t* splitting_ice;


    // Minor
    const spell_data_t* arcane_brilliance;
  } glyphs;


  // Passives
  struct passives_t
  {
    const spell_data_t* nether_attunement;
    const spell_data_t* shatter;
  } passives;

  // Pets
  struct pets_t
  {
    pet_t* water_elemental;
    pet_t* mirror_images[ 3 ];
  } pets;

  // Procs
  struct procs_t
  {
    proc_t* test_for_crit_hotstreak;
    proc_t* crit_for_hotstreak;
    proc_t* hotstreak;
  } procs;

  // Rotation (DPS vs DPM)
  struct rotation_t
  {
    mage_rotation_e current;
    double mana_gain;
    double dps_mana_loss;
    double dpm_mana_loss;
    timespan_t dps_time;
    timespan_t dpm_time;
    timespan_t last_time;

    void reset() { memset( this, 0, sizeof( *this ) ); current = ROTATION_DPS; }
    rotation_t() { reset(); }
  } rotation;

  // Spell Data
  struct spells_t
  {
    const spell_data_t* arcane_missiles;
    const spell_data_t* arcane_power;
    const spell_data_t* icy_veins;

    const spell_data_t* mana_adept;

    const spell_data_t* stolen_time;

    const spell_data_t* arcane_charge_arcane_blast;

    const spell_data_t* icicles_driver;

  } spells;

  // Specializations
  struct specializations_t
  {
    // Arcane
    const spell_data_t* arcane_charge;
    const spell_data_t* mana_adept;
    const spell_data_t* slow;

    // Fire
    const spell_data_t* critical_mass;
    const spell_data_t* ignite;
    const spell_data_t* pyromaniac;

    // Frost
    const spell_data_t* frostbolt;
    const spell_data_t* brain_freeze;
    const spell_data_t* fingers_of_frost;
    const spell_data_t* icicles;

  } spec;

  // Talents
  struct talents_list_t
  {
    const spell_data_t* presence_of_mind;
    const spell_data_t* scorch;
    const spell_data_t* ice_floes;
    const spell_data_t* temporal_shield; // NYI
    const spell_data_t* blazing_speed; // NYI
    const spell_data_t* ice_barrier; // NYI
    const spell_data_t* ring_of_frost; // NYI
    const spell_data_t* ice_ward; // NYI
    const spell_data_t* frostjaw; // NYI
    const spell_data_t* greater_invis; // NYI
    const spell_data_t* cauterize; // NYI
    const spell_data_t* cold_snap;
    const spell_data_t* nether_tempest; // Extra target NYI
    const spell_data_t* living_bomb;
    const spell_data_t* frost_bomb;
    const spell_data_t* invocation;
    const spell_data_t* rune_of_power;
    const spell_data_t* incanters_ward;

  } talents;

public:
  int current_arcane_charges;

  mage_t( sim_t* sim, const std::string& name, race_e r = RACE_NIGHT_ELF ) :
    player_t( sim, MAGE, name, r ),
    icicle( 0 ),
    icicle_event( 0 ),
    active_ignite( 0 ),
    active_living_bomb_targets( 0 ),
    last_bomb_target( 0 ),
    benefits( benefits_t() ),
    buffs( buffs_t() ),
    cooldowns( cooldowns_t() ),
    gains( gains_t() ),
    glyphs( glyphs_t() ),
    passives( passives_t() ),
    pets( pets_t() ),
    procs( procs_t() ),
    rotation( rotation_t() ),
    spells( spells_t() ),
    spec( specializations_t() ),
    talents( talents_list_t() ),
    current_arcane_charges()
  {
    // Cooldowns
    cooldowns.evocation      = get_cooldown( "evocation"     );
    cooldowns.inferno_blast  = get_cooldown( "inferno_blast" );
    cooldowns.incanters_ward = get_cooldown( "incanters_ward" );

    // Options
    base.distance = 40;
  }

  // Character Definition
  virtual void      init_spells();
  virtual void      init_base_stats();
  virtual void      init_scaling();
  virtual void      create_buffs();
  virtual void      init_gains();
  virtual void      init_procs();
  virtual void      init_benefits();
  virtual void      reset();
  virtual expr_t*   create_expression( action_t*, const std::string& name );
  virtual action_t* create_action( const std::string& name, const std::string& options );
  virtual pet_t*    create_pet   ( const std::string& name, const std::string& type = std::string() );
  virtual void      create_pets();
  virtual set_e       decode_set( const item_t& item ) const;
  virtual resource_e primary_resource() const { return RESOURCE_MANA; }
  virtual role_e    primary_role() const { return ROLE_SPELL; }
  virtual stat_e    convert_hybrid_stat( stat_e s ) const;
  virtual double    mana_regen_per_second() const;
  virtual double    composite_player_multiplier( school_e school ) const;
  virtual void      invalidate_cache( cache_e );
  virtual double    composite_multistrike() const;
  virtual double    composite_spell_crit() const;
  virtual double    composite_spell_haste() const;
  virtual double    matching_gear_multiplier( attribute_e attr ) const;
  virtual void      stun();
  virtual void      moving();

  target_specific_t<mage_td_t*> target_data;

  virtual mage_td_t* get_target_data( player_t* target ) const
  {
    mage_td_t*& td = target_data[ target ];
    if ( ! td )
    {
      td = new mage_td_t( target, const_cast<mage_t*>(this) );
    }
    return td;
  }

  // Event Tracking
  virtual void   regen( timespan_t periodicity );
  virtual double resource_gain( resource_e, double amount, gain_t* = 0, action_t* = 0 );
  virtual double resource_loss( resource_e, double amount, gain_t* = 0, action_t* = 0 );

<<<<<<< HEAD
  // Public mage functions:
  double get_icicle_damage();
  void trigger_icicle( bool chain = false );

  void add_action( std::string action, std::string options = "", std::string alist = "default" );
  void add_action( const spell_data_t* s, std::string options = "", std::string alist = "default" );
=======
  void              apl_precombat();
  void              apl_arcane();
  void              apl_fire();
  void              apl_frost();
  void              apl_default();
  virtual void      init_action_list();
>>>>>>> 1c3e8b10

};

namespace pets {

// ==========================================================================
// Pet Water Elemental
// ==========================================================================

struct water_elemental_pet_t : public pet_t
{
  struct freeze_t : public spell_t
  {
    freeze_t( water_elemental_pet_t* p, const std::string& options_str ):
      spell_t( "freeze", p, p -> find_pet_spell( "Freeze" ) )
    {
      parse_options( NULL, options_str );
      aoe = -1;
      may_crit = true;
    }

    virtual void impact( action_state_t* s )
    {
      spell_t::impact( s );

      water_elemental_pet_t* p = static_cast<water_elemental_pet_t*>( player );

      if ( result_is_hit( s -> result ) )
      {
        p -> o() -> buffs.fingers_of_frost -> trigger( 1, buff_t::DEFAULT_VALUE(), 1 );
      }
    }
  };

  struct mini_waterbolt_t : public spell_t
  {
    mini_waterbolt_t( water_elemental_pet_t* p , int bolt_count = 1 ) :
      spell_t( "mini_waterbolt", p, p -> find_spell( 31707 ) )
    {
      may_crit = true;
      background = true;
      dual = true;
      base_costs[ RESOURCE_MANA ] = 0;

      if ( bolt_count < 3 )
      {
        execute_action = new mini_waterbolt_t( p, bolt_count + 1 );
      }

    }

    virtual timespan_t execute_time() const
    { return timespan_t::from_seconds( 0.25 ); }
  };

  struct waterbolt_t : public spell_t
  {
    mini_waterbolt_t* mini_waterbolt;

    waterbolt_t( water_elemental_pet_t* p, const std::string& options_str ):
      spell_t( "waterbolt", p, p -> find_pet_spell( "Waterbolt" ) )
    {
      parse_options( NULL, options_str );
      may_crit = true;

      mini_waterbolt = new mini_waterbolt_t( p );
      add_child( mini_waterbolt );
    }

    virtual void impact( action_state_t* s )
    {
      water_elemental_pet_t* p = static_cast<water_elemental_pet_t*>( player );

      if ( p -> o() -> glyphs.icy_veins -> ok() && p -> o() -> buffs.icy_veins -> up() )
        return;

      spell_t::impact( s );
    }

    void execute()
    {
      spell_t::execute();

      water_elemental_pet_t* p = static_cast<water_elemental_pet_t*>( player );
      if ( p -> o() -> glyphs.icy_veins -> ok() && p -> o() -> buffs.icy_veins -> up() )
      {
        mini_waterbolt -> schedule_execute( mini_waterbolt -> get_state( execute_state ) );
      }
    }

    virtual double action_multiplier() const
    {
      double am = spell_t::action_multiplier();

      water_elemental_pet_t* p = static_cast<water_elemental_pet_t*>( player );

      if ( p -> o() -> glyphs.icy_veins -> ok() && p -> o() -> buffs.icy_veins -> up() )
      {
        am *= 0.4;
      }

      return am;
    }
  };

  water_elemental_pet_t( sim_t* sim, mage_t* owner ) :
    pet_t( sim, owner, "water_elemental" )
  {
    action_list_str  = "waterbolt";

    owner_coeff.sp_from_sp = 1.0;
  }

  mage_t* o()
  { return static_cast<mage_t*>( owner ); }
  const mage_t* o() const
  { return static_cast<mage_t*>( owner ); }

  virtual action_t* create_action( const std::string& name,
                                   const std::string& options_str )
  {
    if ( name == "freeze"     ) return new     freeze_t( this, options_str );
    if ( name == "waterbolt" ) return new waterbolt_t( this, options_str );

    return pet_t::create_action( name, options_str );
  }

  virtual double composite_player_multiplier( school_e school ) const
  {
    double m = pet_t::composite_player_multiplier( school );

    if ( o() -> spec.icicles -> ok() )
      m *= 1.0 + o() -> cache.mastery_value();

    if ( o() -> buffs.invokers_energy -> up() )
    {
      m *= 1.0 + o() -> buffs.invokers_energy -> data().effectN( 1 ).percent();
    }
    else if ( o() -> buffs.rune_of_power -> check() )
    {
      m *= 1.0 + o() -> buffs.rune_of_power -> data().effectN( 2 ).percent();
    }
    else if ( o() -> talents.incanters_ward -> ok() && o() -> cooldowns.incanters_ward -> up() )
    {
      m *= 1.0 + find_spell( 118858 ) -> effectN( 1 ).percent();
    }
    else if ( o() -> talents.incanters_ward -> ok() )
    {
      m *= 1.0 + o() -> buffs.incanters_absorption -> value() * o() -> buffs.incanters_absorption -> data().effectN( 1 ).percent();
    }

    // Orc racial
    if ( owner -> race == RACE_ORC )
      m *= 1.0 + find_spell( 21563 ) -> effectN( 1 ).percent();

    return m;
  }

};

// ==========================================================================
// Pet Mirror Image
// ==========================================================================

struct mirror_image_pet_t : public pet_t
{
  struct mirror_image_spell_t : public spell_t
  {
    mirror_image_spell_t( const std::string& n, mirror_image_pet_t* p, const spell_data_t* s ):
      spell_t( n, p, s )
    {
      may_crit = true;

      if ( p -> o() -> pets.mirror_images[ 0 ] )
      {
        stats = p -> o() -> pets.mirror_images[ 0 ] -> get_stats( n );
      }
    }

    mirror_image_pet_t* p() const
    { return static_cast<mirror_image_pet_t*>( player ); }
  };

  struct arcane_blast_t : public mirror_image_spell_t
  {
    arcane_blast_t( mirror_image_pet_t* p, const std::string& options_str ):
      mirror_image_spell_t( "arcane_blast", p, p -> find_pet_spell( "Arcane Blast" ) )
    {
      parse_options( NULL, options_str );
    }

    virtual void execute()
    {
      mirror_image_spell_t::execute();

      p() -> arcane_charge -> trigger();
    }

    virtual double action_multiplier() const
    {
      double am = mirror_image_spell_t::action_multiplier();

      am *= 1.0 + p() -> arcane_charge -> stack() * p() -> o() -> spells.arcane_charge_arcane_blast -> effectN( 1 ).percent() *
            ( 1.0 + p() -> o() -> sets.set( SET_T15_4PC_CASTER ) -> effectN( 1 ).percent() );

      return am;
    }
  };

  struct fire_blast_t : public mirror_image_spell_t
  {
    fire_blast_t( mirror_image_pet_t* p, const std::string& options_str ):
      mirror_image_spell_t( "fire_blast", p, p -> find_pet_spell( "Fire Blast" ) )
    {
      parse_options( NULL, options_str );
    }
  };

  struct fireball_t : public mirror_image_spell_t
  {
    fireball_t( mirror_image_pet_t* p, const std::string& options_str ):
      mirror_image_spell_t( "fireball", p, p -> find_pet_spell( "Fireball" ) )
    {
      parse_options( NULL, options_str );
    }
  };

  struct frostbolt_t : public mirror_image_spell_t
  {
    frostbolt_t( mirror_image_pet_t* p, const std::string& options_str ):
      mirror_image_spell_t( "frostbolt", p, p -> find_pet_spell( "Frostbolt" ) )
    {
      parse_options( NULL, options_str );
    }
  };

  buff_t* arcane_charge;

  mirror_image_pet_t( sim_t* sim, mage_t* owner ) :
    pet_t( sim, owner, "mirror_image", true ),
    arcane_charge( NULL )
  {
    owner_coeff.sp_from_sp = 0.05;
  }

  virtual action_t* create_action( const std::string& name,
                                   const std::string& options_str )
  {
    if ( name == "arcane_blast" ) return new arcane_blast_t( this, options_str );
    if ( name == "fireball"     ) return new     fireball_t( this, options_str );
    if ( name == "frostbolt"    ) return new    frostbolt_t( this, options_str );

    return pet_t::create_action( name, options_str );
  }

  mage_t* o() const
  { return static_cast<mage_t*>( owner ); }

  virtual void init_action_list()
  {
    if ( o() -> glyphs.mirror_image -> ok() && o() -> specialization() != MAGE_FROST )
    {
      if ( o() -> specialization() == MAGE_FIRE )
      {
        action_list_str = "fireball";
      }
      else
      {
        action_list_str = "arcane_blast";
      }
    }
    else
    {
      action_list_str = "frostbolt";
    }

    pet_t::init_action_list();
  }

  virtual void create_buffs()
  {
    pet_t::create_buffs();

    arcane_charge = buff_creator_t( this, "arcane_charge", o() -> spec.arcane_charge )
                    .max_stack( find_spell( 36032 ) -> max_stacks() )
                    .duration( find_spell( 36032 ) -> duration() );
  }


  virtual double composite_player_multiplier( school_e school ) const
  {
    double m = pet_t::composite_player_multiplier( school );

    // Orc racial
    if ( owner -> race == RACE_ORC )
      m *= 1.0 + find_spell( 21563 ) -> effectN( 1 ).percent();

    return m;
  }
};

} // pets

namespace buffs {

namespace alter_time {

// Class to save buff state information relevant to alter time for a buff
struct buff_state_t
{
  buff_t* buff;
  int stacks;
  timespan_t remain_time;
  double value;

  buff_state_t( buff_t* b ) :
    buff( b ),
    stacks( b -> current_stack ),
    remain_time( b -> remains() ),
    value( b -> current_value )
  {
    if ( b -> sim -> debug )
    {
      b -> sim -> out_debug.printf( "Creating buff_state_t for buff %s of player %s",
                          b -> name_str.c_str(), b -> player ? b -> player -> name() : "" );

      b -> sim -> out_debug.printf( "Snapshoted values are: current_stacks=%d remaining_time=%.4f current_value=%.2f",
                          stacks, remain_time.total_seconds(), value );
    }
  }

  void write_back_state() const
  {
    if ( buff -> sim -> debug )
      buff -> sim -> out_debug.printf( "Writing back buff_state_t for buff %s of player %s",
                             buff -> name_str.c_str(), buff -> player ? buff -> player -> name() : "" );

    timespan_t save_buff_cd = buff -> cooldown -> duration; // Temporarily save the buff cooldown duration
    buff -> cooldown -> duration = timespan_t::zero(); // Don't restart the buff cooldown

    if ( stacks )
      buff -> execute( stacks, value, remain_time ); // Reset the buff
    else
      buff -> expire();

    buff -> cooldown -> duration = save_buff_cd; // Restore the buff cooldown duration
  }
};

/*
 * dynamic mage state, to collect data about the mage and all his buffs
 */
struct mage_state_t
{
  mage_t& mage;
  std::array<double, RESOURCE_MAX > resources;
  // location
  std::vector<buff_state_t> buff_states;
  std::vector<icicle_data_t> icicle_states;


  mage_state_t( mage_t& m ) : // Snapshot and start 6s event
    mage( m )
  {
    range::fill( resources, 0.0 );
  }

  void snapshot_current_state()
  {
    resources = mage.resources.current;

    if ( mage.sim -> debug )
      mage.sim -> out_debug.printf( "Creating mage_state_t for mage %s", mage.name() );

    for ( size_t i = 0; i < mage.buff_list.size(); ++i )
    {
      buff_t* b = mage.buff_list[ i ];

      if ( b == static_cast<player_t&>( mage ).buffs.exhaustion )
        continue;

      buff_states.push_back( buff_state_t( b ) );
    }

    for ( size_t i = 0, end = mage.icicles.size(); i < end; i++ )
      icicle_states.push_back( mage.icicles[ i ] );
  }

  void write_back_state()
  {
    // Do not restore state under any circumstances to a mage that is not
    // active
    if ( mage.is_sleeping() )
      return;

    mage.resources.current = resources;

    for ( size_t i = 0; i < buff_states.size(); ++ i )
    {
      buff_states[ i ].write_back_state();
    }

    mage.icicles.clear();
    for ( size_t i = 0, end = icicle_states.size(); i < end; i++ )
      mage.icicles.push_back( icicle_states[ i ] );

    clear_state();
  }

  void clear_state()
  {
    range::fill( resources, 0.0 );
    buff_states.clear();
    icicle_states.clear();
  }
};


} // alter_time namespace

/*struct alter_time_t : public buff_t
{
  alter_time::mage_state_t mage_state;

  alter_time_t( mage_t* player ) :
    buff_t( buff_creator_t( player, "alter_time" ).spell( player -> find_spell( 110909 ) ) ),
    mage_state( *player )
  { }

  mage_t* p() const
  { return static_cast<mage_t*>( player ); }

  virtual bool trigger( int        stacks,
                        double     value,
                        double     chance,
                        timespan_t duration )
  {
    mage_state.snapshot_current_state();

    return buff_t::trigger( stacks, value, chance, duration );
  }

  virtual void expire_override()
  {
    buff_t::expire_override();

    mage_state.write_back_state();

    if ( p() -> sets.has_set_bonus( SET_T15_2PC_CASTER ) )
    {
      p() -> buffs.tier15_2pc_crit -> trigger();
      p() -> buffs.tier15_2pc_haste -> trigger();
      p() -> buffs.tier15_2pc_mastery -> trigger();
    }
  }

  virtual void reset()
  {
    buff_t::reset();

    mage_state.clear_state();
  }
};
*/
// Arcane Power Buff ========================================================

struct arcane_power_t : public buff_t
{
  arcane_power_t( mage_t* p ) :
    buff_t( buff_creator_t( p, "arcane_power", p -> find_class_spell( "Arcane Power" ) )
            .add_invalidate( CACHE_PLAYER_DAMAGE_MULTIPLIER ) )
  {
    cooldown -> duration = timespan_t::zero(); // CD is managed by the spell

    buff_duration *= 1.0 + p -> glyphs.arcane_power -> effectN( 1 ).percent();
  }

  virtual void expire_override()
  {
    buff_t::expire_override();

    mage_t* p = static_cast<mage_t*>( player );
    p -> buffs.tier13_2pc -> expire();
  }
};

// Icy Veins Buff ===========================================================

struct icy_veins_t : public buff_t
{
  icy_veins_t( mage_t* p ) :
    buff_t( buff_creator_t( p, "icy_veins", p -> find_class_spell( "Icy Veins" ) ).add_invalidate( CACHE_SPELL_HASTE ) )
  {
    cooldown -> duration = timespan_t::zero(); // CD is managed by the spell
  }

  virtual void expire_override()
  {
    buff_t::expire_override();

    mage_t* p = debug_cast<mage_t*>( player );
    p -> buffs.tier13_2pc -> expire();
  }
};

struct incanters_ward_t : public absorb_buff_t
{
  double max_absorb;
  double break_after;
  double absorbed;
  gain_t* gain;

  incanters_ward_t( mage_t* p ) :
    absorb_buff_t( absorb_buff_creator_t( p, "incanters_ward" ).spell( p -> talents.incanters_ward ) ),
    max_absorb( 0.0 ), break_after ( -1.0 ), absorbed( 0.0 ),
    gain( p -> get_gain( "incanters_ward mana gain" ) )
  {}

  mage_t* p() const
  { return static_cast<mage_t*>( player ); }

  virtual bool trigger( int        stacks,
                        double    /* value */,
                        double     chance,
                        timespan_t duration )
  {
    max_absorb = p() -> dbc.effect_average( data().effectN( 1 ).id(), p() -> level );
    // coeff hardcoded into tooltip
    max_absorb += p() -> cache.spell_power( SCHOOL_MAX ) * p() -> composite_spell_power_multiplier();

    // If ``break_after'' specified and greater than 1.0, then Incanter's Ward
    // must be broken early
    if ( break_after > 1.0 )
    {
      return absorb_buff_t::trigger( stacks, max_absorb, chance, p() -> buffs.incanters_ward->data().duration() / break_after );
    }
    else
    {
      return absorb_buff_t::trigger( stacks, max_absorb, chance, duration );
    }
  }

  virtual void absorb_used( double amount )
  {
    // if ``break_after'' is specified, then mana will be returned when
    // the shield wears off.
    if ( max_absorb > 0 && break_after < 0.0 )
    {
      absorbed += amount;
      double resource_gain = mana_to_return ( amount / max_absorb ) ;
      p() -> resource_gain( RESOURCE_MANA, resource_gain, gain );
    }
  }

  virtual void expire_override()
  {
    // Trigger Incanter's Absorption with value between 0 and 1, depending on how
    // much absorb has been used, or depending on the value of ``break_after''.
    double absorb_pct;
    if ( break_after >= 1 )
    {
      absorb_pct = 1.0;
    }
    else if ( break_after >= 0 )
    {
      absorb_pct = break_after;
    }
    else if ( max_absorb > 0.0 )
    {
      absorb_pct = absorbed / max_absorb;
    }
    else
    {
      absorb_pct = 0.0;
    }

    if ( absorb_pct > 0.0 )
    {
      p() -> buffs.incanters_absorption -> trigger( 1, absorb_pct );

      // Mana return on expire when ``break_after'' is specified
      if ( break_after >= 0 )
      {
        p() -> resource_gain( RESOURCE_MANA, mana_to_return( absorb_pct ), gain );
      }
    }

    absorbed = 0.0;
    max_absorb = 0.0;

    absorb_buff_t::expire_override();
  }

  virtual void reset() /* override */
  {
    absorb_buff_t::reset();

    absorbed = 0.0;
    max_absorb = 0.0;
  }

  void set_break_after ( double break_after_ )
  {
    break_after = break_after_;
  }

  double mana_to_return ( double absorb_pct )
  {
    double mana = absorb_pct * 0.18 * p() -> resources.max[ RESOURCE_MANA ];

    if ( p() -> passives.nether_attunement -> ok() )
      mana /= p() -> cache.spell_speed();

    return mana;
  }
};

} // end buffs namespace

namespace actions {
// ==========================================================================
// Mage Spell
// ==========================================================================

struct mage_spell_t : public spell_t
{
  bool frozen, may_hot_streak, may_proc_missiles, is_copy, consumes_ice_floes, fof_active;
  bool hasted_by_pom; // True if the spells time_to_execute was set to zero exactly because of Presence of Mind
private:
  bool pom_enabled;
  // Helper variable to disable the functionality of PoM in mage_spell_t::execute_time(),
  // to check if the spell would be instant or not without PoM.
public:
  int dps_rotation;
  int dpm_rotation;

  mage_spell_t( const std::string& n, mage_t* p,
                const spell_data_t* s = spell_data_t::nil() ) :
    spell_t( n, p, s ),
    frozen( false ),
    may_hot_streak( false ),
    may_proc_missiles( true ),
    is_copy( false ),
    consumes_ice_floes( true ),
    fof_active( false ),
    hasted_by_pom( false ),
    pom_enabled( true ),
    dps_rotation( 0 ),
    dpm_rotation( 0 )
  {
    may_crit      = ( base_dd_min > 0 ) && ( base_dd_max > 0 );
    tick_may_crit = true;
  }

  mage_t* p()
  { return static_cast<mage_t*>( player ); }
  const mage_t* p() const
  { return static_cast<mage_t*>( player ); }

  mage_td_t* td( player_t* t ) const
  { return p() -> get_target_data( t ); }

  virtual void parse_options( option_t*          options,
                              const std::string& options_str )
  {
    option_t base_options[] =
    {
      opt_bool( "dps", dps_rotation ),
      opt_bool( "dpm", dpm_rotation ),
      opt_null()
    };
    std::vector<option_t> merged_options;
    spell_t::parse_options( option_t::merge( merged_options, options, base_options ), options_str );
  }

  virtual bool ready()
  {
    if ( dps_rotation )
      if ( p() -> rotation.current != ROTATION_DPS )
        return false;

    if ( dpm_rotation )
      if ( p() -> rotation.current != ROTATION_DPM )
        return false;

    return spell_t::ready();
  }

  virtual double cost() const
  {
    double c = spell_t::cost();

    if ( p() -> buffs.arcane_power -> check() )
    {
      double m = 1.0 + p() -> buffs.arcane_power -> data().effectN( 2 ).percent();

      c *= m;
    }

    return c;
  }
  virtual timespan_t execute_time() const
  {
    timespan_t t = spell_t::execute_time();

    if ( ! channeled && pom_enabled && t > timespan_t::zero() && p() -> buffs.presence_of_mind -> check() )
      return timespan_t::zero();

    return t;
  }
  // Ensures mastery for Arcane is only added to spells which call mage_spell_t, so things like the Legendary Cloak do not get modified. Added 4/15/2014
  virtual double action_multiplier() const
  {
    double am=spell_t::action_multiplier();
    if ( p() -> specialization() == MAGE_ARCANE )
    {
      double mana_pct= p() -> resources.pct( RESOURCE_MANA );
      am *= 1.0 + mana_pct * p() -> composite_mastery_value();
    }
    return am;
  }
  //
  virtual void schedule_execute( action_state_t* state = 0 )
  {
    spell_t::schedule_execute( state );

    if ( ! channeled )
    {
      assert( pom_enabled );
      pom_enabled = false;
      if ( execute_time() > timespan_t::zero() && p() -> buffs.presence_of_mind -> up() )
      {
        hasted_by_pom = true;
      }
      pom_enabled = true;
    }
  }

  virtual bool usable_moving() const
  {
    bool um = spell_t::usable_moving();
    timespan_t t = base_execute_time;
    if ( p() -> talents.ice_floes -> ok() &&
         t < timespan_t::from_seconds( 4.0 ) &&
         ( p() -> buffs.ice_floes -> up() || p() -> buffs.ice_floes -> cooldown -> up() ) )
      um = true;

    return um;
  }

  virtual double composite_crit_multiplier() const
  {
    double m = spell_t::composite_crit_multiplier();
    if ( frozen && p() -> passives.shatter -> ok() )
      m *= 2.0;
    return m;
  }

  void snapshot_internal( action_state_t* s, uint32_t flags, dmg_e rt )
  {
    spell_t::snapshot_internal( s, flags, rt );
    // Shatter's +50% crit bonus needs to be added after multipliers etc
    if ( ( flags & STATE_CRIT ) && frozen && p() -> passives.shatter -> ok() )
      s -> crit += p() -> passives.shatter -> effectN( 2 ).percent();
  }

  virtual void expire_heating_up() // delay 0.25s the removal of heating up on non-critting spell with travel time or scorch
  {
    mage_t* p = this -> p();

    if ( ! travel_speed )
    {
      p -> buffs.heating_up -> expire();
    }
    else
    {
      // delay heating up removal
      if ( sim -> log ) sim -> out_log << "Heating up delay by 0.25s";
      p -> buffs.heating_up -> expire( timespan_t::from_millis( 250 ) );
    }
  }

  void trigger_hot_streak( action_state_t* s )
  {
    mage_t* p = this -> p();

    if ( ! may_hot_streak )
      return;

    if ( p -> specialization() != MAGE_FIRE )
      return;

    p -> procs.test_for_crit_hotstreak -> occur();

    if ( s -> result == RESULT_CRIT )
    {
      p -> procs.crit_for_hotstreak -> occur();
      // Reference: http://elitistjerks.com/f75/t110326-cataclysm_fire_mage_compendium/p6/#post1831143

      if ( ! p -> buffs.heating_up -> up() )
      {
        p -> buffs.heating_up -> trigger();
      }
      else
      {
        p -> procs.hotstreak  -> occur();
        p -> buffs.heating_up -> expire();
        p -> buffs.pyroblast  -> trigger();
      }
    }
    else
    {
      if ( p -> buffs.heating_up -> up() ) expire_heating_up();
    }
  }

  void trigger_icicle_gain( action_state_t* state )
  {
    if ( ! p() -> spec.icicles -> ok() )
      return;

    if ( ! result_is_hit( state -> result ) )
      return;

    // Icicles do not double dip on target based multipliers
    double amount = state -> result_amount / state -> target_da_multiplier * p() -> cache.mastery_value();

    assert( as<int>( p() -> icicles.size() ) <= p() -> spec.icicles -> effectN( 2 ).base_value() );
    // Shoot one
    if ( as<int>( p() -> icicles.size() ) == p() -> spec.icicles -> effectN( 2 ).base_value() )
      p() -> trigger_icicle();
    p() -> icicles.push_back( icicle_data_t( p() -> sim -> current_time, amount ) );

    if ( p() -> sim -> debug )
      p() -> sim -> out_debug.printf( "%s icicle gain, damage=%f, total=%u",
                                      p() -> name(),
                                      amount,
                                      as<unsigned>(p() -> icicles.size() ) );
  }

  virtual void execute()
  {
    p() -> benefits.dps_rotation -> update( p() -> rotation.current == ROTATION_DPS );
    p() -> benefits.dpm_rotation -> update( p() -> rotation.current == ROTATION_DPM );

    spell_t::execute();

    if ( background )
      return;


    if ( ! channeled && !is_copy && hasted_by_pom )
    {
      p() -> buffs.presence_of_mind -> expire();
      hasted_by_pom = false;
    }

    if ( !is_copy && execute_time() > timespan_t::zero() && consumes_ice_floes )
    {
      p() -> buffs.ice_floes -> decrement();
    }

    if ( !harmful )
    {
      may_proc_missiles = false;
    }
    if ( p() -> specialization() == MAGE_ARCANE && may_proc_missiles )
    {
      p() -> buffs.arcane_missiles -> trigger();
    }
  }

  virtual void impact( action_state_t* s )
  {
    spell_t::impact( s );

    if ( result_is_hit( s -> result ) )
    {
      trigger_hot_streak( s );
    }
  }

  virtual void reset()
  {
    spell_t::reset();

    hasted_by_pom = false;
  }

  void trigger_ignite( action_state_t* state );
};

// Icicles ==================================================================

struct icicle_t : public mage_spell_t
{
  icicle_t( mage_t* p ) : mage_spell_t( "icicle", p, p -> find_spell( 148022 ) )
  {
    may_crit = false;
    proc = background = true;

    if ( p -> glyphs.splitting_ice -> ok() )
      aoe = p -> glyphs.splitting_ice -> effectN( 1 ).base_value() + 1;

    base_aoe_multiplier *= p -> glyphs.splitting_ice -> effectN( 2 ).percent();
  }

  void init()
  {
    mage_spell_t::init();

    snapshot_flags &= ~( STATE_MUL_DA | STATE_SP | STATE_CRIT | STATE_TGT_CRIT );
  }
};

// Ignite ===================================================================

struct ignite_t : public residual_dot_action< mage_spell_t >
{
  ignite_t( mage_t* player ) :
    residual_dot_action_t( "ignite", player, player -> find_spell( 12846 ) )
  {
    dot_duration = player -> dbc.spell( 12654 ) -> duration();
    base_tick_time = player -> dbc.spell( 12654 ) -> effectN( 1 ).period();
  }
};

void mage_spell_t::trigger_ignite( action_state_t* state )
{
  mage_t& p = *this -> p();
  if ( ! p.active_ignite ) return;
  double amount = state -> result_amount * p.cache.mastery_value();
  p.active_ignite -> trigger( state -> target, amount );
}

// Arcane Barrage Spell =====================================================

struct arcane_barrage_t : public mage_spell_t
{
  arcane_barrage_t( mage_t* p, const std::string& options_str ) :
    mage_spell_t( "arcane_barrage", p, p -> find_class_spell( "Arcane Barrage" ) )
  {
    parse_options( NULL, options_str );

    base_aoe_multiplier *= data().effectN( 2 ).percent();
  }

  virtual void execute()
  {
    int charges = p() -> buffs.arcane_charge -> check();
    aoe = charges <= 0 ? 0 : 1 + charges;

    for ( int i = 0; i < ( int ) sizeof_array( p() -> benefits.arcane_charge ); i++ )
    {
      p() -> benefits.arcane_charge[ i ] -> update( i == charges );
    }

    mage_spell_t::execute();

    p() -> buffs.arcane_charge -> expire();
  }

  virtual double action_multiplier() const
  {
    double am = mage_spell_t::action_multiplier();

    am *= 1.0 + p() -> buffs.arcane_charge -> stack() * p() -> spells.arcane_charge_arcane_blast -> effectN( 1 ).percent() *
          ( 1.0 + p() -> sets.set( SET_T15_4PC_CASTER ) -> effectN( 1 ).percent() );

    return am;
  }
};

// Arcane Blast Spell =======================================================

struct arcane_blast_t : public mage_spell_t
{
  arcane_blast_t( mage_t* p, const std::string& options_str ) :
    mage_spell_t( "arcane_blast", p, p -> find_class_spell( "Arcane Blast" ) )
  {
    parse_options( NULL, options_str );

    if ( p -> sets.has_set_bonus( SET_PVP_4PC_CASTER ) )
      base_multiplier *= 1.05;
  }

  virtual double cost() const
  {
    double c = mage_spell_t::cost();

    if ( p() -> buffs.arcane_charge -> check() )
    {
      c *= 1.0 +  p() -> buffs.arcane_charge -> check() * p() -> spells.arcane_charge_arcane_blast -> effectN( 2 ).percent() *
           ( 1.0 + p() -> sets.set( SET_T15_4PC_CASTER ) -> effectN( 1 ).percent() );
    }

    if ( p() -> buffs.profound_magic -> check() )
    {
      c *= 1.0 - p() -> buffs.profound_magic -> stack() * 0.25;
    }

    return c;
  }

  virtual void execute()
  {
    for ( unsigned i = 0; i < sizeof_array( p() -> benefits.arcane_charge ); i++ )
    {
      p() -> benefits.arcane_charge[ i ] -> update( as<int>( i ) == p() -> buffs.arcane_charge -> check() );
    }

    mage_spell_t::execute();

    p() -> buffs.arcane_charge -> trigger();
    p() -> buffs.profound_magic -> expire();

    if ( result_is_hit( execute_state -> result ) )
    {
      p() -> buffs.tier13_2pc -> trigger( 1, buff_t::DEFAULT_VALUE(), p() -> buffs.tier13_2pc -> default_chance * 2.0 );
    }
  }

  virtual double action_multiplier() const
  {
    double am = mage_spell_t::action_multiplier();

    am *= 1.0 + p() -> buffs.arcane_charge -> stack() * p() -> spells.arcane_charge_arcane_blast -> effectN( 1 ).percent() *
          ( 1.0 + p() -> sets.set( SET_T15_4PC_CASTER ) -> effectN( 1 ).percent() );

    return am;
  }
};

// Arcane Brilliance Spell ==================================================

struct arcane_brilliance_t : public mage_spell_t
{
  arcane_brilliance_t( mage_t* p, const std::string& options_str ) :
    mage_spell_t( "arcane_brilliance", p, p -> find_class_spell( "Arcane Brilliance" ) )
  {
    parse_options( NULL, options_str );

    base_costs[ current_resource() ] *= 1.0 + p -> glyphs.arcane_brilliance -> effectN( 1 ).percent();
    harmful = false;
    background = ( sim -> overrides.spell_power_multiplier != 0 && sim -> overrides.critical_strike != 0 );
  }

  virtual void execute()
  {
    if ( sim -> log ) sim -> out_log.printf( "%s performs %s", player -> name(), name() );

    if ( ! sim -> overrides.spell_power_multiplier )
      sim -> auras.spell_power_multiplier -> trigger();

    if ( ! sim -> overrides.critical_strike )
      sim -> auras.critical_strike -> trigger();
  }
};

// Arcane Explosion Spell ===================================================

struct arcane_explosion_t : public mage_spell_t
{
  arcane_explosion_t( mage_t* p, const std::string& options_str ) :
    mage_spell_t( "arcane_explosion", p, p -> find_class_spell( "Arcane Explosion" ) )
  {
    parse_options( NULL, options_str );
    aoe = -1;
  }

  virtual void execute()
  {
    mage_spell_t::execute();

    if ( result_is_hit( execute_state -> result ) )
    {
      if ( rng().roll ( p() -> find_class_spell( "Arcane Explosion" ) -> effectN( 2 ).percent() ) )
      {
        p() -> buffs.arcane_charge -> trigger();
      }
      else p() -> buffs.arcane_charge -> refresh();
    }
  }
};

// Arcane Missiles Spell ====================================================

struct arcane_missiles_tick_t : public mage_spell_t
{
  arcane_missiles_tick_t( mage_t* p ) :
    mage_spell_t( "arcane_missiles_tick", p, p -> find_class_spell( "Arcane Missiles" ) -> effectN( 2 ).trigger() )
  {
    background  = true;
  }
};

struct arcane_missiles_t : public mage_spell_t
{
  arcane_missiles_t( mage_t* p, const std::string& options_str ) :
    mage_spell_t( "arcane_missiles", p, p -> find_class_spell( "Arcane Missiles" ) )
  {
    parse_options( NULL, options_str );
    may_miss = false;
    may_proc_missiles = false;

    base_tick_time    = timespan_t::from_seconds( 0.4 );
    dot_duration      = timespan_t::from_seconds( 2.0 );
    channeled         = true;
    hasted_ticks      = false;

    dynamic_tick_action = true;
    tick_action = new arcane_missiles_tick_t( p );
  }

  virtual double action_multiplier() const
  {
    double am = mage_spell_t::action_multiplier();

    am *= 1.0 + p() -> buffs.arcane_charge -> stack() * p() -> spells.arcane_charge_arcane_blast -> effectN( 1 ).percent() *
          ( 1.0 + p() -> sets.set( SET_T15_4PC_CASTER ) -> effectN( 1 ).percent() );

    if ( p() -> sets.has_set_bonus( SET_T14_2PC_CASTER ) )
    {
      am *= 1.07;
    }

    return am;
  }

  virtual void execute()
  {
    for ( unsigned i = 0; i < sizeof_array( p() -> benefits.arcane_charge ); i++ )
    {
      p() -> benefits.arcane_charge[ i ] -> update( as<int>( i ) == p() -> buffs.arcane_charge -> check() );
    }

    p() -> buffs.arcane_charge   -> trigger(); // Comes before action_t::execute(). See Issue 1189. Changed on 18/12/2012

    mage_spell_t::execute();

    p() -> buffs.arcane_missiles -> up();

    if ( p() -> sets.has_set_bonus( SET_T16_2PC_CASTER ) )
    {
      p() -> buffs.profound_magic -> trigger();
    }

    // T16 4pc has a chance not to consume arcane missiles buff
    if ( !p() -> sets.has_set_bonus( SET_T16_4PC_CASTER ) || ! rng().roll( p() -> sets.set( SET_T16_4PC_CASTER ) -> effectN( 1 ).percent() ) )
    {
      p() -> buffs.arcane_missiles -> decrement();
    }
  }

  virtual bool ready()
  {
    if ( ! p() -> buffs.arcane_missiles -> check() )
      return false;

    return mage_spell_t::ready();
  }
};

// Arcane Power Spell =======================================================

struct arcane_power_t : public mage_spell_t
{
  arcane_power_t( mage_t* p, const std::string& options_str ) :
    mage_spell_t( "arcane_power", p, p -> find_class_spell( "Arcane Power" ) )
  {
    parse_options( NULL, options_str );
    harmful = false;

    cooldown -> duration *= 1.0 + p -> glyphs.arcane_power -> effectN( 2 ).percent();
  }

  virtual void update_ready( timespan_t cd_override )
  {
    cd_override = cooldown -> duration;

    if ( p() -> sets.has_set_bonus( SET_T13_4PC_CASTER ) )
      cd_override *= ( 1.0 - p() -> buffs.tier13_2pc -> check() * p() -> spells.stolen_time -> effectN( 1 ).base_value() );

    mage_spell_t::update_ready( cd_override );
  }

  virtual void execute()
  {
    mage_spell_t::execute();

    p() -> buffs.arcane_power -> trigger( 1, data().effectN( 1 ).percent() );
  }
};

// Blink Spell ==============================================================

struct blink_t : public mage_spell_t
{
  blink_t( mage_t* p, const std::string& options_str ) :
    mage_spell_t( "blink", p, p -> find_class_spell( "Blink" ) )
  {
    parse_options( NULL, options_str );

    harmful = false;
    base_teleport_distance = 20;
    movement_directionality = MOVEMENT_OMNI;
  }

  virtual void execute()
  {
    mage_spell_t::execute();

    player -> buffs.stunned -> expire();
  }
};

// Blizzard Spell ===========================================================

struct blizzard_shard_t : public mage_spell_t
{
  blizzard_shard_t( mage_t* p ) :
    mage_spell_t( "blizzard_shard", p, p -> find_class_spell( "Blizzard" ) -> effectN( 2 ).trigger() )
  {
    aoe = -1;
    background = true;
  }

  virtual void impact( action_state_t* s )
  {
    mage_spell_t::impact( s );

    if ( result_is_hit( s -> result ) )
    {
      double fof_proc_chance = p() -> buffs.fingers_of_frost -> data().effectN( 2 ).percent();
      if ( p() -> buffs.icy_veins -> up() && p() -> glyphs.icy_veins -> ok() )
      {
        fof_proc_chance *= 1.2;
      }
      p() -> buffs.fingers_of_frost -> trigger( 1, buff_t::DEFAULT_VALUE(), fof_proc_chance );
    }
  }
};

struct blizzard_t : public mage_spell_t
{
  blizzard_shard_t* shard;

  blizzard_t( mage_t* p, const std::string& options_str ) :
    mage_spell_t( "blizzard", p, p -> find_class_spell( "Blizzard" ) ),
    shard( new blizzard_shard_t( p ) )
  {
    parse_options( NULL, options_str );

    channeled    = true;
    hasted_ticks = false;
    may_miss     = false;

    add_child( shard );
  }

  void tick( dot_t* d )
  {
    mage_spell_t::tick( d );

    shard -> execute();
  }
};

// Cold Snap Spell ==========================================================

struct cold_snap_t : public mage_spell_t
{
  cooldown_t* cooldown_cofc;

  cold_snap_t( mage_t* p, const std::string& options_str ) :
    mage_spell_t( "cold_snap", p, p -> talents.cold_snap ),
    cooldown_cofc( p -> get_cooldown( "cone_of_cold" ) )
  {
    parse_options( NULL, options_str );

    trigger_gcd = timespan_t::zero();
    harmful = false;
  }

  virtual void execute()
  {
    mage_spell_t::execute();

    p() -> resource_gain( RESOURCE_HEALTH, p() -> resources.base[ RESOURCE_HEALTH ] * p() -> talents.cold_snap -> effectN( 2 ).percent() );

    cooldown_cofc -> reset( false );
  }
};

// Combustion Spell =========================================================

struct combustion_t : public mage_spell_t
{
  combustion_t( mage_t* p, const std::string& options_str ) :
    mage_spell_t( "combustion", p, p -> find_class_spell( "Combustion" ) )
  {
    parse_options( NULL, options_str );

    may_hot_streak = true;

    // The "tick" portion of spell is specified in the DBC data in an alternate version of Combustion
    const spell_data_t& tick_spell = *p -> find_spell( 83853, "combustion_dot" );
    base_tick_time = tick_spell.effectN( 1 ).period();
    dot_duration      = tick_spell.duration();
    tick_may_crit  = true;

    if ( p -> sets.has_set_bonus( SET_T14_4PC_CASTER ) )
    {
      cooldown -> duration = data().cooldown() * 0.8;
    }

    if ( p -> glyphs.combustion -> ok() )
    {
      dot_duration *= ( 1.0 + p -> glyphs.combustion -> effectN( 1 ).percent() );
      cooldown -> duration *= 1.0 + p -> glyphs.combustion -> effectN( 2 ).percent();
      base_dd_multiplier *= 1.0 + p -> glyphs.combustion -> effectN( 3 ).percent();
    }
  }

  action_state_t* new_state()
  { return new residual_dot_action_state( this, target ); }

  virtual double calculate_tick_amount( action_state_t* s, double dmg_multiplier )
  {
    double a = 0.0;

    if ( dot_t* d = find_dot( s -> target ) )
    {

      const residual_dot_action_state* dps_t = debug_cast<const residual_dot_action_state*>( d -> state );
      a += dps_t -> tick_amount;
    }

    if ( s -> result == RESULT_CRIT )
      a *= 1.0 + total_crit_bonus();

    a *= dmg_multiplier;

    return a;
  }

  virtual void trigger_dot( action_state_t* s )
  {
    mage_td_t* this_td = td( s -> target );

    dot_t* ignite_dot     = this_td -> dots.ignite;
    dot_t* combustion_dot = this_td -> dots.combustion;

    if ( ignite_dot -> is_ticking() )
    {
      mage_spell_t::trigger_dot( s );

      residual_dot_action_state* combustion_dot_state_t = debug_cast<residual_dot_action_state*>( combustion_dot -> state );
      const residual_dot_action_state* ignite_dot_state_t = debug_cast<const residual_dot_action_state*>( ignite_dot -> state );
      combustion_dot_state_t -> tick_amount = ignite_dot_state_t -> tick_amount * 0.2; // 0.2 modifier hardcoded into tooltip 2013/08/14 PTR
    }
  }

  virtual void update_ready( timespan_t cd_override )
  {
    cd_override = cooldown -> duration;

    if ( p() -> sets.has_set_bonus( SET_T13_4PC_CASTER ) )
      cd_override *= ( 1.0 - p() -> buffs.tier13_2pc -> check() * p() -> spells.stolen_time -> effectN( 1 ).base_value() );

    mage_spell_t::update_ready( cd_override );
  }

  virtual void execute()
  {
    p() -> cooldowns.inferno_blast -> reset( false );

    mage_spell_t::execute();
  }

  virtual void last_tick( dot_t* d )
  {
    mage_spell_t::last_tick( d );

    p() -> buffs.tier13_2pc -> expire();
  }
};

// Cone of Cold Spell =======================================================

struct cone_of_cold_t : public mage_spell_t
{
  cone_of_cold_t( mage_t* p, const std::string& options_str ) :
    mage_spell_t( "cone_of_cold", p, p -> find_class_spell( "Cone of Cold" ) )
  {
    parse_options( NULL, options_str );
    aoe = -1;
  }

  virtual void execute()
  {
    mage_spell_t::execute();
    p() -> buffs.frozen_thoughts -> expire();
  }

  virtual double action_multiplier() const
  {
    double am = mage_spell_t::action_multiplier();

    if ( p() -> buffs.frozen_thoughts -> up() )
    {
      am *= ( 1.0 + p() -> buffs.frozen_thoughts -> data().effectN( 1 ).percent() );
    }

    return am;
  }
};

// Counterspell Spell =======================================================

struct counterspell_t : public mage_spell_t
{
  counterspell_t( mage_t* p, const std::string& options_str ) :
    mage_spell_t( "counterspell", p, p -> find_class_spell( "Counterspell" ) )
  {
    parse_options( NULL, options_str );
    may_miss = may_crit = false;
  }
};

// Dragon's Breath Spell ====================================================

struct dragons_breath_t : public mage_spell_t
{
  dragons_breath_t( mage_t* p, const std::string& options_str ) :
    mage_spell_t( "dragons_breath", p, p -> find_class_spell( "Dragon's Breath" ) )
  {
    parse_options( NULL, options_str );
    aoe = -1;
  }
};

// Evocation Spell ==========================================================

class evocation_t : public mage_spell_t
{
  timespan_t pre_cast;
  int arcane_charges;

public:
  evocation_t( mage_t* p, const std::string& options_str ) :
    mage_spell_t( "evocation", p, p -> talents.rune_of_power -> ok() ? spell_data_t::not_found() : p -> find_class_spell( "Evocation" ) ),
    pre_cast( timespan_t::zero() ), arcane_charges( 0 )
  {
    option_t options[] =
    {
      opt_timespan( "precast", pre_cast ),
      opt_null()
    };

    parse_options( options, options_str );
    pre_cast = std::max( pre_cast, timespan_t::zero() );

    base_tick_time    = timespan_t::from_seconds( 2.0 );
    tick_zero         = true;
    channeled         = true;
    harmful           = false;
    hasted_ticks      = false;

    cooldown = p -> cooldowns.evocation;
    cooldown -> duration = data().cooldown();

    timespan_t duration = data().duration();

    if ( p -> talents.invocation -> ok() )
    {
      cooldown -> duration = timespan_t::zero();

      base_tick_time *= 1.0 + p -> talents.invocation -> effectN( 2 ).percent();
      duration       *= 1.0 + p -> talents.invocation -> effectN( 2 ).percent();
    }

    dot_duration = duration;
  }

  virtual void tick( dot_t* d )
  {
    mage_spell_t::tick( d );

    double mana = p() -> resources.max[ RESOURCE_MANA ];

    if ( p() -> passives.nether_attunement -> ok() )
      mana /= p() -> cache.spell_speed();

    if ( p() -> specialization() == MAGE_ARCANE )
    {
      mana *= 0.1;

      mana *= 1.0 + arcane_charges * p() -> spells.arcane_charge_arcane_blast -> effectN( 4 ).percent() *
              ( 1.0 + p() -> sets.set( SET_T15_4PC_CASTER ) -> effectN( 1 ).percent() );
    }
    else
    {
      mana *= data().effectN( 1 ).percent();
    }


    p() -> resource_gain( RESOURCE_MANA, mana, p() -> gains.evocation );
  }

  virtual void last_tick( dot_t* d )
  {
    mage_spell_t::last_tick( d );

    if ( d -> current_tick == d -> num_ticks ) // only trigger invokers_energy if dot has successfully finished all ticks
      p() -> buffs.invokers_energy -> trigger();
  }

  virtual void execute()
  {
    mage_t& p = *this -> p();

    if ( ! p.in_combat )
    {
      if ( p.talents.invocation -> ok() )
      {
        // Trigger buff with temporarily reduced duration
        if ( p.buffs.invokers_energy -> buff_duration - pre_cast > timespan_t::zero() )
          p.buffs.invokers_energy -> trigger( 1, buff_t::DEFAULT_VALUE(), 1.0,
                                              p.buffs.invokers_energy -> buff_duration - pre_cast );
        if ( cooldown -> duration - pre_cast > timespan_t::zero() )
          cooldown -> start( cooldown -> duration - pre_cast );
      }

      return;
    }

    arcane_charges = p.buffs.arcane_charge -> check();
    p.buffs.arcane_charge -> expire();
    mage_spell_t::execute();


    // evocation automatically causes a switch to dpm rotation
    if ( p.rotation.current == ROTATION_DPS )
    {
      p.rotation.dps_time += ( sim -> current_time - p.rotation.last_time );
    }
    else if ( p.rotation.current == ROTATION_DPM )
    {
      p.rotation.dpm_time += ( sim -> current_time - p.rotation.last_time );
    }
    p.rotation.last_time = sim -> current_time;

    if ( sim -> log )
      sim -> out_log.printf( "%s switches to DPM spell rotation", player -> name() );
    p.rotation.current = ROTATION_DPM;
  }
};

// Fire Blast Spell =========================================================

struct fire_blast_t : public mage_spell_t
{
  fire_blast_t( mage_t* p, const std::string& options_str ) :
    mage_spell_t( "fire_blast", p, p -> find_class_spell( "Fire Blast" ) )
  {
    parse_options( NULL, options_str );
    may_hot_streak = true;
  }
};

// Fireball Spell ===========================================================

struct fireball_t : public mage_spell_t
{
  fireball_t( mage_t* p, const std::string& options_str ) :
    mage_spell_t( "fireball", p, p -> find_class_spell( "Fireball" ) )
  {
    parse_options( NULL, options_str );
    may_hot_streak = true;

    if ( p -> sets.has_set_bonus( SET_PVP_4PC_CASTER ) )
      base_multiplier *= 1.05;
  }

  virtual void execute()
  {
    mage_spell_t::execute();

    if ( result_is_hit( execute_state -> result ) )
    {
      p() -> buffs.tier13_2pc -> trigger();
    }
  }

  virtual timespan_t travel_time() const
  {
    timespan_t t = mage_spell_t::travel_time();
    return ( t > timespan_t::from_seconds( 0.75 ) ? timespan_t::from_seconds( 0.75 ) : t );
  }

  virtual void impact( action_state_t* s )
  {
    mage_spell_t::impact( s );

    trigger_ignite( s );
  }

  double composite_crit_multiplier() const
  {
    double m = mage_spell_t::composite_crit_multiplier();

    m *= 1.0 + p() -> spec.critical_mass -> effectN( 1 ).percent();

    return m;
  }

  virtual double composite_target_multiplier( player_t* t ) const
  {
    double tm = mage_spell_t::composite_target_multiplier( t );

    if ( td( t ) -> debuffs.pyromaniac -> up() )
    {
      tm *= 1.1;
    }

    return tm;
  }
};

// Flamestrike Spell ========================================================

struct flamestrike_t : public mage_spell_t
{
  flamestrike_t( mage_t* p, const std::string& options_str ) :
    mage_spell_t( "flamestrike", p, p -> find_specialization_spell( "Flamestrike" ) )
  {
    parse_options( NULL, options_str );

    aoe = -1;
  }
};

// Frost Armor Spell ========================================================

struct frost_armor_t : public mage_spell_t
{
  frost_armor_t( mage_t* p, const std::string& options_str ) :
    mage_spell_t( "frost_armor", p, p -> find_class_spell( "Frost Armor" ) )
  {
    parse_options( NULL, options_str );
    harmful = false;
  }

  virtual void execute()
  {
    mage_spell_t::execute();

    p() -> buffs.molten_armor -> expire();
    p() -> buffs.mage_armor -> expire();
    p() -> buffs.frost_armor -> trigger();
  }

  virtual bool ready()
  {
    if ( p() -> buffs.frost_armor -> check() )
      return false;

    return mage_spell_t::ready();
  }
};

// Frost Bomb ===============================================================

struct frost_bomb_explosion_t : public mage_spell_t
{
  frost_bomb_explosion_t( mage_t* p ) :
    mage_spell_t( "frost_bomb_explosion", p, p -> find_spell( p -> talents.frost_bomb -> effectN( 2 ).base_value() ) )
  {
    aoe = -1;
    base_aoe_multiplier = 0.5; // This is stored in effectN( 2 ), but it's just 50% of effectN( 1 )
    background = true;
    parse_effect_data( data().effectN( 1 ) );
  }

  virtual resource_e current_resource() const
  { return RESOURCE_NONE; }
};

struct frost_bomb_t : public mage_spell_t
{
  timespan_t original_cooldown;

  frost_bomb_t( mage_t* p, const std::string& options_str ) :
    mage_spell_t( "frost_bomb", p, p -> talents.frost_bomb ),
    original_cooldown( timespan_t::zero() )
  {
    parse_options( NULL, options_str );
    base_tick_time = data().duration();
    dot_duration = 1 * base_tick_time; // Fake a tick, so we can trigger the explosion at the end of it
    hasted_ticks = true; // Haste decreases the 'tick' time to explosion

    dynamic_tick_action = true;
    tick_action = new frost_bomb_explosion_t( p );

    original_cooldown = cooldown -> duration;
  }

  virtual void execute()
  {
    // Cooldown is reduced by haste
    cooldown -> duration = original_cooldown * composite_haste();
    mage_spell_t::execute();

    if ( result_is_hit( execute_state -> result ) )
      p() -> last_bomb_target = execute_state -> target;
  }

  virtual void impact( action_state_t* s )
  {
    mage_spell_t::impact( s );

    if ( p() -> specialization() == MAGE_FIRE && result_is_hit( s -> result ) )
    {
      td( s -> target ) -> debuffs.pyromaniac -> trigger( 1, buff_t::DEFAULT_VALUE(), 1 );
    }
  }

  virtual void tick( dot_t* d )
  {
    mage_spell_t::tick( d );
    if ( p() -> last_bomb_target == d -> state -> target )
      p() -> buffs.brain_freeze -> trigger();
    d -> cancel();
  }
};

// Frostbolt Spell ==========================================================

struct mini_frostbolt_t : public mage_spell_t
{
  mini_frostbolt_t( mage_t* p, int bolt_count = 1 ) :
    mage_spell_t( "mini_frostbolt", p, p -> find_spell( 31707 ) )
  {
    background = true;
    //dual = true;
    base_costs[ RESOURCE_MANA ] = 0;

    if ( p -> sets.has_set_bonus( SET_PVP_4PC_CASTER ) )
      base_multiplier *= 1.05;

    if ( bolt_count < 3 )
    {
      execute_action = new mini_frostbolt_t( p, bolt_count + 1 );
    }
  }

  void impact( action_state_t* s )
  {
    mage_spell_t::impact( s );
    trigger_icicle_gain( s );
  }

  virtual timespan_t execute_time() const
  { return timespan_t::from_seconds( 0.25 ); }
};

struct frostbolt_t : public mage_spell_t
{
  struct state_t : public action_state_t
  {
    bool mini_version;
    state_t( action_t* a, player_t* t ) : action_state_t( a, t ),
      mini_version( false ) { }

    std::ostringstream& debug_str( std::ostringstream& s )
    { action_state_t::debug_str( s ) << " mini_version=" << std::boolalpha << mini_version; return s; }

    void initialize()
    { action_state_t::initialize(); mini_version = false; }

    void copy_state( const action_state_t* o )
    {
      action_state_t::copy_state( o );
      mini_version = static_cast<const state_t&>( *o ).mini_version;
    }
  };
  mini_frostbolt_t* mini_frostbolt;

  frostbolt_t( mage_t* p, const std::string& options_str ) :
    mage_spell_t( "frostbolt", p, p -> find_class_spell( "Frostbolt" ) ),
    mini_frostbolt( new mini_frostbolt_t( p ) )
  {
    parse_options( NULL, options_str );

    if ( p -> sets.has_set_bonus( SET_PVP_4PC_CASTER ) )
      base_multiplier *= 1.05;

    add_child( mini_frostbolt );
  }

  virtual void snapshot_state( action_state_t* s, dmg_e type )
  {
    state_t& state = static_cast<state_t&>( *s );

    state.mini_version = p() -> glyphs.icy_veins -> ok() && p() -> buffs.icy_veins -> check();

    mage_spell_t::snapshot_state( s, type );
  }

  virtual action_state_t* new_state()
  { return new state_t( this, target ); }

  virtual void execute()
  {
    dual = p() -> glyphs.icy_veins -> ok() && p() -> buffs.icy_veins -> check();
    mage_spell_t::execute();
    dual = false;

    if ( result_is_hit( execute_state -> result ) )
    {
      double fof_proc_chance = p() -> buffs.fingers_of_frost -> data().effectN( 1 ).percent();

      fof_proc_chance += p() -> sets.set( SET_T15_4PC_CASTER ) -> effectN( 3 ).percent();

      if ( p() -> buffs.icy_veins -> up() && p() -> glyphs.icy_veins -> ok() )
      {
        fof_proc_chance *= 1.2;
      }

      p() -> buffs.fingers_of_frost -> trigger( 1, buff_t::DEFAULT_VALUE(), fof_proc_chance );

      p() -> buffs.tier13_2pc -> trigger();

      if ( p() -> glyphs.icy_veins -> ok() && p() -> buffs.icy_veins -> up() )
      {
        mini_frostbolt -> schedule_execute( mini_frostbolt -> get_state( execute_state ) );
      }
    }

    p() -> buffs.frozen_thoughts -> expire();
  }

  virtual void impact( action_state_t* s )
  {
    if ( ! static_cast<const state_t&>( *s ).mini_version ) // Bail out if mini spells get casted
    {
      mage_spell_t::impact( s );
      trigger_icicle_gain( s );
    }
  }

  virtual double action_multiplier() const
  {
    double am = mage_spell_t::action_multiplier();

    if ( p() -> glyphs.icy_veins -> ok() && p() -> buffs.icy_veins -> up() )
    {
      am *= 0.4;
    }

    if ( p() -> buffs.frozen_thoughts -> up() )
    {
      am *= ( 1.0 + p() -> buffs.frozen_thoughts -> data().effectN( 1 ).percent() );
    }

    return am;
  }
};

// Frostfire Bolt Spell =====================================================

// Used when glyphed Icy Veins is active
struct mini_frostfire_bolt_t : public mage_spell_t
{
  mini_frostfire_bolt_t( mage_t* p , int bolt_count = 1 ) :
    mage_spell_t( "mini_frostfire_bolt", p, p -> find_spell( 131081 ) )
  {
    background = true;
    //dual = true;
    base_costs[ RESOURCE_MANA ] = 0;

    if ( p -> sets.has_set_bonus( SET_PVP_4PC_CASTER ) )
      base_multiplier *= 1.05;

    if ( bolt_count < 3 )
    {
      execute_action = new mini_frostfire_bolt_t( p, bolt_count + 1 );
    }
  }

  void impact( action_state_t* s )
  {
    mage_spell_t::impact( s );
    trigger_icicle_gain( s );
  }

  virtual timespan_t execute_time() const
  { return timespan_t::from_seconds( 0.25 ); }

  virtual timespan_t travel_time() const
  {
    timespan_t t = mage_spell_t::travel_time();
    return ( t > timespan_t::from_seconds( 0.75 ) ? timespan_t::from_seconds( 0.75 ) : t );
  }
};

// Cast by Frost T16 4pc bonus when Brain Freeze FFB is cast
struct frigid_blast_t : public mage_spell_t
{
  frigid_blast_t( mage_t* p ) :
    mage_spell_t( "frigid_blast", p, p -> find_spell( 145264 ) )
  {
    background = true;
    may_crit = true;
  }
};

struct frostfire_bolt_t : public mage_spell_t
{
  struct state_t : public action_state_t
  {
    bool mini_version;
    state_t( action_t* a, player_t* t ) : action_state_t( a, t ),
      mini_version( false ) { }

    std::ostringstream& debug_str( std::ostringstream& s )
    { action_state_t::debug_str( s ) << " mini_version=" << std::boolalpha << mini_version; return s; }

    void initialize()
    { action_state_t::initialize(); mini_version = false; }

    void copy_state( const action_state_t* o )
    {
      action_state_t::copy_state( o );
      mini_version = static_cast<const state_t&>( *o ).mini_version;
    }
  };

  mini_frostfire_bolt_t* mini_frostfire_bolt;
  frigid_blast_t* frigid_blast;

  frostfire_bolt_t( mage_t* p, const std::string& options_str ) :
    mage_spell_t( "frostfire_bolt", p, p -> find_spell( 44614 ) ),
    mini_frostfire_bolt( new mini_frostfire_bolt_t( p ) ),
    frigid_blast( new frigid_blast_t( p ) )
  {
    parse_options( NULL, options_str );

    may_hot_streak = true;
    base_execute_time += p -> glyphs.frostfire -> effectN( 1 ).time_value();

    add_child( mini_frostfire_bolt );

    if ( p -> sets.has_set_bonus( SET_PVP_4PC_CASTER ) )
      base_multiplier *= 1.05;

    if ( p -> sets.has_set_bonus( SET_T16_2PC_CASTER ) )
    {
      add_child( frigid_blast );
    }
  }

  virtual void snapshot_state( action_state_t* s, dmg_e type )
  {
    state_t& state = static_cast<state_t&>( *s );

    state.mini_version = p() -> glyphs.icy_veins -> ok() && p() -> buffs.icy_veins -> check();

    mage_spell_t::snapshot_state( s, type );
  }

  virtual action_state_t* new_state()
  { return new state_t( this, target ); }

  virtual double cost() const
  {
    if ( p() -> buffs.brain_freeze -> check() )
      return 0.0;

    return mage_spell_t::cost();
  }

  virtual timespan_t execute_time() const
  {
    if ( p() -> buffs.brain_freeze -> check() )
      return timespan_t::zero();

    return mage_spell_t::execute_time();
  }

  virtual void execute()
  {
    // Brain Freeze treats the target as frozen
    frozen = p() -> buffs.brain_freeze -> check() > 0;

    dual = p() -> glyphs.icy_veins -> ok() && p() -> buffs.icy_veins -> check();
    mage_spell_t::execute();
    dual = false;

    if ( result_is_hit( execute_state -> result ) )
    {
      double fof_proc_chance = p() -> buffs.fingers_of_frost -> data().effectN( 1 ).percent();
      if ( p() -> buffs.icy_veins -> up() && p() -> glyphs.icy_veins -> ok() )
      {
        fof_proc_chance *= 1.2;
      }
      p() -> buffs.fingers_of_frost -> trigger( 1, buff_t::DEFAULT_VALUE(), fof_proc_chance );

      if ( p() -> glyphs.icy_veins -> ok() && p() -> buffs.icy_veins -> up() )
      {
        mini_frostfire_bolt -> schedule_execute( mini_frostfire_bolt -> get_state( execute_state ) );
      }
    }
    p() -> buffs.frozen_thoughts -> expire();
    if ( p() -> buffs.brain_freeze -> check() && p() -> sets.has_set_bonus( SET_T16_2PC_CASTER ) )
    {
      p() -> buffs.frozen_thoughts -> trigger();
    }
    // FIX ME: Instead of hardcoding 0.3, should use effect 2 of 145257
    if ( rng().roll( p() -> sets.set( SET_T16_4PC_CASTER ) -> effectN( 2 ).percent() ) )
    {
      frigid_blast -> schedule_execute();
    }
    p() -> buffs.brain_freeze -> expire();
  }

  virtual timespan_t travel_time() const
  {
    timespan_t t = mage_spell_t::travel_time();
    return ( t > timespan_t::from_seconds( 0.75 ) ? timespan_t::from_seconds( 0.75 ) : t );
  }

  virtual void impact( action_state_t* s )
  {
    if ( static_cast<const state_t&>( *s ).mini_version ) // Bail out if mini spells get casted
      return;

    mage_spell_t::impact( s );
    // If there are five Icicles, launch the oldest at this spell's target
    // Create an Icicle, stashing damage equal to mastery * value
    // Damage should be based on damage spell would have done without any
    // target-based damage increases or decreases, except Frostbolt debuff
    // Should also apply to mini version

    if ( result_is_hit( s -> result ) )
    {
      p() -> buffs.tier13_2pc -> trigger();

      trigger_ignite( s );
    }

    trigger_icicle_gain( s );
  }

  virtual double composite_crit_multiplier() const
  {
    double m = mage_spell_t::composite_crit_multiplier();

    m *= 1.0 + p() -> spec.critical_mass -> effectN( 1 ).percent();

    return m;
  }

  virtual double action_multiplier() const
  {
    double am = mage_spell_t::action_multiplier();

    if ( p() -> buffs.icy_veins -> up() && p() -> glyphs.icy_veins -> ok() )
    {
      am *= 0.4;
    }

//FFB's damage can be increase by 2pT16 too
    if ( p() -> buffs.frozen_thoughts -> up() )
    {
      am *= ( 1.0 + p() -> buffs.frozen_thoughts -> data().effectN( 1 ).percent() );
    }

    return am;
  }

  virtual double composite_target_multiplier( player_t* t ) const
  {
    double tm = mage_spell_t::composite_target_multiplier( t );

    if ( td( t ) -> debuffs.pyromaniac -> check() )
    {
      tm *= 1.1;
    }

    return tm;
  }

};

// Frozen Orb Spell =========================================================

struct frozen_orb_bolt_t : public mage_spell_t
{
  frozen_orb_bolt_t( mage_t* p ) :
    mage_spell_t( "frozen_orb_bolt", p, p -> find_class_spell( "Frozen Orb" ) -> ok() ? p -> find_spell( 84721 ) : spell_data_t::not_found() )
  {
    aoe = -1;
    background = true;
    dual = true;
    cooldown -> duration = timespan_t::zero(); // dbc has CD of 6 seconds
  }

  virtual void impact( action_state_t* s )
  {
    mage_spell_t::impact( s );

    double fof_proc_chance = p() -> buffs.fingers_of_frost -> data().effectN( 1 ).percent();

    if ( p() -> buffs.icy_veins -> up() && p() -> glyphs.icy_veins -> ok() )
    {
      fof_proc_chance *= 1.2;
    }
    p() -> buffs.fingers_of_frost -> trigger( 1, buff_t::DEFAULT_VALUE(), fof_proc_chance );
  }
};

struct frozen_orb_t : public mage_spell_t
{
  frozen_orb_t( mage_t* p, const std::string& options_str ) :
    mage_spell_t( "frozen_orb", p, p -> find_class_spell( "Frozen Orb" ) )
  {
    parse_options( NULL, options_str );

    hasted_ticks = false;
    base_tick_time = timespan_t::from_seconds( 1.0 );
    dot_duration      = data().duration();
    may_miss       = false;
    may_crit       = false;

    dynamic_tick_action = true;
    tick_action = new frozen_orb_bolt_t( p );
  }

  virtual void impact( action_state_t* s )
  {
    mage_spell_t::impact( s );

    p() -> buffs.fingers_of_frost -> trigger( 1, buff_t::DEFAULT_VALUE(), 1 );
  }
};

// Ice Floes Spell ==========================================================

struct ice_floes_t : public mage_spell_t
{
  ice_floes_t( mage_t* p, const std::string& options_str ) :
    mage_spell_t( "ice_floes", p, p -> talents.ice_floes )
  {
    parse_options( NULL, options_str );
    harmful = false;
  }

  virtual void execute()
  {
    mage_spell_t::execute();

    p() -> buffs.ice_floes -> trigger( 2 );
  }
};

// Mini Ice Lance Spell =====================================================

struct mini_ice_lance_t : public mage_spell_t
{

  mini_ice_lance_t( mage_t* p , int bolt_count = 1 ) :
    mage_spell_t( "mini_ice_lance", p, p -> find_spell( 30455 ) )
  {
    background = true;
    //dual = true;
    base_costs[ RESOURCE_MANA ] = 0;

    if ( p -> glyphs.ice_lance -> ok() )
      aoe = p -> glyphs.ice_lance -> effectN( 1 ).base_value() + 1;
    else if ( p -> glyphs.splitting_ice -> ok() )
      aoe = p -> glyphs.splitting_ice -> effectN( 1 ).base_value() + 1;

    if ( p -> glyphs.ice_lance -> ok() )
      base_aoe_multiplier *= p -> glyphs.ice_lance -> effectN( 2 ).percent();
    else if ( p -> glyphs.splitting_ice -> ok() )
      base_aoe_multiplier *= p -> glyphs.splitting_ice -> effectN( 2 ).percent();

    if ( bolt_count < 3 )
    {
      execute_action = new mini_ice_lance_t( p, bolt_count + 1 );
    }
  }

  virtual timespan_t execute_time() const
  { return timespan_t::from_seconds( 0.25 ); }

};

// Ice Lance Spell ==========================================================

struct ice_lance_t : public mage_spell_t
{
  struct state_t : public action_state_t
  {
    bool mini_version;
    state_t( action_t* a, player_t* t ) : action_state_t( a, t ),
      mini_version( false ) { }

    std::ostringstream& debug_str( std::ostringstream& s )
    { action_state_t::debug_str( s ) << " mini_version=" << std::boolalpha << mini_version; return s; }

    void initialize()
    { action_state_t::initialize(); mini_version = false; }

    void copy_state( const action_state_t* o )
    {
      action_state_t::copy_state( o );
      mini_version = static_cast<const state_t&>( *o ).mini_version;
    }
  };
  double fof_multiplier;
  mini_ice_lance_t* mini_ice_lance;

  ice_lance_t( mage_t* p, const std::string& options_str ) :
    mage_spell_t( "ice_lance", p, p -> find_class_spell( "Ice Lance" ) ),
    fof_multiplier( 0 ),
    mini_ice_lance( new mini_ice_lance_t( p ) )
  {
    parse_options( NULL, options_str );

    if ( p -> glyphs.ice_lance -> ok() )
      aoe = p -> glyphs.ice_lance -> effectN( 1 ).base_value() + 1;
    else if ( p -> glyphs.splitting_ice -> ok() )
      aoe = p -> glyphs.splitting_ice -> effectN( 1 ).base_value() + 1;

    if ( p -> glyphs.ice_lance -> ok() )
      base_aoe_multiplier *= p -> glyphs.ice_lance -> effectN( 2 ).percent();
    else if ( p -> glyphs.splitting_ice -> ok() )
      base_aoe_multiplier *= p -> glyphs.splitting_ice -> effectN( 2 ).percent();

    fof_multiplier = p -> find_specialization_spell( "Fingers of Frost" ) -> ok() ? p -> find_spell( 44544 ) -> effectN( 2 ).percent() : 0.0;

    add_child( mini_ice_lance );
  }

  virtual int n_targets() const
  {
    // If we're shooting mini ice lances, the main ice lance action will always
    // be single targeted, since the mini ice lances will handle the aoe damage
    // due toe glyph of splitting ice
    if ( p() -> glyphs.icy_veins -> ok() && p() -> buffs.icy_veins -> check() )
      return 1;

    return mage_spell_t::n_targets();
  }

  virtual action_state_t* new_state()
  { return new state_t( this, target ); }

  virtual void execute()
  {
    // Ice Lance treats the target as frozen with FoF up
    frozen = p() -> buffs.fingers_of_frost -> check() > 0;

    mage_spell_t::execute();

    if ( static_cast<const state_t*>( execute_state ) -> mini_version )
      mini_ice_lance -> schedule_execute( mini_ice_lance -> get_state( execute_state ) );

    // Begin casting all Icicles at the target, beginning 0.25 seconds after the
    // Ice Lance cast with remaining Icicles launching at intervals of 0.75
    // seconds, both values adjusted by haste. Casting continues until all
    // Icicles are gone, including new ones that accumulate while they're being
    // fired. If target dies, Icicles stop. If Ice Lance is cast again, the
    // current sequence is interrupted and a new one begins.

    p() -> buffs.fingers_of_frost -> decrement();
    p() -> buffs.frozen_thoughts -> expire();
    p() -> trigger_icicle( true );
  }

  virtual void impact( action_state_t* s )
  {
    if ( static_cast<const state_t&>( *s ).mini_version ) // Bail out if mini spells get casted
      return;

    mage_spell_t::impact( s );
  }

  virtual void snapshot_state( action_state_t* s, dmg_e type )
  {
    state_t& state = static_cast<state_t&>( *s );

    state.mini_version = p() -> glyphs.icy_veins -> ok() && p() -> buffs.icy_veins -> check();

    mage_spell_t::snapshot_state( s, type );
  }

  virtual double action_multiplier() const
  {
    double am = mage_spell_t::action_multiplier();

    if ( p() -> buffs.fingers_of_frost -> up() )
    {
      am *= 4.0; // Built in bonus against frozen targets
      am *= 1.0 + fof_multiplier; // Buff from Fingers of Frost
    }

    if ( p() -> buffs.icy_veins -> up() && p() -> glyphs.icy_veins -> ok() )
    {
      am *= 0.4;
    }

    if ( p() -> sets.has_set_bonus( SET_T14_2PC_CASTER ) )
    {
      am *= 1.12;
    }

    if ( p() -> buffs.frozen_thoughts -> up() )
    {
      am *= ( 1.0 + p() -> buffs.frozen_thoughts -> data().effectN( 1 ).percent() );
    }

    return am;
  }
};

// Icy Veins Spell ==========================================================

struct icy_veins_t : public mage_spell_t
{
  icy_veins_t( mage_t* p, const std::string& options_str ) :
    mage_spell_t( "icy_veins", p, p -> find_class_spell( "Icy Veins" ) )
  {
    check_spec( MAGE_FROST );
    parse_options( NULL, options_str );
    harmful = false;

    if ( player -> sets.has_set_bonus( SET_T14_4PC_CASTER ) )
    {
      cooldown -> duration *= 0.5;
    }
  }

  virtual void update_ready( timespan_t cd_override )
  {
    cd_override = cooldown -> duration;

    if ( p() -> sets.has_set_bonus( SET_T13_4PC_CASTER ) )
      cd_override *= ( 1.0 - p() -> buffs.tier13_2pc -> check() * p() -> spells.stolen_time -> effectN( 1 ).base_value() );

    mage_spell_t::update_ready( cd_override );
  }

  virtual void execute()
  {
    mage_spell_t::execute();

    p() -> buffs.icy_veins -> trigger();
  }
};

// Inferno Blast Spell ======================================================

struct inferno_blast_t : public mage_spell_t
{
  int max_spread_targets;
  inferno_blast_t( mage_t* p, const std::string& options_str ) :
    mage_spell_t( "inferno_blast", p, p -> find_class_spell( "Inferno Blast" ) )
  {
    parse_options( NULL, options_str );
    may_hot_streak = true;
    cooldown = p -> cooldowns.inferno_blast;
    max_spread_targets = 3;
    max_spread_targets += p -> glyphs.inferno_blast -> ok() ? p -> glyphs.inferno_blast -> effectN( 1 ).base_value() : 0;
  }

  virtual void impact( action_state_t* s )
  {
    mage_spell_t::impact( s );

    if ( result_is_hit( s -> result ) )
    {
      mage_td_t* this_td = td( s -> target );

      dot_t* ignite_dot     = this_td -> dots.ignite;
      dot_t* combustion_dot = this_td -> dots.combustion;
      dot_t* pyroblast_dot  = this_td -> dots.pyroblast;

      int spread_remaining = max_spread_targets;

      for ( size_t i = 0, actors = sim -> actor_list.size(); i < actors; i++ )
      {
        player_t* t = sim -> actor_list[ i ];

        if ( t -> is_sleeping() || ! t -> is_enemy() || ( t == s -> target ) )
          continue;

        if ( ignite_dot -> is_ticking() )
        {
          if ( td( t ) -> dots.ignite -> is_ticking() ) //is already ticking on target spell, so merge it
          {
            p() -> active_ignite -> trigger( t, ignite_dot -> state -> result_amount * ignite_dot -> ticks_left() );
          }
          else
          {
            ignite_dot -> copy( t );
          }
        }
        if ( combustion_dot -> is_ticking() ) //just copy, regardless of target dots. This is the actual ingame behavior as of 22.03.13
        {
          combustion_dot -> copy( t );
        }
        if ( pyroblast_dot -> is_ticking() ) //just copy, regardless of target dots. This is the actual ingame behavior as of 22.03.13
        {
          pyroblast_dot -> copy( t );
        }

        if ( --spread_remaining == 0 )
          break;
      }

      trigger_ignite( s ); //Assuming that the ignite from inferno_blast isn't spread by itself
    }
  }

  virtual double crit_chance( double /* crit */, int /* delta_level */ ) const
  {
    // Inferno Blast always crits
    return 1.0;
  }

  virtual double composite_target_multiplier( player_t* t ) const
  {
    double tm = mage_spell_t::composite_target_multiplier( t );

    if ( td( t ) -> debuffs.pyromaniac -> check() )
    {
      tm *= 1.1;
    }

    return tm;
  }

  virtual void execute()
  {
    mage_spell_t::execute();

    if ( p() -> sets.has_set_bonus( SET_T16_4PC_CASTER ) )
    {
      p() -> buffs.fiery_adept -> trigger();
    }
  }
};

// Living Bomb Spell ========================================================

struct living_bomb_explosion_t : public mage_spell_t
{
  living_bomb_explosion_t( mage_t* p ) :
    mage_spell_t( "living_bomb_explosion", p, p -> find_spell( p -> talents.living_bomb -> effectN( 2 ).base_value() ) )
  {
    aoe = -1;
    background = true;

    base_multiplier *= 4;
  }

  virtual resource_e current_resource() const
  { return RESOURCE_NONE; }
};

struct living_bomb_t : public mage_spell_t
{
  living_bomb_explosion_t* explosion_spell;

  living_bomb_t( mage_t* p, const std::string& options_str ) :
    mage_spell_t( "living_bomb", p, p -> talents.living_bomb ),
    explosion_spell( new living_bomb_explosion_t( p ) )
  {
    parse_options( NULL, options_str );

    dot_behavior = DOT_REFRESH;
    hasted_ticks = true;

    trigger_gcd = timespan_t::from_seconds( 1.0 );

    add_child( explosion_spell );
  }

  virtual void impact( action_state_t* s )
  {
    if ( result_is_hit( s -> result ) )
    {
      dot_t* dot = get_dot( s -> target );
      if ( dot -> is_ticking() && dot -> remains() < dot -> current_action -> base_tick_time )
      {
        explosion_spell -> execute();
        mage_t& p = *this -> p();
        p.active_living_bomb_targets--;
      }
    }

    mage_spell_t::impact( s );


    if ( p() -> specialization() == MAGE_FIRE && result_is_hit( s -> result ) )
    {
      td( s -> target ) -> debuffs.pyromaniac -> trigger( 1, buff_t::DEFAULT_VALUE(), 1 );
    }
  }

  virtual void tick( dot_t* d )
  {
    mage_spell_t::tick( d );

    if ( p() -> last_bomb_target == d -> state -> target )
      p() -> buffs.brain_freeze -> trigger();
  }

  virtual void last_tick( dot_t* d )
  {
    mage_spell_t::last_tick( d );


    explosion_spell -> execute();
    mage_t& p = *this -> p();
    p.active_living_bomb_targets--;
  }

  virtual void execute()
  {
    mage_spell_t::execute();

    if ( result_is_hit( execute_state -> result ) )
    {
      mage_t& p = *this -> p();
      p.active_living_bomb_targets++;
      p.last_bomb_target = execute_state -> target;
    }
  }

  virtual bool ready()
  {
    mage_t& p = *this -> p();

    assert( p.active_living_bomb_targets <= 3 && p.active_living_bomb_targets >= 0 );

    if ( p.active_living_bomb_targets == 3 )
    {
      return false;
    }

    return mage_spell_t::ready();
  }
};

// Mage Armor Spell =========================================================

struct mage_armor_t : public mage_spell_t
{
  mage_armor_t( mage_t* p, const std::string& options_str ) :
    mage_spell_t( "mage_armor", p, p -> find_class_spell( "Mage Armor" ) )
  {
    parse_options( NULL, options_str );
    harmful = false;
  }

  virtual void execute()
  {
    mage_spell_t::execute();

    p() -> buffs.frost_armor -> expire();
    p() -> buffs.molten_armor -> expire();
    p() -> buffs.mage_armor -> trigger();
  }

  virtual bool ready()
  {
    if ( p() -> buffs.mage_armor -> check() )
      return false;

    return mage_spell_t::ready();
  }
};

// Mirror Image Spell =======================================================

struct mirror_image_t : public mage_spell_t
{
  mirror_image_t( mage_t* p, const std::string& options_str ) :
    mage_spell_t( "mirror_image", p, p -> find_spell( 55342 ) )
  {
    parse_options( NULL, options_str );
    dot_duration = timespan_t::zero();
    harmful = false;
  }

  virtual void init()
  {
    mage_spell_t::init();

    for ( unsigned i = 0; i < sizeof_array( p() -> pets.mirror_images ); i++ )
    {
      stats -> add_child( p() -> pets.mirror_images[ i ] -> get_stats( "arcane_blast" ) );
      stats -> add_child( p() -> pets.mirror_images[ i ] -> get_stats( "fire_blast" ) );
      stats -> add_child( p() -> pets.mirror_images[ i ] -> get_stats( "fireball" ) );
      stats -> add_child( p() -> pets.mirror_images[ i ] -> get_stats( "frostbolt" ) );
    }
  }

  virtual void execute()
  {
    mage_spell_t::execute();

    if ( p() -> pets.mirror_images[ 0 ] )
    {
      for ( unsigned i = 0; i < sizeof_array( p() -> pets.mirror_images ); i++ )
      {
        p() -> pets.mirror_images[ i ] -> summon( data().duration() );
      }
    }
  }
};

// Molten Armor Spell =======================================================

struct molten_armor_t : public mage_spell_t
{
  molten_armor_t( mage_t* p, const std::string& options_str ) :
    mage_spell_t( "molten_armor", p, p -> find_class_spell( "Molten Armor" ) )
  {
    parse_options( NULL, options_str );
    harmful = false;
  }

  virtual void execute()
  {
    mage_spell_t::execute();

    p() -> buffs.frost_armor -> expire();
    p() -> buffs.mage_armor -> expire();
    p() -> buffs.molten_armor -> trigger();
  }

  virtual bool ready()
  {
    if ( p() -> buffs.molten_armor -> check() )
      return false;

    return mage_spell_t::ready();
  }
};



// Nether Tempest Cleave ====================================================
//FIXME_cleave: take actual distances between main_target and cleave_target into account
struct nether_tempest_cleave_t: public mage_spell_t
{
  player_t* main_target;

  nether_tempest_cleave_t( mage_t* p ) :
    mage_spell_t( "nether_tempest_cleave", p, p -> find_spell( 114954 ) ),
    main_target( nullptr )
  {
    background = true;
  }

  virtual resource_e current_resource() const
  { return RESOURCE_NONE; }

  virtual void execute()
  {
    assert( main_target ); // main target needs to be set to parent actions target
    target = main_target;

    std::vector< player_t* >& tl = target_list();

    if ( tl.size() <= 1 )
      return; // single target; back out completely

    // obtain random target until it is not equal to main target
    while ( target == main_target )
    {
      // Randomly select target index
      unsigned t = static_cast<unsigned>( rng().range( 0, as<double>( tl.size() ) ) );
      if ( t >= tl.size() ) --t; // dsfmt range should not give a value actually equal to max, but be paranoid
      target = tl[ t ];
    }

    mage_spell_t::execute();
  }

  virtual timespan_t travel_time() const
  {
    return timespan_t::from_seconds( travel_speed ); // assuming 1 yard to the cleave target
  }

};

// Nether Tempest ===========================================================

struct nether_tempest_t : public mage_spell_t
{
  nether_tempest_cleave_t *add_cleave;

  nether_tempest_t( mage_t* p, const std::string& options_str ) :
    mage_spell_t( "nether_tempest", p, p -> talents.nether_tempest ),
    add_cleave( nullptr )
  {
    parse_options( NULL, options_str );
    add_cleave = new nether_tempest_cleave_t( p );
    add_child( add_cleave );
  }

  void execute()
  {
    mage_spell_t::execute();
    if ( result_is_hit( execute_state -> result ) )
      p() -> last_bomb_target = execute_state -> target;
  }

  virtual void impact( action_state_t* s )
  {
    mage_spell_t::impact( s );

    if ( p() -> specialization() == MAGE_FIRE && result_is_hit( s -> result ) )
    {
      td( s -> target ) -> debuffs.pyromaniac -> trigger( 1, buff_t::DEFAULT_VALUE(), 1 );
    }
  }

  virtual void tick( dot_t* d )
  {
    mage_spell_t::tick( d );

    add_cleave -> main_target = target;
    add_cleave -> execute();

    if ( d -> state -> target == p() -> last_bomb_target )
      p() -> buffs.brain_freeze -> trigger();
  }
};

// Presence of Mind Spell ===================================================

struct presence_of_mind_t : public mage_spell_t
{
  presence_of_mind_t( mage_t* p, const std::string& options_str ) :
    mage_spell_t( "presence_of_mind", p, p -> talents.presence_of_mind )
  {
    parse_options( NULL, options_str );
    harmful = false;
  }

  virtual void execute()
  {
    mage_spell_t::execute();

    p() -> buffs.presence_of_mind -> trigger();
  }
};

// Pyroblast Spell ==========================================================

struct pyroblast_t : public mage_spell_t
{
  pyroblast_t( mage_t* p, const std::string& options_str ) :
    mage_spell_t( "pyroblast", p, p -> find_class_spell( "Pyroblast" ) )
  {
    parse_options( NULL, options_str );
    may_hot_streak = true;
    dot_behavior = DOT_REFRESH;
  }

  virtual void schedule_execute( action_state_t* state = 0 )
  {
    mage_spell_t::schedule_execute( state );

    p() -> buffs.pyroblast -> up();
  }

  virtual timespan_t execute_time() const
  {
    if ( p() -> buffs.pyroblast -> check() )
    {
      return timespan_t::zero();
    }

    return mage_spell_t::execute_time();
  }

  virtual double cost() const
  {
    if ( p() -> buffs.pyroblast -> check() )
      return 0.0;

    return mage_spell_t::cost();
  }

  virtual void execute()
  {
    mage_spell_t::execute();

    if ( p() -> buffs.pyroblast -> check() && p() -> sets.has_set_bonus( SET_T16_2PC_CASTER ) )
    {
      p() -> buffs.potent_flames -> trigger();
    }
    p() -> buffs.pyroblast -> expire();
    p() -> buffs.fiery_adept -> expire();
  }

  virtual timespan_t travel_time() const
  {
    timespan_t t = mage_spell_t::travel_time();
    return ( t > timespan_t::from_seconds( 0.75 ) ? timespan_t::from_seconds( 0.75 ) : t );
  }

  virtual void impact( action_state_t* s )
  {
    mage_spell_t::impact( s );

    trigger_ignite( s );

    if ( result_is_hit( s -> result ) )
    {
      p() -> buffs.tier13_2pc -> trigger();
    }
  }

  virtual double composite_crit_multiplier() const
  {
    double m = mage_spell_t::composite_crit_multiplier();

    m *= 1.0 + p() -> spec.critical_mass -> effectN( 1 ).percent();

    return m;
  }

  virtual double composite_crit() const
  {
    double c = mage_spell_t::composite_crit();

    c += p() -> sets.set( SET_T15_4PC_CASTER ) -> effectN( 2 ).percent();

    if ( p() -> buffs.fiery_adept -> check() )
      c += 100.0;

    return c;
  }

  virtual double action_multiplier() const
  {
    double am = mage_spell_t::action_multiplier();

    if ( p() -> buffs.pyroblast -> up() )
    {
      am *= 1.25;
    }

    if ( p() -> sets.has_set_bonus( SET_T14_2PC_CASTER ) )
    {
      am *= 1.08;
    }

    return am;
  }

  virtual double composite_target_multiplier( player_t* t ) const
  {
    double tm = mage_spell_t::composite_target_multiplier( t );

    if ( td( t ) -> debuffs.pyromaniac -> check() )
    {
      tm *= 1.1;
    }

    return tm;
  }
};

// Rune of Power ============================================================

struct rune_of_power_t : public mage_spell_t
{
  rune_of_power_t( mage_t* p, const std::string& options_str ) :
    mage_spell_t( "rune_of_power", p, p -> talents.rune_of_power )
  {
    parse_options( NULL, options_str );
    harmful = false;
  }

  virtual void execute()
  {
    mage_spell_t::execute();

    // Assume they're always in it
    p() -> buffs.rune_of_power -> trigger();
  }
};

// Scorch Spell =============================================================

struct scorch_t : public mage_spell_t
{
  scorch_t( mage_t* p, const std::string& options_str ) :
    mage_spell_t( "scorch", p, p -> find_specialization_spell( "Scorch" ) )
  {
    parse_options( NULL, options_str );

    may_hot_streak = true;
    consumes_ice_floes = false;

    if ( p -> sets.has_set_bonus( SET_PVP_4PC_CASTER ) )
      base_multiplier *= 1.05;
  }

  virtual void impact( action_state_t* s )
  {
    mage_spell_t::impact( s );

    if ( result_is_hit( s -> result ) )
    {
      trigger_ignite( s );
      if ( p() -> specialization() == MAGE_FROST )
      {
        double fof_proc_chance = p() -> buffs.fingers_of_frost -> data().effectN( 3 ).percent();
        if ( p() -> buffs.icy_veins -> up() && p() -> glyphs.icy_veins -> ok() )
        {
          fof_proc_chance *= 1.2;
        }
        p() -> buffs.fingers_of_frost -> trigger( 1, buff_t::DEFAULT_VALUE(), fof_proc_chance );
      }
    }
  }

  double composite_crit_multiplier() const
  {
    double m = mage_spell_t::composite_crit_multiplier();

    m *= 1.0 + p() -> spec.critical_mass -> effectN( 1 ).percent();

    return m;
  }

  virtual bool usable_moving() const
  { return true; }

  // delay 0.25s the removal of heating up on non-critting spell with travel time or scorch
  virtual void expire_heating_up()
  {
    // we should delay heating up removal here
    mage_t* p = this -> p();
    if ( sim -> log ) sim -> out_log << "Heating up delay by 0.25s";
    p -> buffs.heating_up -> expire( timespan_t::from_millis( 250 ) );
  }
};

// Slow Spell ===============================================================

struct slow_t : public mage_spell_t
{
  slow_t( mage_t* p, const std::string& options_str ) :
    mage_spell_t( "slow", p, p -> find_class_spell( "Slow" ) )
  {
    parse_options( NULL, options_str );
  }

  virtual void impact( action_state_t* s )
  {
    mage_spell_t::impact( s );

    td( s -> target ) -> debuffs.slow -> trigger();
  }
};

// Time Warp Spell ==========================================================

struct time_warp_t : public mage_spell_t
{
  time_warp_t( mage_t* p, const std::string& options_str ) :
    mage_spell_t( "time_warp", p, p -> find_class_spell( "Time Warp" ) )
  {
    parse_options( NULL, options_str );
    harmful = false;
  }

  virtual void execute()
  {
    mage_spell_t::execute();

    for ( size_t i = 0; i < sim -> player_non_sleeping_list.size(); ++i )
    {
      player_t* p = sim -> player_non_sleeping_list[ i ];
      if ( p -> buffs.exhaustion -> check() || p -> is_pet() || p -> is_enemy() )
        continue;

      p -> buffs.bloodlust -> trigger(); // Bloodlust and Timewarp are the same
      p -> buffs.exhaustion -> trigger();
    }
  }

  virtual bool ready()
  {
    if ( player -> buffs.exhaustion -> check() )
      return false;

    return mage_spell_t::ready();
  }
};

// Water Elemental Spell ====================================================

struct summon_water_elemental_t : public mage_spell_t
{
  summon_water_elemental_t( mage_t* p, const std::string& options_str ) :
    mage_spell_t( "water_elemental", p, p -> find_class_spell( "Summon Water Elemental" ) )
  {
    parse_options( NULL, options_str );
    harmful = false;
    consumes_ice_floes = false;
    trigger_gcd = timespan_t::zero();
  }

  virtual void execute()
  {
    mage_spell_t::execute();

    p() -> pets.water_elemental -> summon();
  }

  virtual bool ready()
  {
    if ( ! mage_spell_t::ready() )
      return false;

    return ! ( p() -> pets.water_elemental && ! p() -> pets.water_elemental -> is_sleeping() );
  }
};

// Choose Rotation ==========================================================

struct choose_rotation_t : public action_t
{
  double evocation_target_mana_percentage;
  int force_dps;
  int force_dpm;
  timespan_t final_burn_offset;
  double oom_offset;

  choose_rotation_t( mage_t* p, const std::string& options_str ) :
    action_t( ACTION_USE, "choose_rotation", p )
  {
    cooldown -> duration = timespan_t::from_seconds( 10 );
    evocation_target_mana_percentage = 35;
    force_dps = 0;
    force_dpm = 0;
    final_burn_offset = timespan_t::from_seconds( 20 );
    oom_offset = 0;

    option_t options[] =
    {
      opt_timespan( "cooldown", ( cooldown -> duration ) ),
      opt_float( "evocation_pct", evocation_target_mana_percentage ),
      opt_int( "force_dps", force_dps ),
      opt_int( "force_dpm", force_dpm ),
      opt_timespan( "final_burn_offset", ( final_burn_offset ) ),
      opt_float( "oom_offset", oom_offset ),
      opt_null()
    };
    parse_options( options, options_str );

    if ( cooldown -> duration < timespan_t::from_seconds( 1.0 ) )
    {
      sim -> errorf( "Player %s: choose_rotation cannot have cooldown -> duration less than 1.0sec", p -> name() );
      cooldown -> duration = timespan_t::from_seconds( 1.0 );
    }

    trigger_gcd = timespan_t::zero();
    harmful = false;
  }

  virtual void execute()
  {
    mage_t* p = debug_cast<mage_t*>( player );

    if ( force_dps || force_dpm )
    {
      if ( p -> rotation.current == ROTATION_DPS )
      {
        p -> rotation.dps_time += ( sim -> current_time - p -> rotation.last_time );
      }
      else if ( p -> rotation.current == ROTATION_DPM )
      {
        p -> rotation.dpm_time += ( sim -> current_time - p -> rotation.last_time );
      }
      p -> rotation.last_time = sim -> current_time;

      if ( sim -> log )
      {
        sim -> out_log.printf( "%f burn mps, %f time to die", ( p -> rotation.dps_mana_loss / p -> rotation.dps_time.total_seconds() ) - ( p -> rotation.mana_gain / sim -> current_time.total_seconds() ), sim -> target -> time_to_die().total_seconds() );
      }

      if ( force_dps )
      {
        if ( sim -> log ) sim -> out_log.printf( "%s switches to DPS spell rotation", p -> name() );
        p -> rotation.current = ROTATION_DPS;
      }
      if ( force_dpm )
      {
        if ( sim -> log ) sim -> out_log.printf( "%s switches to DPM spell rotation", p -> name() );
        p -> rotation.current = ROTATION_DPM;
      }

      update_ready();

      return;
    }

    if ( sim -> log ) sim -> out_log.printf( "%s Considers Spell Rotation", p -> name() );

    // The purpose of this action is to automatically determine when to start dps rotation.
    // We aim to either reach 0 mana at end of fight or evocation_target_mana_percentage at next evocation.
    // If mana gem has charges we assume it will be used during the next dps rotation burn.
    // The dps rotation should correspond only to the actual burn, not any corrections due to overshooting.

    // It is important to smooth out the regen rate by averaging out the returns from Evocation and Mana Gems.
    // In order for this to work, the resource_gain() method must filter out these sources when
    // tracking "rotation.mana_gain".

    double regen_rate = p -> rotation.mana_gain / sim -> current_time.total_seconds();

    timespan_t ttd = sim -> target -> time_to_die();
    timespan_t tte = p -> cooldowns.evocation -> remains();

    if ( p -> rotation.current == ROTATION_DPS )
    {
      p -> rotation.dps_time += ( sim -> current_time - p -> rotation.last_time );

      // We should only drop out of dps rotation if we break target mana treshold.
      // In that situation we enter a mps rotation waiting for evocation to come off cooldown or for fight to end.
      // The action list should take into account that it might actually need to do some burn in such a case.

      if ( tte < ttd )
      {
        // We're going until target percentage
        if ( p -> resources.current[ RESOURCE_MANA ] / p -> resources.max[ RESOURCE_MANA ] < evocation_target_mana_percentage / 100.0 )
        {
          if ( sim -> log ) sim -> out_log.printf( "%s switches to DPM spell rotation", p -> name() );

          p -> rotation.current = ROTATION_DPM;
        }
      }
      else
      {
        // We're going until OOM, stop when we can no longer cast full stack AB (approximately, 4 stack with AP can be 6177)
        if ( p -> resources.current[ RESOURCE_MANA ] < 6200 )
        {
          if ( sim -> log ) sim -> out_log.printf( "%s switches to DPM spell rotation", p -> name() );

          p -> rotation.current = ROTATION_DPM;
        }
      }
    }
    else if ( p -> rotation.current == ROTATION_DPM )
    {
      p -> rotation.dpm_time += ( sim -> current_time - p -> rotation.last_time );

      // Calculate consumption rate of dps rotation and determine if we should start burning.

      double consumption_rate = ( p -> rotation.dps_mana_loss / p -> rotation.dps_time.total_seconds() ) - regen_rate;
      double available_mana = p -> resources.current[ RESOURCE_MANA ];

      // If this will be the last evocation then figure out how much of it we can actually burn before end and adjust appropriately.

      timespan_t evo_cooldown = timespan_t::from_seconds( 240.0 );

      timespan_t target_time;
      double target_pct;

      if ( ttd < tte + evo_cooldown )
      {
        if ( ttd < tte + final_burn_offset )
        {
          // No more evocations, aim for OOM
          target_time = ttd;
          target_pct = oom_offset;
        }
        else
        {
          // If we aim for normal evo percentage we'll get the most out of burn/mana adept synergy.
          target_time = tte;
          target_pct = evocation_target_mana_percentage / 100.0;
        }
      }
      else
      {
        // We'll cast more then one evocation, we're aiming for a normal evo target burn.
        target_time = tte;
        target_pct = evocation_target_mana_percentage / 100.0;
      }

      if ( consumption_rate > 0 )
      {
        // Compute time to get to desired percentage.
        timespan_t expected_time = timespan_t::from_seconds( ( available_mana - target_pct * p -> resources.max[ RESOURCE_MANA ] ) / consumption_rate );

        if ( expected_time >= target_time )
        {
          if ( sim -> log ) sim -> out_log.printf( "%s switches to DPS spell rotation", p -> name() );

          p -> rotation.current = ROTATION_DPS;
        }
      }
      else
      {
        // If dps rotation is regen, then obviously use it all the time.

        if ( sim -> log ) sim -> out_log.printf( "%s switches to DPS spell rotation", p -> name() );

        p -> rotation.current = ROTATION_DPS;
      }
    }
    p -> rotation.last_time = sim -> current_time;

    update_ready();
  }

  virtual bool ready()
  {
    // NOTE this delierately avoids calling the supreclass ready method;
    // not all the checks there are relevnt since this isn't a spell
    if ( cooldown -> down() )
      return false;

    if ( sim -> current_time < cooldown -> duration )
      return false;

    if ( if_expr && ! if_expr -> success() )
      return false;

    return true;
  }
};
/*
// Alter Time Spell =========================================================

struct alter_time_t : public mage_spell_t
{
  alter_time_t( mage_t* p, const std::string& options_str ) :
    mage_spell_t( "alter_time_activate", p, p -> find_spell( 108978 ) )
  {
    parse_options( NULL, options_str );

    harmful = false;
  }

  virtual void execute()
  {
    // Buff trigger / Snapshot happens before resource is spent
    if ( p() -> buffs.alter_time -> check() > 0 )
      p() -> buffs.alter_time -> expire();
    else
      p() -> buffs.alter_time -> trigger();

    mage_spell_t::execute();
  }

  virtual bool ready()
  {
    if ( p() -> buffs.alter_time -> check() ) // Allow execution if the buff is up, even tough cooldown already is started.
    {
      timespan_t cd_ready = cooldown -> ready;

      cooldown -> ready = sim -> current_time;

      bool ready = mage_spell_t::ready();

      cooldown -> ready = cd_ready;

      return ready;
    }

    return mage_spell_t::ready();
  }
};
*/
// Incanters_ward Spell =====================================================

struct incanters_ward_t : public mage_spell_t
{
  // Option used to specify the duration of Incanter's Ward and the strength
  // of the subsequent spell power buff from Incanter's Absorption.
  // If 0 <= break_after <= 1, then Incanter's Ward breaks after 8 seconds
  //   and ``break_after'' represents the percentage of the shield that
  //   has been consumed.
  // If 1 < break_after, then Incanter's Ward breaks after 8 / break_after
  // seconds. For example:
  //   - break_after = 2, Incanter's Ward breaks after 4 seconds;
  //   - break_after = 4, Incanter's Ward breaks after 2 seconds;
  //   - break_after = 8, Incanter's Ward breaks after 1 second.
  // If break_after < 0, then, it has no effect on Incanter's Ward
  double break_after;

  incanters_ward_t( mage_t* p, const std::string& options_str ) :
    mage_spell_t( "incanters_ward", p, p -> talents.incanters_ward ), break_after ( -1.0 )
  {
    option_t options[] =
    {
      opt_float( "break_after", break_after ),
      opt_null()
    };
    parse_options( options, options_str );
    ( static_cast<buffs::incanters_ward_t*>( p -> buffs.incanters_ward ) ) -> set_break_after( break_after );
    harmful = false;

    base_dd_min = base_dd_max = 0.0;
  }

  virtual void execute()
  {
    mage_spell_t::execute();
    p() -> buffs.incanters_ward -> trigger();
    p() -> invalidate_cache( CACHE_PLAYER_DAMAGE_MULTIPLIER );

  }
};

} // namespace actions

namespace events {

struct icicle_event_t : public event_t
{
  mage_t* mage;
  double damage;

  icicle_event_t( mage_t& m, double d, bool first = false ) :
    event_t( m, "icicle_event" ), mage( &m ), damage( d )
  {
    double cast_time = first ? 0.25 : 0.75;
    cast_time *= mage -> cache.spell_speed();

    add_event( timespan_t::from_seconds( cast_time ) );
  }

  void execute()
  {
    mage -> icicle -> base_dd_min = mage -> icicle -> base_dd_max = damage;
    mage -> icicle -> schedule_execute();

    double d = mage -> get_icicle_damage();
    if ( d > 0 )
    {
      mage -> icicle_event = new ( sim() ) icicle_event_t( *mage, d );
      if ( mage -> sim -> debug )
        mage -> sim -> out_debug.printf( "%s icicle use (chained), damage=%f, total=%u",
                               mage -> name(), d, as<unsigned>( mage -> icicles.size() ) );
    }
    else
      mage -> icicle_event = 0;
  }
};

} // namespace events

// ==========================================================================
// Mage Character Definition
// ==========================================================================

// mage_td_t ================================================================

mage_td_t::mage_td_t( player_t* target, mage_t* mage ) :
  actor_pair_t( target, mage ),
  dots( dots_t() ),
  debuffs( debuffs_t() )
{
  dots.combustion     = target -> get_dot( "combustion",     mage );
  dots.flamestrike    = target -> get_dot( "flamestrike",    mage );
  dots.frost_bomb     = target -> get_dot( "frost_bomb",     mage );
  dots.ignite         = target -> get_dot( "ignite",         mage );
  dots.living_bomb    = target -> get_dot( "living_bomb",    mage );
  dots.nether_tempest = target -> get_dot( "nether_tempest", mage );
  dots.pyroblast      = target -> get_dot( "pyroblast",      mage );

  debuffs.frostbolt = buff_creator_t( *this, "frostbolt" ).spell( mage -> spec.frostbolt ).duration( timespan_t::from_seconds( 15.0 ) ).max_stack( 3 );
  debuffs.pyromaniac = buff_creator_t( *this, "pyromaniac" ).spell( mage -> spec.pyromaniac ).duration( timespan_t::from_seconds( 15.0 ) ).max_stack( 1 );
  debuffs.slow = buff_creator_t( *this, "slow" ).spell( mage -> spec.slow );
}

// mage_t::create_action ====================================================

action_t* mage_t::create_action( const std::string& name,
                                 const std::string& options_str )
{
  using namespace actions;

  if ( name == "arcane_barrage"    ) return new          arcane_barrage_t( this, options_str );
  if ( name == "arcane_blast"      ) return new            arcane_blast_t( this, options_str );
  if ( name == "arcane_brilliance" ) return new       arcane_brilliance_t( this, options_str );
  if ( name == "arcane_explosion"  ) return new        arcane_explosion_t( this, options_str );
  if ( name == "arcane_missiles"   ) return new         arcane_missiles_t( this, options_str );
  if ( name == "arcane_power"      ) return new            arcane_power_t( this, options_str );
  if ( name == "blink"             ) return new                   blink_t( this, options_str );
  if ( name == "blizzard"          ) return new                blizzard_t( this, options_str );
  if ( name == "choose_rotation"   ) return new         choose_rotation_t( this, options_str );
  if ( name == "cold_snap"         ) return new               cold_snap_t( this, options_str );
  if ( name == "combustion"        ) return new              combustion_t( this, options_str );
  if ( name == "cone_of_cold"      ) return new            cone_of_cold_t( this, options_str );
  if ( name == "counterspell"      ) return new            counterspell_t( this, options_str );
  if ( name == "dragons_breath"    ) return new          dragons_breath_t( this, options_str );
  if ( name == "evocation"         ) return new               evocation_t( this, options_str );
  if ( name == "fire_blast"        ) return new              fire_blast_t( this, options_str );
  if ( name == "fireball"          ) return new                fireball_t( this, options_str );
  if ( name == "flamestrike"       ) return new             flamestrike_t( this, options_str );
  if ( name == "frost_armor"       ) return new             frost_armor_t( this, options_str );
  if ( name == "frost_bomb"        ) return new              frost_bomb_t( this, options_str );
  if ( name == "frostbolt"         ) return new               frostbolt_t( this, options_str );
  if ( name == "frostfire_bolt"    ) return new          frostfire_bolt_t( this, options_str );
  if ( name == "frozen_orb"        ) return new              frozen_orb_t( this, options_str );
  if ( name == "ice_floes"         ) return new               ice_floes_t( this, options_str );
  if ( name == "ice_lance"         ) return new               ice_lance_t( this, options_str );
  if ( name == "icy_veins"         ) return new               icy_veins_t( this, options_str );
  if ( name == "inferno_blast"     ) return new           inferno_blast_t( this, options_str );
  if ( name == "living_bomb"       ) return new             living_bomb_t( this, options_str );
  if ( name == "mage_armor"        ) return new              mage_armor_t( this, options_str );
  if ( name == "mage_bomb"         )
  {
    if ( talents.frost_bomb -> ok() )
    {
      return new frost_bomb_t( this, options_str );
    }
    else if ( talents.living_bomb -> ok() )
    {
      return new living_bomb_t( this, options_str );
    }
    else if ( talents.nether_tempest -> ok() )
    {
      return new nether_tempest_t( this, options_str );
    }
  }
  if ( name == "mirror_image"      ) return new            mirror_image_t( this, options_str );
  if ( name == "molten_armor"      ) return new            molten_armor_t( this, options_str );
  if ( name == "nether_tempest"    ) return new          nether_tempest_t( this, options_str );
  if ( name == "presence_of_mind"  ) return new        presence_of_mind_t( this, options_str );
  if ( name == "pyroblast"         ) return new               pyroblast_t( this, options_str );
  if ( name == "rune_of_power"     ) return new           rune_of_power_t( this, options_str );
  if ( name == "invocation"        )
  {
    sim -> errorf( "The behavior of \"invocation\" has been subsumed into evocation." );
    return new evocation_t( this, options_str );
  }
  if ( name == "scorch"            ) return new                  scorch_t( this, options_str );
  if ( name == "slow"              ) return new                    slow_t( this, options_str );
  if ( name == "time_warp"         ) return new               time_warp_t( this, options_str );
  if ( name == "water_elemental"   ) return new  summon_water_elemental_t( this, options_str );
  //if ( name == "alter_time"        ) return new              alter_time_t( this, options_str );
  if ( name == "incanters_ward"    ) return new          incanters_ward_t( this, options_str );

  return player_t::create_action( name, options_str );
}

// mage_t::create_pet =======================================================

pet_t* mage_t::create_pet( const std::string& pet_name,
                           const std::string& /* pet_type */ )
{
  pet_t* p = find_pet( pet_name );

  if ( p ) return p;

  if ( pet_name == "water_elemental" ) return new pets::water_elemental_pet_t( sim, this );

  return 0;
}

// mage_t::create_pets ======================================================

void mage_t::create_pets()
{
  pets.water_elemental = create_pet( "water_elemental" );

  for ( unsigned i = 0; i < sizeof_array( pets.mirror_images ); i++ )
  {
    pets.mirror_images[ i ] = new pets::mirror_image_pet_t( sim, this );
    if ( i > 0 )
    {
      pets.mirror_images[ i ] -> quiet = 1;
    }
  }
}

// mage_t::init_spells ======================================================

void mage_t::init_spells()
{
  player_t::init_spells();

  // Talents
  talents.blazing_speed      = find_talent_spell( "Blazing Speed" );
  talents.cauterize          = find_talent_spell( "Cauterize" );
  talents.cold_snap          = find_talent_spell( "Cold Snap" );
  talents.frostjaw           = find_talent_spell( "Frostjaw" );
  talents.frost_bomb         = find_talent_spell( "Frost Bomb" );
  talents.greater_invis      = find_talent_spell( "Greater Invisibility" );
  talents.ice_barrier        = find_talent_spell( "Ice Barrier" );
  talents.ice_floes          = find_talent_spell( "Ice Floes" );
  talents.ice_ward           = find_talent_spell( "Ice Ward" );
  talents.incanters_ward     = find_talent_spell( "Incanter's Ward" );
  talents.invocation         = find_talent_spell( "Invocation" );
  talents.living_bomb        = find_talent_spell( "Living Bomb" );
  talents.nether_tempest     = find_talent_spell( "Nether Tempest" );
  talents.presence_of_mind   = find_talent_spell( "Presence of Mind" );
  talents.ring_of_frost      = find_talent_spell( "Ring of Frost" );
  talents.rune_of_power      = find_talent_spell( "Rune of Power" );
  talents.scorch             = find_talent_spell( "Scorch" );
  talents.temporal_shield    = find_talent_spell( "Temporal Shield" );

  // Passive Spells
  passives.nether_attunement = find_specialization_spell( "Nether Attunement" ); // BUG: Not in spell lists at present.
  passives.nether_attunement = ( find_spell( 117957 ) -> is_level( level ) ) ? find_spell( 117957 ) : spell_data_t::not_found();
  passives.shatter           = find_specialization_spell( "Shatter" ); // BUG: Doesn't work at present as Shatter isn't tagged as a spec of Frost.
  passives.shatter           = ( find_spell( 12982 ) -> is_level( level ) ) ? find_spell( 12982 ) : spell_data_t::not_found();

  // Spec Spells
  spec.arcane_charge         = find_specialization_spell( "Arcane Charge" );
  spells.arcane_charge_arcane_blast = spec.arcane_charge -> ok() ? find_spell( 36032 ) : spell_data_t::not_found();

  spec.slow                  = find_class_spell( "Slow" );

  spec.brain_freeze          = find_specialization_spell( "Brain Freeze" );
  spec.critical_mass         = find_specialization_spell( "Critical Mass" );
  spec.fingers_of_frost      = find_specialization_spell( "Fingers of Frost" );
  spec.frostbolt             = find_specialization_spell( "Frostbolt" );
  spec.pyromaniac            = find_specialization_spell( "Pyromaniac" );

  // Mastery
  spec.icicles               = find_mastery_spell( MAGE_FROST );
  spec.ignite                = find_mastery_spell( MAGE_FIRE );
  spec.mana_adept            = find_mastery_spell( MAGE_ARCANE );

  spells.stolen_time         = spell_data_t::find( 105791, "Stolen Time" );
  spells.icicles_driver      = find_spell( 148012 );

  // Glyphs
  glyphs.arcane_brilliance   = find_glyph_spell( "Glyph of Arcane Brilliance" );
  glyphs.arcane_power        = find_glyph_spell( "Glyph of Arcane Power" );
  glyphs.combustion          = find_glyph_spell( "Glyph of Combustion" );
  glyphs.frostfire           = find_glyph_spell( "Glyph of Frostfire" );
  glyphs.ice_lance           = find_glyph_spell( "Glyph of Ice Lance" );
  glyphs.icy_veins           = find_glyph_spell( "Glyph of Icy Veins" );
  glyphs.inferno_blast       = find_glyph_spell( "Glyph of Inferno Blast" );
  glyphs.living_bomb         = find_glyph_spell( "Glyph of Living Bomb" );
  glyphs.loose_mana          = find_glyph_spell( "Glyph of Loose Mana" );
  glyphs.mirror_image        = find_glyph_spell( "Glyph of Mirror Image" );
  glyphs.splitting_ice       = find_glyph_spell( "Glyph of Splitting Ice" );

  static const set_bonus_description_t set_bonuses =
  {
    //  C2P    C4P    M2P    M4P    T2P    T4P    H2P    H4P
    { 105788, 105790,     0,     0,     0,     0,     0,     0 }, // Tier13
    { 123097, 123101,     0,     0,     0,     0,     0,     0 }, // Tier14
    { 138316, 138376,     0,     0,     0,     0,     0,     0 }, // Tier15
    { 145251, 145257,     0,     0,     0,     0,     0,     0 }, // Tier16
  };

  sets.register_spelldata( set_bonuses );

  // Active spells
  if ( spec.ignite -> ok()  ) active_ignite = new actions::ignite_t( this );
  if ( spec.icicles -> ok() ) icicle = new actions::icicle_t( this );

}

// mage_t::init_base ========================================================

void mage_t::init_base_stats()
{
  player_t::init_base_stats();

  resources.infinite_resource[RESOURCE_MANA] = true; // REMOVE LATER *~*~*~*~*~**~*// ~***$_@*$%_@

  base.spell_power_per_intellect = 1.0;

  base.attack_power_per_strength = 1.0;

  diminished_kfactor    = 0.009830;
  diminished_dodge_cap = 0.006650;
  diminished_parry_cap = 0.006650;
}

// mage_t::init_scaling =====================================================

void mage_t::init_scaling()
{
  player_t::init_scaling();

  scales_with[ STAT_SPIRIT ] = false;
}

// mage_t::init_buffs =======================================================

void mage_t::create_buffs()
{
  player_t::create_buffs();

  // buff_t( player, name, max_stack, duration, chance=-1, cd=-1, quiet=false, reverse=false, activated=true )
  // buff_t( player, id, name, chance=-1, cd=-1, quiet=false, reverse=false, activated=true )
  // buff_t( player, name, spellname, chance=-1, cd=-1, quiet=false, reverse=false, activated=true )

  buffs.arcane_charge        = buff_creator_t( this, "arcane_charge", spec.arcane_charge )
                               .max_stack( find_spell( 36032 ) -> max_stacks() )
                               .duration( find_spell( 36032 ) -> duration() );
  buffs.arcane_missiles      = buff_creator_t( this, "arcane_missiles", find_class_spell( "Arcane Missiles" ) -> ok() ? find_spell( 79683 ) : spell_data_t::not_found() ).chance( 0.3 );
  buffs.arcane_power         = new buffs::arcane_power_t( this );
  buffs.brain_freeze         = buff_creator_t( this, "brain_freeze", spec.brain_freeze )
                               .duration( find_spell( 57761 ) -> duration() )
                               .default_value( spec.brain_freeze -> effectN( 1 ).percent() )
                               .chance( spec.brain_freeze      -> ok() ?
                                      ( talents.nether_tempest -> ok() ? 0.09 :
                                      ( talents.living_bomb    -> ok() ? 0.25 :
                                      ( talents.frost_bomb     -> ok() ? 1.00 : 0.0 ) ) ) : 0 );

  buffs.fingers_of_frost     = buff_creator_t( this, "fingers_of_frost", find_spell( 112965 ) ).chance( find_spell( 112965 ) -> effectN( 1 ).percent() )
                               .duration( timespan_t::from_seconds( 15.0 ) )
                               .max_stack( 2 );
  buffs.frost_armor          = buff_creator_t( this, "frost_armor", find_spell( 7302 ) ).add_invalidate( CACHE_MULTISTRIKE );
  buffs.icy_veins            = new buffs::icy_veins_t( this );
  buffs.ice_floes            = buff_creator_t( this, "ice_floes", talents.ice_floes );
  buffs.invokers_energy      = buff_creator_t( this, "invokers_energy", find_spell( 116257 ) )
                               .chance( talents.invocation -> ok() ? 1.0 : 0 )
                               .add_invalidate( CACHE_PLAYER_DAMAGE_MULTIPLIER );
  buffs.mage_armor           = stat_buff_creator_t( this, "mage_armor" ).spell( find_spell( 6117 ) );
  buffs.molten_armor         = buff_creator_t( this, "molten_armor", find_spell( 30482 ) ).add_invalidate( CACHE_SPELL_CRIT );
  buffs.presence_of_mind     = buff_creator_t( this, "presence_of_mind", talents.presence_of_mind ).duration( timespan_t::zero() ).activated( true );
  buffs.rune_of_power        = buff_creator_t( this, "rune_of_power", find_spell( 116014 ) )
                               .duration( timespan_t::from_seconds( 60 ) )
                               .add_invalidate( CACHE_PLAYER_DAMAGE_MULTIPLIER );

  buffs.heating_up           = buff_creator_t( this, "heating_up", find_class_spell( "Pyroblast" ) -> ok() ? find_spell( 48107 ) : spell_data_t::not_found() );
  buffs.pyroblast            = buff_creator_t( this, "pyroblast",  find_class_spell( "Pyroblast" ) -> ok() ? find_spell( 48108 ) : spell_data_t::not_found() );

  buffs.tier13_2pc           = stat_buff_creator_t( this, "tier13_2pc" )
                               .spell( find_spell( 105785 ) )
                               .chance( sets.has_set_bonus( SET_T13_2PC_CASTER ) ? 0.5 : 0.0 );

  //buffs.alter_time           = new buffs::alter_time_t( this );
  buffs.incanters_ward       = new buffs::incanters_ward_t( this );
  buffs.incanters_absorption  = buff_creator_t( this, "incanters_absorption" )
                                .spell( find_spell( 116267 ) )
                                .add_invalidate( CACHE_PLAYER_DAMAGE_MULTIPLIER );

  buffs.tier15_2pc_crit      = stat_buff_creator_t( this, "tier15_2pc_crit", find_spell( 138317 ) )
                               .add_stat( STAT_CRIT_RATING, find_spell( 138317 ) -> effectN( 1 ).base_value() );
  buffs.tier15_2pc_haste     = stat_buff_creator_t( this, "tier15_2pc_haste", find_spell( 138317 ) )
                               .add_stat( STAT_HASTE_RATING, find_spell( 138317 ) -> effectN( 1 ).base_value() );
  buffs.tier15_2pc_mastery   = stat_buff_creator_t( this, "tier15_2pc_mastery", find_spell( 138317 ) )
                               .add_stat( STAT_MASTERY_RATING, find_spell( 138317 ) -> effectN( 1 ).base_value() );

  buffs.profound_magic       = buff_creator_t( this, "profound_magic" )
                               .spell( find_spell( 145252 ) );
  buffs.potent_flames        = stat_buff_creator_t( this, "potent_flames" )
                               .spell( find_spell( 145254 ) );
  buffs.frozen_thoughts      = buff_creator_t( this, "frozen_thoughts" )
                               .spell( find_spell( 146557 ) );
  buffs.fiery_adept          = buff_creator_t( this, "fiery_adept" )
                               .spell( find_spell( 145261 ) )
                               .chance( 1.0 );
}

// mage_t::init_gains =======================================================

void mage_t::init_gains()
{
  player_t::init_gains();

  gains.evocation              = get_gain( "evocation"              );
  gains.incanters_ward_passive = get_gain( "incanters_ward_passive" );
  gains.rune_of_power          = get_gain( "rune_of_power"          );
}

// mage_t::init_procs =======================================================

void mage_t::init_procs()
{
  player_t::init_procs();

  procs.test_for_crit_hotstreak = get_proc( "test_for_crit_hotstreak" );
  procs.crit_for_hotstreak      = get_proc( "crit_test_hotstreak"     );
  procs.hotstreak               = get_proc( "hotstreak"               );
}

// mage_t::init_uptimes =====================================================

void mage_t::init_benefits()
{
  player_t::init_benefits();

  for ( unsigned i = 0; i < sizeof_array( benefits.arcane_charge ); ++i )
  {
    benefits.arcane_charge[ i ] = get_benefit( "Arcane Charge " + util::to_string( i )  );
  }
  benefits.dps_rotation      = get_benefit( "dps rotation"    );
  benefits.dpm_rotation      = get_benefit( "dpm rotation"    );
  benefits.water_elemental   = get_benefit( "water_elemental" );
}

// mage_t::init_actions =====================================================

void mage_t::init_action_list()
{
<<<<<<< HEAD
  if( action_list_str.empty() )
  {
    clear_action_priority_lists();

    // bool has_purified_bindings = find_item( "purified_bindings_of_immerseus" ) != nullptr;

    std::string& precombat = get_action_priority_list( "precombat" ) -> action_list_str;
    std::string& aoe_list_str = get_action_priority_list( "aoe" ) -> action_list_str;
    std::string& st_list_str = get_action_priority_list( "single_target" ) -> action_list_str;

    if( level >= 80 )
    {
      if( sim -> allow_flasks )
      {
        // Flask
        precombat += "/flask,type=";
        precombat += ( level > 85 ) ? "warm_sun" : "draconic_mind";
      }

      if( sim -> allow_food )
      {
        // Food
        precombat += "/food,type=";
        precombat += ( level > 85 ) ? "mogu_fish_stew" : "seafood_magnifique_feast";
      }
    }

    // Arcane Brilliance
    add_action( "Arcane Brilliance", "", "precombat" );

    // Armor
    if( specialization() == MAGE_ARCANE && !sets.has_set_bonus( SET_T16_4PC_CASTER ) ) // use Frost Armor for arcane mages with 4p T16
    {
      add_action( "Mage Armor", "", "precombat" );
    }
    else if( specialization() == MAGE_FIRE )
    {
      add_action( "Molten Armor", "", "precombat" );
    }
    else
    {
      add_action( "Frost Armor", "", "precombat" );
    }

    // Water Elemental
    if( specialization() == MAGE_FROST )
      precombat += "/water_elemental";

    // Snapshot Stats
    precombat += "/snapshot_stats";

    // Prebuff L90 talents
    if( talents.invocation -> ok() )
    {
      precombat += "/evocation";
    }
    else if( talents.rune_of_power -> ok() )
    {
      precombat += "/rune_of_power";
    }

    //Potions
    if( ( level >= 80 ) && ( sim -> allow_potions ) )
    {
      precombat += ( level > 85 ) ? "/jade_serpent_potion" : "/volcanic_potion";
    }

    precombat += "/mirror_image";

    // Counterspell
    add_action( "Counterspell", "if=target.debuff.casting.react" );

    // Cold Snap
    if( talents.cold_snap -> ok() )
    {
      add_action( "Cold Snap", "if=health.pct<30" );
    }


    //not useful if bloodlust is check in option.
    if( level >= 85 )
      action_list_str += "/time_warp,if=target.health.pct<25|time>5";

    // Spec-specific actions

    // Arcane
    if( specialization() == MAGE_ARCANE )
    {
      if( talents.rune_of_power -> ok() )
      {
        action_list_str += "/rune_of_power,if=buff.rune_of_power.remains<cast_time";
        action_list_str += "/rune_of_power,if=cooldown.arcane_power.remains<gcd&buff.rune_of_power.remains<buff.arcane_power.duration";
      }
      else if( talents.invocation -> ok() )
      {
        action_list_str += "/evocation,if=buff.invokers_energy.down";
        action_list_str += "/evocation,if=cooldown.arcane_power.remains=0&buff.invokers_energy.remains<buff.arcane_power.duration";
        action_list_str += "/evocation,if=mana.pct<50,interrupt_if=mana.pct>95&buff.invokers_energy.remains>10";
      }
      else
      {
        action_list_str += "/evocation,if=mana.pct<50,interrupt_if=mana.pct>95";
      }

      action_list_str += "/mirror_image";

      action_list_str += "/arcane_power,if=time_to_bloodlust>cooldown.arcane_power.duration&((buff.arcane_charge.stack=4)|target.time_to_die<buff.arcane_power.duration+5),moving=0";


      if( race == RACE_ORC )         action_list_str += "/blood_fury,if=(buff.arcane_power.up|cooldown.arcane_power.remains>15|target.time_to_die<18)";
      else if( race == RACE_TROLL )  action_list_str += "/berserking,if=(buff.arcane_power.up|target.time_to_die<18)";

      if( sim -> allow_potions )      action_list_str += "/jade_serpent_potion,if=(buff.arcane_power.up|target.time_to_die<50)";


      if( talents.rune_of_power -> ok() )
        action_list_str += init_use_item_actions( ",if=target.time_to_die<25&buff.rune_of_power.remains>20" );
      else if( talents.invocation -> ok() )
        action_list_str += init_use_item_actions( ",if=target.time_to_die<25&buff.invokers_energy.remains>20" );
      else
        action_list_str += init_use_item_actions( ",if=target.time_to_die<25" );

      //decide between single_target and aoe rotation
      action_list_str += "/run_action_list,name=aoe,if=active_enemies>=6";
      action_list_str += "/run_action_list,name=single_target,if=active_enemies<6";

      // Arcane Blast/Missiles weaving for 2T16
      if( sets.has_set_bonus( SET_T16_2PC_CASTER ) )
      {
        st_list_str += "/arcane_blast,if=buff.arcane_missiles.stack<2&buff.arcane_charge.stack=4&buff.profound_magic.stack>=2&mana.pct>90";
        st_list_str += "/arcane_blast,if=buff.arcane_missiles.stack<2&buff.arcane_charge.stack=4&buff.profound_magic.up&mana.pct>93";
      }

      st_list_str += "/arcane_missiles,if=(buff.arcane_missiles.stack=2&cooldown.arcane_power.remains>0)|(buff.arcane_charge.stack=4&cooldown.arcane_power.remains>4*action.arcane_blast.cast_time)";

      st_list_str += "/arcane_barrage,if=buff.arcane_charge.stack=4&mana.pct<95";

      if( talents.presence_of_mind -> ok() )
        st_list_str += "/presence_of_mind,if=cooldown.arcane_power.remains>75";

      st_list_str += "/arcane_blast";

      if( talents.ice_floes -> ok() ) st_list_str += "/ice_floes,moving=1";

      st_list_str += "/arcane_barrage,moving=1";
      st_list_str += "/fire_blast,moving=1";
=======
  if ( ! action_list_str.empty() )
  {
    player_t::init_action_list();
    return;
  }
  clear_action_priority_lists();
>>>>>>> 1c3e8b10

  apl_precombat();

<<<<<<< HEAD
      if( talents.nether_tempest -> ok() )   aoe_list_str += "/nether_tempest,cycle_targets=1,if=(!ticking|remains<tick_time)&target.time_to_die>6";
      else if( talents.living_bomb -> ok() ) aoe_list_str += "/living_bomb,cycle_targets=1,if=(!ticking|remains<tick_time)&target.time_to_die>tick_time*3";
      else if( talents.frost_bomb -> ok() )  aoe_list_str += "/frost_bomb,if=!ticking&target.time_to_die>cast_time+tick_time";
=======
  switch ( specialization() )
  {
    case MAGE_ARCANE:
      apl_arcane();
      break;
    case MAGE_FROST:
      apl_frost();
      break;
    case MAGE_FIRE:
      apl_fire();
      break;
    default:
      apl_default(); // DEFAULT
      break;
  }

  // Default
  use_default_action_list = true;
>>>>>>> 1c3e8b10

  player_t::init_action_list();
}

<<<<<<< HEAD
    // Fire
    else if( specialization() == MAGE_FIRE )
    {
      if( talents.rune_of_power -> ok() )
      {
        action_list_str += "/rune_of_power,if=buff.rune_of_power.remains<cast_time";
        action_list_str += "/rune_of_power,if=buff.rune_of_power.remains<6";
      }
      else if( talents.invocation -> ok() )
      {
        action_list_str += "/evocation,if=(buff.invokers_energy.down|mana.pct<20)";
        action_list_str += "/evocation,if=buff.invokers_energy.remains<6";
      }
      else
      {
        if( level > 87 )
          action_list_str += "/evocation,if=mana.pct<20,interrupt_if=mana.pct>95";
        else
          action_list_str += "/evocation,if=mana.pct<20,interrupt_if=mana.pct>95";
      }

      if( level > 87 )
      {
        if( race == RACE_ORC )                 action_list_str += "/blood_fury";
        else if( race == RACE_TROLL )          action_list_str += "/berserking";
      }

      if( sim -> allow_potions && level > 87 )
        action_list_str += "/jade_serpent_potion,if=target.time_to_die<45";

      action_list_str += init_use_profession_actions( level >= 87 ? ",if=target.time_to_die<25)" : "" );
      action_list_str += "/mirror_image";

      //hardcoding this calculation for improving performance ???
      action_list_str += "/combustion,if=target.time_to_die<22";
      action_list_str += "/combustion,if=dot.ignite.tick_dmg>=((3*action.pyroblast.crit_damage)*mastery_value*0.5)";
      action_list_str += "/combustion,if=dot.ignite.tick_dmg>=((action.fireball.crit_damage+action.inferno_blast.crit_damage+action.pyroblast.hit_damage)*mastery_value*0.5)&dot.pyroblast.ticking&buff.pyroblast.down";
      if( talents.presence_of_mind -> ok() )
        action_list_str += "&buff.presence_of_mind.down";

      if( race == RACE_ORC )
      {
        action_list_str += "/blood_fury";
      }
      else if( race == RACE_TROLL )
      {
        action_list_str += "/berserking";
      }

      if( talents.presence_of_mind -> ok() )
      {
        action_list_str += "/presence_of_mind";
      }
      if( sim -> allow_potions )
      {
        action_list_str += "/jade_serpent_potion";
      }

      if( talents.presence_of_mind -> ok() ) action_list_str += "/presence_of_mind,if=target.time_to_die<5";
=======

//Pre-combat Action Priority List============================================

void mage_t::apl_precombat()
{
  action_priority_list_t* precombat = get_action_priority_list( "precombat" );

  if( sim -> allow_flasks && level >= 80 )
  {
    std::string flask_action = "flask,type=";
    flask_action += ( level > 85 ) ? "warm_sun" : "draconic_mind";
    precombat -> add_action( flask_action );
  }
    // Food
  if ( sim -> allow_food && level >= 80 )
  {
    std::string food_action = "food,type=";
    food_action += ( level > 85 ) ? "mogu_fish_stew" : "seafood_magnifique_feast";
    precombat -> add_action( food_action );
  }

  // Arcane Brilliance
  precombat -> add_action( this, "Arcane Brilliance" );

  // Armor
  if ( specialization() == MAGE_ARCANE && !sets.has_set_bonus( SET_T16_4PC_CASTER ) ) // use Frost Armor for arcane mages with 4p T16
    precombat -> add_action( this, "Mage Armor" );
  else if ( specialization() == MAGE_FIRE )
    precombat -> add_action( this, "Molten Armor" );
  else
    precombat -> add_action( this, "Frost Armor" );

  // Water Elemental
  if ( specialization() == MAGE_FROST )
    precombat -> add_action( "water_elemental" );

  // Snapshot Stats
  precombat -> add_action( "snapshot_stats" );

  // Prebuff L90 talents
  if ( talents.invocation -> ok() )
    precombat -> add_action( this, "Evocation" );
  else if ( talents.rune_of_power -> ok() )
    precombat -> add_talent( this, "Rune of Power" );
>>>>>>> 1c3e8b10

  //Potions
  if ( ( level >= 80 ) && ( sim -> allow_potions ) )
    precombat -> add_action( "jade_serpent_potion" );

  precombat -> add_action( this, "Mirror Image" );
}

<<<<<<< HEAD
      if( talents.nether_tempest -> ok() )   action_list_str += "/nether_tempest,cycle_targets=1,if=(!ticking|remains<tick_time)&target.time_to_die>6";
      else if( talents.living_bomb -> ok() ) action_list_str += "/living_bomb,cycle_targets=1,if=(!ticking|remains<tick_time)&target.time_to_die>tick_time*3";
      else if( talents.frost_bomb -> ok() )  action_list_str += "/frost_bomb,if=target.time_to_die>cast_time+tick_time";
=======
>>>>>>> 1c3e8b10

// Arcane Mage Action List====================================================

<<<<<<< HEAD
    // Frost
    else if( specialization() == MAGE_FROST )
    {
      if( talents.rune_of_power -> ok() )
      {
        action_list_str += "/rune_of_power,if=buff.rune_of_power.remains<cast_time";
        action_list_str += "/rune_of_power,if=cooldown.icy_veins.remains=0&buff.rune_of_power.remains<20";
      }
      else if( talents.invocation -> ok() )
      {
        action_list_str += "/evocation,if=(buff.invokers_energy.down|mana.pct<20)";
        action_list_str += "/evocation,if=cooldown.icy_veins.remains=0&buff.invokers_energy.remains<20";
      }
      else
      {
        action_list_str += "/evocation,if=mana.pct<50,interrupt_if=mana.pct>95";
      }
=======
void mage_t::apl_arcane()
{
  std::vector<std::string> item_actions       = get_item_actions();
  std::vector<std::string> racial_actions     = get_racial_actions();

  action_priority_list_t* default_list        = get_action_priority_list( "default"       );
  action_priority_list_t* single_target       = get_action_priority_list( "single_target" );
  action_priority_list_t* aoe                 = get_action_priority_list( "aoe"           );

  default_list -> add_action( this, "Counterspell", "if=target.debuff.casting.react" );
  // Prevent unsafe Alter Time teleport while moving
  // FIXME: realistically for skilled players using DBM, warning would be available to suppress Alter Time for 6 seconds before moving
  default_list -> add_action( "cancel_buff,name=alter_time,moving=1" );
  default_list -> add_talent( this, "Cold Snap", "if=health.pct<30" );
  default_list -> add_action( this, "Conjure Mana Gem", "if=mana_gem_charges<3&target.debuff.invulnerable.react" );
  default_list -> add_action( this, "Time Warp", "if=target.health.pct<25|time>5" );
  //not useful if bloodlust is check in option.

  default_list -> add_talent( this, "Rune of Power", "if=buff.rune_of_power.remains<cast_time" );
  default_list -> add_talent( this, "Rune of Power", "if=cooldown.arcane_power.remains<gcd&buff.rune_of_power.remains<buff.arcane_power.duration" );

  default_list -> add_action( this, "Evocation", "if=talent.invocation.enabled&buff.invokers_energy.down&talent.invocation.enabled" );
  default_list -> add_action( this, "Evocation", "if=talent.invocation.enabled&cooldown.arcane_power.remains=0&buff.invokers_energy.remains<buff.arcane_power.duration" );
  default_list -> add_action( this, "Evocation", "if=talent.invocation.enabled&mana.pct<50,interrupt_if=mana.pct>95&buff.invokers_energy.remains>10" );

  default_list -> add_action( this, "Evocation", "if=!talent.invocation.enabled=mana.pct<50,interrupt_if=mana.pct>95" );
  default_list -> add_action( this, "Mirror Image" );
  default_list -> add_action( this, "Arcane Power", "if=time_to_bloodlust>cooldown.arcane_power.duration&((buff.arcane_charge.stack=4)|target.time_to_die<buff.arcane_power.duration+5),moving=0" );
  default_list -> add_action( "mana_gem,if=glyph.loose_mana.enabled&mana.pct<90&buff.arcane_power.up&buff.arcane_charge.stack=4&buff.alter_time.down" );
  default_list -> add_action( "mana_gem,if=!glyph.loose_mana.enabled&mana.pct<80&buff.alter_time.down" );

  for( size_t i = 0; i < racial_actions.size(); i++ )
    default_list -> add_action( racial_actions[i] + ",if=buff.alter_time.down&(buff.arcane_power.up|target.time_to_die<18)" );

  default_list -> add_action( "jade_serpent_potion,if=buff.alter_time.down&((cooldown.alter_time.remains=0&buff.arcane_power.up)|target.time_to_die<50)" );

  for( size_t i = 0; i < item_actions.size(); i++ )
  {
    default_list -> add_action( item_actions[i] + ",sync=alter_time_activate,if=buff.alter_time.downpresence_of_mind,if=buff.alter_time.down&buff.arcane_power.up&trinket.stat.intellect.cooldown_remains>15" );
    default_list -> add_action( item_actions[i] + ",if=talent.rune_of_power.enabled&(cooldown.alter_time_activate.remains>45|target.time_to_die<25)&buff.rune_of_power.remains>20" );
    default_list -> add_action( item_actions[i] + ",if=talent.invocation.enabled&(cooldown.alter_time_activate.remains>45|target.time_to_die<25)&buff.invokers_energy.remains>20" );
    default_list -> add_action( item_actions[i] + ",if=(!talent.rune_of_power.enabled&!talent.invocation.enabled)&(cooldown.alter_time_activate.remains>45|target.time_to_die<25)" );
  }

  default_list -> add_talent( this, "Presence of Mind", "if=buff.alter_time.down&buff.arcane_power.up&trinket.stat.intellect.cooldown_remains>15" );
  default_list -> add_action( this, "Alter Time", "if=buff.alter_time.down&buff.arcane_power.up&trinket.stat.intellect.cooldown_remains>15" );
  default_list -> add_talent( this, "Presence of Mind", "if=buff.alter_time.down&buff.arcane_power.up&buff.amplified.down" );
  default_list -> add_action( this, "Alter Time", "if=buff.alter_time.down&buff.arcane_power.up&buff.amplified.down" );

  default_list -> add_action( "run_action_list,name=aoe,if=active_enemies>=6" );
  default_list -> add_action( "run_action_list,name=single_target,if=active_enemies<6" );

  single_target -> add_action( this, "Arcane Barrage", "if=buff.alter_time.up&buff.alter_time.remains<action.arcane_blast.cast_time" );
  single_target -> add_talent( this, "Nether Tempest", "cycle_targets=1,if=(!ticking|remains<tick_time)&target.time_to_die>6" );
  single_target -> add_talent( this, "Living Bomb", "cycle_targets=1,if=(!ticking|remains<tick_time)&target.time_to_die>tick_time*3" );
  single_target -> add_talent( this, "Frost Bomb", "if=!ticking&target.time_to_die>cast_time+tick_time" );
  single_target -> add_action( this, "Arcane Missiles", "if=buff.alter_time.up" );
  single_target -> add_action( this, "Arcane Blast", "if=buff.alter_time.up" );
  single_target -> add_action( this, "Arcane Blast", "if=set_bonus.tier16_2pc_caster&buff.arcane_missiles.stack<2&buff.arcane_charge.stack=4&buff.profound_magic.stack>=2&mana.pct>90" );
  single_target -> add_action( this, "Arcane Blast", "if=buff.arcane_missiles.stack<2&buff.arcane_charge.stack=4&buff.profound_magic.up&mana.pct>93" );
  single_target -> add_action( this, "Arcane Missiles", "if=(buff.arcane_missiles.stack=2&cooldown.arcane_power.remains>0)|(buff.arcane_charge.stack=4&cooldown.arcane_power.remains>4*action.arcane_blast.cast_time)" );
  single_target -> add_action( this, "Arcane Barrage", "if=buff.arcane_charge.stack=4&mana.pct<95" );
  single_target -> add_talent( this, "Presence of Mind", "if=cooldown.arcane_power.remains>75" );
  single_target -> add_action( this, "Arcane Blast" );
  single_target -> add_talent( this, "Ice Foes", "moving=1" );
  single_target -> add_action( this, "Arcane Barrage", "moving=1" );
  single_target -> add_action( this, "Fire Blast", "moving=1" );
  single_target -> add_action( this, "Ice Lance", "moving=1" );

  aoe -> add_action ( this, "Flamestrike" );
  aoe -> add_talent ( this, "Nether Tempest", "cycle_targets=1,if=(!ticking|remains<tick_time)&target.time_to_die>6");
  aoe -> add_talent ( this, "Living Bomb", "cycle_targets=1,if=(!ticking|remains<tick_time)&target.time_to_die>tick_time*3" );
  aoe -> add_talent ( this, "Frost Bomb", "if=!ticking&target.time_to_die>cast_time+tick_time");
  aoe -> add_action ( this, "Arcane Barrage", "if=buff.arcane_charge.stack=4" );
  aoe -> add_action ( this, "Arcane Explosion" );
}
>>>>>>> 1c3e8b10

// Fire Mage Action List ===================================================================================================

void mage_t::apl_fire()
{
  std::vector<std::string> item_actions = get_item_actions();
  std::vector<std::string> racial_actions = get_racial_actions();

  action_priority_list_t* default_list = get_action_priority_list( "default" );


<<<<<<< HEAD
      if( race == RACE_ORC )                 action_list_str += "/blood_fury,if=buff.icy_veins.up|cooldown.icy_veins.remains>30|target.time_to_die<18";
      else if( race == RACE_TROLL )          action_list_str += "/berserking,if=buff.icy_veins.up|target.time_to_die<18";

      if( sim -> allow_potions && level > 85 )
        action_list_str += "/jade_serpent_potion,if=buff.icy_veins.up|target.time_to_die<45";

      if( talents.presence_of_mind -> ok() ) action_list_str += "/presence_of_mind,if=buff.icy_veins.up|cooldown.icy_veins.remains>15|target.time_to_die<15";

      if( talents.rune_of_power -> ok() )
        action_list_str += init_use_item_actions( ",if=buff.rune_of_power.remains>20|target.time_to_die<25" );
      else if( talents.invocation -> ok() )
        action_list_str += init_use_item_actions( ",if=buff.invokers_energy.remains>20|target.time_to_die<25" );
      else
        action_list_str += init_use_item_actions( ",if=target.time_to_die<25" );

      if( level >= 87 )
      {
        action_list_str += "/frostfire_bolt,if=buff.brain_freeze.up";
        action_list_str += "/ice_lance,if=buff.fingers_of_frost.up";
      }

      if( talents.nether_tempest -> ok() )   action_list_str += "/nether_tempest,cycle_targets=1,if=(!ticking|remains<tick_time)&target.time_to_die>6";
      else if( talents.living_bomb -> ok() ) action_list_str += "/living_bomb,cycle_targets=1,if=(!ticking|remains<tick_time)&target.time_to_die>tick_time*3";
      else if( talents.frost_bomb -> ok() )  action_list_str += "/frost_bomb,if=target.time_to_die>cast_time+tick_time";
=======
  default_list -> add_action( this, "Counterspell", "if=target.debuff.casting.react" );
  // Prevent unsafe Alter Time teleport while moving
  // FIXME: realistically for skilled players using DBM, warning would be available to suppress Alter Time for 6 seconds before moving
  default_list -> add_action( "cancel_buff,name=alter_time,moving=1" );
  default_list -> add_talent( this, "Cold Snap", "if=health.pct<30" );
  default_list -> add_action( this, "Conjure Mana Gem", "if=mana_gem_charges<3&target.debuff.invulnerable.react" );
  default_list -> add_action( this, "Time Warp", "if=target.health.pct<25|time>5" );
  //not useful if bloodlust is check in option.

  default_list -> add_talent( this, "Rune of Power", "if=buff.rune_of_power.remains<cast_time&buff.alter_time.down" );
  default_list -> add_talent( this, "Rune of Power", "if=cooldown.alter_time_activate.remains=0&buff.rune_of_power.remains<6" );

  default_list -> add_action( this, "Evocation", "if=talent.invocation.enabled&(buff.invokers_energy.down|mana.pct<20)&buff.alter_time.down" );
  default_list -> add_action( this, "Evocation", "if=talent.invocation.enabled&cooldown.alter_time_activate.remains=0&buff.invokers_energy.remains<6" );
  default_list -> add_action( this, "Evocation", "if=talent.invocation.enabled&mana.pct<50,interrupt_if=mana.pct>95&buff.invokers_energy.remains>10" );
  default_list -> add_action( this, "Evocation", "if=buff.alter_time.down&mana.pct<20,interrupt_if=mana.pct>95" );

  for( size_t i = 0; i < racial_actions.size(); i++ )
  {
    default_list -> add_action( racial_actions[i] + ",sync=alter_time_activate,if=buff.alter_time.down" );
    default_list -> add_action( racial_actions[i] + ",if=buff.alter_time.down&target.time_to_die<18" );
  }

  default_list -> add_action( "jade_serpent_potion,if=buff.alter_time.down&target.time_to_die<45" );
  default_list -> add_action( this, "Mirror Image" );
  default_list -> add_talent( this, "Presence of Mind", "sync=alter_time_activate,if=buff.alter_time.down" );

  default_list -> add_action( this, "Combustion", "if=target.time_to_die<22" );
  default_list -> add_action( this, "Combustion", "if=dot.ignite.tick_dmg>=((3*action.pyroblast.crit_damage)*mastery_value*0.5)" );
  default_list -> add_action( this, "Combustion", "if=dot.ignite.tick_dmg>=((action.fireball.crit_damage+action.inferno_blast.crit_damage+action.pyroblast.hit_damage)*mastery_value*0.5)&dot.pyroblast.ticking&buff.alter_time.down&buff.pyroblast.down&buff.presence_of_mind.down" );

  default_list -> add_action( "jade_serpent_potion,sync=alter_time_activate,if=buff.alter_time.down" );

  for( size_t i = 0; i < item_actions.size(); i++ )
  {
    default_list -> add_action( item_actions[i] + ",sync=alter_time_activate" );
    default_list -> add_action( item_actions[i] + ",if=cooldown.alter_time_activate.remains>40|target.time_to_die<12" );
  }
>>>>>>> 1c3e8b10

  default_list -> add_action( this, "Alter Time", "if=time_to_bloodlust>180&buff.alter_time.down&buff.pyroblast.react" );
  default_list -> add_talent( this, "Presence of Mind", "if=cooldown.alter_time_activate.remains>60|target.time_to_die<5" );
  default_list -> add_action( this, "Flamestrike", "if=active_enemies>=5" );
  default_list -> add_action( this, "Inferno Blast", "if=dot.combustion.ticking&active_enemies>1" );
  default_list -> add_action( this, "Pyroblast", "if=buff.pyroblast.react|buff.presence_of_mind.up" );
  default_list -> add_action( this, "Inferno Blast", "if=buff.heating_up.react&buff.pyroblast.down" );
  default_list -> add_talent( this, "Nether Tempest", "cycle_targets=1,if=(!ticking|remains<tick_time)&target.time_to_die>6" );
  default_list -> add_talent( this, "Living Bomb", "cycle_targets=1,if=(!ticking|remains<tick_time)&target.time_to_die>tick_time*3" );
  default_list -> add_talent( this, "Frost Bomb", "if=target.time_to_die>cast_time+tick_time" );
  default_list -> add_action( this, "Fireball" );
  default_list -> add_action( this, "Scorch", "moving=1" );
}

<<<<<<< HEAD
      //with 2pT16, keep 1 FoF to use with Frozen Thoughts
      action_list_str += "/ice_lance,if=buff.frozen_thoughts.react&buff.fingers_of_frost.up";
      action_list_str += "/ice_lance,if=buff.fingers_of_frost.up&(buff.fingers_of_frost.remains<2|(buff.fingers_of_frost.stack>1&cooldown.icy_veins.remains>2))";
      action_list_str += "/frostbolt";

      if( talents.ice_floes -> ok() ) action_list_str += "/ice_floes,moving=1";
=======
// Frost Mage Action List ==============================================================================================================

void mage_t::apl_frost()
{
  std::vector<std::string> item_actions = get_item_actions();
  std::vector<std::string> profession_actions = get_profession_actions();
  std::vector<std::string> racial_actions = get_racial_actions();

  action_priority_list_t* default_list = get_action_priority_list( "default" );

  default_list -> add_action( this, "Counterspell", "if=target.debuff.casting.react" );
  // Prevent unsafe Alter Time teleport while moving
  // FIXME: realistically for skilled players using DBM, warning would be available to suppress Alter Time for 6 seconds before moving
  default_list -> add_action( "cancel_buff,name=alter_time,moving=1" );
  default_list -> add_talent( this, "Cold Snap", "if=health.pct<30" );
  default_list -> add_action( this, "Conjure Mana Gem", "if=mana_gem_charges<3&target.debuff.invulnerable.react" );
  default_list -> add_action( this, "Time Warp", "if=target.health.pct<25|time>5" );
  //not useful if bloodlust is check in option.

  default_list -> add_talent( this, "Rune of Power", "if=buff.rune_of_power.remains<cast_time&buff.alter_time.down" );
  default_list -> add_talent( this, "Rune of Power", "if=cooldown.icy_veins.remains=0&buff.rune_of_power.remains<20" );
  default_list -> add_action( this, "Evocation", "if=talent.invocation.enabled&(buff.invokers_energy.down|mana.pct<20)&buff.alter_time.down" );
  default_list -> add_action( this, "Evocation", "if=talent.invocation.enabled&cooldown.icy_veins.remains=0&buff.invokers_energy.remains<20" );
  default_list -> add_action( this, "Evocation", "if=!talent.invocation.enabled&mana.pct<50,interrupt_if=mana.pct>95" );
  default_list -> add_action( this, "Mirror Image" );
  default_list -> add_action( this, "Frozen Orb", "if=set_bonus.tier16_2pc_caster" );
  default_list -> add_action( this, "Icy Veins", "if=time_to_bloodlust>180&((buff.brain_freeze.react|buff.fingers_of_frost.react)|target.time_to_die<22),moving=0" );

  for( size_t i = 0; i < racial_actions.size(); i++ )
    default_list -> add_action( racial_actions[i] + ",if=buff.icy_veins.up|target.time_to_die<18" );

  default_list -> add_action( "jade_serpent_potion,if=buff.icy_veins.up|target.time_to_die<45" );
  default_list -> add_talent( this, "Presence of Mind", "if=buff.icy_veins.up|cooldown.icy_veins.remains>15|target.time_to_die<15" );

  for( size_t i = 0; i < item_actions.size(); i++ )
    default_list -> add_action( item_actions[i] + ",sync=alter_time_activate,if=buff.alter_time.down" );

  default_list -> add_action( this, "Alter Time", "if=buff.alter_time.down&buff.icy_veins.up" );

  for( size_t i = 0; i < item_actions.size(); i++ )
  {
    default_list -> add_action( item_actions[i] + ",if=talent.rune_of_power.enabled&(cooldown.alter_time_activate.remains>45|target.time_to_die<25)&buff.rune_of_power.remains>20" );
    default_list -> add_action( item_actions[i] + ",if=talent.invocation.enabled&(cooldown.alter_time_activate.remains>45|target.time_to_die<25)&buff.invokers_energy.remains>20" );
    default_list -> add_action( item_actions[i] + ",if=(!talent.rune_of_power.enabled&!talent.invocation.enabled)&(cooldown.alter_time_activate.remains>45|target.time_to_die<25)" );
  }

  default_list -> add_action( this, "Flamestrike", "if=active_enemies>=5" );
  default_list -> add_action( this, "Frostfire Bolt", "if=buff.alter_time.up&buff.brain_freeze.up" );
  default_list -> add_action( this, "Ice Lance", "if=buff.alter_time.up&buff.fingers_of_frost.up" );
  default_list -> add_talent( this, "Nether Tempest", "cycle_targets=1,if=(!ticking|remains<tick_time)&target.time_to_die>6" );
  default_list -> add_talent( this, "Living Bomb", "cycle_targets=1,if=(!ticking|remains<tick_time)&target.time_to_die>tick_time*3" );
  default_list -> add_talent( this, "Frost Bomb", "if=target.time_to_die>cast_time+tick_time" );
  default_list -> add_action( this, "Frostfire Bolt", "if=buff.brain_freeze.react&cooldown.icy_veins.remains>2" );
  default_list -> add_action( this, "Ice Lance", "if=buff.frozen_thoughts.react&buff.fingers_of_frost.up" );
  default_list -> add_action( this, "Ice Lance", "if=buff.fingers_of_frost.up&(buff.fingers_of_frost.remains<2|(buff.fingers_of_frost.stack>1&cooldown.icy_veins.remains>2))" );
  default_list -> add_action( this, "Ice Lance" "if=!set_bonus.tier16_2pc_caster&buff.fingers_of_frost.react&cooldown.icy_veins.remains>2" );
  default_list -> add_action( this, "Frostbolt" );
  default_list -> add_talent( this, "Ice Floes", "moving=1" );
  default_list -> add_action( this, "Fire Blast", "moving=1" );
  default_list -> add_action( this, "Ice Lance", "moving=1" );
}
>>>>>>> 1c3e8b10

// Default Action List ===============================================================================================

<<<<<<< HEAD
    use_default_action_list = true;
  }
=======
void mage_t::apl_default()
{
    action_priority_list_t* default_list = get_action_priority_list( "default" );

    default_list -> add_action( "fireball" );
>>>>>>> 1c3e8b10
}

// mage_t::mana_regen_per_second ============================================

double mage_t::mana_regen_per_second() const
{
  double mp5 = player_t::mana_regen_per_second();

  if ( passives.nether_attunement -> ok() )
    mp5 /= cache.spell_speed();


  if ( buffs.invokers_energy -> check() )
    mp5 *= 1.0 + buffs.invokers_energy -> data().effectN( 3 ).percent();

  return mp5;
}

// mage_t::composite_player_multipler =======================================

double mage_t::composite_player_multiplier( school_e school ) const
{
  double m = player_t::composite_player_multiplier( school );

  if ( buffs.arcane_power -> check() )
  {
    double v = buffs.arcane_power -> value();
    if ( sets.has_set_bonus( SET_T14_4PC_CASTER ) )
    {
      v += 0.1;
    }
    m *= 1.0 + v;
  }

  if ( buffs.invokers_energy -> up() )
  {
    m *= 1.0 + buffs.invokers_energy -> data().effectN( 1 ).percent();
  }
  else if ( buffs.rune_of_power -> check() )
  {
    m *= 1.0 + buffs.rune_of_power -> data().effectN( 2 ).percent();
  }
  else if ( talents.incanters_ward -> ok() && cooldowns.incanters_ward -> up() )
  {
    m *= 1.0 + find_spell( 118858 ) -> effectN( 1 ).percent();
  }
  else if ( buffs.incanters_absorption -> up() )
  {
    m *= 1.0 + buffs.incanters_absorption -> value() * buffs.incanters_absorption -> data().effectN( 1 ).percent();
  }

  if ( specialization() == MAGE_ARCANE )
    cache.player_mult_valid[ school ] = false;

  return m;
}


void mage_t::invalidate_cache( cache_e c )
{
  player_t::invalidate_cache( c );

  switch ( c )
  {
    case CACHE_MASTERY:
      if ( spec.mana_adept -> ok() )
      {
        player_t::invalidate_cache( CACHE_PLAYER_DAMAGE_MULTIPLIER );
      }
      break;
    default: break;
  }
}

// mage_t::composite_spell_crit =============================================

double mage_t::composite_spell_crit() const
{
  double c = player_t::composite_spell_crit();

  // These also increase the water elementals crit chance

  if ( buffs.molten_armor -> up() )
  {
    c += buffs.molten_armor -> data().effectN( 1 ).percent();
  }

  return c;
}

//mage_t::composite_multistrike =============================================

double mage_t::composite_multistrike() const
{
  double ms = player_t::composite_multistrike();

  if ( buffs.frost_armor -> up() )
    ms += buffs.frost_armor -> data().effectN( 1 ).percent();

  return ms;
}

// mage_t::composite_spell_haste ============================================

double mage_t::composite_spell_haste() const
{
  double h = player_t::composite_spell_haste();

  if ( buffs.icy_veins -> up() && !glyphs.icy_veins -> ok() )
  {
    h *= 1.0 / ( 1.0 + buffs.icy_veins -> data().effectN( 1 ).percent() );
  }
  return h;
}

// mage_t::matching_gear_multiplier =========================================

double mage_t::matching_gear_multiplier( attribute_e attr ) const
{
  if ( attr == ATTR_INTELLECT )
    return 0.05;

  return 0.0;
}

// mage_t::reset ============================================================

void mage_t::reset()
{
  player_t::reset();

  rotation.reset();
  icicles.clear();
  core_event_t::cancel( icicle_event );
  active_living_bomb_targets = 0;
  last_bomb_target = 0;
}

// mage_t::regen  ===========================================================

void mage_t::regen( timespan_t periodicity )
{
  player_t::regen( periodicity );

  if ( buffs.rune_of_power -> up() )
  {
    resource_gain( RESOURCE_MANA, mana_regen_per_second() * periodicity.total_seconds() * buffs.rune_of_power -> data().effectN( 1 ).percent(), gains.rune_of_power );
  }
  else if ( talents.incanters_ward -> ok() && cooldowns.incanters_ward -> up() )
  {
    resource_gain( RESOURCE_MANA, mana_regen_per_second() * periodicity.total_seconds() * find_spell( 118858 ) -> effectN( 2 ).percent(), gains.incanters_ward_passive );
  }

  if ( pets.water_elemental )
    benefits.water_elemental -> update( pets.water_elemental -> is_sleeping() == 0 );
}

// mage_t::resource_gain ====================================================

double mage_t::resource_gain( resource_e resource,
                              double    amount,
                              gain_t*   source,
                              action_t* action )
{
  double actual_amount = player_t::resource_gain( resource, amount, source, action );

  if ( resource == RESOURCE_MANA )
  {
    if ( source != gains.evocation )
    {
      rotation.mana_gain += actual_amount;
    }
  }

  return actual_amount;
}

// mage_t::resource_loss ====================================================

double mage_t::resource_loss( resource_e resource,
                              double    amount,
                              gain_t*   source,
                              action_t* action )
{
  double actual_amount = player_t::resource_loss( resource, amount, source, action );

  if ( resource == RESOURCE_MANA )
  {
    if ( rotation.current == ROTATION_DPS )
    {
      rotation.dps_mana_loss += actual_amount;
    }
    else if ( rotation.current == ROTATION_DPM )
    {
      rotation.dpm_mana_loss += actual_amount;
    }
  }

  return actual_amount;
}

// mage_t::stun =============================================================

void mage_t::stun()
{
  // FIX ME: override this to handle Blink
  player_t::stun();
}

// mage_t::moving============================================================

void mage_t::moving()
{
  //FIXME, only remove the buff if we are moving more than RoPs radius
  buffs.rune_of_power -> expire();
  if ( sim -> debug ) sim -> out_debug.printf( "%s lost Rune of Power due to movement.", name() );

  player_t::moving();
}

// mage_t::create_expression ================================================

expr_t* mage_t::create_expression( action_t* a, const std::string& name_str )
{
  struct mage_expr_t : public expr_t
  {
    mage_t& mage;
    mage_expr_t( const std::string& n, mage_t& m ) :
      expr_t( n ), mage( m ) {}
  };

  struct rotation_expr_t : public mage_expr_t
  {
    mage_rotation_e rt;
    rotation_expr_t( const std::string& n, mage_t& m, mage_rotation_e r ) :
      mage_expr_t( n, m ), rt( r ) {}
    virtual double evaluate() { return mage.rotation.current == rt; }
  };

  if ( name_str == "dps" )
    return new rotation_expr_t( name_str, *this, ROTATION_DPS );

  if ( name_str == "dpm" )
    return new rotation_expr_t( name_str, *this, ROTATION_DPM );

  if ( name_str == "burn_mps" )
  {
    struct burn_mps_expr_t : public mage_expr_t
    {
      burn_mps_expr_t( mage_t& m ) : mage_expr_t( "burn_mps", m ) {}
      virtual double evaluate()
      {
        timespan_t now = mage.sim -> current_time;
        timespan_t delta = now - mage.rotation.last_time;
        mage.rotation.last_time = now;
        if ( mage.rotation.current == ROTATION_DPS )
          mage.rotation.dps_time += delta;
        else if ( mage.rotation.current == ROTATION_DPM )
          mage.rotation.dpm_time += delta;

        return ( mage.rotation.dps_mana_loss / mage.rotation.dps_time.total_seconds() ) -
               ( mage.rotation.mana_gain / mage.sim -> current_time.total_seconds() );
      }
    };
    return new burn_mps_expr_t( *this );
  }

  if ( name_str == "regen_mps" )
  {
    struct regen_mps_expr_t : public mage_expr_t
    {
      regen_mps_expr_t( mage_t& m ) : mage_expr_t( "regen_mps", m ) {}
      virtual double evaluate()
      {
        return mage.rotation.mana_gain /
               mage.sim -> current_time.total_seconds();
      }
    };
    return new regen_mps_expr_t( *this );
  }

  if ( util::str_compare_ci( name_str, "shooting_icicles" ) )
  {
    struct sicicles_expr_t : public mage_expr_t
    {
      sicicles_expr_t( mage_t& m ) : mage_expr_t( "shooting_icicles", m )
      { }
      double evaluate()
      { return mage.icicle_event != 0; }
    };

    return new sicicles_expr_t( *this );
  }

  if ( util::str_compare_ci( name_str, "icicles" ) )
  {
    struct icicles_expr_t : public mage_expr_t
    {
      icicles_expr_t( mage_t& m ) : mage_expr_t( "icicles", m )
      { }

      double evaluate()
      {
        if ( mage.icicles.size() == 0 )
          return 0;
        else if ( mage.sim -> current_time - mage.icicles[ 0 ].first < mage.spells.icicles_driver -> duration() )
          return static_cast<double>(mage.icicles.size());
        else
        {
          size_t icicles = 0;
          for ( int i = as<int>( mage.icicles.size() - 1 ); i >= 0; i-- )
          {
            if ( mage.sim -> current_time - mage.icicles[ i ].first >= mage.spells.icicles_driver -> duration() )
              break;

            icicles++;
          }

          return static_cast<double>(icicles);
        }
      }
    };

    return new icicles_expr_t( *this );
  }

  return player_t::create_expression( a, name_str );
}

// mage_t::decode_set =======================================================

set_e mage_t::decode_set( const item_t& item ) const
{
  if ( item.slot != SLOT_HEAD      &&
       item.slot != SLOT_SHOULDERS &&
       item.slot != SLOT_CHEST     &&
       item.slot != SLOT_HANDS     &&
       item.slot != SLOT_LEGS      )
  {
    return SET_NONE;
  }

  const char* s = item.name();

  if ( strstr( s, "time_lords_"       ) ) return SET_T13_CASTER;

  if ( strstr( s, "burning_scroll"    ) ) return SET_T14_CASTER;

  if ( strstr( s, "_chromatic_hydra"  ) ) return SET_T15_CASTER;

  if ( strstr( s, "chronomancer_"     ) ) return SET_T16_CASTER;

  if ( strstr( s, "gladiators_silk_"  ) ) return SET_PVP_CASTER;

  return SET_NONE;
}

// mage_t::convert_hybrid_stat ==============================================

stat_e mage_t::convert_hybrid_stat( stat_e s ) const
{
  // this converts hybrid stats that either morph based on spec or only work
  // for certain specs into the appropriate "basic" stats
  switch ( s )
  {
  // This is all a guess at how the hybrid primaries will work, since they
  // don't actually appear on cloth gear yet. TODO: confirm behavior
  case STAT_AGI_INT: 
    return STAT_INTELLECT; 
  case STAT_STR_AGI:
    return STAT_NONE;
  case STAT_STR_INT:
    return STAT_INTELLECT;
  case STAT_SPIRIT:
      return STAT_NONE;
  case STAT_BONUS_ARMOR:
      return STAT_NONE;     
  default: return s; 
  }
}

double mage_t::get_icicle_damage()
{
  if ( icicles.size() == 0 )
    return 0;

  timespan_t threshold = spells.icicles_driver -> duration();

  std::vector< icicle_data_t >::iterator idx = icicles.begin(),
                                         end = icicles.end();
  for ( ; idx < end; ++idx )
  {
    if ( sim -> current_time - ( *idx ).first < threshold )
      break;
  }

  // Set of icicles timed out
  if ( idx != icicles.begin() )
    icicles.erase( icicles.begin(), idx );

  if ( icicles.size() > 0 )
  {
    double d = icicles.front().second;
    icicles.erase( icicles.begin() );
    return d;
  }

  return 0;
}

void mage_t::trigger_icicle( bool chain )
{
  if ( ! spec.icicles -> ok() )
    return;

  if (icicles.size() == 0 )
    return;

  double d = 0;

  if ( chain && ! icicle_event )
  {
    d = get_icicle_damage();
    icicle_event = new ( *sim ) events::icicle_event_t( *this, d, true );
  }
  else if ( ! chain )
  {
    d = get_icicle_damage();
    icicle -> base_dd_min = icicle -> base_dd_max = d;
    icicle -> schedule_execute();
  }

  if ( sim -> debug )
    sim -> out_debug.printf( "%s icicle use%s, damage=%f, total=%u",
                           name(), chain ? " (chained)" : "", d,
                           as<unsigned>( icicles.size() ) );
}

/* Report Extension Class
 * Here you can define class specific report extensions/overrides
 */
class mage_report_t : public player_report_extension_t
{
public:
  mage_report_t( mage_t& player ) :
      p( player )
  {

  }

  virtual void html_customsection( report::sc_html_stream& /* os*/ ) override
  {
    /*// Custom Class Section
    os << "\t\t\t\t<div class=\"player-section custom_section\">\n"
        << "\t\t\t\t\t<h3 class=\"toggle open\">Custom Section</h3>\n"
        << "\t\t\t\t\t<div class=\"toggle-content\">\n";

    os << p.name();

    os << "\t\t\t\t\t\t</div>\n" << "\t\t\t\t\t</div>\n";*/
  }
private:
  mage_t& p;
};

// MAGE MODULE INTERFACE ====================================================

struct mage_module_t : public module_t
{
  mage_module_t() : module_t( MAGE ) {}

  virtual player_t* create_player( sim_t* sim, const std::string& name, race_e r = RACE_NONE ) const
  {
    mage_t* p = new mage_t( sim, name, r );
    p -> report_extension = std::shared_ptr<player_report_extension_t>( new mage_report_t( *p ) );
    return p;
  }
  virtual bool valid() const { return true; }
  virtual void init        ( sim_t* ) const {}
  virtual void combat_begin( sim_t* ) const {}
  virtual void combat_end  ( sim_t* ) const {}
};

} // UNNAMED NAMESPACE

const module_t* module_t::mage()
{
  static mage_module_t m;
  return &m;
}
<|MERGE_RESOLUTION|>--- conflicted
+++ resolved
@@ -309,21 +309,16 @@
   virtual double resource_gain( resource_e, double amount, gain_t* = 0, action_t* = 0 );
   virtual double resource_loss( resource_e, double amount, gain_t* = 0, action_t* = 0 );
 
-<<<<<<< HEAD
   // Public mage functions:
   double get_icicle_damage();
   void trigger_icicle( bool chain = false );
 
-  void add_action( std::string action, std::string options = "", std::string alist = "default" );
-  void add_action( const spell_data_t* s, std::string options = "", std::string alist = "default" );
-=======
   void              apl_precombat();
   void              apl_arcane();
   void              apl_fire();
   void              apl_frost();
   void              apl_default();
   virtual void      init_action_list();
->>>>>>> 1c3e8b10
 
 };
 
@@ -4038,169 +4033,15 @@
 
 void mage_t::init_action_list()
 {
-<<<<<<< HEAD
-  if( action_list_str.empty() )
-  {
-    clear_action_priority_lists();
-
-    // bool has_purified_bindings = find_item( "purified_bindings_of_immerseus" ) != nullptr;
-
-    std::string& precombat = get_action_priority_list( "precombat" ) -> action_list_str;
-    std::string& aoe_list_str = get_action_priority_list( "aoe" ) -> action_list_str;
-    std::string& st_list_str = get_action_priority_list( "single_target" ) -> action_list_str;
-
-    if( level >= 80 )
-    {
-      if( sim -> allow_flasks )
-      {
-        // Flask
-        precombat += "/flask,type=";
-        precombat += ( level > 85 ) ? "warm_sun" : "draconic_mind";
-      }
-
-      if( sim -> allow_food )
-      {
-        // Food
-        precombat += "/food,type=";
-        precombat += ( level > 85 ) ? "mogu_fish_stew" : "seafood_magnifique_feast";
-      }
-    }
-
-    // Arcane Brilliance
-    add_action( "Arcane Brilliance", "", "precombat" );
-
-    // Armor
-    if( specialization() == MAGE_ARCANE && !sets.has_set_bonus( SET_T16_4PC_CASTER ) ) // use Frost Armor for arcane mages with 4p T16
-    {
-      add_action( "Mage Armor", "", "precombat" );
-    }
-    else if( specialization() == MAGE_FIRE )
-    {
-      add_action( "Molten Armor", "", "precombat" );
-    }
-    else
-    {
-      add_action( "Frost Armor", "", "precombat" );
-    }
-
-    // Water Elemental
-    if( specialization() == MAGE_FROST )
-      precombat += "/water_elemental";
-
-    // Snapshot Stats
-    precombat += "/snapshot_stats";
-
-    // Prebuff L90 talents
-    if( talents.invocation -> ok() )
-    {
-      precombat += "/evocation";
-    }
-    else if( talents.rune_of_power -> ok() )
-    {
-      precombat += "/rune_of_power";
-    }
-
-    //Potions
-    if( ( level >= 80 ) && ( sim -> allow_potions ) )
-    {
-      precombat += ( level > 85 ) ? "/jade_serpent_potion" : "/volcanic_potion";
-    }
-
-    precombat += "/mirror_image";
-
-    // Counterspell
-    add_action( "Counterspell", "if=target.debuff.casting.react" );
-
-    // Cold Snap
-    if( talents.cold_snap -> ok() )
-    {
-      add_action( "Cold Snap", "if=health.pct<30" );
-    }
-
-
-    //not useful if bloodlust is check in option.
-    if( level >= 85 )
-      action_list_str += "/time_warp,if=target.health.pct<25|time>5";
-
-    // Spec-specific actions
-
-    // Arcane
-    if( specialization() == MAGE_ARCANE )
-    {
-      if( talents.rune_of_power -> ok() )
-      {
-        action_list_str += "/rune_of_power,if=buff.rune_of_power.remains<cast_time";
-        action_list_str += "/rune_of_power,if=cooldown.arcane_power.remains<gcd&buff.rune_of_power.remains<buff.arcane_power.duration";
-      }
-      else if( talents.invocation -> ok() )
-      {
-        action_list_str += "/evocation,if=buff.invokers_energy.down";
-        action_list_str += "/evocation,if=cooldown.arcane_power.remains=0&buff.invokers_energy.remains<buff.arcane_power.duration";
-        action_list_str += "/evocation,if=mana.pct<50,interrupt_if=mana.pct>95&buff.invokers_energy.remains>10";
-      }
-      else
-      {
-        action_list_str += "/evocation,if=mana.pct<50,interrupt_if=mana.pct>95";
-      }
-
-      action_list_str += "/mirror_image";
-
-      action_list_str += "/arcane_power,if=time_to_bloodlust>cooldown.arcane_power.duration&((buff.arcane_charge.stack=4)|target.time_to_die<buff.arcane_power.duration+5),moving=0";
-
-
-      if( race == RACE_ORC )         action_list_str += "/blood_fury,if=(buff.arcane_power.up|cooldown.arcane_power.remains>15|target.time_to_die<18)";
-      else if( race == RACE_TROLL )  action_list_str += "/berserking,if=(buff.arcane_power.up|target.time_to_die<18)";
-
-      if( sim -> allow_potions )      action_list_str += "/jade_serpent_potion,if=(buff.arcane_power.up|target.time_to_die<50)";
-
-
-      if( talents.rune_of_power -> ok() )
-        action_list_str += init_use_item_actions( ",if=target.time_to_die<25&buff.rune_of_power.remains>20" );
-      else if( talents.invocation -> ok() )
-        action_list_str += init_use_item_actions( ",if=target.time_to_die<25&buff.invokers_energy.remains>20" );
-      else
-        action_list_str += init_use_item_actions( ",if=target.time_to_die<25" );
-
-      //decide between single_target and aoe rotation
-      action_list_str += "/run_action_list,name=aoe,if=active_enemies>=6";
-      action_list_str += "/run_action_list,name=single_target,if=active_enemies<6";
-
-      // Arcane Blast/Missiles weaving for 2T16
-      if( sets.has_set_bonus( SET_T16_2PC_CASTER ) )
-      {
-        st_list_str += "/arcane_blast,if=buff.arcane_missiles.stack<2&buff.arcane_charge.stack=4&buff.profound_magic.stack>=2&mana.pct>90";
-        st_list_str += "/arcane_blast,if=buff.arcane_missiles.stack<2&buff.arcane_charge.stack=4&buff.profound_magic.up&mana.pct>93";
-      }
-
-      st_list_str += "/arcane_missiles,if=(buff.arcane_missiles.stack=2&cooldown.arcane_power.remains>0)|(buff.arcane_charge.stack=4&cooldown.arcane_power.remains>4*action.arcane_blast.cast_time)";
-
-      st_list_str += "/arcane_barrage,if=buff.arcane_charge.stack=4&mana.pct<95";
-
-      if( talents.presence_of_mind -> ok() )
-        st_list_str += "/presence_of_mind,if=cooldown.arcane_power.remains>75";
-
-      st_list_str += "/arcane_blast";
-
-      if( talents.ice_floes -> ok() ) st_list_str += "/ice_floes,moving=1";
-
-      st_list_str += "/arcane_barrage,moving=1";
-      st_list_str += "/fire_blast,moving=1";
-=======
   if ( ! action_list_str.empty() )
   {
     player_t::init_action_list();
     return;
   }
   clear_action_priority_lists();
->>>>>>> 1c3e8b10
 
   apl_precombat();
 
-<<<<<<< HEAD
-      if( talents.nether_tempest -> ok() )   aoe_list_str += "/nether_tempest,cycle_targets=1,if=(!ticking|remains<tick_time)&target.time_to_die>6";
-      else if( talents.living_bomb -> ok() ) aoe_list_str += "/living_bomb,cycle_targets=1,if=(!ticking|remains<tick_time)&target.time_to_die>tick_time*3";
-      else if( talents.frost_bomb -> ok() )  aoe_list_str += "/frost_bomb,if=!ticking&target.time_to_die>cast_time+tick_time";
-=======
   switch ( specialization() )
   {
     case MAGE_ARCANE:
@@ -4219,72 +4060,10 @@
 
   // Default
   use_default_action_list = true;
->>>>>>> 1c3e8b10
 
   player_t::init_action_list();
 }
 
-<<<<<<< HEAD
-    // Fire
-    else if( specialization() == MAGE_FIRE )
-    {
-      if( talents.rune_of_power -> ok() )
-      {
-        action_list_str += "/rune_of_power,if=buff.rune_of_power.remains<cast_time";
-        action_list_str += "/rune_of_power,if=buff.rune_of_power.remains<6";
-      }
-      else if( talents.invocation -> ok() )
-      {
-        action_list_str += "/evocation,if=(buff.invokers_energy.down|mana.pct<20)";
-        action_list_str += "/evocation,if=buff.invokers_energy.remains<6";
-      }
-      else
-      {
-        if( level > 87 )
-          action_list_str += "/evocation,if=mana.pct<20,interrupt_if=mana.pct>95";
-        else
-          action_list_str += "/evocation,if=mana.pct<20,interrupt_if=mana.pct>95";
-      }
-
-      if( level > 87 )
-      {
-        if( race == RACE_ORC )                 action_list_str += "/blood_fury";
-        else if( race == RACE_TROLL )          action_list_str += "/berserking";
-      }
-
-      if( sim -> allow_potions && level > 87 )
-        action_list_str += "/jade_serpent_potion,if=target.time_to_die<45";
-
-      action_list_str += init_use_profession_actions( level >= 87 ? ",if=target.time_to_die<25)" : "" );
-      action_list_str += "/mirror_image";
-
-      //hardcoding this calculation for improving performance ???
-      action_list_str += "/combustion,if=target.time_to_die<22";
-      action_list_str += "/combustion,if=dot.ignite.tick_dmg>=((3*action.pyroblast.crit_damage)*mastery_value*0.5)";
-      action_list_str += "/combustion,if=dot.ignite.tick_dmg>=((action.fireball.crit_damage+action.inferno_blast.crit_damage+action.pyroblast.hit_damage)*mastery_value*0.5)&dot.pyroblast.ticking&buff.pyroblast.down";
-      if( talents.presence_of_mind -> ok() )
-        action_list_str += "&buff.presence_of_mind.down";
-
-      if( race == RACE_ORC )
-      {
-        action_list_str += "/blood_fury";
-      }
-      else if( race == RACE_TROLL )
-      {
-        action_list_str += "/berserking";
-      }
-
-      if( talents.presence_of_mind -> ok() )
-      {
-        action_list_str += "/presence_of_mind";
-      }
-      if( sim -> allow_potions )
-      {
-        action_list_str += "/jade_serpent_potion";
-      }
-
-      if( talents.presence_of_mind -> ok() ) action_list_str += "/presence_of_mind,if=target.time_to_die<5";
-=======
 
 //Pre-combat Action Priority List============================================
 
@@ -4329,7 +4108,6 @@
     precombat -> add_action( this, "Evocation" );
   else if ( talents.rune_of_power -> ok() )
     precombat -> add_talent( this, "Rune of Power" );
->>>>>>> 1c3e8b10
 
   //Potions
   if ( ( level >= 80 ) && ( sim -> allow_potions ) )
@@ -4338,34 +4116,9 @@
   precombat -> add_action( this, "Mirror Image" );
 }
 
-<<<<<<< HEAD
-      if( talents.nether_tempest -> ok() )   action_list_str += "/nether_tempest,cycle_targets=1,if=(!ticking|remains<tick_time)&target.time_to_die>6";
-      else if( talents.living_bomb -> ok() ) action_list_str += "/living_bomb,cycle_targets=1,if=(!ticking|remains<tick_time)&target.time_to_die>tick_time*3";
-      else if( talents.frost_bomb -> ok() )  action_list_str += "/frost_bomb,if=target.time_to_die>cast_time+tick_time";
-=======
->>>>>>> 1c3e8b10
 
 // Arcane Mage Action List====================================================
 
-<<<<<<< HEAD
-    // Frost
-    else if( specialization() == MAGE_FROST )
-    {
-      if( talents.rune_of_power -> ok() )
-      {
-        action_list_str += "/rune_of_power,if=buff.rune_of_power.remains<cast_time";
-        action_list_str += "/rune_of_power,if=cooldown.icy_veins.remains=0&buff.rune_of_power.remains<20";
-      }
-      else if( talents.invocation -> ok() )
-      {
-        action_list_str += "/evocation,if=(buff.invokers_energy.down|mana.pct<20)";
-        action_list_str += "/evocation,if=cooldown.icy_veins.remains=0&buff.invokers_energy.remains<20";
-      }
-      else
-      {
-        action_list_str += "/evocation,if=mana.pct<50,interrupt_if=mana.pct>95";
-      }
-=======
 void mage_t::apl_arcane()
 {
   std::vector<std::string> item_actions       = get_item_actions();
@@ -4376,9 +4129,6 @@
   action_priority_list_t* aoe                 = get_action_priority_list( "aoe"           );
 
   default_list -> add_action( this, "Counterspell", "if=target.debuff.casting.react" );
-  // Prevent unsafe Alter Time teleport while moving
-  // FIXME: realistically for skilled players using DBM, warning would be available to suppress Alter Time for 6 seconds before moving
-  default_list -> add_action( "cancel_buff,name=alter_time,moving=1" );
   default_list -> add_talent( this, "Cold Snap", "if=health.pct<30" );
   default_list -> add_action( this, "Conjure Mana Gem", "if=mana_gem_charges<3&target.debuff.invulnerable.react" );
   default_list -> add_action( this, "Time Warp", "if=target.health.pct<25|time>5" );
@@ -4394,55 +4144,41 @@
   default_list -> add_action( this, "Evocation", "if=!talent.invocation.enabled=mana.pct<50,interrupt_if=mana.pct>95" );
   default_list -> add_action( this, "Mirror Image" );
   default_list -> add_action( this, "Arcane Power", "if=time_to_bloodlust>cooldown.arcane_power.duration&((buff.arcane_charge.stack=4)|target.time_to_die<buff.arcane_power.duration+5),moving=0" );
-  default_list -> add_action( "mana_gem,if=glyph.loose_mana.enabled&mana.pct<90&buff.arcane_power.up&buff.arcane_charge.stack=4&buff.alter_time.down" );
-  default_list -> add_action( "mana_gem,if=!glyph.loose_mana.enabled&mana.pct<80&buff.alter_time.down" );
 
   for( size_t i = 0; i < racial_actions.size(); i++ )
-    default_list -> add_action( racial_actions[i] + ",if=buff.alter_time.down&(buff.arcane_power.up|target.time_to_die<18)" );
-
-  default_list -> add_action( "jade_serpent_potion,if=buff.alter_time.down&((cooldown.alter_time.remains=0&buff.arcane_power.up)|target.time_to_die<50)" );
+    default_list -> add_action( racial_actions[i] );
+
+  default_list -> add_action( "jade_serpent_potion,if=buff.arcane_power.up|target.time_to_die<50" );
 
   for( size_t i = 0; i < item_actions.size(); i++ )
   {
-    default_list -> add_action( item_actions[i] + ",sync=alter_time_activate,if=buff.alter_time.downpresence_of_mind,if=buff.alter_time.down&buff.arcane_power.up&trinket.stat.intellect.cooldown_remains>15" );
-    default_list -> add_action( item_actions[i] + ",if=talent.rune_of_power.enabled&(cooldown.alter_time_activate.remains>45|target.time_to_die<25)&buff.rune_of_power.remains>20" );
-    default_list -> add_action( item_actions[i] + ",if=talent.invocation.enabled&(cooldown.alter_time_activate.remains>45|target.time_to_die<25)&buff.invokers_energy.remains>20" );
-    default_list -> add_action( item_actions[i] + ",if=(!talent.rune_of_power.enabled&!talent.invocation.enabled)&(cooldown.alter_time_activate.remains>45|target.time_to_die<25)" );
-  }
-
-  default_list -> add_talent( this, "Presence of Mind", "if=buff.alter_time.down&buff.arcane_power.up&trinket.stat.intellect.cooldown_remains>15" );
-  default_list -> add_action( this, "Alter Time", "if=buff.alter_time.down&buff.arcane_power.up&trinket.stat.intellect.cooldown_remains>15" );
-  default_list -> add_talent( this, "Presence of Mind", "if=buff.alter_time.down&buff.arcane_power.up&buff.amplified.down" );
-  default_list -> add_action( this, "Alter Time", "if=buff.alter_time.down&buff.arcane_power.up&buff.amplified.down" );
+    default_list -> add_action( item_actions[i] + ",if=talent.rune_of_power.enabled&target.time_to_die<25&buff.rune_of_power.remains>20" );
+    default_list -> add_action( item_actions[i] + ",if=talent.invocation.enabled&target.time_to_die<25&buff.invokers_energy.remains>20" );
+    default_list -> add_action( item_actions[i] + ",if=(!talent.rune_of_power.enabled&!talent.invocation.enabled)&(buff.arcane_power.up|target.time_to_die<25)" );
+  }
+
+  default_list -> add_talent( this, "Presence of Mind", "if=buff.arcane_power.up" );
 
   default_list -> add_action( "run_action_list,name=aoe,if=active_enemies>=6" );
   default_list -> add_action( "run_action_list,name=single_target,if=active_enemies<6" );
 
-  single_target -> add_action( this, "Arcane Barrage", "if=buff.alter_time.up&buff.alter_time.remains<action.arcane_blast.cast_time" );
   single_target -> add_talent( this, "Nether Tempest", "cycle_targets=1,if=(!ticking|remains<tick_time)&target.time_to_die>6" );
   single_target -> add_talent( this, "Living Bomb", "cycle_targets=1,if=(!ticking|remains<tick_time)&target.time_to_die>tick_time*3" );
   single_target -> add_talent( this, "Frost Bomb", "if=!ticking&target.time_to_die>cast_time+tick_time" );
-  single_target -> add_action( this, "Arcane Missiles", "if=buff.alter_time.up" );
-  single_target -> add_action( this, "Arcane Blast", "if=buff.alter_time.up" );
   single_target -> add_action( this, "Arcane Blast", "if=set_bonus.tier16_2pc_caster&buff.arcane_missiles.stack<2&buff.arcane_charge.stack=4&buff.profound_magic.stack>=2&mana.pct>90" );
   single_target -> add_action( this, "Arcane Blast", "if=buff.arcane_missiles.stack<2&buff.arcane_charge.stack=4&buff.profound_magic.up&mana.pct>93" );
   single_target -> add_action( this, "Arcane Missiles", "if=(buff.arcane_missiles.stack=2&cooldown.arcane_power.remains>0)|(buff.arcane_charge.stack=4&cooldown.arcane_power.remains>4*action.arcane_blast.cast_time)" );
   single_target -> add_action( this, "Arcane Barrage", "if=buff.arcane_charge.stack=4&mana.pct<95" );
   single_target -> add_talent( this, "Presence of Mind", "if=cooldown.arcane_power.remains>75" );
   single_target -> add_action( this, "Arcane Blast" );
-  single_target -> add_talent( this, "Ice Foes", "moving=1" );
+  single_target -> add_talent( this, "Ice Floes", "moving=1" );
   single_target -> add_action( this, "Arcane Barrage", "moving=1" );
-  single_target -> add_action( this, "Fire Blast", "moving=1" );
-  single_target -> add_action( this, "Ice Lance", "moving=1" );
 
   aoe -> add_action ( this, "Flamestrike" );
   aoe -> add_talent ( this, "Nether Tempest", "cycle_targets=1,if=(!ticking|remains<tick_time)&target.time_to_die>6");
-  aoe -> add_talent ( this, "Living Bomb", "cycle_targets=1,if=(!ticking|remains<tick_time)&target.time_to_die>tick_time*3" );
-  aoe -> add_talent ( this, "Frost Bomb", "if=!ticking&target.time_to_die>cast_time+tick_time");
   aoe -> add_action ( this, "Arcane Barrage", "if=buff.arcane_charge.stack=4" );
   aoe -> add_action ( this, "Arcane Explosion" );
 }
->>>>>>> 1c3e8b10
 
 // Fire Mage Action List ===================================================================================================
 
@@ -4454,93 +4190,42 @@
   action_priority_list_t* default_list = get_action_priority_list( "default" );
 
 
-<<<<<<< HEAD
-      if( race == RACE_ORC )                 action_list_str += "/blood_fury,if=buff.icy_veins.up|cooldown.icy_veins.remains>30|target.time_to_die<18";
-      else if( race == RACE_TROLL )          action_list_str += "/berserking,if=buff.icy_veins.up|target.time_to_die<18";
-
-      if( sim -> allow_potions && level > 85 )
-        action_list_str += "/jade_serpent_potion,if=buff.icy_veins.up|target.time_to_die<45";
-
-      if( talents.presence_of_mind -> ok() ) action_list_str += "/presence_of_mind,if=buff.icy_veins.up|cooldown.icy_veins.remains>15|target.time_to_die<15";
-
-      if( talents.rune_of_power -> ok() )
-        action_list_str += init_use_item_actions( ",if=buff.rune_of_power.remains>20|target.time_to_die<25" );
-      else if( talents.invocation -> ok() )
-        action_list_str += init_use_item_actions( ",if=buff.invokers_energy.remains>20|target.time_to_die<25" );
-      else
-        action_list_str += init_use_item_actions( ",if=target.time_to_die<25" );
-
-      if( level >= 87 )
-      {
-        action_list_str += "/frostfire_bolt,if=buff.brain_freeze.up";
-        action_list_str += "/ice_lance,if=buff.fingers_of_frost.up";
-      }
-
-      if( talents.nether_tempest -> ok() )   action_list_str += "/nether_tempest,cycle_targets=1,if=(!ticking|remains<tick_time)&target.time_to_die>6";
-      else if( talents.living_bomb -> ok() ) action_list_str += "/living_bomb,cycle_targets=1,if=(!ticking|remains<tick_time)&target.time_to_die>tick_time*3";
-      else if( talents.frost_bomb -> ok() )  action_list_str += "/frost_bomb,if=target.time_to_die>cast_time+tick_time";
-=======
   default_list -> add_action( this, "Counterspell", "if=target.debuff.casting.react" );
-  // Prevent unsafe Alter Time teleport while moving
-  // FIXME: realistically for skilled players using DBM, warning would be available to suppress Alter Time for 6 seconds before moving
-  default_list -> add_action( "cancel_buff,name=alter_time,moving=1" );
   default_list -> add_talent( this, "Cold Snap", "if=health.pct<30" );
   default_list -> add_action( this, "Conjure Mana Gem", "if=mana_gem_charges<3&target.debuff.invulnerable.react" );
   default_list -> add_action( this, "Time Warp", "if=target.health.pct<25|time>5" );
   //not useful if bloodlust is check in option.
 
-  default_list -> add_talent( this, "Rune of Power", "if=buff.rune_of_power.remains<cast_time&buff.alter_time.down" );
-  default_list -> add_talent( this, "Rune of Power", "if=cooldown.alter_time_activate.remains=0&buff.rune_of_power.remains<6" );
-
-  default_list -> add_action( this, "Evocation", "if=talent.invocation.enabled&(buff.invokers_energy.down|mana.pct<20)&buff.alter_time.down" );
-  default_list -> add_action( this, "Evocation", "if=talent.invocation.enabled&cooldown.alter_time_activate.remains=0&buff.invokers_energy.remains<6" );
+  default_list -> add_talent( this, "Rune of Power", "if=buff.rune_of_power.remains<cast_time" );
+
+  default_list -> add_action( this, "Evocation", "if=talent.invocation.enabled&(buff.invokers_energy.down|mana.pct<20)" );
+  default_list -> add_action( this, "Evocation", "if=talent.invocation.enabled&buff.invokers_energy.remains<6" );
   default_list -> add_action( this, "Evocation", "if=talent.invocation.enabled&mana.pct<50,interrupt_if=mana.pct>95&buff.invokers_energy.remains>10" );
-  default_list -> add_action( this, "Evocation", "if=buff.alter_time.down&mana.pct<20,interrupt_if=mana.pct>95" );
+  default_list -> add_action( this, "Evocation", "if=mana.pct<20,interrupt_if=mana.pct>95" );
 
   for( size_t i = 0; i < racial_actions.size(); i++ )
-  {
-    default_list -> add_action( racial_actions[i] + ",sync=alter_time_activate,if=buff.alter_time.down" );
-    default_list -> add_action( racial_actions[i] + ",if=buff.alter_time.down&target.time_to_die<18" );
-  }
-
-  default_list -> add_action( "jade_serpent_potion,if=buff.alter_time.down&target.time_to_die<45" );
+    default_list -> add_action( racial_actions[i] );
+
+  default_list -> add_action( "jade_serpent_potion" );
   default_list -> add_action( this, "Mirror Image" );
-  default_list -> add_talent( this, "Presence of Mind", "sync=alter_time_activate,if=buff.alter_time.down" );
 
   default_list -> add_action( this, "Combustion", "if=target.time_to_die<22" );
   default_list -> add_action( this, "Combustion", "if=dot.ignite.tick_dmg>=((3*action.pyroblast.crit_damage)*mastery_value*0.5)" );
-  default_list -> add_action( this, "Combustion", "if=dot.ignite.tick_dmg>=((action.fireball.crit_damage+action.inferno_blast.crit_damage+action.pyroblast.hit_damage)*mastery_value*0.5)&dot.pyroblast.ticking&buff.alter_time.down&buff.pyroblast.down&buff.presence_of_mind.down" );
-
-  default_list -> add_action( "jade_serpent_potion,sync=alter_time_activate,if=buff.alter_time.down" );
+  default_list -> add_action( this, "Combustion", "if=dot.ignite.tick_dmg>=((action.fireball.crit_damage+action.inferno_blast.crit_damage+action.pyroblast.hit_damage)*mastery_value*0.5)&dot.pyroblast.ticking&buff.pyroblast.down&buff.presence_of_mind.down" );
 
   for( size_t i = 0; i < item_actions.size(); i++ )
-  {
-    default_list -> add_action( item_actions[i] + ",sync=alter_time_activate" );
-    default_list -> add_action( item_actions[i] + ",if=cooldown.alter_time_activate.remains>40|target.time_to_die<12" );
-  }
->>>>>>> 1c3e8b10
-
-  default_list -> add_action( this, "Alter Time", "if=time_to_bloodlust>180&buff.alter_time.down&buff.pyroblast.react" );
-  default_list -> add_talent( this, "Presence of Mind", "if=cooldown.alter_time_activate.remains>60|target.time_to_die<5" );
+    default_list -> add_action( item_actions[i]  );
+
+  default_list -> add_talent( this, "Presence of Mind" );
   default_list -> add_action( this, "Flamestrike", "if=active_enemies>=5" );
   default_list -> add_action( this, "Inferno Blast", "if=dot.combustion.ticking&active_enemies>1" );
   default_list -> add_action( this, "Pyroblast", "if=buff.pyroblast.react|buff.presence_of_mind.up" );
   default_list -> add_action( this, "Inferno Blast", "if=buff.heating_up.react&buff.pyroblast.down" );
-  default_list -> add_talent( this, "Nether Tempest", "cycle_targets=1,if=(!ticking|remains<tick_time)&target.time_to_die>6" );
   default_list -> add_talent( this, "Living Bomb", "cycle_targets=1,if=(!ticking|remains<tick_time)&target.time_to_die>tick_time*3" );
-  default_list -> add_talent( this, "Frost Bomb", "if=target.time_to_die>cast_time+tick_time" );
   default_list -> add_action( this, "Fireball" );
   default_list -> add_action( this, "Scorch", "moving=1" );
 }
 
-<<<<<<< HEAD
-      //with 2pT16, keep 1 FoF to use with Frozen Thoughts
-      action_list_str += "/ice_lance,if=buff.frozen_thoughts.react&buff.fingers_of_frost.up";
-      action_list_str += "/ice_lance,if=buff.fingers_of_frost.up&(buff.fingers_of_frost.remains<2|(buff.fingers_of_frost.stack>1&cooldown.icy_veins.remains>2))";
-      action_list_str += "/frostbolt";
-
-      if( talents.ice_floes -> ok() ) action_list_str += "/ice_floes,moving=1";
-=======
 // Frost Mage Action List ==============================================================================================================
 
 void mage_t::apl_frost()
@@ -4552,17 +4237,14 @@
   action_priority_list_t* default_list = get_action_priority_list( "default" );
 
   default_list -> add_action( this, "Counterspell", "if=target.debuff.casting.react" );
-  // Prevent unsafe Alter Time teleport while moving
-  // FIXME: realistically for skilled players using DBM, warning would be available to suppress Alter Time for 6 seconds before moving
-  default_list -> add_action( "cancel_buff,name=alter_time,moving=1" );
   default_list -> add_talent( this, "Cold Snap", "if=health.pct<30" );
   default_list -> add_action( this, "Conjure Mana Gem", "if=mana_gem_charges<3&target.debuff.invulnerable.react" );
   default_list -> add_action( this, "Time Warp", "if=target.health.pct<25|time>5" );
   //not useful if bloodlust is check in option.
 
-  default_list -> add_talent( this, "Rune of Power", "if=buff.rune_of_power.remains<cast_time&buff.alter_time.down" );
+  default_list -> add_talent( this, "Rune of Power", "if=buff.rune_of_power.remains<cast_time" );
   default_list -> add_talent( this, "Rune of Power", "if=cooldown.icy_veins.remains=0&buff.rune_of_power.remains<20" );
-  default_list -> add_action( this, "Evocation", "if=talent.invocation.enabled&(buff.invokers_energy.down|mana.pct<20)&buff.alter_time.down" );
+  default_list -> add_action( this, "Evocation", "if=talent.invocation.enabled&(buff.invokers_energy.down|mana.pct<20)" );
   default_list -> add_action( this, "Evocation", "if=talent.invocation.enabled&cooldown.icy_veins.remains=0&buff.invokers_energy.remains<20" );
   default_list -> add_action( this, "Evocation", "if=!talent.invocation.enabled&mana.pct<50,interrupt_if=mana.pct>95" );
   default_list -> add_action( this, "Mirror Image" );
@@ -4576,22 +4258,16 @@
   default_list -> add_talent( this, "Presence of Mind", "if=buff.icy_veins.up|cooldown.icy_veins.remains>15|target.time_to_die<15" );
 
   for( size_t i = 0; i < item_actions.size(); i++ )
-    default_list -> add_action( item_actions[i] + ",sync=alter_time_activate,if=buff.alter_time.down" );
-
-  default_list -> add_action( this, "Alter Time", "if=buff.alter_time.down&buff.icy_veins.up" );
+    default_list -> add_action( item_actions[i] );
 
   for( size_t i = 0; i < item_actions.size(); i++ )
   {
-    default_list -> add_action( item_actions[i] + ",if=talent.rune_of_power.enabled&(cooldown.alter_time_activate.remains>45|target.time_to_die<25)&buff.rune_of_power.remains>20" );
-    default_list -> add_action( item_actions[i] + ",if=talent.invocation.enabled&(cooldown.alter_time_activate.remains>45|target.time_to_die<25)&buff.invokers_energy.remains>20" );
-    default_list -> add_action( item_actions[i] + ",if=(!talent.rune_of_power.enabled&!talent.invocation.enabled)&(cooldown.alter_time_activate.remains>45|target.time_to_die<25)" );
+    default_list -> add_action( item_actions[i] + ",if=talent.rune_of_power.enabled&target.time_to_die<25&buff.rune_of_power.remains>20" );
+    default_list -> add_action( item_actions[i] + ",if=talent.invocation.enabled&target.time_to_die<25&buff.invokers_energy.remains>20" );
+    default_list -> add_action( item_actions[i] + ",if=(!talent.rune_of_power.enabled&!talent.invocation.enabled)&target.time_to_die<25" );
   }
 
   default_list -> add_action( this, "Flamestrike", "if=active_enemies>=5" );
-  default_list -> add_action( this, "Frostfire Bolt", "if=buff.alter_time.up&buff.brain_freeze.up" );
-  default_list -> add_action( this, "Ice Lance", "if=buff.alter_time.up&buff.fingers_of_frost.up" );
-  default_list -> add_talent( this, "Nether Tempest", "cycle_targets=1,if=(!ticking|remains<tick_time)&target.time_to_die>6" );
-  default_list -> add_talent( this, "Living Bomb", "cycle_targets=1,if=(!ticking|remains<tick_time)&target.time_to_die>tick_time*3" );
   default_list -> add_talent( this, "Frost Bomb", "if=target.time_to_die>cast_time+tick_time" );
   default_list -> add_action( this, "Frostfire Bolt", "if=buff.brain_freeze.react&cooldown.icy_veins.remains>2" );
   default_list -> add_action( this, "Ice Lance", "if=buff.frozen_thoughts.react&buff.fingers_of_frost.up" );
@@ -4599,23 +4275,16 @@
   default_list -> add_action( this, "Ice Lance" "if=!set_bonus.tier16_2pc_caster&buff.fingers_of_frost.react&cooldown.icy_veins.remains>2" );
   default_list -> add_action( this, "Frostbolt" );
   default_list -> add_talent( this, "Ice Floes", "moving=1" );
-  default_list -> add_action( this, "Fire Blast", "moving=1" );
   default_list -> add_action( this, "Ice Lance", "moving=1" );
 }
->>>>>>> 1c3e8b10
 
 // Default Action List ===============================================================================================
 
-<<<<<<< HEAD
-    use_default_action_list = true;
-  }
-=======
 void mage_t::apl_default()
 {
     action_priority_list_t* default_list = get_action_priority_list( "default" );
 
     default_list -> add_action( "fireball" );
->>>>>>> 1c3e8b10
 }
 
 // mage_t::mana_regen_per_second ============================================
