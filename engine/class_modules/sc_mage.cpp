// ==========================================================================
// Dedmonwakeen's DPS-DPM Simulator.
// Send questions to natehieter@gmail.com
// ==========================================================================

#include "simulationcraft.hpp"

namespace { // UNNAMED NAMESPACE

// ==========================================================================
// Mage
// ==========================================================================

struct mage_t;
struct ignite_t;
struct icicle_t;

enum mage_rotation_e { ROTATION_NONE = 0, ROTATION_DPS, ROTATION_DPM, ROTATION_MAX };
typedef std::pair< timespan_t, double > icicle_data_t;

struct mage_td_t : public actor_pair_t
{
  struct dots_t
  {
    dot_t* combustion;
    dot_t* flamestrike;
    dot_t* frost_bomb;
    dot_t* ignite;
    dot_t* living_bomb;
    dot_t* nether_tempest;
    dot_t* pyroblast;
  } dots;

  struct debuffs_t
  {
    buff_t* frostbolt;
    buff_t* pyromaniac;
    buff_t* slow;
  } debuffs;

  mage_td_t( player_t* target, mage_t* mage );
};

struct mage_t : public player_t
{
public:
  // Icicles
  std::vector< icicle_data_t > icicles;
  icicle_t* icicle;
  core_event_t* icicle_event;

  // Active
  ignite_t* active_ignite;
  int active_living_bomb_targets;
  player_t* last_bomb_target;

  // Benefits
  struct benefits_t
  {
    benefit_t* arcane_charge[ 4 ]; // CHANGED 2014/4/15 - Arcane Charges max stack is 4 now, not 7.
    benefit_t* dps_rotation;
    benefit_t* dpm_rotation;
    benefit_t* water_elemental;
  } benefits;

  // Buffs
  struct buffs_t
  {
    buff_t* arcane_charge;
    buff_t* arcane_missiles;
    buff_t* arcane_power;
    buff_t* brain_freeze;
    buff_t* fingers_of_frost;
    buff_t* frost_armor;
    buff_t* heating_up;
    buff_t* ice_floes;
    buff_t* icy_veins;
    buff_t* invokers_energy;
    stat_buff_t* mage_armor;
    buff_t* molten_armor;
    buff_t* presence_of_mind;
    buff_t* pyroblast;
    buff_t* rune_of_power;
    buff_t* tier13_2pc;
    //buff_t* alter_time;
    absorb_buff_t* incanters_ward;
    buff_t* incanters_absorption;
    buff_t* tier15_2pc_haste;
    buff_t* tier15_2pc_crit;
    buff_t* tier15_2pc_mastery;
    buff_t* profound_magic;
    buff_t* potent_flames;
    buff_t* frozen_thoughts;
    buff_t* fiery_adept;
  } buffs;

  // Cooldowns
  struct cooldowns_t
  {
    cooldown_t* evocation;
    cooldown_t* inferno_blast;
    cooldown_t* incanters_ward;
  } cooldowns;

  // Gains
  struct gains_t
  {
    gain_t* evocation;
    gain_t* incanters_ward_passive;
    gain_t* rune_of_power;
  } gains;

  // Glyphs
  struct glyphs_t
  {

    // Major
    const spell_data_t* arcane_power;
    const spell_data_t* combustion;
    const spell_data_t* frostfire;
    const spell_data_t* ice_lance;
    const spell_data_t* icy_veins;
    const spell_data_t* inferno_blast;
    const spell_data_t* living_bomb;
    const spell_data_t* loose_mana;
    const spell_data_t* mirror_image;
    const spell_data_t* splitting_ice;


    // Minor
    const spell_data_t* arcane_brilliance;
  } glyphs;


  // Passives
  struct passives_t
  {
    const spell_data_t* nether_attunement;
    const spell_data_t* shatter;
  } passives;

  // Pets
  struct pets_t
  {
    pet_t* water_elemental;
    pet_t* mirror_images[ 3 ];
  } pets;

  // Procs
  struct procs_t
  {
    proc_t* test_for_crit_hotstreak;
    proc_t* crit_for_hotstreak;
    proc_t* hotstreak;
  } procs;

  // Rotation (DPS vs DPM)
  struct rotation_t
  {
    mage_rotation_e current;
    double mana_gain;
    double dps_mana_loss;
    double dpm_mana_loss;
    timespan_t dps_time;
    timespan_t dpm_time;
    timespan_t last_time;

    void reset() { memset( this, 0, sizeof( *this ) ); current = ROTATION_DPS; }
    rotation_t() { reset(); }
  } rotation;

  // Spell Data
  struct spells_t
  {
    const spell_data_t* arcane_missiles;
    const spell_data_t* arcane_power;
    const spell_data_t* icy_veins;

    const spell_data_t* mana_adept;

    const spell_data_t* stolen_time;

    const spell_data_t* arcane_charge_arcane_blast;

    const spell_data_t* icicles_driver;

  } spells;

  // Specializations
  struct specializations_t
  {
    // Arcane
    const spell_data_t* arcane_charge;
    const spell_data_t* mana_adept;
    const spell_data_t* slow;

    // Fire
    const spell_data_t* critical_mass;
    const spell_data_t* ignite;
    const spell_data_t* pyromaniac;

    // Frost
    const spell_data_t* frostbolt;
    const spell_data_t* brain_freeze;
    const spell_data_t* fingers_of_frost;
    const spell_data_t* icicles;

  } spec;

  // Talents
  struct talents_list_t
  {
    const spell_data_t* presence_of_mind;
    const spell_data_t* scorch;
    const spell_data_t* ice_floes;
    const spell_data_t* temporal_shield; // NYI
    const spell_data_t* blazing_speed; // NYI
    const spell_data_t* ice_barrier; // NYI
    const spell_data_t* ring_of_frost; // NYI
    const spell_data_t* ice_ward; // NYI
    const spell_data_t* frostjaw; // NYI
    const spell_data_t* greater_invis; // NYI
    const spell_data_t* cauterize; // NYI
    const spell_data_t* cold_snap;
    const spell_data_t* nether_tempest; // Extra target NYI
    const spell_data_t* living_bomb;
    const spell_data_t* frost_bomb;
    const spell_data_t* invocation;
    const spell_data_t* rune_of_power;
    const spell_data_t* incanters_ward;

  } talents;

public:
  int current_arcane_charges;

  mage_t( sim_t* sim, const std::string& name, race_e r = RACE_NIGHT_ELF ) :
    player_t( sim, MAGE, name, r ),
    icicle( 0 ),
    icicle_event( 0 ),
    active_ignite( 0 ),
    active_living_bomb_targets( 0 ),
    last_bomb_target( 0 ),
    benefits( benefits_t() ),
    buffs( buffs_t() ),
    cooldowns( cooldowns_t() ),
    gains( gains_t() ),
    glyphs( glyphs_t() ),
    passives( passives_t() ),
    pets( pets_t() ),
    procs( procs_t() ),
    rotation( rotation_t() ),
    spells( spells_t() ),
    spec( specializations_t() ),
    talents( talents_list_t() ),
    current_arcane_charges()
  {
    // Cooldowns
    cooldowns.evocation      = get_cooldown( "evocation"     );
    cooldowns.inferno_blast  = get_cooldown( "inferno_blast" );
    cooldowns.incanters_ward = get_cooldown( "incanters_ward" );

    // Options
    base.distance = 40;
  }

  // Character Definition
  virtual void      init_spells();
  virtual void      init_base_stats();
  virtual void      init_scaling();
  virtual void      create_buffs();
  virtual void      init_gains();
  virtual void      init_procs();
  virtual void      init_benefits();
  virtual void      init_action_list();
  virtual void      reset();
  virtual expr_t*   create_expression( action_t*, const std::string& name );
  virtual action_t* create_action( const std::string& name, const std::string& options );
  virtual pet_t*    create_pet   ( const std::string& name, const std::string& type = std::string() );
  virtual void      create_pets();
  virtual set_e       decode_set( const item_t& item ) const;
  virtual resource_e primary_resource() const { return RESOURCE_MANA; }
  virtual role_e    primary_role() const { return ROLE_SPELL; }
  virtual stat_e    convert_hybrid_stat( stat_e s ) const;
  virtual double    mana_regen_per_second() const;
  virtual double    composite_player_multiplier( school_e school ) const;
  virtual void      invalidate_cache( cache_e );
  virtual double    composite_multistrike() const;
  virtual double    composite_spell_crit() const;
  virtual double    composite_spell_haste() const;
  virtual double    matching_gear_multiplier( attribute_e attr ) const;
  virtual void      stun();
  virtual void      moving();

  target_specific_t<mage_td_t*> target_data;

  virtual mage_td_t* get_target_data( player_t* target ) const
  {
    mage_td_t*& td = target_data[ target ];
    if ( ! td )
    {
      td = new mage_td_t( target, const_cast<mage_t*>(this) );
    }
    return td;
  }

  // Event Tracking
  virtual void   regen( timespan_t periodicity );
  virtual double resource_gain( resource_e, double amount, gain_t* = 0, action_t* = 0 );
  virtual double resource_loss( resource_e, double amount, gain_t* = 0, action_t* = 0 );

  void add_action( std::string action, std::string options = "", std::string alist = "default" );
  void add_action( const spell_data_t* s, std::string options = "", std::string alist = "default" );

};

namespace pets {

// ==========================================================================
// Pet Water Elemental
// ==========================================================================

struct water_elemental_pet_t : public pet_t
{
  struct freeze_t : public spell_t
  {
    freeze_t( water_elemental_pet_t* p, const std::string& options_str ):
      spell_t( "freeze", p, p -> find_pet_spell( "Freeze" ) )
    {
      parse_options( NULL, options_str );
      aoe = -1;
      may_crit = true;
    }

    virtual void impact( action_state_t* s )
    {
      spell_t::impact( s );

      water_elemental_pet_t* p = static_cast<water_elemental_pet_t*>( player );

      if ( result_is_hit( s -> result ) )
      {
        p -> o() -> buffs.fingers_of_frost -> trigger( 1, buff_t::DEFAULT_VALUE(), 1 );
      }
    }
  };

  struct mini_waterbolt_t : public spell_t
  {
    mini_waterbolt_t( water_elemental_pet_t* p , int bolt_count = 1 ) :
      spell_t( "mini_waterbolt", p, p -> find_spell( 31707 ) )
    {
      may_crit = true;
      background = true;
      dual = true;
      base_costs[ RESOURCE_MANA ] = 0;

      if ( bolt_count < 3 )
      {
        execute_action = new mini_waterbolt_t( p, bolt_count + 1 );
      }

    }

    virtual timespan_t execute_time() const
    { return timespan_t::from_seconds( 0.25 ); }
  };

  struct waterbolt_t : public spell_t
  {
    mini_waterbolt_t* mini_waterbolt;

    waterbolt_t( water_elemental_pet_t* p, const std::string& options_str ):
      spell_t( "waterbolt", p, p -> find_pet_spell( "Waterbolt" ) )
    {
      parse_options( NULL, options_str );
      may_crit = true;

      mini_waterbolt = new mini_waterbolt_t( p );
      add_child( mini_waterbolt );
    }

    virtual void impact( action_state_t* s )
    {
      water_elemental_pet_t* p = static_cast<water_elemental_pet_t*>( player );

      if ( p -> o() -> glyphs.icy_veins -> ok() && p -> o() -> buffs.icy_veins -> up() )
        return;

      spell_t::impact( s );
    }

    void execute()
    {
      spell_t::execute();

      water_elemental_pet_t* p = static_cast<water_elemental_pet_t*>( player );
      if ( p -> o() -> glyphs.icy_veins -> ok() && p -> o() -> buffs.icy_veins -> up() )
      {
        mini_waterbolt -> schedule_execute( mini_waterbolt -> get_state( execute_state ) );
      }
    }

    virtual double action_multiplier() const
    {
      double am = spell_t::action_multiplier();

      water_elemental_pet_t* p = static_cast<water_elemental_pet_t*>( player );

      if ( p -> o() -> glyphs.icy_veins -> ok() && p -> o() -> buffs.icy_veins -> up() )
      {
        am *= 0.4;
      }

      return am;
    }
  };

  water_elemental_pet_t( sim_t* sim, mage_t* owner ) :
    pet_t( sim, owner, "water_elemental" )
  {
    action_list_str  = "waterbolt";

    owner_coeff.sp_from_sp = 1.0;
  }

  mage_t* o()
  { return static_cast<mage_t*>( owner ); }
  const mage_t* o() const
  { return static_cast<mage_t*>( owner ); }

  virtual action_t* create_action( const std::string& name,
                                   const std::string& options_str )
  {
    if ( name == "freeze"     ) return new     freeze_t( this, options_str );
    if ( name == "waterbolt" ) return new waterbolt_t( this, options_str );

    return pet_t::create_action( name, options_str );
  }

  virtual double composite_player_multiplier( school_e school ) const
  {
    double m = pet_t::composite_player_multiplier( school );

    if ( o() -> spec.icicles -> ok() )
      m *= 1.0 + o() -> cache.mastery_value();

    if ( o() -> buffs.invokers_energy -> up() )
    {
      m *= 1.0 + o() -> buffs.invokers_energy -> data().effectN( 1 ).percent();
    }
    else if ( o() -> buffs.rune_of_power -> check() )
    {
      m *= 1.0 + o() -> buffs.rune_of_power -> data().effectN( 2 ).percent();
    }
    else if ( o() -> talents.incanters_ward -> ok() && o() -> cooldowns.incanters_ward -> up() )
    {
      m *= 1.0 + find_spell( 118858 ) -> effectN( 1 ).percent();
    }
    else if ( o() -> talents.incanters_ward -> ok() )
    {
      m *= 1.0 + o() -> buffs.incanters_absorption -> value() * o() -> buffs.incanters_absorption -> data().effectN( 1 ).percent();
    }

    // Orc racial
    if ( owner -> race == RACE_ORC )
      m *= 1.0 + find_spell( 21563 ) -> effectN( 1 ).percent();

    return m;
  }

};

// ==========================================================================
// Pet Mirror Image
// ==========================================================================

struct mirror_image_pet_t : public pet_t
{
  struct mirror_image_spell_t : public spell_t
  {
    mirror_image_spell_t( const std::string& n, mirror_image_pet_t* p, const spell_data_t* s ):
      spell_t( n, p, s )
    {
      may_crit = true;

      if ( p -> o() -> pets.mirror_images[ 0 ] )
      {
        stats = p -> o() -> pets.mirror_images[ 0 ] -> get_stats( n );
      }
    }

    mirror_image_pet_t* p() const
    { return static_cast<mirror_image_pet_t*>( player ); }
  };

  struct arcane_blast_t : public mirror_image_spell_t
  {
    arcane_blast_t( mirror_image_pet_t* p, const std::string& options_str ):
      mirror_image_spell_t( "arcane_blast", p, p -> find_pet_spell( "Arcane Blast" ) )
    {
      parse_options( NULL, options_str );
    }

    virtual void execute()
    {
      mirror_image_spell_t::execute();

      p() -> arcane_charge -> trigger();
    }

    virtual double action_multiplier() const
    {
      double am = mirror_image_spell_t::action_multiplier();

      am *= 1.0 + p() -> arcane_charge -> stack() * p() -> o() -> spells.arcane_charge_arcane_blast -> effectN( 1 ).percent() *
            ( 1.0 + p() -> o() -> sets.set( SET_T15_4PC_CASTER ) -> effectN( 1 ).percent() );

      return am;
    }
  };

  struct fire_blast_t : public mirror_image_spell_t
  {
    fire_blast_t( mirror_image_pet_t* p, const std::string& options_str ):
      mirror_image_spell_t( "fire_blast", p, p -> find_pet_spell( "Fire Blast" ) )
    {
      parse_options( NULL, options_str );
    }
  };

  struct fireball_t : public mirror_image_spell_t
  {
    fireball_t( mirror_image_pet_t* p, const std::string& options_str ):
      mirror_image_spell_t( "fireball", p, p -> find_pet_spell( "Fireball" ) )
    {
      parse_options( NULL, options_str );
    }
  };

  struct frostbolt_t : public mirror_image_spell_t
  {
    frostbolt_t( mirror_image_pet_t* p, const std::string& options_str ):
      mirror_image_spell_t( "frostbolt", p, p -> find_pet_spell( "Frostbolt" ) )
    {
      parse_options( NULL, options_str );
    }
  };

  buff_t* arcane_charge;

  mirror_image_pet_t( sim_t* sim, mage_t* owner ) :
    pet_t( sim, owner, "mirror_image", true ),
    arcane_charge( NULL )
  {
    owner_coeff.sp_from_sp = 0.05;
  }

  virtual action_t* create_action( const std::string& name,
                                   const std::string& options_str )
  {
    if ( name == "arcane_blast" ) return new arcane_blast_t( this, options_str );
    if ( name == "fireball"     ) return new     fireball_t( this, options_str );
    if ( name == "frostbolt"    ) return new    frostbolt_t( this, options_str );

    return pet_t::create_action( name, options_str );
  }

  mage_t* o() const
  { return static_cast<mage_t*>( owner ); }

  virtual void init_action_list()
  {
    if ( o() -> glyphs.mirror_image -> ok() && o() -> specialization() != MAGE_FROST )
    {
      if ( o() -> specialization() == MAGE_FIRE )
      {
        action_list_str = "fireball";
      }
      else
      {
        action_list_str = "arcane_blast";
      }
    }
    else
    {
      action_list_str = "frostbolt";
    }

    pet_t::init_action_list();
  }

  virtual void create_buffs()
  {
    pet_t::create_buffs();

    arcane_charge = buff_creator_t( this, "arcane_charge", o() -> spec.arcane_charge )
                    .max_stack( find_spell( 36032 ) -> max_stacks() )
                    .duration( find_spell( 36032 ) -> duration() );
  }


  virtual double composite_player_multiplier( school_e school ) const
  {
    double m = pet_t::composite_player_multiplier( school );

    // Orc racial
    if ( owner -> race == RACE_ORC )
      m *= 1.0 + find_spell( 21563 ) -> effectN( 1 ).percent();

    return m;
  }
};

} // pets

namespace buffs {

namespace alter_time {

// Class to save buff state information relevant to alter time for a buff
struct buff_state_t
{
  buff_t* buff;
  int stacks;
  timespan_t remain_time;
  double value;

  buff_state_t( buff_t* b ) :
    buff( b ),
    stacks( b -> current_stack ),
    remain_time( b -> remains() ),
    value( b -> current_value )
  {
    if ( b -> sim -> debug )
    {
      b -> sim -> out_debug.printf( "Creating buff_state_t for buff %s of player %s",
                          b -> name_str.c_str(), b -> player ? b -> player -> name() : "" );

      b -> sim -> out_debug.printf( "Snapshoted values are: current_stacks=%d remaining_time=%.4f current_value=%.2f",
                          stacks, remain_time.total_seconds(), value );
    }
  }

  void write_back_state() const
  {
    if ( buff -> sim -> debug )
      buff -> sim -> out_debug.printf( "Writing back buff_state_t for buff %s of player %s",
                             buff -> name_str.c_str(), buff -> player ? buff -> player -> name() : "" );

    timespan_t save_buff_cd = buff -> cooldown -> duration; // Temporarily save the buff cooldown duration
    buff -> cooldown -> duration = timespan_t::zero(); // Don't restart the buff cooldown

    if ( stacks )
      buff -> execute( stacks, value, remain_time ); // Reset the buff
    else
      buff -> expire();

    buff -> cooldown -> duration = save_buff_cd; // Restore the buff cooldown duration
  }
};

/*
 * dynamic mage state, to collect data about the mage and all his buffs
 */
struct mage_state_t
{
  mage_t& mage;
  std::array<double, RESOURCE_MAX > resources;
  // location
  std::vector<buff_state_t> buff_states;
  std::vector<icicle_data_t> icicle_states;


  mage_state_t( mage_t& m ) : // Snapshot and start 6s event
    mage( m )
  {
    range::fill( resources, 0.0 );
  }

  void snapshot_current_state()
  {
    resources = mage.resources.current;

    if ( mage.sim -> debug )
      mage.sim -> out_debug.printf( "Creating mage_state_t for mage %s", mage.name() );

    for ( size_t i = 0; i < mage.buff_list.size(); ++i )
    {
      buff_t* b = mage.buff_list[ i ];

      if ( b == static_cast<player_t&>( mage ).buffs.exhaustion )
        continue;

      buff_states.push_back( buff_state_t( b ) );
    }

    for ( size_t i = 0, end = mage.icicles.size(); i < end; i++ )
      icicle_states.push_back( mage.icicles[ i ] );
  }

  void write_back_state()
  {
    // Do not restore state under any circumstances to a mage that is not
    // active
    if ( mage.is_sleeping() )
      return;

    mage.resources.current = resources;

    for ( size_t i = 0; i < buff_states.size(); ++ i )
    {
      buff_states[ i ].write_back_state();
    }

    mage.icicles.clear();
    for ( size_t i = 0, end = icicle_states.size(); i < end; i++ )
<<<<<<< HEAD
      mage.icicles.push_back( icicle_states[ i ] );
=======
      mage.icicles.push_back(icicle_states[ i ]);
>>>>>>> 94d394ab

    clear_state();
  }

  void clear_state()
  {
    range::fill( resources, 0.0 );
    buff_states.clear();
    icicle_states.clear();
  }
};


} // alter_time namespace

/*struct alter_time_t : public buff_t
{
  alter_time::mage_state_t mage_state;

  alter_time_t( mage_t* player ) :
    buff_t( buff_creator_t( player, "alter_time" ).spell( player -> find_spell( 110909 ) ) ),
    mage_state( *player )
  { }

  mage_t* p() const
  { return static_cast<mage_t*>( player ); }

  virtual bool trigger( int        stacks,
                        double     value,
                        double     chance,
                        timespan_t duration )
  {
    mage_state.snapshot_current_state();

    return buff_t::trigger( stacks, value, chance, duration );
  }

  virtual void expire_override()
  {
    buff_t::expire_override();

    mage_state.write_back_state();

    if ( p() -> sets.has_set_bonus( SET_T15_2PC_CASTER ) )
    {
      p() -> buffs.tier15_2pc_crit -> trigger();
      p() -> buffs.tier15_2pc_haste -> trigger();
      p() -> buffs.tier15_2pc_mastery -> trigger();
    }
  }

  virtual void reset()
  {
    buff_t::reset();

    mage_state.clear_state();
  }
};
*/
// Arcane Power Buff ========================================================

struct arcane_power_t : public buff_t
{
  arcane_power_t( mage_t* p ) :
    buff_t( buff_creator_t( p, "arcane_power", p -> find_class_spell( "Arcane Power" ) )
            .add_invalidate( CACHE_PLAYER_DAMAGE_MULTIPLIER ) )
  {
    cooldown -> duration = timespan_t::zero(); // CD is managed by the spell

    buff_duration *= 1.0 + p -> glyphs.arcane_power -> effectN( 1 ).percent();
  }

  virtual void expire_override()
  {
    buff_t::expire_override();

    mage_t* p = static_cast<mage_t*>( player );
    p -> buffs.tier13_2pc -> expire();
  }
};

// Icy Veins Buff ===========================================================

struct icy_veins_t : public buff_t
{
  icy_veins_t( mage_t* p ) :
    buff_t( buff_creator_t( p, "icy_veins", p -> find_class_spell( "Icy Veins" ) ).add_invalidate( CACHE_SPELL_HASTE ) )
  {
    cooldown -> duration = timespan_t::zero(); // CD is managed by the spell
  }

  virtual void expire_override()
  {
    buff_t::expire_override();

    mage_t* p = debug_cast<mage_t*>( player );
    p -> buffs.tier13_2pc -> expire();
  }
};

struct incanters_ward_t : public absorb_buff_t
{
  double max_absorb;
  double break_after;
  double absorbed;
  gain_t* gain;

  incanters_ward_t( mage_t* p ) :
    absorb_buff_t( absorb_buff_creator_t( p, "incanters_ward" ).spell( p -> talents.incanters_ward ) ),
    max_absorb( 0.0 ), break_after ( -1.0 ), absorbed( 0.0 ),
    gain( p -> get_gain( "incanters_ward mana gain" ) )
  {}

  mage_t* p() const
  { return static_cast<mage_t*>( player ); }

  virtual bool trigger( int        stacks,
                        double    /* value */,
                        double     chance,
                        timespan_t duration )
  {
    max_absorb = p() -> dbc.effect_average( data().effectN( 1 ).id(), p() -> level );
    // coeff hardcoded into tooltip
    max_absorb += p() -> cache.spell_power( SCHOOL_MAX ) * p() -> composite_spell_power_multiplier();

    // If ``break_after'' specified and greater than 1.0, then Incanter's Ward
    // must be broken early
    if ( break_after > 1.0 )
    {
      return absorb_buff_t::trigger( stacks, max_absorb, chance, p() -> buffs.incanters_ward->data().duration() / break_after );
    }
    else
    {
      return absorb_buff_t::trigger( stacks, max_absorb, chance, duration );
    }
  }

  virtual void absorb_used( double amount )
  {
    // if ``break_after'' is specified, then mana will be returned when
    // the shield wears off.
    if ( max_absorb > 0 && break_after < 0.0 )
    {
      absorbed += amount;
      double resource_gain = mana_to_return ( amount / max_absorb ) ;
      p() -> resource_gain( RESOURCE_MANA, resource_gain, gain );
    }
  }

  virtual void expire_override()
  {
    // Trigger Incanter's Absorption with value between 0 and 1, depending on how
    // much absorb has been used, or depending on the value of ``break_after''.
    double absorb_pct;
    if ( break_after >= 1 )
    {
      absorb_pct = 1.0;
    }
    else if ( break_after >= 0 )
    {
      absorb_pct = break_after;
    }
    else if ( max_absorb > 0.0 )
    {
      absorb_pct = absorbed / max_absorb;
    }
    else
    {
      absorb_pct = 0.0;
    }

    if ( absorb_pct > 0.0 )
    {
      p() -> buffs.incanters_absorption -> trigger( 1, absorb_pct );

      // Mana return on expire when ``break_after'' is specified
      if ( break_after >= 0 )
      {
        p() -> resource_gain( RESOURCE_MANA, mana_to_return( absorb_pct ), gain );
      }
    }

    absorbed = 0.0;
    max_absorb = 0.0;

    absorb_buff_t::expire_override();
  }

  virtual void reset() /* override */
  {
    absorb_buff_t::reset();

    absorbed = 0.0;
    max_absorb = 0.0;
  }

  void set_break_after ( double break_after_ )
  {
    break_after = break_after_;
  }

  double mana_to_return ( double absorb_pct )
  {
    double mana = absorb_pct * 0.18 * p() -> resources.max[ RESOURCE_MANA ];

    if ( p() -> passives.nether_attunement -> ok() )
      mana /= p() -> cache.spell_speed();

    return mana;
  }
};

} // end buffs namespace

// ==========================================================================
// Mage Spell
// ==========================================================================

struct mage_spell_t : public spell_t
{
  bool frozen, may_hot_streak, may_proc_missiles, is_copy, consumes_ice_floes, fof_active;
  bool hasted_by_pom; // True if the spells time_to_execute was set to zero exactly because of Presence of Mind
private:
  bool pom_enabled;
  // Helper variable to disable the functionality of PoM in mage_spell_t::execute_time(),
  // to check if the spell would be instant or not without PoM.
public:
  int dps_rotation;
  int dpm_rotation;

  mage_spell_t( const std::string& n, mage_t* p,
                const spell_data_t* s = spell_data_t::nil() ) :
    spell_t( n, p, s ),
    frozen( false ),
    may_hot_streak( false ),
    may_proc_missiles( true ),
    is_copy( false ),
    consumes_ice_floes( true ),
    fof_active( false ),
    hasted_by_pom( false ),
    pom_enabled( true ),
    dps_rotation( 0 ),
    dpm_rotation( 0 )
  {
    may_crit      = ( base_dd_min > 0 ) && ( base_dd_max > 0 );
    tick_may_crit = true;
  }

  mage_t* p()
  { return static_cast<mage_t*>( player ); }
  const mage_t* p() const
  { return static_cast<mage_t*>( player ); }

  mage_td_t* td( player_t* t ) const
  { return p() -> get_target_data( t ); }

  virtual void parse_options( option_t*          options,
                              const std::string& options_str )
  {
    option_t base_options[] =
    {
      opt_bool( "dps", dps_rotation ),
      opt_bool( "dpm", dpm_rotation ),
      opt_null()
    };
    std::vector<option_t> merged_options;
    spell_t::parse_options( option_t::merge( merged_options, options, base_options ), options_str );
  }

  virtual bool ready()
  {
    if ( dps_rotation )
      if ( p() -> rotation.current != ROTATION_DPS )
        return false;

    if ( dpm_rotation )
      if ( p() -> rotation.current != ROTATION_DPM )
        return false;

    return spell_t::ready();
  }

  virtual double cost() const
  {
    double c = spell_t::cost();

    if ( p() -> buffs.arcane_power -> check() )
    {
      double m = 1.0 + p() -> buffs.arcane_power -> data().effectN( 2 ).percent();

      c *= m;
    }

    return c;
  }
  virtual timespan_t execute_time() const
  {
    timespan_t t = spell_t::execute_time();

    if ( ! channeled && pom_enabled && t > timespan_t::zero() && p() -> buffs.presence_of_mind -> check() )
      return timespan_t::zero();

    return t;
  }
  // Ensures mastery for Arcane is only added to spells which call mage_spell_t, so things like the Legendary Cloak do not get modified. Added 4/15/2014
  virtual double action_multiplier() const
  {
    double am=spell_t::action_multiplier();
    if ( p() -> specialization() == MAGE_ARCANE )
    {
      double mana_pct= p() -> resources.pct( RESOURCE_MANA );
      am *= 1.0 + mana_pct * p() -> composite_mastery_value();
    }
    return am;
  }
  //
  virtual void schedule_execute( action_state_t* state = 0 )
  {
    spell_t::schedule_execute( state );

    if ( ! channeled )
    {
      assert( pom_enabled );
      pom_enabled = false;
      if ( execute_time() > timespan_t::zero() && p() -> buffs.presence_of_mind -> up() )
      {
        hasted_by_pom = true;
      }
      pom_enabled = true;
    }
  }

  virtual bool usable_moving() const
  {
    bool um = spell_t::usable_moving();
    timespan_t t = base_execute_time;
    if ( p() -> talents.ice_floes -> ok() &&
         t < timespan_t::from_seconds( 4.0 ) &&
         ( p() -> buffs.ice_floes -> up() || p() -> buffs.ice_floes -> cooldown -> up() ) )
      um = true;

    return um;
  }

  virtual double composite_crit_multiplier() const
  {
    double m = spell_t::composite_crit_multiplier();
    if ( frozen && p() -> passives.shatter -> ok() )
      m *= 2.0;
    return m;
  }

  void snapshot_internal( action_state_t* s, uint32_t flags, dmg_e rt )
  {
    spell_t::snapshot_internal( s, flags, rt );
    // Shatter's +50% crit bonus needs to be added after multipliers etc
    if ( flags & STATE_CRIT && frozen && p() -> passives.shatter -> ok() )
      s -> crit += p() -> passives.shatter -> effectN( 2 ).percent();
  }

  virtual void expire_heating_up() // delay 0.25s the removal of heating up on non-critting spell with travel time or scorch
  {
    mage_t* p = this -> p();

    if ( ! travel_speed )
    {
      p -> buffs.heating_up -> expire();
    }
    else
    {
      // delay heating up removal
      if ( sim -> log ) sim -> out_log << "Heating up delay by 0.25s";
      p -> buffs.heating_up -> expire( timespan_t::from_millis( 250 ) );
    }
  }

  void trigger_hot_streak( action_state_t* s )
  {
    mage_t* p = this -> p();

    if ( ! may_hot_streak )
      return;

    if ( p -> specialization() != MAGE_FIRE )
      return;

    p -> procs.test_for_crit_hotstreak -> occur();

    if ( s -> result == RESULT_CRIT )
    {
      p -> procs.crit_for_hotstreak -> occur();
      // Reference: http://elitistjerks.com/f75/t110326-cataclysm_fire_mage_compendium/p6/#post1831143

      if ( ! p -> buffs.heating_up -> up() )
      {
        p -> buffs.heating_up -> trigger();
      }
      else
      {
        p -> procs.hotstreak  -> occur();
        p -> buffs.heating_up -> expire();
        p -> buffs.pyroblast  -> trigger();
      }
    }
    else
    {
      if ( p -> buffs.heating_up -> up() ) expire_heating_up();
    }
  }
  // mage_spell_t::execute ==================================================

  virtual void execute()
  {
    p() -> benefits.dps_rotation -> update( p() -> rotation.current == ROTATION_DPS );
    p() -> benefits.dpm_rotation -> update( p() -> rotation.current == ROTATION_DPM );

    spell_t::execute();

    if ( background )
      return;


    if ( ! channeled && !is_copy && hasted_by_pom )
    {
      p() -> buffs.presence_of_mind -> expire();
      hasted_by_pom = false;
    }

    if ( !is_copy && execute_time() > timespan_t::zero() && consumes_ice_floes )
    {
      p() -> buffs.ice_floes -> decrement();
    }

    if ( !harmful )
    {
      may_proc_missiles = false;
    }
    if ( p() -> specialization() == MAGE_ARCANE && may_proc_missiles )
    {
      p() -> buffs.arcane_missiles -> trigger();
    }
  }

  virtual void impact( action_state_t* s )
  {
    spell_t::impact( s );

    if ( result_is_hit( s -> result ) )
    {
      trigger_hot_streak( s );
    }
  }

  virtual void reset()
  {
    spell_t::reset();

    hasted_by_pom = false;
  }

  void trigger_ignite( action_state_t* state );
};

// Icicles ==================================================================

struct icicle_t : public mage_spell_t
{
  icicle_t( mage_t* p ) : mage_spell_t( "icicle", p, p -> find_spell( 148022 ) )
  {
    may_crit = false;
    proc = background = true;

    if ( p -> glyphs.splitting_ice -> ok() )
      aoe = p -> glyphs.splitting_ice -> effectN( 1 ).base_value() + 1;

    base_aoe_multiplier *= p -> glyphs.splitting_ice -> effectN( 2 ).percent();
  }

  void init()
  {
    mage_spell_t::init();

    snapshot_flags &= ~( STATE_MUL_DA | STATE_SP | STATE_CRIT | STATE_TGT_CRIT );
  }
};

static double icicle_damage( mage_t* mage )
{
  if ( mage -> icicles.size() == 0 )
    return 0;

  timespan_t threshold = mage -> spells.icicles_driver -> duration();

  std::vector< icicle_data_t >::iterator idx = mage -> icicles.begin(),
                                         end = mage -> icicles.end();
  for ( ; idx < end; ++idx )
  {
    if ( mage -> sim -> current_time - ( *idx ).first < threshold )
      break;
  }

  // Set of icicles timed out
  if ( idx != mage -> icicles.begin() )
    mage -> icicles.erase( mage -> icicles.begin(), idx );

  if ( mage -> icicles.size() > 0 )
  {
    double d = mage -> icicles.front().second;
    mage -> icicles.erase( mage -> icicles.begin() );
    return d;
  }

  return 0;
}

struct icicle_event_t : public event_t
{
  mage_t* mage;
  double damage;

  icicle_event_t( mage_t& m, double d, bool first = false ) :
    event_t( m, "icicle_event" ), mage( &m ), damage( d )
  {
    double cast_time = first ? 0.25 : 0.75;
    cast_time *= mage -> cache.spell_speed();

    add_event( timespan_t::from_seconds( cast_time ) );
  }

  void execute()
  {
    mage -> icicle -> base_dd_min = mage -> icicle -> base_dd_max = damage;
    mage -> icicle -> schedule_execute();

    double d = icicle_damage( mage );
    if ( d > 0 )
    {
      mage -> icicle_event = new ( sim() ) icicle_event_t( *mage, d );
      if ( mage -> sim -> debug )
        mage -> sim -> out_debug.printf( "%s icicle use (chained), damage=%f, total=%u",
                               mage -> name(), d, as<unsigned>( mage -> icicles.size() ) );
    }
    else
      mage -> icicle_event = 0;
  }
};

static void trigger_icicle( mage_t* mage, bool chain = false )
{
  if ( ! mage -> spec.icicles -> ok() )
    return;

  if ( mage -> icicles.size() == 0 )
    return;

  double d = 0;

  if ( chain && ! mage -> icicle_event )
  {
    d = icicle_damage( mage );
    mage -> icicle_event = new ( *mage -> sim ) icicle_event_t( *mage, d, true );
  }
  else if ( ! chain )
  {
    d = icicle_damage( mage );
    mage -> icicle -> base_dd_min = mage -> icicle -> base_dd_max = d;
    mage -> icicle -> schedule_execute();
  }

  if ( mage -> sim -> debug )
    mage -> sim -> out_debug.printf( "%s icicle use%s, damage=%f, total=%u",
                           mage -> name(), chain ? " (chained)" : "", d,
                           as<unsigned>( mage -> icicles.size() ) );
}

static void trigger_icicle_gain( action_state_t* state )
{
  if ( ! state -> action -> result_is_hit( state -> result ) )
    return;

  mage_t* mage = debug_cast< mage_t* >( state -> action -> player );
  if ( ! mage -> spec.icicles -> ok() )
    return;

  // Icicles do not double dip on target based multipliers
  double amount = state -> result_amount / state -> target_da_multiplier * mage -> cache.mastery_value();

  assert( as<int>( mage -> icicles.size() ) <= mage -> spec.icicles -> effectN( 2 ).base_value() );
  // Shoot one
  if ( as<int>( mage -> icicles.size() ) == mage -> spec.icicles -> effectN( 2 ).base_value() )
    trigger_icicle( mage );
  mage -> icicles.push_back( icicle_data_t( mage -> sim -> current_time, amount ) );
  if ( mage -> sim -> debug )
    mage -> sim -> out_debug.printf( "%s icicle gain, damage=%f, total=%u",
                           mage -> name(),
                           amount,
                           as<unsigned>( mage -> icicles.size() ) );
}

// Ignite ===================================================================

struct ignite_t : public residual_dot_action< mage_spell_t >
{
  ignite_t( mage_t* player ) :
    residual_dot_action_t( "ignite", player, player -> find_spell( 12846 ) )
  {
    dot_duration = player -> dbc.spell( 12654 ) -> duration();
    base_tick_time = player -> dbc.spell( 12654 ) -> effectN( 1 ).period();
  }
};

void mage_spell_t::trigger_ignite( action_state_t* state )
{
  mage_t& p = *this -> p();
  if ( ! p.active_ignite ) return;
  double amount = state -> result_amount * p.cache.mastery_value();
  p.active_ignite -> trigger( state -> target, amount );
}

// Arcane Barrage Spell =====================================================

struct arcane_barrage_t : public mage_spell_t
{
  arcane_barrage_t( mage_t* p, const std::string& options_str ) :
    mage_spell_t( "arcane_barrage", p, p -> find_class_spell( "Arcane Barrage" ) )
  {
    parse_options( NULL, options_str );

    base_aoe_multiplier *= data().effectN( 2 ).percent();
  }

  virtual void execute()
  {
    int charges = p() -> buffs.arcane_charge -> check();
    aoe = charges <= 0 ? 0 : 1 + charges;

    for ( int i = 0; i < ( int ) sizeof_array( p() -> benefits.arcane_charge ); i++ )
    {
      p() -> benefits.arcane_charge[ i ] -> update( i == charges );
    }

    mage_spell_t::execute();

    p() -> buffs.arcane_charge -> expire();
  }

  virtual double action_multiplier() const
  {
    double am = mage_spell_t::action_multiplier();

    am *= 1.0 + p() -> buffs.arcane_charge -> stack() * p() -> spells.arcane_charge_arcane_blast -> effectN( 1 ).percent() *
          ( 1.0 + p() -> sets.set( SET_T15_4PC_CASTER ) -> effectN( 1 ).percent() );

    return am;
  }
};

// Arcane Blast Spell =======================================================

struct arcane_blast_t : public mage_spell_t
{
  arcane_blast_t( mage_t* p, const std::string& options_str ) :
    mage_spell_t( "arcane_blast", p, p -> find_class_spell( "Arcane Blast" ) )
  {
    parse_options( NULL, options_str );

    if ( p -> sets.has_set_bonus( SET_PVP_4PC_CASTER ) )
      base_multiplier *= 1.05;
  }

  virtual double cost() const
  {
    double c = mage_spell_t::cost();

    if ( p() -> buffs.arcane_charge -> check() )
    {
      c *= 1.0 +  p() -> buffs.arcane_charge -> check() * p() -> spells.arcane_charge_arcane_blast -> effectN( 2 ).percent() *
           ( 1.0 + p() -> sets.set( SET_T15_4PC_CASTER ) -> effectN( 1 ).percent() );
    }

    if ( p() -> buffs.profound_magic -> check() )
    {
      c *= 1.0 - p() -> buffs.profound_magic -> stack() * 0.25;
    }

    return c;
  }

  virtual void execute()
  {
    for ( unsigned i = 0; i < sizeof_array( p() -> benefits.arcane_charge ); i++ )
    {
      p() -> benefits.arcane_charge[ i ] -> update( as<int>( i ) == p() -> buffs.arcane_charge -> check() );
    }

    mage_spell_t::execute();

    p() -> buffs.arcane_charge -> trigger();
    p() -> buffs.profound_magic -> expire();

    if ( result_is_hit( execute_state -> result ) )
    {
      p() -> buffs.tier13_2pc -> trigger( 1, buff_t::DEFAULT_VALUE(), p() -> buffs.tier13_2pc -> default_chance * 2.0 );
    }
  }

  virtual double action_multiplier() const
  {
    double am = mage_spell_t::action_multiplier();

    am *= 1.0 + p() -> buffs.arcane_charge -> stack() * p() -> spells.arcane_charge_arcane_blast -> effectN( 1 ).percent() *
          ( 1.0 + p() -> sets.set( SET_T15_4PC_CASTER ) -> effectN( 1 ).percent() );

    return am;
  }
};

// Arcane Brilliance Spell ==================================================

struct arcane_brilliance_t : public mage_spell_t
{
  arcane_brilliance_t( mage_t* p, const std::string& options_str ) :
    mage_spell_t( "arcane_brilliance", p, p -> find_class_spell( "Arcane Brilliance" ) )
  {
    parse_options( NULL, options_str );

    base_costs[ current_resource() ] *= 1.0 + p -> glyphs.arcane_brilliance -> effectN( 1 ).percent();
    harmful = false;
    background = ( sim -> overrides.spell_power_multiplier != 0 && sim -> overrides.critical_strike != 0 );
  }

  virtual void execute()
  {
    if ( sim -> log ) sim -> out_log.printf( "%s performs %s", player -> name(), name() );

    if ( ! sim -> overrides.spell_power_multiplier )
      sim -> auras.spell_power_multiplier -> trigger();

    if ( ! sim -> overrides.critical_strike )
      sim -> auras.critical_strike -> trigger();
  }
};

// Arcane Explosion Spell ===================================================

struct arcane_explosion_t : public mage_spell_t
{
  arcane_explosion_t( mage_t* p, const std::string& options_str ) :
    mage_spell_t( "arcane_explosion", p, p -> find_class_spell( "Arcane Explosion" ) )
  {
    parse_options( NULL, options_str );
    aoe = -1;
  }

  virtual void execute()
  {
    mage_spell_t::execute();

    if ( result_is_hit( execute_state -> result ) )
    {
      if ( rng().roll ( p() -> find_class_spell( "Arcane Explosion" ) -> effectN( 2 ).percent() ) )
      {
        p() -> buffs.arcane_charge -> trigger();
      }
      else p() -> buffs.arcane_charge -> refresh();
    }
  }
};

// Arcane Missiles Spell ====================================================

struct arcane_missiles_tick_t : public mage_spell_t
{
  arcane_missiles_tick_t( mage_t* p ) :
    mage_spell_t( "arcane_missiles_tick", p, p -> find_class_spell( "Arcane Missiles" ) -> effectN( 2 ).trigger() )
  {
    background  = true;
  }
};

struct arcane_missiles_t : public mage_spell_t
{
  arcane_missiles_t( mage_t* p, const std::string& options_str ) :
    mage_spell_t( "arcane_missiles", p, p -> find_class_spell( "Arcane Missiles" ) )
  {
    parse_options( NULL, options_str );
    may_miss = false;
    may_proc_missiles = false;

    base_tick_time    = timespan_t::from_seconds( 0.4 );
    dot_duration      = timespan_t::from_seconds( 2.0 );
    channeled         = true;
    hasted_ticks      = false;

    dynamic_tick_action = true;
    tick_action = new arcane_missiles_tick_t( p );
  }

  virtual double action_multiplier() const
  {
    double am = mage_spell_t::action_multiplier();

    am *= 1.0 + p() -> buffs.arcane_charge -> stack() * p() -> spells.arcane_charge_arcane_blast -> effectN( 1 ).percent() *
          ( 1.0 + p() -> sets.set( SET_T15_4PC_CASTER ) -> effectN( 1 ).percent() );

    if ( p() -> sets.has_set_bonus( SET_T14_2PC_CASTER ) )
    {
      am *= 1.07;
    }

    return am;
  }

  virtual void execute()
  {
    for ( unsigned i = 0; i < sizeof_array( p() -> benefits.arcane_charge ); i++ )
    {
      p() -> benefits.arcane_charge[ i ] -> update( as<int>( i ) == p() -> buffs.arcane_charge -> check() );
    }

    p() -> buffs.arcane_charge   -> trigger(); // Comes before action_t::execute(). See Issue 1189. Changed on 18/12/2012

    mage_spell_t::execute();

    p() -> buffs.arcane_missiles -> up();

    if ( p() -> sets.has_set_bonus( SET_T16_2PC_CASTER ) )
    {
      p() -> buffs.profound_magic -> trigger();
    }

    // T16 4pc has a chance not to consume arcane missiles buff
    if ( !p() -> sets.has_set_bonus( SET_T16_4PC_CASTER ) || ! rng().roll( p() -> sets.set( SET_T16_4PC_CASTER ) -> effectN( 1 ).percent() ) )
    {
      p() -> buffs.arcane_missiles -> decrement();
    }
  }

  virtual bool ready()
  {
    if ( ! p() -> buffs.arcane_missiles -> check() )
      return false;

    return mage_spell_t::ready();
  }
};

// Arcane Power Spell =======================================================

struct arcane_power_t : public mage_spell_t
{
  arcane_power_t( mage_t* p, const std::string& options_str ) :
    mage_spell_t( "arcane_power", p, p -> find_class_spell( "Arcane Power" ) )
  {
    parse_options( NULL, options_str );
    harmful = false;

    cooldown -> duration *= 1.0 + p -> glyphs.arcane_power -> effectN( 2 ).percent();
  }

  virtual void update_ready( timespan_t cd_override )
  {
    cd_override = cooldown -> duration;

    if ( p() -> sets.has_set_bonus( SET_T13_4PC_CASTER ) )
      cd_override *= ( 1.0 - p() -> buffs.tier13_2pc -> check() * p() -> spells.stolen_time -> effectN( 1 ).base_value() );

    mage_spell_t::update_ready( cd_override );
  }

  virtual void execute()
  {
    mage_spell_t::execute();

    p() -> buffs.arcane_power -> trigger( 1, data().effectN( 1 ).percent() );
  }
};

// Blink Spell ==============================================================

struct blink_t : public mage_spell_t
{
  blink_t( mage_t* p, const std::string& options_str ) :
    mage_spell_t( "blink", p, p -> find_class_spell( "Blink" ) )
  {
    parse_options( NULL, options_str );

    harmful = false;
    base_teleport_distance = 20;
    movement_directionality = MOVEMENT_OMNI;
  }

  virtual void execute()
  {
    mage_spell_t::execute();

    player -> buffs.stunned -> expire();
  }
};

// Blizzard Spell ===========================================================

struct blizzard_shard_t : public mage_spell_t
{
  blizzard_shard_t( mage_t* p ) :
    mage_spell_t( "blizzard_shard", p, p -> find_class_spell( "Blizzard" ) -> effectN( 2 ).trigger() )
  {
    aoe = -1;
    background = true;
  }

  virtual void impact( action_state_t* s )
  {
    mage_spell_t::impact( s );

    if ( result_is_hit( s -> result ) )
    {
      double fof_proc_chance = p() -> buffs.fingers_of_frost -> data().effectN( 2 ).percent();
      if ( p() -> buffs.icy_veins -> up() && p() -> glyphs.icy_veins -> ok() )
      {
        fof_proc_chance *= 1.2;
      }
      p() -> buffs.fingers_of_frost -> trigger( 1, buff_t::DEFAULT_VALUE(), fof_proc_chance );
    }
  }
};

struct blizzard_t : public mage_spell_t
{
  blizzard_shard_t* shard;

  blizzard_t( mage_t* p, const std::string& options_str ) :
    mage_spell_t( "blizzard", p, p -> find_class_spell( "Blizzard" ) ),
    shard( new blizzard_shard_t( p ) )
  {
    parse_options( NULL, options_str );

    channeled    = true;
    hasted_ticks = false;
    may_miss     = false;

    add_child( shard );
  }

  void tick( dot_t* d )
  {
    mage_spell_t::tick( d );

    shard -> execute();
  }
};

// Cold Snap Spell ==========================================================

struct cold_snap_t : public mage_spell_t
{
  cooldown_t* cooldown_cofc;

  cold_snap_t( mage_t* p, const std::string& options_str ) :
    mage_spell_t( "cold_snap", p, p -> talents.cold_snap ),
    cooldown_cofc( p -> get_cooldown( "cone_of_cold" ) )
  {
    parse_options( NULL, options_str );

    trigger_gcd = timespan_t::zero();
    harmful = false;
  }

  virtual void execute()
  {
    mage_spell_t::execute();

    p() -> resource_gain( RESOURCE_HEALTH, p() -> resources.base[ RESOURCE_HEALTH ] * p() -> talents.cold_snap -> effectN( 2 ).percent() );

    cooldown_cofc -> reset( false );
  }
};

// Combustion Spell =========================================================

struct combustion_t : public mage_spell_t
{
  combustion_t( mage_t* p, const std::string& options_str ) :
    mage_spell_t( "combustion", p, p -> find_class_spell( "Combustion" ) )
  {
    parse_options( NULL, options_str );

    may_hot_streak = true;

    // The "tick" portion of spell is specified in the DBC data in an alternate version of Combustion
    const spell_data_t& tick_spell = *p -> find_spell( 83853, "combustion_dot" );
    base_tick_time = tick_spell.effectN( 1 ).period();
    dot_duration      = tick_spell.duration();
    tick_may_crit  = true;

    if ( p -> sets.has_set_bonus( SET_T14_4PC_CASTER ) )
    {
      cooldown -> duration = data().cooldown() * 0.8;
    }

    if ( p -> glyphs.combustion -> ok() )
    {
      dot_duration *= ( 1.0 + p -> glyphs.combustion -> effectN( 1 ).percent() );
      cooldown -> duration *= 1.0 + p -> glyphs.combustion -> effectN( 2 ).percent();
      base_dd_multiplier *= 1.0 + p -> glyphs.combustion -> effectN( 3 ).percent();
    }
  }

  action_state_t* new_state()
  { return new residual_dot_action_state( this, target ); }

  virtual double calculate_tick_amount( action_state_t* s, double dmg_multiplier )
  {
    double a = 0.0;

    if ( dot_t* d = find_dot( s -> target ) )
    {

      const residual_dot_action_state* dps_t = debug_cast<const residual_dot_action_state*>( d -> state );
      a += dps_t -> tick_amount;
    }

    if ( s -> result == RESULT_CRIT )
      a *= 1.0 + total_crit_bonus();

    a *= dmg_multiplier;

    return a;
  }

  virtual void trigger_dot( action_state_t* s )
  {
    mage_td_t* this_td = td( s -> target );

    dot_t* ignite_dot     = this_td -> dots.ignite;
    dot_t* combustion_dot = this_td -> dots.combustion;

    if ( ignite_dot -> is_ticking() )
    {
      mage_spell_t::trigger_dot( s );

      residual_dot_action_state* combustion_dot_state_t = debug_cast<residual_dot_action_state*>( combustion_dot -> state );
      const residual_dot_action_state* ignite_dot_state_t = debug_cast<const residual_dot_action_state*>( ignite_dot -> state );
      combustion_dot_state_t -> tick_amount = ignite_dot_state_t -> tick_amount * 0.2; // 0.2 modifier hardcoded into tooltip 2013/08/14 PTR
    }
  }

  virtual void update_ready( timespan_t cd_override )
  {
    cd_override = cooldown -> duration;

    if ( p() -> sets.has_set_bonus( SET_T13_4PC_CASTER ) )
      cd_override *= ( 1.0 - p() -> buffs.tier13_2pc -> check() * p() -> spells.stolen_time -> effectN( 1 ).base_value() );

    mage_spell_t::update_ready( cd_override );
  }

  virtual void execute()
  {
    p() -> cooldowns.inferno_blast -> reset( false );

    mage_spell_t::execute();
  }

  virtual void last_tick( dot_t* d )
  {
    mage_spell_t::last_tick( d );

    p() -> buffs.tier13_2pc -> expire();
  }
};

// Cone of Cold Spell =======================================================

struct cone_of_cold_t : public mage_spell_t
{
  cone_of_cold_t( mage_t* p, const std::string& options_str ) :
    mage_spell_t( "cone_of_cold", p, p -> find_class_spell( "Cone of Cold" ) )
  {
    parse_options( NULL, options_str );
    aoe = -1;
  }

  virtual void execute()
  {
    mage_spell_t::execute();
    p() -> buffs.frozen_thoughts -> expire();
  }

  virtual double action_multiplier() const
  {
    double am = mage_spell_t::action_multiplier();

    if ( p() -> buffs.frozen_thoughts -> up() )
    {
      am *= ( 1.0 + p() -> buffs.frozen_thoughts -> data().effectN( 1 ).percent() );
    }

    return am;
  }
};

// Counterspell Spell =======================================================

struct counterspell_t : public mage_spell_t
{
  counterspell_t( mage_t* p, const std::string& options_str ) :
    mage_spell_t( "counterspell", p, p -> find_class_spell( "Counterspell" ) )
  {
    parse_options( NULL, options_str );
    may_miss = may_crit = false;
  }
};

// Dragon's Breath Spell ====================================================

struct dragons_breath_t : public mage_spell_t
{
  dragons_breath_t( mage_t* p, const std::string& options_str ) :
    mage_spell_t( "dragons_breath", p, p -> find_class_spell( "Dragon's Breath" ) )
  {
    parse_options( NULL, options_str );
    aoe = -1;
  }
};

// Evocation Spell ==========================================================

class evocation_t : public mage_spell_t
{
  timespan_t pre_cast;
  int arcane_charges;

public:
  evocation_t( mage_t* p, const std::string& options_str ) :
    mage_spell_t( "evocation", p, p -> talents.rune_of_power -> ok() ? spell_data_t::not_found() : p -> find_class_spell( "Evocation" ) ),
    pre_cast( timespan_t::zero() ), arcane_charges( 0 )
  {
    option_t options[] =
    {
      opt_timespan( "precast", pre_cast ),
      opt_null()
    };

    parse_options( options, options_str );
    pre_cast = std::max( pre_cast, timespan_t::zero() );

    base_tick_time    = timespan_t::from_seconds( 2.0 );
    tick_zero         = true;
    channeled         = true;
    harmful           = false;
    hasted_ticks      = false;

    cooldown = p -> cooldowns.evocation;
    cooldown -> duration = data().cooldown();

    timespan_t duration = data().duration();

    if ( p -> talents.invocation -> ok() )
    {
      cooldown -> duration = timespan_t::zero();

      base_tick_time *= 1.0 + p -> talents.invocation -> effectN( 2 ).percent();
      duration       *= 1.0 + p -> talents.invocation -> effectN( 2 ).percent();
    }

    dot_duration = duration;
  }

  virtual void tick( dot_t* d )
  {
    mage_spell_t::tick( d );

    double mana = p() -> resources.max[ RESOURCE_MANA ];

    if ( p() -> passives.nether_attunement -> ok() )
      mana /= p() -> cache.spell_speed();

    if ( p() -> specialization() == MAGE_ARCANE )
    {
      mana *= 0.1;

      mana *= 1.0 + arcane_charges * p() -> spells.arcane_charge_arcane_blast -> effectN( 4 ).percent() *
              ( 1.0 + p() -> sets.set( SET_T15_4PC_CASTER ) -> effectN( 1 ).percent() );
    }
    else
    {
      mana *= data().effectN( 1 ).percent();
    }


    p() -> resource_gain( RESOURCE_MANA, mana, p() -> gains.evocation );
  }

  virtual void last_tick( dot_t* d )
  {
    mage_spell_t::last_tick( d );

    if ( d -> current_tick == d -> num_ticks ) // only trigger invokers_energy if dot has successfully finished all ticks
      p() -> buffs.invokers_energy -> trigger();
  }

  virtual void execute()
  {
    mage_t& p = *this -> p();

    if ( ! p.in_combat )
    {
      if ( p.talents.invocation -> ok() )
      {
        // Trigger buff with temporarily reduced duration
        if ( p.buffs.invokers_energy -> buff_duration - pre_cast > timespan_t::zero() )
          p.buffs.invokers_energy -> trigger( 1, buff_t::DEFAULT_VALUE(), 1.0,
                                              p.buffs.invokers_energy -> buff_duration - pre_cast );
        if ( cooldown -> duration - pre_cast > timespan_t::zero() )
          cooldown -> start( cooldown -> duration - pre_cast );
      }

      return;
    }

    arcane_charges = p.buffs.arcane_charge -> check();
    p.buffs.arcane_charge -> expire();
    mage_spell_t::execute();


    // evocation automatically causes a switch to dpm rotation
    if ( p.rotation.current == ROTATION_DPS )
    {
      p.rotation.dps_time += ( sim -> current_time - p.rotation.last_time );
    }
    else if ( p.rotation.current == ROTATION_DPM )
    {
      p.rotation.dpm_time += ( sim -> current_time - p.rotation.last_time );
    }
    p.rotation.last_time = sim -> current_time;

    if ( sim -> log )
      sim -> out_log.printf( "%s switches to DPM spell rotation", player -> name() );
    p.rotation.current = ROTATION_DPM;
  }
};

// Fire Blast Spell =========================================================

struct fire_blast_t : public mage_spell_t
{
  fire_blast_t( mage_t* p, const std::string& options_str ) :
    mage_spell_t( "fire_blast", p, p -> find_class_spell( "Fire Blast" ) )
  {
    parse_options( NULL, options_str );
    may_hot_streak = true;
  }
};

// Fireball Spell ===========================================================

struct fireball_t : public mage_spell_t
{
  fireball_t( mage_t* p, const std::string& options_str ) :
    mage_spell_t( "fireball", p, p -> find_class_spell( "Fireball" ) )
  {
    parse_options( NULL, options_str );
    may_hot_streak = true;

    if ( p -> sets.has_set_bonus( SET_PVP_4PC_CASTER ) )
      base_multiplier *= 1.05;
  }

  virtual void execute()
  {
    mage_spell_t::execute();

    if ( result_is_hit( execute_state -> result ) )
    {
      p() -> buffs.tier13_2pc -> trigger();
    }
  }

  virtual timespan_t travel_time() const
  {
    timespan_t t = mage_spell_t::travel_time();
    return ( t > timespan_t::from_seconds( 0.75 ) ? timespan_t::from_seconds( 0.75 ) : t );
  }

  virtual void impact( action_state_t* s )
  {
    mage_spell_t::impact( s );

    trigger_ignite( s );
  }

  double composite_crit_multiplier() const
  {
    double m = mage_spell_t::composite_crit_multiplier();

    m *= 1.0 + p() -> spec.critical_mass -> effectN( 1 ).percent();

    return m;
  }

  virtual double composite_target_multiplier( player_t* t ) const
  {
    double tm = mage_spell_t::composite_target_multiplier( t );

    if ( td( t ) -> debuffs.pyromaniac -> up() )
    {
      tm *= 1.1;
    }

    return tm;
  }
};

// Flamestrike Spell ========================================================

struct flamestrike_t : public mage_spell_t
{
  flamestrike_t( mage_t* p, const std::string& options_str ) :
    mage_spell_t( "flamestrike", p, p -> find_specialization_spell( "Flamestrike" ) )
  {
    parse_options( NULL, options_str );

    aoe = -1;
  }
};

// Frost Armor Spell ========================================================

struct frost_armor_t : public mage_spell_t
{
  frost_armor_t( mage_t* p, const std::string& options_str ) :
    mage_spell_t( "frost_armor", p, p -> find_class_spell( "Frost Armor" ) )
  {
    parse_options( NULL, options_str );
    harmful = false;
  }

  virtual void execute()
  {
    mage_spell_t::execute();

    p() -> buffs.molten_armor -> expire();
    p() -> buffs.mage_armor -> expire();
    p() -> buffs.frost_armor -> trigger();
  }

  virtual bool ready()
  {
    if ( p() -> buffs.frost_armor -> check() )
      return false;

    return mage_spell_t::ready();
  }
};

// Frost Bomb ===============================================================

struct frost_bomb_explosion_t : public mage_spell_t
{
  frost_bomb_explosion_t( mage_t* p ) :
    mage_spell_t( "frost_bomb_explosion", p, p -> find_spell( p -> talents.frost_bomb -> effectN( 2 ).base_value() ) )
  {
    aoe = -1;
    base_aoe_multiplier = 0.5; // This is stored in effectN( 2 ), but it's just 50% of effectN( 1 )
    background = true;
    parse_effect_data( data().effectN( 1 ) );
  }

  virtual resource_e current_resource() const
  { return RESOURCE_NONE; }
};

struct frost_bomb_t : public mage_spell_t
{
  timespan_t original_cooldown;

  frost_bomb_t( mage_t* p, const std::string& options_str ) :
    mage_spell_t( "frost_bomb", p, p -> talents.frost_bomb ),
    original_cooldown( timespan_t::zero() )
  {
    parse_options( NULL, options_str );
    base_tick_time = data().duration();
    dot_duration = 1 * base_tick_time; // Fake a tick, so we can trigger the explosion at the end of it
    hasted_ticks = true; // Haste decreases the 'tick' time to explosion

    dynamic_tick_action = true;
    tick_action = new frost_bomb_explosion_t( p );

    original_cooldown = cooldown -> duration;
  }

  virtual void execute()
  {
    // Cooldown is reduced by haste
    cooldown -> duration = original_cooldown * composite_haste();
    mage_spell_t::execute();

    if ( result_is_hit( execute_state -> result ) )
      p() -> last_bomb_target = execute_state -> target;
  }

  virtual void impact( action_state_t* s )
  {
    mage_spell_t::impact( s );

    if ( p() -> specialization() == MAGE_FIRE && result_is_hit( s -> result ) )
    {
      td( s -> target ) -> debuffs.pyromaniac -> trigger( 1, buff_t::DEFAULT_VALUE(), 1 );
    }
  }

  virtual void tick( dot_t* d )
  {
    mage_spell_t::tick( d );
    if ( p() -> last_bomb_target == d -> state -> target )
      p() -> buffs.brain_freeze -> trigger();
    d -> cancel();
  }
};

// Frostbolt Spell ==========================================================

struct mini_frostbolt_t : public mage_spell_t
{
  mini_frostbolt_t( mage_t* p, int bolt_count = 1 ) :
    mage_spell_t( "mini_frostbolt", p, p -> find_spell( 31707 ) )
  {
    background = true;
    //dual = true;
    base_costs[ RESOURCE_MANA ] = 0;

    if ( p -> sets.has_set_bonus( SET_PVP_4PC_CASTER ) )
      base_multiplier *= 1.05;

    if ( bolt_count < 3 )
    {
      execute_action = new mini_frostbolt_t( p, bolt_count + 1 );
    }
  }

  void impact( action_state_t* s )
  {
    mage_spell_t::impact( s );
    trigger_icicle_gain( s );
  }

  virtual timespan_t execute_time() const
  { return timespan_t::from_seconds( 0.25 ); }
};

struct frostbolt_t : public mage_spell_t
{
  struct state_t : public action_state_t
  {
    bool mini_version;
    state_t( action_t* a, player_t* t ) : action_state_t( a, t ),
      mini_version( false ) { }

    std::ostringstream& debug_str( std::ostringstream& s )
    { action_state_t::debug_str( s ) << " mini_version=" << std::boolalpha << mini_version; return s; }

    void initialize()
    { action_state_t::initialize(); mini_version = false; }

    void copy_state( const action_state_t* o )
    {
      action_state_t::copy_state( o );
      mini_version = static_cast<const state_t&>( *o ).mini_version;
    }
  };
  mini_frostbolt_t* mini_frostbolt;

  frostbolt_t( mage_t* p, const std::string& options_str ) :
    mage_spell_t( "frostbolt", p, p -> find_class_spell( "Frostbolt" ) ),
    mini_frostbolt( new mini_frostbolt_t( p ) )
  {
    parse_options( NULL, options_str );

    if ( p -> sets.has_set_bonus( SET_PVP_4PC_CASTER ) )
      base_multiplier *= 1.05;

    add_child( mini_frostbolt );
  }

  virtual void snapshot_state( action_state_t* s, dmg_e type )
  {
    state_t& state = static_cast<state_t&>( *s );

    state.mini_version = p() -> glyphs.icy_veins -> ok() && p() -> buffs.icy_veins -> check();

    mage_spell_t::snapshot_state( s, type );
  }

  virtual action_state_t* new_state()
  { return new state_t( this, target ); }

  virtual void execute()
  {
    dual = p() -> glyphs.icy_veins -> ok() && p() -> buffs.icy_veins -> check();
    mage_spell_t::execute();
    dual = false;

    if ( result_is_hit( execute_state -> result ) )
    {
      double fof_proc_chance = p() -> buffs.fingers_of_frost -> data().effectN( 1 ).percent();

      fof_proc_chance += p() -> sets.set( SET_T15_4PC_CASTER ) -> effectN( 3 ).percent();

      if ( p() -> buffs.icy_veins -> up() && p() -> glyphs.icy_veins -> ok() )
      {
        fof_proc_chance *= 1.2;
      }

      p() -> buffs.fingers_of_frost -> trigger( 1, buff_t::DEFAULT_VALUE(), fof_proc_chance );

      p() -> buffs.tier13_2pc -> trigger();

      if ( p() -> glyphs.icy_veins -> ok() && p() -> buffs.icy_veins -> up() )
      {
        mini_frostbolt -> schedule_execute( mini_frostbolt -> get_state( execute_state ) );
      }
    }

    p() -> buffs.frozen_thoughts -> expire();
  }

  virtual void impact( action_state_t* s )
  {
    if ( ! static_cast<const state_t&>( *s ).mini_version ) // Bail out if mini spells get casted
    {
      mage_spell_t::impact( s );
      trigger_icicle_gain( s );
    }
  }

  virtual double action_multiplier() const
  {
    double am = mage_spell_t::action_multiplier();

    if ( p() -> glyphs.icy_veins -> ok() && p() -> buffs.icy_veins -> up() )
    {
      am *= 0.4;
    }

    if ( p() -> buffs.frozen_thoughts -> up() )
    {
      am *= ( 1.0 + p() -> buffs.frozen_thoughts -> data().effectN( 1 ).percent() );
    }

    return am;
  }
};

// Frostfire Bolt Spell =====================================================

// Used when glyphed Icy Veins is active
struct mini_frostfire_bolt_t : public mage_spell_t
{
  mini_frostfire_bolt_t( mage_t* p , int bolt_count = 1 ) :
    mage_spell_t( "mini_frostfire_bolt", p, p -> find_spell( 131081 ) )
  {
    background = true;
    //dual = true;
    base_costs[ RESOURCE_MANA ] = 0;

    if ( p -> sets.has_set_bonus( SET_PVP_4PC_CASTER ) )
      base_multiplier *= 1.05;

    if ( bolt_count < 3 )
    {
      execute_action = new mini_frostfire_bolt_t( p, bolt_count + 1 );
    }
  }

  void impact( action_state_t* s )
  {
    mage_spell_t::impact( s );
    trigger_icicle_gain( s );
  }

  virtual timespan_t execute_time() const
  { return timespan_t::from_seconds( 0.25 ); }

  virtual timespan_t travel_time() const
  {
    timespan_t t = mage_spell_t::travel_time();
    return ( t > timespan_t::from_seconds( 0.75 ) ? timespan_t::from_seconds( 0.75 ) : t );
  }
};

// Cast by Frost T16 4pc bonus when Brain Freeze FFB is cast
struct frigid_blast_t : public mage_spell_t
{
  frigid_blast_t( mage_t* p ) :
    mage_spell_t( "frigid_blast", p, p -> find_spell( 145264 ) )
  {
    background = true;
    may_crit = true;
  }
};

struct frostfire_bolt_t : public mage_spell_t
{
  struct state_t : public action_state_t
  {
    bool mini_version;
    state_t( action_t* a, player_t* t ) : action_state_t( a, t ),
      mini_version( false ) { }

    std::ostringstream& debug_str( std::ostringstream& s )
    { action_state_t::debug_str( s ) << " mini_version=" << std::boolalpha << mini_version; return s; }

    void initialize()
    { action_state_t::initialize(); mini_version = false; }

    void copy_state( const action_state_t* o )
    {
      action_state_t::copy_state( o );
      mini_version = static_cast<const state_t&>( *o ).mini_version;
    }
  };

  mini_frostfire_bolt_t* mini_frostfire_bolt;
  frigid_blast_t* frigid_blast;

  frostfire_bolt_t( mage_t* p, const std::string& options_str ) :
    mage_spell_t( "frostfire_bolt", p, p -> find_spell( 44614 ) ),
    mini_frostfire_bolt( new mini_frostfire_bolt_t( p ) ),
    frigid_blast( new frigid_blast_t( p ) )
  {
    parse_options( NULL, options_str );

    may_hot_streak = true;
    base_execute_time += p -> glyphs.frostfire -> effectN( 1 ).time_value();

    add_child( mini_frostfire_bolt );

    if ( p -> sets.has_set_bonus( SET_PVP_4PC_CASTER ) )
      base_multiplier *= 1.05;

    if ( p -> sets.has_set_bonus( SET_T16_2PC_CASTER ) )
    {
      add_child( frigid_blast );
    }
  }

  virtual void snapshot_state( action_state_t* s, dmg_e type )
  {
    state_t& state = static_cast<state_t&>( *s );

    state.mini_version = p() -> glyphs.icy_veins -> ok() && p() -> buffs.icy_veins -> check();

    mage_spell_t::snapshot_state( s, type );
  }

  virtual action_state_t* new_state()
  { return new state_t( this, target ); }

  virtual double cost() const
  {
    if ( p() -> buffs.brain_freeze -> check() )
      return 0.0;

    return mage_spell_t::cost();
  }

  virtual timespan_t execute_time() const
  {
    if ( p() -> buffs.brain_freeze -> check() )
      return timespan_t::zero();

    return mage_spell_t::execute_time();
  }

  virtual void execute()
  {
    // Brain Freeze treats the target as frozen
    frozen = p() -> buffs.brain_freeze -> check() > 0;

    dual = p() -> glyphs.icy_veins -> ok() && p() -> buffs.icy_veins -> check();
    mage_spell_t::execute();
    dual = false;

    if ( result_is_hit( execute_state -> result ) )
    {
      double fof_proc_chance = p() -> buffs.fingers_of_frost -> data().effectN( 1 ).percent();
      if ( p() -> buffs.icy_veins -> up() && p() -> glyphs.icy_veins -> ok() )
      {
        fof_proc_chance *= 1.2;
      }
      p() -> buffs.fingers_of_frost -> trigger( 1, buff_t::DEFAULT_VALUE(), fof_proc_chance );

      if ( p() -> glyphs.icy_veins -> ok() && p() -> buffs.icy_veins -> up() )
      {
        mini_frostfire_bolt -> schedule_execute( mini_frostfire_bolt -> get_state( execute_state ) );
      }
    }
    p() -> buffs.frozen_thoughts -> expire();
    if ( p() -> buffs.brain_freeze -> check() && p() -> sets.has_set_bonus( SET_T16_2PC_CASTER ) )
    {
      p() -> buffs.frozen_thoughts -> trigger();
    }
    // FIX ME: Instead of hardcoding 0.3, should use effect 2 of 145257
    if ( rng().roll( p() -> sets.set( SET_T16_4PC_CASTER ) -> effectN( 2 ).percent() ) )
    {
      frigid_blast -> schedule_execute();
    }
    p() -> buffs.brain_freeze -> expire();
  }

  virtual timespan_t travel_time() const
  {
    timespan_t t = mage_spell_t::travel_time();
    return ( t > timespan_t::from_seconds( 0.75 ) ? timespan_t::from_seconds( 0.75 ) : t );
  }

  virtual void impact( action_state_t* s )
  {
    if ( static_cast<const state_t&>( *s ).mini_version ) // Bail out if mini spells get casted
      return;

    mage_spell_t::impact( s );
    // If there are five Icicles, launch the oldest at this spell's target
    // Create an Icicle, stashing damage equal to mastery * value
    // Damage should be based on damage spell would have done without any
    // target-based damage increases or decreases, except Frostbolt debuff
    // Should also apply to mini version

    if ( result_is_hit( s -> result ) )
    {
      p() -> buffs.tier13_2pc -> trigger();

      trigger_ignite( s );
    }

    trigger_icicle_gain( s );
  }

  virtual double composite_crit_multiplier() const
  {
    double m = mage_spell_t::composite_crit_multiplier();

    m *= 1.0 + p() -> spec.critical_mass -> effectN( 1 ).percent();

    return m;
  }

  virtual double action_multiplier() const
  {
    double am = mage_spell_t::action_multiplier();

    if ( p() -> buffs.icy_veins -> up() && p() -> glyphs.icy_veins -> ok() )
    {
      am *= 0.4;
    }

//FFB's damage can be increase by 2pT16 too
    if ( p() -> buffs.frozen_thoughts -> up() )
    {
      am *= ( 1.0 + p() -> buffs.frozen_thoughts -> data().effectN( 1 ).percent() );
    }

    return am;
  }

  virtual double composite_target_multiplier( player_t* t ) const
  {
    double tm = mage_spell_t::composite_target_multiplier( t );

    if ( td( t ) -> debuffs.pyromaniac -> check() )
    {
      tm *= 1.1;
    }

    return tm;
  }

};

// Frozen Orb Spell =========================================================

struct frozen_orb_bolt_t : public mage_spell_t
{
  frozen_orb_bolt_t( mage_t* p ) :
    mage_spell_t( "frozen_orb_bolt", p, p -> find_class_spell( "Frozen Orb" ) -> ok() ? p -> find_spell( 84721 ) : spell_data_t::not_found() )
  {
    aoe = -1;
    background = true;
    dual = true;
    cooldown -> duration = timespan_t::zero(); // dbc has CD of 6 seconds
  }

  virtual void impact( action_state_t* s )
  {
    mage_spell_t::impact( s );

    double fof_proc_chance = p() -> buffs.fingers_of_frost -> data().effectN( 1 ).percent();

    if ( p() -> buffs.icy_veins -> up() && p() -> glyphs.icy_veins -> ok() )
    {
      fof_proc_chance *= 1.2;
    }
    p() -> buffs.fingers_of_frost -> trigger( 1, buff_t::DEFAULT_VALUE(), fof_proc_chance );
  }
};

struct frozen_orb_t : public mage_spell_t
{
  frozen_orb_t( mage_t* p, const std::string& options_str ) :
    mage_spell_t( "frozen_orb", p, p -> find_class_spell( "Frozen Orb" ) )
  {
    parse_options( NULL, options_str );

    hasted_ticks = false;
    base_tick_time = timespan_t::from_seconds( 1.0 );
    dot_duration      = data().duration();
    may_miss       = false;
    may_crit       = false;

    dynamic_tick_action = true;
    tick_action = new frozen_orb_bolt_t( p );
  }

  virtual void impact( action_state_t* s )
  {
    mage_spell_t::impact( s );

    p() -> buffs.fingers_of_frost -> trigger( 1, buff_t::DEFAULT_VALUE(), 1 );
  }
};

// Ice Floes Spell ==========================================================

struct ice_floes_t : public mage_spell_t
{
  ice_floes_t( mage_t* p, const std::string& options_str ) :
    mage_spell_t( "ice_floes", p, p -> talents.ice_floes )
  {
    parse_options( NULL, options_str );
    harmful = false;
  }

  virtual void execute()
  {
    mage_spell_t::execute();

    p() -> buffs.ice_floes -> trigger( 2 );
  }
};

// Mini Ice Lance Spell =====================================================

struct mini_ice_lance_t : public mage_spell_t
{

  mini_ice_lance_t( mage_t* p , int bolt_count = 1 ) :
    mage_spell_t( "mini_ice_lance", p, p -> find_spell( 30455 ) )
  {
    background = true;
    //dual = true;
    base_costs[ RESOURCE_MANA ] = 0;

    if ( p -> glyphs.ice_lance -> ok() )
      aoe = p -> glyphs.ice_lance -> effectN( 1 ).base_value() + 1;
    else if ( p -> glyphs.splitting_ice -> ok() )
      aoe = p -> glyphs.splitting_ice -> effectN( 1 ).base_value() + 1;

    if ( p -> glyphs.ice_lance -> ok() )
      base_aoe_multiplier *= p -> glyphs.ice_lance -> effectN( 2 ).percent();
    else if ( p -> glyphs.splitting_ice -> ok() )
      base_aoe_multiplier *= p -> glyphs.splitting_ice -> effectN( 2 ).percent();

    if ( bolt_count < 3 )
    {
      execute_action = new mini_ice_lance_t( p, bolt_count + 1 );
    }
  }

  virtual timespan_t execute_time() const
  { return timespan_t::from_seconds( 0.25 ); }

};

// Ice Lance Spell ==========================================================

struct ice_lance_t : public mage_spell_t
{
  struct state_t : public action_state_t
  {
    bool mini_version;
    state_t( action_t* a, player_t* t ) : action_state_t( a, t ),
      mini_version( false ) { }

    std::ostringstream& debug_str( std::ostringstream& s )
    { action_state_t::debug_str( s ) << " mini_version=" << std::boolalpha << mini_version; return s; }

    void initialize()
    { action_state_t::initialize(); mini_version = false; }

    void copy_state( const action_state_t* o )
    {
      action_state_t::copy_state( o );
      mini_version = static_cast<const state_t&>( *o ).mini_version;
    }
  };
  double fof_multiplier;
  mini_ice_lance_t* mini_ice_lance;

  ice_lance_t( mage_t* p, const std::string& options_str ) :
    mage_spell_t( "ice_lance", p, p -> find_class_spell( "Ice Lance" ) ),
    fof_multiplier( 0 ),
    mini_ice_lance( new mini_ice_lance_t( p ) )
  {
    parse_options( NULL, options_str );

    if ( p -> glyphs.ice_lance -> ok() )
      aoe = p -> glyphs.ice_lance -> effectN( 1 ).base_value() + 1;
    else if ( p -> glyphs.splitting_ice -> ok() )
      aoe = p -> glyphs.splitting_ice -> effectN( 1 ).base_value() + 1;

    if ( p -> glyphs.ice_lance -> ok() )
      base_aoe_multiplier *= p -> glyphs.ice_lance -> effectN( 2 ).percent();
    else if ( p -> glyphs.splitting_ice -> ok() )
      base_aoe_multiplier *= p -> glyphs.splitting_ice -> effectN( 2 ).percent();

    fof_multiplier = p -> find_specialization_spell( "Fingers of Frost" ) -> ok() ? p -> find_spell( 44544 ) -> effectN( 2 ).percent() : 0.0;

    add_child( mini_ice_lance );
  }

  virtual int n_targets() const
  {
    // If we're shooting mini ice lances, the main ice lance action will always
    // be single targeted, since the mini ice lances will handle the aoe damage
    // due toe glyph of splitting ice
    if ( p() -> glyphs.icy_veins -> ok() && p() -> buffs.icy_veins -> check() )
      return 1;

    return mage_spell_t::n_targets();
  }

  virtual action_state_t* new_state()
  { return new state_t( this, target ); }

  virtual void execute()
  {
    // Ice Lance treats the target as frozen with FoF up
    frozen = p() -> buffs.fingers_of_frost -> check() > 0;

    mage_spell_t::execute();

    if ( static_cast<const state_t*>( execute_state ) -> mini_version )
      mini_ice_lance -> schedule_execute( mini_ice_lance -> get_state( execute_state ) );

    // Begin casting all Icicles at the target, beginning 0.25 seconds after the
    // Ice Lance cast with remaining Icicles launching at intervals of 0.75
    // seconds, both values adjusted by haste. Casting continues until all
    // Icicles are gone, including new ones that accumulate while they're being
    // fired. If target dies, Icicles stop. If Ice Lance is cast again, the
    // current sequence is interrupted and a new one begins.

    p() -> buffs.fingers_of_frost -> decrement();
    p() -> buffs.frozen_thoughts -> expire();
    trigger_icicle( p(), true );
  }

  virtual void impact( action_state_t* s )
  {
    if ( static_cast<const state_t&>( *s ).mini_version ) // Bail out if mini spells get casted
      return;

    mage_spell_t::impact( s );
  }

  virtual void snapshot_state( action_state_t* s, dmg_e type )
  {
    state_t& state = static_cast<state_t&>( *s );

    state.mini_version = p() -> glyphs.icy_veins -> ok() && p() -> buffs.icy_veins -> check();

    mage_spell_t::snapshot_state( s, type );
  }

  virtual double action_multiplier() const
  {
    double am = mage_spell_t::action_multiplier();

    if ( p() -> buffs.fingers_of_frost -> up() )
    {
      am *= 4.0; // Built in bonus against frozen targets
      am *= 1.0 + fof_multiplier; // Buff from Fingers of Frost
    }

    if ( p() -> buffs.icy_veins -> up() && p() -> glyphs.icy_veins -> ok() )
    {
      am *= 0.4;
    }

    if ( p() -> sets.has_set_bonus( SET_T14_2PC_CASTER ) )
    {
      am *= 1.12;
    }

    if ( p() -> buffs.frozen_thoughts -> up() )
    {
      am *= ( 1.0 + p() -> buffs.frozen_thoughts -> data().effectN( 1 ).percent() );
    }

    return am;
  }
};

// Icy Veins Spell ==========================================================

struct icy_veins_t : public mage_spell_t
{
  icy_veins_t( mage_t* p, const std::string& options_str ) :
    mage_spell_t( "icy_veins", p, p -> find_class_spell( "Icy Veins" ) )
  {
    check_spec( MAGE_FROST );
    parse_options( NULL, options_str );
    harmful = false;

    if ( player -> sets.has_set_bonus( SET_T14_4PC_CASTER ) )
    {
      cooldown -> duration *= 0.5;
    }
  }

  virtual void update_ready( timespan_t cd_override )
  {
    cd_override = cooldown -> duration;

    if ( p() -> sets.has_set_bonus( SET_T13_4PC_CASTER ) )
      cd_override *= ( 1.0 - p() -> buffs.tier13_2pc -> check() * p() -> spells.stolen_time -> effectN( 1 ).base_value() );

    mage_spell_t::update_ready( cd_override );
  }

  virtual void execute()
  {
    mage_spell_t::execute();

    p() -> buffs.icy_veins -> trigger();
  }
};

// Inferno Blast Spell ======================================================

struct inferno_blast_t : public mage_spell_t
{
  int max_spread_targets;
  inferno_blast_t( mage_t* p, const std::string& options_str ) :
    mage_spell_t( "inferno_blast", p, p -> find_class_spell( "Inferno Blast" ) )
  {
    parse_options( NULL, options_str );
    may_hot_streak = true;
    cooldown = p -> cooldowns.inferno_blast;
    max_spread_targets = 3;
    max_spread_targets += p -> glyphs.inferno_blast -> ok() ? p -> glyphs.inferno_blast -> effectN( 1 ).base_value() : 0;
  }

  virtual void impact( action_state_t* s )
  {
    mage_spell_t::impact( s );

    if ( result_is_hit( s -> result ) )
    {
      mage_td_t* this_td = td( s -> target );

      dot_t* ignite_dot     = this_td -> dots.ignite;
      dot_t* combustion_dot = this_td -> dots.combustion;
      dot_t* pyroblast_dot  = this_td -> dots.pyroblast;

      int spread_remaining = max_spread_targets;

      for ( size_t i = 0, actors = sim -> actor_list.size(); i < actors; i++ )
      {
        player_t* t = sim -> actor_list[ i ];

        if ( t -> is_sleeping() || ! t -> is_enemy() || ( t == s -> target ) )
          continue;

        if ( ignite_dot -> is_ticking() )
        {
          if ( td( t ) -> dots.ignite -> is_ticking() ) //is already ticking on target spell, so merge it
          {
            p() -> active_ignite -> trigger( t, ignite_dot -> state -> result_amount * ignite_dot -> ticks_left() );
          }
          else
          {
            ignite_dot -> copy( t );
          }
        }
        if ( combustion_dot -> is_ticking() ) //just copy, regardless of target dots. This is the actual ingame behavior as of 22.03.13
        {
          combustion_dot -> copy( t );
        }
        if ( pyroblast_dot -> is_ticking() ) //just copy, regardless of target dots. This is the actual ingame behavior as of 22.03.13
        {
          pyroblast_dot -> copy( t );
        }

        if ( --spread_remaining == 0 )
          break;
      }

      trigger_ignite( s ); //Assuming that the ignite from inferno_blast isn't spread by itself
    }
  }

  virtual double crit_chance( double /* crit */, int /* delta_level */ ) const
  {
    // Inferno Blast always crits
    return 1.0;
  }

  virtual double composite_target_multiplier( player_t* t ) const
  {
    double tm = mage_spell_t::composite_target_multiplier( t );

    if ( td( t ) -> debuffs.pyromaniac -> check() )
    {
      tm *= 1.1;
    }

    return tm;
  }

  virtual void execute()
  {
    mage_spell_t::execute();

    if ( p() -> sets.has_set_bonus( SET_T16_4PC_CASTER ) )
    {
      p() -> buffs.fiery_adept -> trigger();
    }
  }
};

// Living Bomb Spell ========================================================

struct living_bomb_explosion_t : public mage_spell_t
{
  living_bomb_explosion_t( mage_t* p ) :
    mage_spell_t( "living_bomb_explosion", p, p -> find_spell( p -> talents.living_bomb -> effectN( 2 ).base_value() ) )
  {
    aoe = -1;
    background = true;

    base_multiplier *= 4;
  }

  virtual resource_e current_resource() const
  { return RESOURCE_NONE; }
};

struct living_bomb_t : public mage_spell_t
{
  living_bomb_explosion_t* explosion_spell;

  living_bomb_t( mage_t* p, const std::string& options_str ) :
    mage_spell_t( "living_bomb", p, p -> talents.living_bomb ),
    explosion_spell( new living_bomb_explosion_t( p ) )
  {
    parse_options( NULL, options_str );

    dot_behavior = DOT_REFRESH;
    hasted_ticks = true;

    trigger_gcd = timespan_t::from_seconds( 1.0 );

    add_child( explosion_spell );
  }

  virtual void impact( action_state_t* s )
  {
    if ( result_is_hit( s -> result ) )
    {
      dot_t* dot = get_dot( s -> target );
      if ( dot -> is_ticking() && dot -> remains() < dot -> current_action -> base_tick_time )
      {
        explosion_spell -> execute();
        mage_t& p = *this -> p();
        p.active_living_bomb_targets--;
      }
    }

    mage_spell_t::impact( s );


    if ( p() -> specialization() == MAGE_FIRE && result_is_hit( s -> result ) )
    {
      td( s -> target ) -> debuffs.pyromaniac -> trigger( 1, buff_t::DEFAULT_VALUE(), 1 );
    }
  }

  virtual void tick( dot_t* d )
  {
    mage_spell_t::tick( d );

    if ( p() -> last_bomb_target == d -> state -> target )
      p() -> buffs.brain_freeze -> trigger();
  }

  virtual void last_tick( dot_t* d )
  {
    mage_spell_t::last_tick( d );


    explosion_spell -> execute();
    mage_t& p = *this -> p();
    p.active_living_bomb_targets--;
  }

  virtual void execute()
  {
    mage_spell_t::execute();

    if ( result_is_hit( execute_state -> result ) )
    {
      mage_t& p = *this -> p();
      p.active_living_bomb_targets++;
      p.last_bomb_target = execute_state -> target;
    }
  }

  virtual bool ready()
  {
    mage_t& p = *this -> p();

    assert( p.active_living_bomb_targets <= 3 && p.active_living_bomb_targets >= 0 );

    if ( p.active_living_bomb_targets == 3 )
    {
      return false;
    }

    return mage_spell_t::ready();
  }
};

// Mage Armor Spell =========================================================

struct mage_armor_t : public mage_spell_t
{
  mage_armor_t( mage_t* p, const std::string& options_str ) :
    mage_spell_t( "mage_armor", p, p -> find_class_spell( "Mage Armor" ) )
  {
    parse_options( NULL, options_str );
    harmful = false;
  }

  virtual void execute()
  {
    mage_spell_t::execute();

    p() -> buffs.frost_armor -> expire();
    p() -> buffs.molten_armor -> expire();
    p() -> buffs.mage_armor -> trigger();
  }

  virtual bool ready()
  {
    if ( p() -> buffs.mage_armor -> check() )
      return false;

    return mage_spell_t::ready();
  }
};

// Mirror Image Spell =======================================================

struct mirror_image_t : public mage_spell_t
{
  mirror_image_t( mage_t* p, const std::string& options_str ) :
    mage_spell_t( "mirror_image", p, p -> find_spell( 55342 ) )
  {
    parse_options( NULL, options_str );
    dot_duration = timespan_t::zero();
    harmful = false;
  }

  virtual void init()
  {
    mage_spell_t::init();

    for ( unsigned i = 0; i < sizeof_array( p() -> pets.mirror_images ); i++ )
    {
      stats -> add_child( p() -> pets.mirror_images[ i ] -> get_stats( "arcane_blast" ) );
      stats -> add_child( p() -> pets.mirror_images[ i ] -> get_stats( "fire_blast" ) );
      stats -> add_child( p() -> pets.mirror_images[ i ] -> get_stats( "fireball" ) );
      stats -> add_child( p() -> pets.mirror_images[ i ] -> get_stats( "frostbolt" ) );
    }
  }

  virtual void execute()
  {
    mage_spell_t::execute();

    if ( p() -> pets.mirror_images[ 0 ] )
    {
      for ( unsigned i = 0; i < sizeof_array( p() -> pets.mirror_images ); i++ )
      {
        p() -> pets.mirror_images[ i ] -> summon( data().duration() );
      }
    }
  }
};

// Molten Armor Spell =======================================================

struct molten_armor_t : public mage_spell_t
{
  molten_armor_t( mage_t* p, const std::string& options_str ) :
    mage_spell_t( "molten_armor", p, p -> find_class_spell( "Molten Armor" ) )
  {
    parse_options( NULL, options_str );
    harmful = false;
  }

  virtual void execute()
  {
    mage_spell_t::execute();

    p() -> buffs.frost_armor -> expire();
    p() -> buffs.mage_armor -> expire();
    p() -> buffs.molten_armor -> trigger();
  }

  virtual bool ready()
  {
    if ( p() -> buffs.molten_armor -> check() )
      return false;

    return mage_spell_t::ready();
  }
};



// Nether Tempest Cleave ====================================================
//FIXME_cleave: take actual distances between main_target and cleave_target into account
struct nether_tempest_cleave_t: public mage_spell_t
{
  player_t* main_target;

  nether_tempest_cleave_t( mage_t* p ) :
    mage_spell_t( "nether_tempest_cleave", p, p -> find_spell( 114954 ) ),
    main_target( nullptr )
  {
    background = true;
  }

  virtual resource_e current_resource() const
  { return RESOURCE_NONE; }

  virtual void execute()
  {
    assert( main_target ); // main target needs to be set to parent actions target
    target = main_target;

    std::vector< player_t* >& tl = target_list();

    if ( tl.size() <= 1 )
      return; // single target; back out completely

    // obtain random target until it is not equal to main target
    while ( target == main_target )
    {
      // Randomly select target index
      unsigned t = static_cast<unsigned>( rng().range( 0, as<double>( tl.size() ) ) );
      if ( t >= tl.size() ) --t; // dsfmt range should not give a value actually equal to max, but be paranoid
      target = tl[ t ];
    }

    mage_spell_t::execute();
  }

  virtual timespan_t travel_time() const
  {
    return timespan_t::from_seconds( travel_speed ); // assuming 1 yard to the cleave target
  }

};

// Nether Tempest ===========================================================

struct nether_tempest_t : public mage_spell_t
{
  nether_tempest_cleave_t *add_cleave;

  nether_tempest_t( mage_t* p, const std::string& options_str ) :
    mage_spell_t( "nether_tempest", p, p -> talents.nether_tempest ),
    add_cleave( nullptr )
  {
    parse_options( NULL, options_str );
    add_cleave = new nether_tempest_cleave_t( p );
    add_child( add_cleave );
  }

  void execute()
  {
    mage_spell_t::execute();
    if ( result_is_hit( execute_state -> result ) )
      p() -> last_bomb_target = execute_state -> target;
  }

  virtual void impact( action_state_t* s )
  {
    mage_spell_t::impact( s );

    if ( p() -> specialization() == MAGE_FIRE && result_is_hit( s -> result ) )
    {
      td( s -> target ) -> debuffs.pyromaniac -> trigger( 1, buff_t::DEFAULT_VALUE(), 1 );
    }
  }

  virtual void tick( dot_t* d )
  {
    mage_spell_t::tick( d );

    add_cleave -> main_target = target;
    add_cleave -> execute();

    if ( d -> state -> target == p() -> last_bomb_target )
      p() -> buffs.brain_freeze -> trigger();
  }
};

// Presence of Mind Spell ===================================================

struct presence_of_mind_t : public mage_spell_t
{
  presence_of_mind_t( mage_t* p, const std::string& options_str ) :
    mage_spell_t( "presence_of_mind", p, p -> talents.presence_of_mind )
  {
    parse_options( NULL, options_str );
    harmful = false;
  }

  virtual void execute()
  {
    mage_spell_t::execute();

    p() -> buffs.presence_of_mind -> trigger();
  }
};

// Pyroblast Spell ==========================================================

struct pyroblast_t : public mage_spell_t
{
  pyroblast_t( mage_t* p, const std::string& options_str ) :
    mage_spell_t( "pyroblast", p, p -> find_class_spell( "Pyroblast" ) )
  {
    parse_options( NULL, options_str );
    may_hot_streak = true;
    dot_behavior = DOT_REFRESH;
  }

  virtual void schedule_execute( action_state_t* state = 0 )
  {
    mage_spell_t::schedule_execute( state );

    p() -> buffs.pyroblast -> up();
  }

  virtual timespan_t execute_time() const
  {
    if ( p() -> buffs.pyroblast -> check() )
    {
      return timespan_t::zero();
    }

    return mage_spell_t::execute_time();
  }

  virtual double cost() const
  {
    if ( p() -> buffs.pyroblast -> check() )
      return 0.0;

    return mage_spell_t::cost();
  }

  virtual void execute()
  {
    mage_spell_t::execute();

    if ( p() -> buffs.pyroblast -> check() && p() -> sets.has_set_bonus( SET_T16_2PC_CASTER ) )
    {
      p() -> buffs.potent_flames -> trigger();
    }
    p() -> buffs.pyroblast -> expire();
    p() -> buffs.fiery_adept -> expire();
  }

  virtual timespan_t travel_time() const
  {
    timespan_t t = mage_spell_t::travel_time();
    return ( t > timespan_t::from_seconds( 0.75 ) ? timespan_t::from_seconds( 0.75 ) : t );
  }

  virtual void impact( action_state_t* s )
  {
    mage_spell_t::impact( s );

    trigger_ignite( s );

    if ( result_is_hit( s -> result ) )
    {
      p() -> buffs.tier13_2pc -> trigger();
    }
  }

  virtual double composite_crit_multiplier() const
  {
    double m = mage_spell_t::composite_crit_multiplier();

    m *= 1.0 + p() -> spec.critical_mass -> effectN( 1 ).percent();

    return m;
  }

  virtual double composite_crit() const
  {
    double c = mage_spell_t::composite_crit();

    c += p() -> sets.set( SET_T15_4PC_CASTER ) -> effectN( 2 ).percent();

    if ( p() -> buffs.fiery_adept -> check() )
      c += 100.0;

    return c;
  }

  virtual double action_multiplier() const
  {
    double am = mage_spell_t::action_multiplier();

    if ( p() -> buffs.pyroblast -> up() )
    {
      am *= 1.25;
    }

    if ( p() -> sets.has_set_bonus( SET_T14_2PC_CASTER ) )
    {
      am *= 1.08;
    }

    return am;
  }

  virtual double composite_target_multiplier( player_t* t ) const
  {
    double tm = mage_spell_t::composite_target_multiplier( t );

    if ( td( t ) -> debuffs.pyromaniac -> check() )
    {
      tm *= 1.1;
    }

    return tm;
  }
};

// Rune of Power ============================================================

struct rune_of_power_t : public mage_spell_t
{
  rune_of_power_t( mage_t* p, const std::string& options_str ) :
    mage_spell_t( "rune_of_power", p, p -> talents.rune_of_power )
  {
    parse_options( NULL, options_str );
    harmful = false;
  }

  virtual void execute()
  {
    mage_spell_t::execute();

    // Assume they're always in it
    p() -> buffs.rune_of_power -> trigger();
  }
};

// Scorch Spell =============================================================

struct scorch_t : public mage_spell_t
{
  scorch_t( mage_t* p, const std::string& options_str ) :
    mage_spell_t( "scorch", p, p -> find_specialization_spell( "Scorch" ) )
  {
    parse_options( NULL, options_str );

    may_hot_streak = true;
    consumes_ice_floes = false;

    if ( p -> sets.has_set_bonus( SET_PVP_4PC_CASTER ) )
      base_multiplier *= 1.05;
  }

  virtual void impact( action_state_t* s )
  {
    mage_spell_t::impact( s );

    if ( result_is_hit( s -> result ) )
    {
      trigger_ignite( s );
      if ( p() -> specialization() == MAGE_FROST )
      {
        double fof_proc_chance = p() -> buffs.fingers_of_frost -> data().effectN( 3 ).percent();
        if ( p() -> buffs.icy_veins -> up() && p() -> glyphs.icy_veins -> ok() )
        {
          fof_proc_chance *= 1.2;
        }
        p() -> buffs.fingers_of_frost -> trigger( 1, buff_t::DEFAULT_VALUE(), fof_proc_chance );
      }
    }
  }

  double composite_crit_multiplier() const
  {
    double m = mage_spell_t::composite_crit_multiplier();

    m *= 1.0 + p() -> spec.critical_mass -> effectN( 1 ).percent();

    return m;
  }

  virtual bool usable_moving() const
  { return true; }

  // delay 0.25s the removal of heating up on non-critting spell with travel time or scorch
  virtual void expire_heating_up()
  {
    // we should delay heating up removal here
    mage_t* p = this -> p();
    if ( sim -> log ) sim -> out_log << "Heating up delay by 0.25s";
    p -> buffs.heating_up -> expire( timespan_t::from_millis( 250 ) );
  }
};

// Slow Spell ===============================================================

struct slow_t : public mage_spell_t
{
  slow_t( mage_t* p, const std::string& options_str ) :
    mage_spell_t( "slow", p, p -> find_class_spell( "Slow" ) )
  {
    parse_options( NULL, options_str );
  }

  virtual void impact( action_state_t* s )
  {
    mage_spell_t::impact( s );

    td( s -> target ) -> debuffs.slow -> trigger();
  }
};

// Time Warp Spell ==========================================================

struct time_warp_t : public mage_spell_t
{
  time_warp_t( mage_t* p, const std::string& options_str ) :
    mage_spell_t( "time_warp", p, p -> find_class_spell( "Time Warp" ) )
  {
    parse_options( NULL, options_str );
    harmful = false;
  }

  virtual void execute()
  {
    mage_spell_t::execute();

    for ( size_t i = 0; i < sim -> player_non_sleeping_list.size(); ++i )
    {
      player_t* p = sim -> player_non_sleeping_list[ i ];
      if ( p -> buffs.exhaustion -> check() || p -> is_pet() || p -> is_enemy() )
        continue;

      p -> buffs.bloodlust -> trigger(); // Bloodlust and Timewarp are the same
      p -> buffs.exhaustion -> trigger();
    }
  }

  virtual bool ready()
  {
    if ( player -> buffs.exhaustion -> check() )
      return false;

    return mage_spell_t::ready();
  }
};

// Water Elemental Spell ====================================================

struct summon_water_elemental_t : public mage_spell_t
{
  summon_water_elemental_t( mage_t* p, const std::string& options_str ) :
    mage_spell_t( "water_elemental", p, p -> find_class_spell( "Summon Water Elemental" ) )
  {
    parse_options( NULL, options_str );
    harmful = false;
    consumes_ice_floes = false;
    trigger_gcd = timespan_t::zero();
  }

  virtual void execute()
  {
    mage_spell_t::execute();

    p() -> pets.water_elemental -> summon();
  }

  virtual bool ready()
  {
    if ( ! mage_spell_t::ready() )
      return false;

    return ! ( p() -> pets.water_elemental && ! p() -> pets.water_elemental -> is_sleeping() );
  }
};

// Choose Rotation ==========================================================

struct choose_rotation_t : public action_t
{
  double evocation_target_mana_percentage;
  int force_dps;
  int force_dpm;
  timespan_t final_burn_offset;
  double oom_offset;

  choose_rotation_t( mage_t* p, const std::string& options_str ) :
    action_t( ACTION_USE, "choose_rotation", p )
  {
    cooldown -> duration = timespan_t::from_seconds( 10 );
    evocation_target_mana_percentage = 35;
    force_dps = 0;
    force_dpm = 0;
    final_burn_offset = timespan_t::from_seconds( 20 );
    oom_offset = 0;

    option_t options[] =
    {
      opt_timespan( "cooldown", ( cooldown -> duration ) ),
      opt_float( "evocation_pct", evocation_target_mana_percentage ),
      opt_int( "force_dps", force_dps ),
      opt_int( "force_dpm", force_dpm ),
      opt_timespan( "final_burn_offset", ( final_burn_offset ) ),
      opt_float( "oom_offset", oom_offset ),
      opt_null()
    };
    parse_options( options, options_str );

    if ( cooldown -> duration < timespan_t::from_seconds( 1.0 ) )
    {
      sim -> errorf( "Player %s: choose_rotation cannot have cooldown -> duration less than 1.0sec", p -> name() );
      cooldown -> duration = timespan_t::from_seconds( 1.0 );
    }

    trigger_gcd = timespan_t::zero();
    harmful = false;
  }

  virtual void execute()
  {
    mage_t* p = debug_cast<mage_t*>( player );

    if ( force_dps || force_dpm )
    {
      if ( p -> rotation.current == ROTATION_DPS )
      {
        p -> rotation.dps_time += ( sim -> current_time - p -> rotation.last_time );
      }
      else if ( p -> rotation.current == ROTATION_DPM )
      {
        p -> rotation.dpm_time += ( sim -> current_time - p -> rotation.last_time );
      }
      p -> rotation.last_time = sim -> current_time;

      if ( sim -> log )
      {
        sim -> out_log.printf( "%f burn mps, %f time to die", ( p -> rotation.dps_mana_loss / p -> rotation.dps_time.total_seconds() ) - ( p -> rotation.mana_gain / sim -> current_time.total_seconds() ), sim -> target -> time_to_die().total_seconds() );
      }

      if ( force_dps )
      {
        if ( sim -> log ) sim -> out_log.printf( "%s switches to DPS spell rotation", p -> name() );
        p -> rotation.current = ROTATION_DPS;
      }
      if ( force_dpm )
      {
        if ( sim -> log ) sim -> out_log.printf( "%s switches to DPM spell rotation", p -> name() );
        p -> rotation.current = ROTATION_DPM;
      }

      update_ready();

      return;
    }

    if ( sim -> log ) sim -> out_log.printf( "%s Considers Spell Rotation", p -> name() );

    // The purpose of this action is to automatically determine when to start dps rotation.
    // We aim to either reach 0 mana at end of fight or evocation_target_mana_percentage at next evocation.
    // If mana gem has charges we assume it will be used during the next dps rotation burn.
    // The dps rotation should correspond only to the actual burn, not any corrections due to overshooting.

    // It is important to smooth out the regen rate by averaging out the returns from Evocation and Mana Gems.
    // In order for this to work, the resource_gain() method must filter out these sources when
    // tracking "rotation.mana_gain".

    double regen_rate = p -> rotation.mana_gain / sim -> current_time.total_seconds();

    timespan_t ttd = sim -> target -> time_to_die();
    timespan_t tte = p -> cooldowns.evocation -> remains();

    if ( p -> rotation.current == ROTATION_DPS )
    {
      p -> rotation.dps_time += ( sim -> current_time - p -> rotation.last_time );

      // We should only drop out of dps rotation if we break target mana treshold.
      // In that situation we enter a mps rotation waiting for evocation to come off cooldown or for fight to end.
      // The action list should take into account that it might actually need to do some burn in such a case.

      if ( tte < ttd )
      {
        // We're going until target percentage
        if ( p -> resources.current[ RESOURCE_MANA ] / p -> resources.max[ RESOURCE_MANA ] < evocation_target_mana_percentage / 100.0 )
        {
          if ( sim -> log ) sim -> out_log.printf( "%s switches to DPM spell rotation", p -> name() );

          p -> rotation.current = ROTATION_DPM;
        }
      }
      else
      {
        // We're going until OOM, stop when we can no longer cast full stack AB (approximately, 4 stack with AP can be 6177)
        if ( p -> resources.current[ RESOURCE_MANA ] < 6200 )
        {
          if ( sim -> log ) sim -> out_log.printf( "%s switches to DPM spell rotation", p -> name() );

          p -> rotation.current = ROTATION_DPM;
        }
      }
    }
    else if ( p -> rotation.current == ROTATION_DPM )
    {
      p -> rotation.dpm_time += ( sim -> current_time - p -> rotation.last_time );

      // Calculate consumption rate of dps rotation and determine if we should start burning.

      double consumption_rate = ( p -> rotation.dps_mana_loss / p -> rotation.dps_time.total_seconds() ) - regen_rate;
      double available_mana = p -> resources.current[ RESOURCE_MANA ];

      // If this will be the last evocation then figure out how much of it we can actually burn before end and adjust appropriately.

      timespan_t evo_cooldown = timespan_t::from_seconds( 240.0 );

      timespan_t target_time;
      double target_pct;

      if ( ttd < tte + evo_cooldown )
      {
        if ( ttd < tte + final_burn_offset )
        {
          // No more evocations, aim for OOM
          target_time = ttd;
          target_pct = oom_offset;
        }
        else
        {
          // If we aim for normal evo percentage we'll get the most out of burn/mana adept synergy.
          target_time = tte;
          target_pct = evocation_target_mana_percentage / 100.0;
        }
      }
      else
      {
        // We'll cast more then one evocation, we're aiming for a normal evo target burn.
        target_time = tte;
        target_pct = evocation_target_mana_percentage / 100.0;
      }

      if ( consumption_rate > 0 )
      {
        // Compute time to get to desired percentage.
        timespan_t expected_time = timespan_t::from_seconds( ( available_mana - target_pct * p -> resources.max[ RESOURCE_MANA ] ) / consumption_rate );

        if ( expected_time >= target_time )
        {
          if ( sim -> log ) sim -> out_log.printf( "%s switches to DPS spell rotation", p -> name() );

          p -> rotation.current = ROTATION_DPS;
        }
      }
      else
      {
        // If dps rotation is regen, then obviously use it all the time.

        if ( sim -> log ) sim -> out_log.printf( "%s switches to DPS spell rotation", p -> name() );

        p -> rotation.current = ROTATION_DPS;
      }
    }
    p -> rotation.last_time = sim -> current_time;

    update_ready();
  }

  virtual bool ready()
  {
    // NOTE this delierately avoids calling the supreclass ready method;
    // not all the checks there are relevnt since this isn't a spell
    if ( cooldown -> down() )
      return false;

    if ( sim -> current_time < cooldown -> duration )
      return false;

    if ( if_expr && ! if_expr -> success() )
      return false;

    return true;
  }
};
/*
// Alter Time Spell =========================================================

struct alter_time_t : public mage_spell_t
{
  alter_time_t( mage_t* p, const std::string& options_str ) :
    mage_spell_t( "alter_time_activate", p, p -> find_spell( 108978 ) )
  {
    parse_options( NULL, options_str );

    harmful = false;
  }

  virtual void execute()
  {
    // Buff trigger / Snapshot happens before resource is spent
    if ( p() -> buffs.alter_time -> check() > 0 )
      p() -> buffs.alter_time -> expire();
    else
      p() -> buffs.alter_time -> trigger();

    mage_spell_t::execute();
  }

  virtual bool ready()
  {
    if ( p() -> buffs.alter_time -> check() ) // Allow execution if the buff is up, even tough cooldown already is started.
    {
      timespan_t cd_ready = cooldown -> ready;

      cooldown -> ready = sim -> current_time;

      bool ready = mage_spell_t::ready();

      cooldown -> ready = cd_ready;

      return ready;
    }

    return mage_spell_t::ready();
  }
};
*/
// Incanters_ward Spell =====================================================

struct incanters_ward_t : public mage_spell_t
{
  // Option used to specify the duration of Incanter's Ward and the strength
  // of the subsequent spell power buff from Incanter's Absorption.
  // If 0 <= break_after <= 1, then Incanter's Ward breaks after 8 seconds
  //   and ``break_after'' represents the percentage of the shield that
  //   has been consumed.
  // If 1 < break_after, then Incanter's Ward breaks after 8 / break_after
  // seconds. For example:
  //   - break_after = 2, Incanter's Ward breaks after 4 seconds;
  //   - break_after = 4, Incanter's Ward breaks after 2 seconds;
  //   - break_after = 8, Incanter's Ward breaks after 1 second.
  // If break_after < 0, then, it has no effect on Incanter's Ward
  double break_after;

  incanters_ward_t( mage_t* p, const std::string& options_str ) :
    mage_spell_t( "incanters_ward", p, p -> talents.incanters_ward ), break_after ( -1.0 )
  {
    option_t options[] =
    {
      opt_float( "break_after", break_after ),
      opt_null()
    };
    parse_options( options, options_str );
    ( static_cast<buffs::incanters_ward_t*>( p -> buffs.incanters_ward ) ) -> set_break_after( break_after );
    harmful = false;

    base_dd_min = base_dd_max = 0.0;
  }

  virtual void execute()
  {
    mage_spell_t::execute();
    p() -> buffs.incanters_ward -> trigger();
    p() -> invalidate_cache( CACHE_PLAYER_DAMAGE_MULTIPLIER );

  }
};


// ==========================================================================
// Mage Character Definition
// ==========================================================================

// mage_td_t ================================================================

mage_td_t::mage_td_t( player_t* target, mage_t* mage ) :
  actor_pair_t( target, mage ),
  dots( dots_t() ),
  debuffs( debuffs_t() )
{
  dots.combustion     = target -> get_dot( "combustion",     mage );
  dots.flamestrike    = target -> get_dot( "flamestrike",    mage );
  dots.frost_bomb     = target -> get_dot( "frost_bomb",     mage );
  dots.ignite         = target -> get_dot( "ignite",         mage );
  dots.living_bomb    = target -> get_dot( "living_bomb",    mage );
  dots.nether_tempest = target -> get_dot( "nether_tempest", mage );
  dots.pyroblast      = target -> get_dot( "pyroblast",      mage );

  debuffs.frostbolt = buff_creator_t( *this, "frostbolt" ).spell( mage -> spec.frostbolt ).duration( timespan_t::from_seconds( 15.0 ) ).max_stack( 3 );
  debuffs.pyromaniac = buff_creator_t( *this, "pyromaniac" ).spell( mage -> spec.pyromaniac ).duration( timespan_t::from_seconds( 15.0 ) ).max_stack( 1 );
  debuffs.slow = buff_creator_t( *this, "slow" ).spell( mage -> spec.slow );
}

// mage_t::create_action ====================================================

action_t* mage_t::create_action( const std::string& name,
                                 const std::string& options_str )
{
  if ( name == "arcane_barrage"    ) return new          arcane_barrage_t( this, options_str );
  if ( name == "arcane_blast"      ) return new            arcane_blast_t( this, options_str );
  if ( name == "arcane_brilliance" ) return new       arcane_brilliance_t( this, options_str );
  if ( name == "arcane_explosion"  ) return new        arcane_explosion_t( this, options_str );
  if ( name == "arcane_missiles"   ) return new         arcane_missiles_t( this, options_str );
  if ( name == "arcane_power"      ) return new            arcane_power_t( this, options_str );
  if ( name == "blink"             ) return new                   blink_t( this, options_str );
  if ( name == "blizzard"          ) return new                blizzard_t( this, options_str );
  if ( name == "choose_rotation"   ) return new         choose_rotation_t( this, options_str );
  if ( name == "cold_snap"         ) return new               cold_snap_t( this, options_str );
  if ( name == "combustion"        ) return new              combustion_t( this, options_str );
  if ( name == "cone_of_cold"      ) return new            cone_of_cold_t( this, options_str );
  if ( name == "counterspell"      ) return new            counterspell_t( this, options_str );
  if ( name == "dragons_breath"    ) return new          dragons_breath_t( this, options_str );
  if ( name == "evocation"         ) return new               evocation_t( this, options_str );
  if ( name == "fire_blast"        ) return new              fire_blast_t( this, options_str );
  if ( name == "fireball"          ) return new                fireball_t( this, options_str );
  if ( name == "flamestrike"       ) return new             flamestrike_t( this, options_str );
  if ( name == "frost_armor"       ) return new             frost_armor_t( this, options_str );
  if ( name == "frost_bomb"        ) return new              frost_bomb_t( this, options_str );
  if ( name == "frostbolt"         ) return new               frostbolt_t( this, options_str );
  if ( name == "frostfire_bolt"    ) return new          frostfire_bolt_t( this, options_str );
  if ( name == "frozen_orb"        ) return new              frozen_orb_t( this, options_str );
  if ( name == "ice_floes"         ) return new               ice_floes_t( this, options_str );
  if ( name == "ice_lance"         ) return new               ice_lance_t( this, options_str );
  if ( name == "icy_veins"         ) return new               icy_veins_t( this, options_str );
  if ( name == "inferno_blast"     ) return new           inferno_blast_t( this, options_str );
  if ( name == "living_bomb"       ) return new             living_bomb_t( this, options_str );
  if ( name == "mage_armor"        ) return new              mage_armor_t( this, options_str );
  if ( name == "mage_bomb"         )
  {
    if ( talents.frost_bomb -> ok() )
    {
      return new frost_bomb_t( this, options_str );
    }
    else if ( talents.living_bomb -> ok() )
    {
      return new living_bomb_t( this, options_str );
    }
    else if ( talents.nether_tempest -> ok() )
    {
      return new nether_tempest_t( this, options_str );
    }
  }
  if ( name == "mirror_image"      ) return new            mirror_image_t( this, options_str );
  if ( name == "molten_armor"      ) return new            molten_armor_t( this, options_str );
  if ( name == "nether_tempest"    ) return new          nether_tempest_t( this, options_str );
  if ( name == "presence_of_mind"  ) return new        presence_of_mind_t( this, options_str );
  if ( name == "pyroblast"         ) return new               pyroblast_t( this, options_str );
  if ( name == "rune_of_power"     ) return new           rune_of_power_t( this, options_str );
  if ( name == "invocation"        )
  {
    sim -> errorf( "The behavior of \"invocation\" has been subsumed into evocation." );
    return new evocation_t( this, options_str );
  }
  if ( name == "scorch"            ) return new                  scorch_t( this, options_str );
  if ( name == "slow"              ) return new                    slow_t( this, options_str );
  if ( name == "time_warp"         ) return new               time_warp_t( this, options_str );
  if ( name == "water_elemental"   ) return new  summon_water_elemental_t( this, options_str );
  //if ( name == "alter_time"        ) return new              alter_time_t( this, options_str );
  if ( name == "incanters_ward"    ) return new          incanters_ward_t( this, options_str );

  return player_t::create_action( name, options_str );
}

// mage_t::create_pet =======================================================

pet_t* mage_t::create_pet( const std::string& pet_name,
                           const std::string& /* pet_type */ )
{
  pet_t* p = find_pet( pet_name );

  if ( p ) return p;

  if ( pet_name == "water_elemental" ) return new pets::water_elemental_pet_t( sim, this );

  return 0;
}

// mage_t::create_pets ======================================================

void mage_t::create_pets()
{
  pets.water_elemental = create_pet( "water_elemental" );

  for ( unsigned i = 0; i < sizeof_array( pets.mirror_images ); i++ )
  {
    pets.mirror_images[ i ] = new pets::mirror_image_pet_t( sim, this );
    if ( i > 0 )
    {
      pets.mirror_images[ i ] -> quiet = 1;
    }
  }
}

// mage_t::init_spells ======================================================

void mage_t::init_spells()
{
  player_t::init_spells();

  // Talents
  talents.blazing_speed      = find_talent_spell( "Blazing Speed" );
  talents.cauterize          = find_talent_spell( "Cauterize" );
  talents.cold_snap          = find_talent_spell( "Cold Snap" );
  talents.frostjaw           = find_talent_spell( "Frostjaw" );
  talents.frost_bomb         = find_talent_spell( "Frost Bomb" );
  talents.greater_invis      = find_talent_spell( "Greater Invisibility" );
  talents.ice_barrier        = find_talent_spell( "Ice Barrier" );
  talents.ice_floes          = find_talent_spell( "Ice Floes" );
  talents.ice_ward           = find_talent_spell( "Ice Ward" );
  talents.incanters_ward     = find_talent_spell( "Incanter's Ward" );
  talents.invocation         = find_talent_spell( "Invocation" );
  talents.living_bomb        = find_talent_spell( "Living Bomb" );
  talents.nether_tempest     = find_talent_spell( "Nether Tempest" );
  talents.presence_of_mind   = find_talent_spell( "Presence of Mind" );
  talents.ring_of_frost      = find_talent_spell( "Ring of Frost" );
  talents.rune_of_power      = find_talent_spell( "Rune of Power" );
  talents.scorch             = find_talent_spell( "Scorch" );
  talents.temporal_shield    = find_talent_spell( "Temporal Shield" );

  // Passive Spells
  passives.nether_attunement = find_specialization_spell( "Nether Attunement" ); // BUG: Not in spell lists at present.
  passives.nether_attunement = ( find_spell( 117957 ) -> is_level( level ) ) ? find_spell( 117957 ) : spell_data_t::not_found();
  passives.shatter           = find_specialization_spell( "Shatter" ); // BUG: Doesn't work at present as Shatter isn't tagged as a spec of Frost.
  passives.shatter           = ( find_spell( 12982 ) -> is_level( level ) ) ? find_spell( 12982 ) : spell_data_t::not_found();

  // Spec Spells
  spec.arcane_charge         = find_specialization_spell( "Arcane Charge" );
  spells.arcane_charge_arcane_blast = spec.arcane_charge -> ok() ? find_spell( 36032 ) : spell_data_t::not_found();

  spec.slow                  = find_class_spell( "Slow" );

  spec.brain_freeze          = find_specialization_spell( "Brain Freeze" );
  spec.critical_mass         = find_specialization_spell( "Critical Mass" );
  spec.fingers_of_frost      = find_specialization_spell( "Fingers of Frost" );
  spec.frostbolt             = find_specialization_spell( "Frostbolt" );
  spec.pyromaniac            = find_specialization_spell( "Pyromaniac" );

  // Mastery
  spec.icicles               = find_mastery_spell( MAGE_FROST );
  spec.ignite                = find_mastery_spell( MAGE_FIRE );
  spec.mana_adept            = find_mastery_spell( MAGE_ARCANE );

  spells.stolen_time         = spell_data_t::find( 105791, "Stolen Time" );
  spells.icicles_driver      = find_spell( 148012 );

  // Glyphs
  glyphs.arcane_brilliance   = find_glyph_spell( "Glyph of Arcane Brilliance" );
  glyphs.arcane_power        = find_glyph_spell( "Glyph of Arcane Power" );
  glyphs.combustion          = find_glyph_spell( "Glyph of Combustion" );
  glyphs.frostfire           = find_glyph_spell( "Glyph of Frostfire" );
  glyphs.ice_lance           = find_glyph_spell( "Glyph of Ice Lance" );
  glyphs.icy_veins           = find_glyph_spell( "Glyph of Icy Veins" );
  glyphs.inferno_blast       = find_glyph_spell( "Glyph of Inferno Blast" );
  glyphs.living_bomb         = find_glyph_spell( "Glyph of Living Bomb" );
  glyphs.loose_mana          = find_glyph_spell( "Glyph of Loose Mana" );
  glyphs.mirror_image        = find_glyph_spell( "Glyph of Mirror Image" );
  glyphs.splitting_ice       = find_glyph_spell( "Glyph of Splitting Ice" );

  static const set_bonus_description_t set_bonuses =
  {
    //  C2P    C4P    M2P    M4P    T2P    T4P    H2P    H4P
    { 105788, 105790,     0,     0,     0,     0,     0,     0 }, // Tier13
    { 123097, 123101,     0,     0,     0,     0,     0,     0 }, // Tier14
    { 138316, 138376,     0,     0,     0,     0,     0,     0 }, // Tier15
    { 145251, 145257,     0,     0,     0,     0,     0,     0 }, // Tier16
  };

  sets.register_spelldata( set_bonuses );

  // Active spells
  if ( spec.ignite -> ok()  ) active_ignite = new ignite_t( this );
  if ( spec.icicles -> ok() ) icicle = new icicle_t( this );

}

// mage_t::init_base ========================================================

void mage_t::init_base_stats()
{
  player_t::init_base_stats();

  resources.infinite_resource[RESOURCE_MANA] = true; // REMOVE LATER *~*~*~*~*~**~*// ~***$_@*$%_@

  base.spell_power_per_intellect = 1.0;

  base.attack_power_per_strength = 1.0;

  diminished_kfactor    = 0.009830;
  diminished_dodge_cap = 0.006650;
  diminished_parry_cap = 0.006650;
}

// mage_t::init_scaling =====================================================

void mage_t::init_scaling()
{
  player_t::init_scaling();

  scales_with[ STAT_SPIRIT ] = false;
}

// mage_t::init_buffs =======================================================

void mage_t::create_buffs()
{
  player_t::create_buffs();

  // buff_t( player, name, max_stack, duration, chance=-1, cd=-1, quiet=false, reverse=false, activated=true )
  // buff_t( player, id, name, chance=-1, cd=-1, quiet=false, reverse=false, activated=true )
  // buff_t( player, name, spellname, chance=-1, cd=-1, quiet=false, reverse=false, activated=true )

  buffs.arcane_charge        = buff_creator_t( this, "arcane_charge", spec.arcane_charge )
                               .max_stack( find_spell( 36032 ) -> max_stacks() )
                               .duration( find_spell( 36032 ) -> duration() );
  buffs.arcane_missiles      = buff_creator_t( this, "arcane_missiles", find_class_spell( "Arcane Missiles" ) -> ok() ? find_spell( 79683 ) : spell_data_t::not_found() ).chance( 0.3 );
  buffs.arcane_power         = new buffs::arcane_power_t( this );
  buffs.brain_freeze         = buff_creator_t( this, "brain_freeze", spec.brain_freeze )
                               .duration( find_spell( 57761 ) -> duration() )
                               .default_value( spec.brain_freeze -> effectN( 1 ).percent() )
                               .chance( spec.brain_freeze      -> ok() ?
                                      ( talents.nether_tempest -> ok() ? 0.09 :
                                      ( talents.living_bomb    -> ok() ? 0.25 :
                                      ( talents.frost_bomb     -> ok() ? 1.00 : 0.0 ) ) ) : 0 );

  buffs.fingers_of_frost     = buff_creator_t( this, "fingers_of_frost", find_spell( 112965 ) ).chance( find_spell( 112965 ) -> effectN( 1 ).percent() )
                               .duration( timespan_t::from_seconds( 15.0 ) )
                               .max_stack( 2 );
  buffs.frost_armor          = buff_creator_t( this, "frost_armor", find_spell( 7302 ) ).add_invalidate( CACHE_MULTISTRIKE );
  buffs.icy_veins            = new buffs::icy_veins_t( this );
  buffs.ice_floes            = buff_creator_t( this, "ice_floes", talents.ice_floes );
  buffs.invokers_energy      = buff_creator_t( this, "invokers_energy", find_spell( 116257 ) )
                               .chance( talents.invocation -> ok() ? 1.0 : 0 )
                               .add_invalidate( CACHE_PLAYER_DAMAGE_MULTIPLIER );
  buffs.mage_armor           = stat_buff_creator_t( this, "mage_armor" ).spell( find_spell( 6117 ) );
  buffs.molten_armor         = buff_creator_t( this, "molten_armor", find_spell( 30482 ) ).add_invalidate( CACHE_SPELL_CRIT );
  buffs.presence_of_mind     = buff_creator_t( this, "presence_of_mind", talents.presence_of_mind ).duration( timespan_t::zero() ).activated( true );
  buffs.rune_of_power        = buff_creator_t( this, "rune_of_power", find_spell( 116014 ) )
                               .duration( timespan_t::from_seconds( 60 ) )
                               .add_invalidate( CACHE_PLAYER_DAMAGE_MULTIPLIER );

  buffs.heating_up           = buff_creator_t( this, "heating_up", find_class_spell( "Pyroblast" ) -> ok() ? find_spell( 48107 ) : spell_data_t::not_found() );
  buffs.pyroblast            = buff_creator_t( this, "pyroblast",  find_class_spell( "Pyroblast" ) -> ok() ? find_spell( 48108 ) : spell_data_t::not_found() );

  buffs.tier13_2pc           = stat_buff_creator_t( this, "tier13_2pc" )
                               .spell( find_spell( 105785 ) )
                               .chance( sets.has_set_bonus( SET_T13_2PC_CASTER ) ? 0.5 : 0.0 );

  //buffs.alter_time           = new buffs::alter_time_t( this );
  buffs.incanters_ward       = new buffs::incanters_ward_t( this );
  buffs.incanters_absorption  = buff_creator_t( this, "incanters_absorption" )
                                .spell( find_spell( 116267 ) )
                                .add_invalidate( CACHE_PLAYER_DAMAGE_MULTIPLIER );

  buffs.tier15_2pc_crit      = stat_buff_creator_t( this, "tier15_2pc_crit", find_spell( 138317 ) )
                               .add_stat( STAT_CRIT_RATING, find_spell( 138317 ) -> effectN( 1 ).base_value() );
  buffs.tier15_2pc_haste     = stat_buff_creator_t( this, "tier15_2pc_haste", find_spell( 138317 ) )
                               .add_stat( STAT_HASTE_RATING, find_spell( 138317 ) -> effectN( 1 ).base_value() );
  buffs.tier15_2pc_mastery   = stat_buff_creator_t( this, "tier15_2pc_mastery", find_spell( 138317 ) )
                               .add_stat( STAT_MASTERY_RATING, find_spell( 138317 ) -> effectN( 1 ).base_value() );

  buffs.profound_magic       = buff_creator_t( this, "profound_magic" )
                               .spell( find_spell( 145252 ) );
  buffs.potent_flames        = stat_buff_creator_t( this, "potent_flames" )
                               .spell( find_spell( 145254 ) );
  buffs.frozen_thoughts      = buff_creator_t( this, "frozen_thoughts" )
                               .spell( find_spell( 146557 ) );
  buffs.fiery_adept          = buff_creator_t( this, "fiery_adept" )
                               .spell( find_spell( 145261 ) )
                               .chance( 1.0 );
}

// mage_t::init_gains =======================================================

void mage_t::init_gains()
{
  player_t::init_gains();

  gains.evocation              = get_gain( "evocation"              );
  gains.incanters_ward_passive = get_gain( "incanters_ward_passive" );
  gains.rune_of_power          = get_gain( "rune_of_power"          );
}

// mage_t::init_procs =======================================================

void mage_t::init_procs()
{
  player_t::init_procs();

  procs.test_for_crit_hotstreak = get_proc( "test_for_crit_hotstreak" );
  procs.crit_for_hotstreak      = get_proc( "crit_test_hotstreak"     );
  procs.hotstreak               = get_proc( "hotstreak"               );
}

// mage_t::init_uptimes =====================================================

void mage_t::init_benefits()
{
  player_t::init_benefits();

  for ( unsigned i = 0; i < sizeof_array( benefits.arcane_charge ); ++i )
  {
    benefits.arcane_charge[ i ] = get_benefit( "Arcane Charge " + util::to_string( i )  );
  }
  benefits.dps_rotation      = get_benefit( "dps rotation"    );
  benefits.dpm_rotation      = get_benefit( "dpm rotation"    );
  benefits.water_elemental   = get_benefit( "water_elemental" );
}

void mage_t::add_action( std::string action, std::string options, std::string alist )
{
  add_action( find_talent_spell( action ) -> ok() ? find_talent_spell( action ) : find_class_spell( action ), options, alist );
}

void mage_t::add_action( const spell_data_t* s, std::string options, std::string alist )
{
  std::string *str = ( alist == "default" ) ? &action_list_str : &( get_action_priority_list( alist ) -> action_list_str );
  if ( s -> ok() )
  {
    *str += "/" + dbc::get_token( s -> id() );
    if ( ! options.empty() ) *str += "," + options;
  }
}

// mage_t::init_actions =====================================================

void mage_t::init_action_list()
{
  if ( action_list_str.empty() )
  {
    clear_action_priority_lists();

    bool has_purified_bindings = find_item("purified_bindings_of_immerseus") != nullptr;

    std::string& precombat = get_action_priority_list( "precombat" ) -> action_list_str;
    std::string& aoe_list_str = get_action_priority_list( "aoe" ) -> action_list_str;
    std::string& st_list_str = get_action_priority_list( "single_target" ) -> action_list_str;

    if ( level >= 80 )
    {
      if ( sim -> allow_flasks )
      {
        // Flask
        precombat += "/flask,type=";
        precombat += ( level > 85 ) ? "warm_sun" : "draconic_mind";
      }

      if ( sim -> allow_food )
      {
        // Food
        precombat += "/food,type=";
        precombat += ( level > 85 ) ? "mogu_fish_stew" : "seafood_magnifique_feast";
      }
    }

    // Arcane Brilliance
    add_action( "Arcane Brilliance", "", "precombat" );

    // Armor
    if ( specialization() == MAGE_ARCANE && !sets.has_set_bonus( SET_T16_4PC_CASTER ) ) // use Frost Armor for arcane mages with 4p T16
    {
      add_action( "Mage Armor", "", "precombat" );
    }
    else if ( specialization() == MAGE_FIRE )
    {
      add_action( "Molten Armor", "", "precombat" );
    }
    else
    {
      add_action( "Frost Armor", "", "precombat" );
    }

    // Water Elemental
    if ( specialization() == MAGE_FROST )
      precombat += "/water_elemental";

    // Snapshot Stats
    precombat += "/snapshot_stats";

    // Prebuff L90 talents
    if ( talents.invocation -> ok() )
    {
      precombat += "/evocation";
    }
    else if ( talents.rune_of_power -> ok() )
    {
      precombat += "/rune_of_power";
    }

    //Potions
    if ( ( level >= 80 ) && ( sim -> allow_potions ) )
    {
      precombat += ( level > 85 ) ? "/jade_serpent_potion" : "/volcanic_potion";
    }

    precombat += "/mirror_image";

    // Counterspell
    add_action( "Counterspell", "if=target.debuff.casting.react" );

    // Cold Snap
    if ( talents.cold_snap -> ok() )
    {
      add_action( "Cold Snap", "if=health.pct<30" );
    }


    //not useful if bloodlust is check in option.
    if ( level >= 85 )
      action_list_str += "/time_warp,if=target.health.pct<25|time>5";

    // Spec-specific actions

    // Arcane
    if ( specialization() == MAGE_ARCANE )
    {
      if ( talents.rune_of_power -> ok() )
      {
        action_list_str += "/rune_of_power,if=buff.rune_of_power.remains<cast_time";
        action_list_str += "/rune_of_power,if=cooldown.arcane_power.remains<gcd&buff.rune_of_power.remains<buff.arcane_power.duration";
      }
      else if ( talents.invocation -> ok() )
      {
        action_list_str += "/evocation,if=buff.invokers_energy.down";
        action_list_str += "/evocation,if=cooldown.arcane_power.remains=0&buff.invokers_energy.remains<buff.arcane_power.duration";
        action_list_str += "/evocation,if=mana.pct<50,interrupt_if=mana.pct>95&buff.invokers_energy.remains>10";
      }
      else
      {
        action_list_str += "/evocation,if=mana.pct<50,interrupt_if=mana.pct>95";
      }

      action_list_str += "/mirror_image";

      action_list_str += "/arcane_power,if=time_to_bloodlust>cooldown.arcane_power.duration&((buff.arcane_charge.stack=4)|target.time_to_die<buff.arcane_power.duration+5),moving=0";
      if ( glyphs.loose_mana -> ok() )
      {
        action_list_str += "/mana_gem,if=mana.pct<90&buff.arcane_power.up&buff.arcane_charge.stack=4&buff.alter_time.down";
      } else {
        action_list_str += "/mana_gem,if=mana.pct<80&buff.alter_time.down";
      }
      // The arcane action list for < 87 is terribly gimped, level instead
      if ( level >= 87 )
      {
        if ( race == RACE_ORC )         action_list_str += "/blood_fury,if=(buff.arcane_power.up|cooldown.arcane_power.remains>15|target.time_to_die<18)";
        else if ( race == RACE_TROLL )  action_list_str += "/berserking,if=(buff.arcane_power.up|target.time_to_die<18)";

<<<<<<< HEAD
        if ( sim -> allow_potions )      action_list_str += "/jade_serpent_potion,if=(buff.arcane_power.up|target.time_to_die<50)";
=======
        if ( sim -> allow_potions )      action_list_str += "/jade_serpent_potion,if=buff.alter_time.down&((cooldown.alter_time.remains=0&buff.arcane_power.up)|target.time_to_die<50)";

        action_list_str += init_use_item_actions( ",sync=alter_time_activate,if=buff.alter_time.down" );

        if (has_purified_bindings)
        {
          if ( talents.presence_of_mind -> ok() )
          {
            action_list_str += "presence_of_mind,if=buff.alter_time.down&buff.arcane_power.up&trinket.stat.intellect.cooldown_remains>15";
          }

          action_list_str += "/alter_time,if=buff.alter_time.down&buff.arcane_power.up&trinket.stat.intellect.cooldown_remains>15";

          // This following line is a safeguard against PBoI trinket proccing during AT
          // At the moment this has no chance of happening, due to the conditional for AT activation
          // action_list_str += "/cancel_buff,name=alter_time,if=buff.alter_time.remains<trinket.stat.intellect.cooldown_remains-109";
        } else {
          if ( talents.presence_of_mind -> ok() )
          {
            action_list_str += "presence_of_mind,if=buff.alter_time.down&buff.arcane_power.up";
          }

          action_list_str += "/alter_time,if=buff.alter_time.down&buff.arcane_power.up";
        }
>>>>>>> 94d394ab

        if ( talents.rune_of_power -> ok() )
          action_list_str += init_use_item_actions( ",if=target.time_to_die<25&buff.rune_of_power.remains>20" );
        else if ( talents.invocation -> ok() )
          action_list_str += init_use_item_actions( ",if=target.time_to_die<25&buff.invokers_energy.remains>20" );
        else
          action_list_str += init_use_item_actions( ",if=target.time_to_die<25" );

        //decide between single_target and aoe rotation
        action_list_str += "/run_action_list,name=aoe,if=active_enemies>=6";
        action_list_str += "/run_action_list,name=single_target,if=active_enemies<6";
<<<<<<< HEAD
        
        //modify APL for T16 4p
        st_list_str += "/arcane_blast,if=buff.profound_magic.up&buff.arcane_charge.stack>3&mana.pct>93";
=======

        st_list_str += "/arcane_barrage,if=buff.alter_time.up&buff.alter_time.remains<action.arcane_blast.cast_time";

        if ( talents.nether_tempest -> ok() )   st_list_str += "/nether_tempest,cycle_targets=1,if=(!ticking|remains<tick_time)&target.time_to_die>6";
        else if ( talents.living_bomb -> ok() ) st_list_str += "/living_bomb,cycle_targets=1,if=(!ticking|remains<tick_time)&target.time_to_die>tick_time*3";
        else if ( talents.frost_bomb -> ok() )  st_list_str += "/frost_bomb,if=!ticking&target.time_to_die>cast_time+tick_time";

        st_list_str += "/arcane_missiles,if=buff.alter_time.up";
        st_list_str += "/arcane_blast,if=buff.alter_time.up";
>>>>>>> 94d394ab

        // Arcane Blast/Missiles weaving for 2T16
        if ( sets.has_set_bonus( SET_T16_2PC_CASTER ) )
        {
          st_list_str += "/arcane_blast,if=buff.arcane_missiles.stack<2&buff.arcane_charge.stack=4&buff.profound_magic.stack>=2&mana.pct>90";
          st_list_str += "/arcane_blast,if=buff.arcane_missiles.stack<2&buff.arcane_charge.stack=4&buff.profound_magic.up&mana.pct>93";
        }
      }

      st_list_str += "/arcane_missiles,if=(buff.arcane_missiles.stack=2&cooldown.arcane_power.remains>0)|(buff.arcane_charge.stack=4&cooldown.arcane_power.remains>4*action.arcane_blast.cast_time)";

      st_list_str += "/arcane_barrage,if=buff.arcane_charge.stack=4&mana.pct<95";

      if ( talents.presence_of_mind -> ok() )
        st_list_str += "/presence_of_mind,if=cooldown.arcane_power.remains>75";

      st_list_str += "/arcane_blast";

      if ( talents.ice_floes -> ok() ) st_list_str += "/ice_floes,moving=1";

      st_list_str += "/arcane_barrage,moving=1";
      st_list_str += "/fire_blast,moving=1";

      //AoE

      if ( talents.nether_tempest -> ok() )   aoe_list_str += "/nether_tempest,cycle_targets=1,if=(!ticking|remains<tick_time)&target.time_to_die>6";
      else if ( talents.living_bomb -> ok() ) aoe_list_str += "/living_bomb,cycle_targets=1,if=(!ticking|remains<tick_time)&target.time_to_die>tick_time*3";
      else if ( talents.frost_bomb -> ok() )  aoe_list_str += "/frost_bomb,if=!ticking&target.time_to_die>cast_time+tick_time";

      aoe_list_str += "/arcane_barrage,if=buff.arcane_charge.stack=4";
      aoe_list_str += "/arcane_explosion";
    }

    // Fire
    else if ( specialization() == MAGE_FIRE )
    {
      if ( talents.rune_of_power -> ok() )
      {
        action_list_str += "/rune_of_power,if=buff.rune_of_power.remains<cast_time";
        action_list_str += "/rune_of_power,if=buff.rune_of_power.remains<6";
      }
      else if ( talents.invocation -> ok() )
      {
        action_list_str += "/evocation,if=(buff.invokers_energy.down|mana.pct<20)";
        action_list_str += "/evocation,if=buff.invokers_energy.remains<6";
      }
      else
      {
        if ( level > 87 )
          action_list_str += "/evocation,if=mana.pct<20,interrupt_if=mana.pct>95";
        else
          action_list_str += "/evocation,if=mana.pct<20,interrupt_if=mana.pct>95";
      }

      if ( level > 87 )
      {
        if ( race == RACE_ORC )                 action_list_str += "/blood_fury";
        else if ( race == RACE_TROLL )          action_list_str += "/berserking";
      }

      if ( sim -> allow_potions && level > 87 )
        action_list_str += "/jade_serpent_potion,if=target.time_to_die<45";

      action_list_str += init_use_profession_actions( level >= 87 ? ",if=target.time_to_die<25)" : "" );
      action_list_str += "/mirror_image";

//hardcoding this calculation for improving performance ???
      action_list_str += "/combustion,if=target.time_to_die<22";
      action_list_str += "/combustion,if=dot.ignite.tick_dmg>=((3*action.pyroblast.crit_damage)*mastery_value*0.5)";
      action_list_str += "/combustion,if=dot.ignite.tick_dmg>=((action.fireball.crit_damage+action.inferno_blast.crit_damage+action.pyroblast.hit_damage)*mastery_value*0.5)&dot.pyroblast.ticking&buff.pyroblast.down";
      if ( talents.presence_of_mind -> ok() )
        action_list_str += "&buff.presence_of_mind.down";

      if ( race == RACE_ORC )
      {
        action_list_str += "/blood_fury";
      }
      else if ( race == RACE_TROLL )
      {
        action_list_str += "/berserking";
      }

      if ( talents.presence_of_mind -> ok() )
      {
        action_list_str += "/presence_of_mind";
      }
      if ( sim -> allow_potions )
      {
        action_list_str += "/jade_serpent_potion";
      }

      if ( talents.presence_of_mind -> ok() ) action_list_str += "/presence_of_mind,if=target.time_to_die<5";

      action_list_str += "/flamestrike,if=active_enemies>=5";

      //if more than 1 target, cleave dot after every combustion
      action_list_str += "/inferno_blast,if=dot.combustion.ticking&active_enemies>1";
      action_list_str += "/pyroblast,if=buff.pyroblast.react|buff.presence_of_mind.up";
      action_list_str += "/inferno_blast,if=buff.heating_up.react&buff.pyroblast.down";

      if ( talents.nether_tempest -> ok() )   action_list_str += "/nether_tempest,cycle_targets=1,if=(!ticking|remains<tick_time)&target.time_to_die>6";
      else if ( talents.living_bomb -> ok() ) action_list_str += "/living_bomb,cycle_targets=1,if=(!ticking|remains<tick_time)&target.time_to_die>tick_time*3";
      else if ( talents.frost_bomb -> ok() )  action_list_str += "/frost_bomb,if=target.time_to_die>cast_time+tick_time";

      action_list_str += "/fireball";
      action_list_str += "/scorch,moving=1";
    }

    // Frost
    else if ( specialization() == MAGE_FROST )
    {
      if ( talents.rune_of_power -> ok() )
      {
        action_list_str += "/rune_of_power,if=buff.rune_of_power.remains<cast_time";
        action_list_str += "/rune_of_power,if=cooldown.icy_veins.remains=0&buff.rune_of_power.remains<20";
      }
      else if ( talents.invocation -> ok() )
      {
        action_list_str += "/evocation,if=(buff.invokers_energy.down|mana.pct<20)";
        action_list_str += "/evocation,if=cooldown.icy_veins.remains=0&buff.invokers_energy.remains<20";
      }
      else
      {
        action_list_str += "/evocation,if=mana.pct<50,interrupt_if=mana.pct>95";
      }

      action_list_str += "/mirror_image";

      //remove condition because of T16
      action_list_str += "/frozen_orb";

      action_list_str += "/icy_veins,if=time_to_bloodlust>180&((buff.brain_freeze.react|buff.fingers_of_frost.react)|target.time_to_die<22),moving=0";


      if ( race == RACE_ORC )                 action_list_str += "/blood_fury,if=buff.icy_veins.up|cooldown.icy_veins.remains>30|target.time_to_die<18";
      else if ( race == RACE_TROLL )          action_list_str += "/berserking,if=buff.icy_veins.up|target.time_to_die<18";

      if ( sim -> allow_potions && level > 85 )
        action_list_str += "/jade_serpent_potion,if=buff.icy_veins.up|target.time_to_die<45";

      if ( talents.presence_of_mind -> ok() ) action_list_str += "/presence_of_mind,if=buff.icy_veins.up|cooldown.icy_veins.remains>15|target.time_to_die<15";
      
      if ( talents.rune_of_power -> ok() )
        action_list_str += init_use_item_actions( ",if=buff.rune_of_power.remains>20|target.time_to_die<25" );
      else if ( talents.invocation -> ok() )
        action_list_str += init_use_item_actions( ",if=buff.invokers_energy.remains>20|target.time_to_die<25" );
      else
        action_list_str += init_use_item_actions( ",if=target.time_to_die<25" );

      if ( level >= 87 )
      {
        action_list_str += "/frostfire_bolt,if=buff.brain_freeze.up";
        action_list_str += "/ice_lance,if=buff.fingers_of_frost.up";
      }

      if ( talents.nether_tempest -> ok() )   action_list_str += "/nether_tempest,cycle_targets=1,if=(!ticking|remains<tick_time)&target.time_to_die>6";
      else if ( talents.living_bomb -> ok() ) action_list_str += "/living_bomb,cycle_targets=1,if=(!ticking|remains<tick_time)&target.time_to_die>tick_time*3";
      else if ( talents.frost_bomb -> ok() )  action_list_str += "/frost_bomb,if=target.time_to_die>cast_time+tick_time";

      action_list_str += "/frostfire_bolt,if=buff.brain_freeze.react&cooldown.icy_veins.remains>2";

      //with 2pT16, keep 1 FoF to use with Frozen Thoughts
      action_list_str += "/ice_lance,if=buff.frozen_thoughts.react&buff.fingers_of_frost.up";
      action_list_str += "/ice_lance,if=buff.fingers_of_frost.up&(buff.fingers_of_frost.remains<2|(buff.fingers_of_frost.stack>1&cooldown.icy_veins.remains>2))";
      action_list_str += "/frostbolt";

      if ( talents.ice_floes -> ok() ) action_list_str += "/ice_floes,moving=1";

      action_list_str += "/fire_blast,moving=1";
      action_list_str += "/ice_lance,moving=1";
    }

    use_default_action_list = true;
  }

  player_t::init_action_list();
}

// mage_t::mana_regen_per_second ============================================

double mage_t::mana_regen_per_second() const
{
  double mp5 = player_t::mana_regen_per_second();

  if ( passives.nether_attunement -> ok() )
    mp5 /= cache.spell_speed();


  if ( buffs.invokers_energy -> check() )
    mp5 *= 1.0 + buffs.invokers_energy -> data().effectN( 3 ).percent();

  return mp5;
}

// mage_t::composite_player_multipler =======================================

double mage_t::composite_player_multiplier( school_e school ) const
{
  double m = player_t::composite_player_multiplier( school );

  if ( buffs.arcane_power -> check() )
  {
    double v = buffs.arcane_power -> value();
    if ( sets.has_set_bonus( SET_T14_4PC_CASTER ) )
    {
      v += 0.1;
    }
    m *= 1.0 + v;
  }

  if ( buffs.invokers_energy -> up() )
  {
    m *= 1.0 + buffs.invokers_energy -> data().effectN( 1 ).percent();
  }
  else if ( buffs.rune_of_power -> check() )
  {
    m *= 1.0 + buffs.rune_of_power -> data().effectN( 2 ).percent();
  }
  else if ( talents.incanters_ward -> ok() && cooldowns.incanters_ward -> up() )
  {
    m *= 1.0 + find_spell( 118858 ) -> effectN( 1 ).percent();
  }
  else if ( buffs.incanters_absorption -> up() )
  {
    m *= 1.0 + buffs.incanters_absorption -> value() * buffs.incanters_absorption -> data().effectN( 1 ).percent();
  }

  if ( specialization() == MAGE_ARCANE )
    cache.player_mult_valid[ school ] = false;

  return m;
}


void mage_t::invalidate_cache( cache_e c )
{
  player_t::invalidate_cache( c );

  switch ( c )
  {
    case CACHE_MASTERY:
      if ( spec.mana_adept -> ok() )
      {
        player_t::invalidate_cache( CACHE_PLAYER_DAMAGE_MULTIPLIER );
      }
      break;
    default: break;
  }
}

// mage_t::composite_spell_crit =============================================

double mage_t::composite_spell_crit() const
{
  double c = player_t::composite_spell_crit();

  // These also increase the water elementals crit chance

  if ( buffs.molten_armor -> up() )
  {
    c += buffs.molten_armor -> data().effectN( 1 ).percent();
  }

  return c;
}

//mage_t::composite_multistrike =============================================

double mage_t::composite_multistrike() const
{
  double ms = player_t::composite_multistrike();

  if ( buffs.frost_armor -> up() )
    ms += buffs.frost_armor -> data().effectN( 1 ).percent();

  return ms;
}

// mage_t::composite_spell_haste ============================================

double mage_t::composite_spell_haste() const
{
  double h = player_t::composite_spell_haste();

  if ( buffs.icy_veins -> up() && !glyphs.icy_veins -> ok() )
  {
    h *= 1.0 / ( 1.0 + buffs.icy_veins -> data().effectN( 1 ).percent() );
  }
  return h;
}

// mage_t::matching_gear_multiplier =========================================

double mage_t::matching_gear_multiplier( attribute_e attr ) const
{
  if ( attr == ATTR_INTELLECT )
    return 0.05;

  return 0.0;
}


}
// mage_t::reset ============================================================

void mage_t::reset()
{
  player_t::reset();

  rotation.reset();
  icicles.clear();
  core_event_t::cancel( icicle_event );
  active_living_bomb_targets = 0;
  last_bomb_target = 0;
}

// mage_t::regen  ===========================================================

void mage_t::regen( timespan_t periodicity )
{
  player_t::regen( periodicity );

  if ( buffs.rune_of_power -> up() )
  {
    resource_gain( RESOURCE_MANA, mana_regen_per_second() * periodicity.total_seconds() * buffs.rune_of_power -> data().effectN( 1 ).percent(), gains.rune_of_power );
  }
  else if ( talents.incanters_ward -> ok() && cooldowns.incanters_ward -> up() )
  {
    resource_gain( RESOURCE_MANA, mana_regen_per_second() * periodicity.total_seconds() * find_spell( 118858 ) -> effectN( 2 ).percent(), gains.incanters_ward_passive );
  }

  if ( pets.water_elemental )
    benefits.water_elemental -> update( pets.water_elemental -> is_sleeping() == 0 );
}

// mage_t::resource_gain ====================================================

double mage_t::resource_gain( resource_e resource,
                              double    amount,
                              gain_t*   source,
                              action_t* action )
{
  double actual_amount = player_t::resource_gain( resource, amount, source, action );

  if ( resource == RESOURCE_MANA )
  {
    if ( source != gains.evocation )
    {
      rotation.mana_gain += actual_amount;
    }
  }

  return actual_amount;
}

// mage_t::resource_loss ====================================================

double mage_t::resource_loss( resource_e resource,
                              double    amount,
                              gain_t*   source,
                              action_t* action )
{
  double actual_amount = player_t::resource_loss( resource, amount, source, action );

  if ( resource == RESOURCE_MANA )
  {
    if ( rotation.current == ROTATION_DPS )
    {
      rotation.dps_mana_loss += actual_amount;
    }
    else if ( rotation.current == ROTATION_DPM )
    {
      rotation.dpm_mana_loss += actual_amount;
    }
  }

  return actual_amount;
}

// mage_t::stun =============================================================

void mage_t::stun()
{
  // FIX ME: override this to handle Blink
  player_t::stun();
}

// mage_t::moving============================================================

void mage_t::moving()
{
  //FIXME, only remove the buff if we are moving more than RoPs radius
  buffs.rune_of_power -> expire();
  if ( sim -> debug ) sim -> out_debug.printf( "%s lost Rune of Power due to movement.", name() );

  player_t::moving();
}

// mage_t::create_expression ================================================

expr_t* mage_t::create_expression( action_t* a, const std::string& name_str )
{
  struct mage_expr_t : public expr_t
  {
    mage_t& mage;
    mage_expr_t( const std::string& n, mage_t& m ) :
      expr_t( n ), mage( m ) {}
  };

  struct rotation_expr_t : public mage_expr_t
  {
    mage_rotation_e rt;
    rotation_expr_t( const std::string& n, mage_t& m, mage_rotation_e r ) :
      mage_expr_t( n, m ), rt( r ) {}
    virtual double evaluate() { return mage.rotation.current == rt; }
  };

  if ( name_str == "dps" )
    return new rotation_expr_t( name_str, *this, ROTATION_DPS );

  if ( name_str == "dpm" )
    return new rotation_expr_t( name_str, *this, ROTATION_DPM );

  if ( name_str == "burn_mps" )
  {
    struct burn_mps_expr_t : public mage_expr_t
    {
      burn_mps_expr_t( mage_t& m ) : mage_expr_t( "burn_mps", m ) {}
      virtual double evaluate()
      {
        timespan_t now = mage.sim -> current_time;
        timespan_t delta = now - mage.rotation.last_time;
        mage.rotation.last_time = now;
        if ( mage.rotation.current == ROTATION_DPS )
          mage.rotation.dps_time += delta;
        else if ( mage.rotation.current == ROTATION_DPM )
          mage.rotation.dpm_time += delta;

        return ( mage.rotation.dps_mana_loss / mage.rotation.dps_time.total_seconds() ) -
               ( mage.rotation.mana_gain / mage.sim -> current_time.total_seconds() );
      }
    };
    return new burn_mps_expr_t( *this );
  }

  if ( name_str == "regen_mps" )
  {
    struct regen_mps_expr_t : public mage_expr_t
    {
      regen_mps_expr_t( mage_t& m ) : mage_expr_t( "regen_mps", m ) {}
      virtual double evaluate()
      {
        return mage.rotation.mana_gain /
               mage.sim -> current_time.total_seconds();
      }
    };
    return new regen_mps_expr_t( *this );
  }

  if ( util::str_compare_ci( name_str, "shooting_icicles" ) )
  {
    struct sicicles_expr_t : public mage_expr_t
    {
      sicicles_expr_t( mage_t& m ) : mage_expr_t( "shooting_icicles", m )
      { }
      double evaluate()
      { return mage.icicle_event != 0; }
    };

    return new sicicles_expr_t( *this );
  }

  if ( util::str_compare_ci( name_str, "icicles" ) )
  {
    struct icicles_expr_t : public mage_expr_t
    {
      icicles_expr_t( mage_t& m ) : mage_expr_t( "icicles", m )
      { }

      double evaluate()
      {
        if ( mage.icicles.size() == 0 )
          return 0;
        else if ( mage.sim -> current_time - mage.icicles[ 0 ].first < mage.spells.icicles_driver -> duration() )
          return static_cast<double>(mage.icicles.size());
        else
        {
          size_t icicles = 0;
          for ( int i = as<int>( mage.icicles.size() - 1 ); i >= 0; i-- )
          {
            if ( mage.sim -> current_time - mage.icicles[ i ].first >= mage.spells.icicles_driver -> duration() )
              break;

            icicles++;
          }

          return static_cast<double>(icicles);
        }
      }
    };

    return new icicles_expr_t( *this );
  }

  return player_t::create_expression( a, name_str );
}

// mage_t::decode_set =======================================================

set_e mage_t::decode_set( const item_t& item ) const
{
  if ( item.slot != SLOT_HEAD      &&
       item.slot != SLOT_SHOULDERS &&
       item.slot != SLOT_CHEST     &&
       item.slot != SLOT_HANDS     &&
       item.slot != SLOT_LEGS      )
  {
    return SET_NONE;
  }

  const char* s = item.name();

  if ( strstr( s, "time_lords_"       ) ) return SET_T13_CASTER;

  if ( strstr( s, "burning_scroll"    ) ) return SET_T14_CASTER;

  if ( strstr( s, "_chromatic_hydra"  ) ) return SET_T15_CASTER;

  if ( strstr( s, "chronomancer_"     ) ) return SET_T16_CASTER;

  if ( strstr( s, "gladiators_silk_"  ) ) return SET_PVP_CASTER;

  return SET_NONE;
}

// mage_t::convert_hybrid_stat ==============================================

stat_e mage_t::convert_hybrid_stat( stat_e s ) const
{
  // this converts hybrid stats that either morph based on spec or only work
  // for certain specs into the appropriate "basic" stats
  switch ( s )
  {
  // This is all a guess at how the hybrid primaries will work, since they
  // don't actually appear on cloth gear yet. TODO: confirm behavior
  case STAT_AGI_INT: 
    return STAT_INTELLECT; 
  case STAT_STR_AGI:
    return STAT_NONE;
  case STAT_STR_INT:
    return STAT_INTELLECT;
  case STAT_SPIRIT:
      return STAT_NONE;
  case STAT_BONUS_ARMOR:
      return STAT_NONE;     
  default: return s; 
  }
}

/* Report Extension Class
 * Here you can define class specific report extensions/overrides
 */
class mage_report_t : public player_report_extension_t
{
public:
  mage_report_t( mage_t& player ) :
      p( player )
  {

  }

  virtual void html_customsection( report::sc_html_stream& /* os*/ ) override
  {
    /*// Custom Class Section
    os << "\t\t\t\t<div class=\"player-section custom_section\">\n"
        << "\t\t\t\t\t<h3 class=\"toggle open\">Custom Section</h3>\n"
        << "\t\t\t\t\t<div class=\"toggle-content\">\n";

    os << p.name();

    os << "\t\t\t\t\t\t</div>\n" << "\t\t\t\t\t</div>\n";*/
  }
private:
  mage_t& p;
};

// MAGE MODULE INTERFACE ====================================================

struct mage_module_t : public module_t
{
  mage_module_t() : module_t( MAGE ) {}

  virtual player_t* create_player( sim_t* sim, const std::string& name, race_e r = RACE_NONE ) const
  {
    mage_t* p = new mage_t( sim, name, r );
    p -> report_extension = std::shared_ptr<player_report_extension_t>( new mage_report_t( *p ) );
    return p;
  }
  virtual bool valid() const { return true; }
  virtual void init        ( sim_t* ) const {}
  virtual void combat_begin( sim_t* ) const {}
  virtual void combat_end  ( sim_t* ) const {}
};

 // UNNAMED NAMESPACE

const module_t* module_t::mage()
{
  static mage_module_t m;
  return &m;
}
<|MERGE_RESOLUTION|>--- conflicted
+++ resolved
@@ -715,11 +715,7 @@
 
     mage.icicles.clear();
     for ( size_t i = 0, end = icicle_states.size(); i < end; i++ )
-<<<<<<< HEAD
       mage.icicles.push_back( icicle_states[ i ] );
-=======
-      mage.icicles.push_back(icicle_states[ i ]);
->>>>>>> 94d394ab
 
     clear_state();
   }
@@ -4213,21 +4209,7 @@
         if ( race == RACE_ORC )         action_list_str += "/blood_fury,if=(buff.arcane_power.up|cooldown.arcane_power.remains>15|target.time_to_die<18)";
         else if ( race == RACE_TROLL )  action_list_str += "/berserking,if=(buff.arcane_power.up|target.time_to_die<18)";
 
-<<<<<<< HEAD
         if ( sim -> allow_potions )      action_list_str += "/jade_serpent_potion,if=(buff.arcane_power.up|target.time_to_die<50)";
-=======
-        if ( sim -> allow_potions )      action_list_str += "/jade_serpent_potion,if=buff.alter_time.down&((cooldown.alter_time.remains=0&buff.arcane_power.up)|target.time_to_die<50)";
-
-        action_list_str += init_use_item_actions( ",sync=alter_time_activate,if=buff.alter_time.down" );
-
-        if (has_purified_bindings)
-        {
-          if ( talents.presence_of_mind -> ok() )
-          {
-            action_list_str += "presence_of_mind,if=buff.alter_time.down&buff.arcane_power.up&trinket.stat.intellect.cooldown_remains>15";
-          }
-
-          action_list_str += "/alter_time,if=buff.alter_time.down&buff.arcane_power.up&trinket.stat.intellect.cooldown_remains>15";
 
           // This following line is a safeguard against PBoI trinket proccing during AT
           // At the moment this has no chance of happening, due to the conditional for AT activation
@@ -4240,7 +4222,6 @@
 
           action_list_str += "/alter_time,if=buff.alter_time.down&buff.arcane_power.up";
         }
->>>>>>> 94d394ab
 
         if ( talents.rune_of_power -> ok() )
           action_list_str += init_use_item_actions( ",if=target.time_to_die<25&buff.rune_of_power.remains>20" );
@@ -4252,21 +4233,6 @@
         //decide between single_target and aoe rotation
         action_list_str += "/run_action_list,name=aoe,if=active_enemies>=6";
         action_list_str += "/run_action_list,name=single_target,if=active_enemies<6";
-<<<<<<< HEAD
-        
-        //modify APL for T16 4p
-        st_list_str += "/arcane_blast,if=buff.profound_magic.up&buff.arcane_charge.stack>3&mana.pct>93";
-=======
-
-        st_list_str += "/arcane_barrage,if=buff.alter_time.up&buff.alter_time.remains<action.arcane_blast.cast_time";
-
-        if ( talents.nether_tempest -> ok() )   st_list_str += "/nether_tempest,cycle_targets=1,if=(!ticking|remains<tick_time)&target.time_to_die>6";
-        else if ( talents.living_bomb -> ok() ) st_list_str += "/living_bomb,cycle_targets=1,if=(!ticking|remains<tick_time)&target.time_to_die>tick_time*3";
-        else if ( talents.frost_bomb -> ok() )  st_list_str += "/frost_bomb,if=!ticking&target.time_to_die>cast_time+tick_time";
-
-        st_list_str += "/arcane_missiles,if=buff.alter_time.up";
-        st_list_str += "/arcane_blast,if=buff.alter_time.up";
->>>>>>> 94d394ab
 
         // Arcane Blast/Missiles weaving for 2T16
         if ( sets.has_set_bonus( SET_T16_2PC_CASTER ) )
