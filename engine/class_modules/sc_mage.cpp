// ==========================================================================
// Dedmonwakeen's DPS-DPM Simulator.
// Send questions to natehieter@gmail.com
// ==========================================================================

#include "simulationcraft.hpp"

namespace { // UNNAMED NAMESPACE

// ==========================================================================
// Mage
// ==========================================================================

// Forward declarations
struct mage_t;
namespace buffs {
  struct touch_of_the_magi_t;
  struct arcane_missiles_t;
}
namespace pets {
  namespace water_elemental {
    struct water_elemental_pet_t;
  }
}


enum mage_rotation_e { ROTATION_NONE = 0, ROTATION_DPS, ROTATION_DPM, ROTATION_MAX };

struct state_switch_t
{
private:
  bool state;
  timespan_t last_enable,
             last_disable;

public:
  state_switch_t()
  {
    reset();
  }

  bool enable( timespan_t now )
  {
    if ( last_enable == now )
    {
      return false;
    }
    state = true;
    last_enable = now;
    return true;
  }

  bool disable( timespan_t now )
  {
    if ( last_disable == now )
    {
      return false;
    }
    state = false;
    last_disable = now;
    return true;
  }

  bool on()
  {
    return state;
  }

  timespan_t duration( timespan_t now )
  {
    if ( !state )
    {
      return timespan_t::zero();
    }
    return now - last_enable;
  }

  void reset()
  {
    state        = false;
    last_enable  = timespan_t::min();
    last_disable = timespan_t::min();
  }
};

/// Icicle data, stored in an icicle container object. Contains a source stats object and the damage
struct icicle_data_t
{
  double damage;
  stats_t* stats;
};

/// Icicle container object, contains a timestamp and its corresponding icicle data!
struct icicle_tuple_t
{
  timespan_t timestamp;
  icicle_data_t data;
};

struct mage_td_t : public actor_target_data_t
{
  struct dots_t
  {
    dot_t* frost_bomb;
    dot_t* ignite;
    dot_t* living_bomb;
    dot_t* nether_tempest;
  } dots;

  struct debuffs_t
  {
    buff_t* erosion,
          * slow;
    buffs::touch_of_the_magi_t* touch_of_the_magi;

    buff_t* chilled,
          * frost_bomb,
          * water_jet, // Proxy Water Jet to compensate for expression system
          * winters_chill,
          * frozen;
  } debuffs;

  mage_td_t( player_t* target, mage_t* mage );
};

struct buff_stack_benefit_t
{
  const buff_t* buff;
  std::vector<benefit_t*> buff_stack_benefit;

  buff_stack_benefit_t( const buff_t* _buff,
                        const std::string& prefix ) :
    buff( _buff ),
    buff_stack_benefit()
  {
    for ( int i = 0; i <= buff -> max_stack(); i++ )
    {
      buff_stack_benefit.push_back( buff -> player ->
                                get_benefit( prefix + " " +
                                             buff -> data().name_cstr() + " " +
                                             util::to_string( i ) ) );
    }
  }

  void update()
  {
    for ( std::size_t i = 0; i < buff_stack_benefit.size(); ++i )
    {
      buff_stack_benefit[ i ] -> update( i == as<unsigned>(buff -> check()) );
    }
  }
};

struct buff_source_benefit_t
{
  const buff_t* buff;
  std::vector<std::string> sources;
  std::vector<benefit_t*> buff_source_benefit;

  buff_source_benefit_t( const buff_t* _buff ) :
    buff( _buff )
  { }

  int get_source_id( const char* source )
  {
    std::string source_str = std::string( source );
    for ( size_t i = 0; i < sources.size(); i++ )
    {
      if ( sources[i] == source_str )
      {
        return as<int>( i );
      }
    }

    sources.push_back( source_str );

    std::string benefit_name =
      std::string( buff -> data().name_cstr() ) + " from " + source_str;
    benefit_t* source_benefit = buff -> player -> get_benefit( benefit_name );
    buff_source_benefit.push_back( source_benefit );

    return as<int>( sources.size() - 1 );
  }

  void update( int source_id, int stacks = 1 )
  {
    assert( source_id >= 0 && source_id < as<int>( sources.size() ) );

    for ( size_t i = 0; i < sources.size(); i++ )
    {
      for ( int j = 0; j < stacks; j++ )
      {
        buff_source_benefit[i] -> update( as<int>( i ) == source_id );
      }
    }
  }
};

struct mage_t : public player_t
{
public:
  // Current target
  player_t* current_target;

  // Icicles
  std::vector<icicle_tuple_t> icicles;
  action_t* icicle;
  event_t* icicle_event;

  // Ignite
  action_t* ignite;
  event_t* ignite_spread_event;

  // Active
  action_t* touch_of_the_magi_explosion;
  action_t* unstable_magic_explosion;
  player_t* last_bomb_target;

  // State switches for rotation selection
  state_switch_t burn_phase;

  // Miscellaneous
  double distance_from_rune,
         global_cinder_count;
  bool blessing_of_wisdom;

  // Benefits
  struct benefits_t
  {
    buff_stack_benefit_t* incanters_flow;

    struct arcane_charge_benefits_t
    {
      buff_stack_benefit_t* arcane_barrage,
                          * arcane_blast,
                          * arcane_explosion,
                          * arcane_missiles,
                          * nether_tempest;
    } arcane_charge;
    buff_source_benefit_t* arcane_missiles;

    buff_source_benefit_t* fingers_of_frost;
    buff_stack_benefit_t* ray_of_frost;
  } benefits;

  // Buffs
  struct buffs_t
  {
    // Arcane
    buff_t* arcane_charge,
          * arcane_familiar,
          * arcane_power,
          * presence_of_mind,
          * quickening,
          * deadly_presence;       // T20 4pc Arcane
    buffs::arcane_missiles_t* arcane_missiles;


    // Fire
    buff_t* combustion,
          * enhanced_pyrotechnics,
          * heating_up,
          * hot_streak,
          * pyretic_incantation,
          * streaking,             // T19 4pc Fire
          * fire_t20_2pc,          // T20 2pc Fire
          * critical_massive;      // T20 4pc Fire

    // Frost
    buff_t* brain_freeze,
          * fingers_of_frost,
          * icicles,               // Buff to track icicles - doesn't always line up with icicle count though!
          * icy_veins,
          * frozen_mass;           // T20 2pc Frost


    // Talents
    buff_t* bone_chilling,
          * ice_floes,
          * incanters_flow,
          * ray_of_frost,
          * rune_of_power;

    // Artifact
    buff_t* chain_reaction,
          * chilled_to_the_core,
          * freezing_rain,
          * time_and_space,
          * warmth_of_the_phoenix;

    // Legendary
    buff_t* cord_of_infinity,
          * kaelthas_ultimate_ability,
          * lady_vashjs_grasp,
          * magtheridons_might,
          * rhonins_assaulting_armwraps,
          * shard_time_warp,
          * zannesu_journey;

    haste_buff_t* sephuzs_secret;

    // Miscellaneous Buffs
    buff_t* greater_blessing_of_widsom;

  } buffs;

  // Cooldowns
  struct cooldowns_t
  {
    cooldown_t* combustion,
              * cone_of_cold,
              * dragons_breath,
              * evocation,
              * frozen_orb,
              * icy_veins,
              * fire_blast,
              * phoenixs_flames,
              * presence_of_mind,
              * ray_of_frost,
              * time_warp;
  } cooldowns;

  // Gains
  struct gains_t
  {
    gain_t* aluneths_avarice,
          * greater_blessing_of_wisdom,
          * evocation,
          * mystic_kilt_of_the_rune_master;
  } gains;

  // Pets
  struct pets_t
  {
    pets::water_elemental::water_elemental_pet_t* water_elemental;

    std::vector<pet_t*> mirror_images;
  } pets;

  // Procs
  struct procs_t
  {
    proc_t* heating_up_generated, // Crits without HU/HS
          * heating_up_removed, // Non-crits with HU >200ms after application
          * heating_up_ib_converted, // IBs used on HU
          * hot_streak, // Total HS generated
          * hot_streak_spell, // HU/HS spell impacts
          * hot_streak_spell_crit, // HU/HS spell crits
          * hot_streak_spell_crit_wasted; // HU/HS spell crits with HS

    proc_t* ignite_applied, // Direct ignite applications
          * ignite_spread, // Spread events
          * ignite_new_spread, // Spread to new target
          * ignite_overwrite; // Spread to target with existing ignite

    proc_t* controlled_burn; // Tracking Controlled Burn talent
  } procs;

  // Rotation ( DPS vs DPM )
  struct rotation_t
  {
    mage_rotation_e current;
    double mana_gain,
           dps_mana_loss,
           dpm_mana_loss;
    timespan_t dps_time,
               dpm_time,
               last_time;

    void reset() { memset( this, 0, sizeof( *this ) ); current = ROTATION_DPS; }
    rotation_t() { reset(); }
  } rotation;

  // Specializations
  struct specializations_t
  {
    // Arcane
    const spell_data_t* arcane_barrage_2,
                      * arcane_charge,
                      * evocation_2,
                      * savant;

    // Fire
    const spell_data_t* critical_mass,
                      * critical_mass_2,
                      * fire_blast_2,
                      * fire_blast_3,
                      * ignite;

    // Frost
    const spell_data_t* brain_freeze,
                      * brain_freeze_2,
                      * blizzard_2,
                      * fingers_of_frost,
                      * icicles,
                      * icicles_driver,
                      * shatter,
                      * shatter_2;
  } spec;

  // Talents
  struct talents_list_t
  {
    // Tier 15
    const spell_data_t* arcane_familiar,
                      * amplification,
                      * words_of_power,
                      * pyromaniac,
                      * conflagration,
                      * fire_starter,
                      * ray_of_frost,
                      * lonely_winter,
                      * bone_chilling;

    // Tier 30
    const spell_data_t* shimmer, // NYI
                      * blast_wave,
                      * ice_floes;

    // Tier 45
    const spell_data_t* mirror_image,
                      * rune_of_power,
                      * incanters_flow;

    // Tier 60
    const spell_data_t* supernova,
                      * charged_up,
                      * resonance,
                      * alexstraszas_fury,
                      * flame_on,
                      * controlled_burn,
                      * ice_nova,
                      * frozen_touch,
                      * splitting_ice;

    // Tier 75
    const spell_data_t* ring_of_frost, // NYI
                      * ice_ward;

    // Tier 90
    const spell_data_t* nether_tempest,
                      * living_bomb,
                      * frost_bomb,
                      * unstable_magic,
                      * erosion,
                      * flame_patch,
                      * arctic_gale;

    // Tier 100
    const spell_data_t* overpowered,
                      * temporal_flux,
                      * arcane_orb,
                      * kindling,
                      * cinderstorm,
                      * meteor,
                      * thermal_void,
                      * glacial_spike,
                      * comet_storm;
  } talents;

  // Artifact
  struct artifact_spell_data_t
  {
    // Arcane
    artifact_power_t aegwynns_intensity,
                     aluneths_avarice,
                     time_and_space,
                     arcane_rebound,
                     ancient_power,
                     scorched_earth,
                     everywhere_at_once, //NYI
                     arcane_purification,
                     aegwynns_imperative,
                     aegwynns_ascendance,
                     aegwynns_wrath,
                     crackling_energy,
                     blasting_rod,
                     ethereal_sensitivity,
                     aegwynns_fury,
                     mana_shield, // NYI
                     mark_of_aluneth,
                     might_of_the_guardians,
                     rule_of_threes,
                     slooow_down, // NYI
                     torrential_barrage,
                     touch_of_the_magi,
                     intensity_of_the_tirisgarde;

    // Fire
    artifact_power_t aftershocks,
                     everburning_consumption,
                     blue_flame_special,
                     molten_skin, //NYI
                     phoenix_reborn,
                     great_balls_of_fire,
                     cauterizing_blink, //NYI
                     fire_at_will,
                     preignited,
                     warmth_of_the_phoenix,
                     strafing_run,
                     pyroclasmic_paranoia,
                     reignition_overdrive,
                     pyretic_incantation,
                     phoenixs_flames,
                     burning_gaze,
                     big_mouth, //NYI
                     blast_furnace,
                     wings_of_flame,
                     empowered_spellblade,
                     instability_of_the_tirisgarde;

    // Frost
    artifact_power_t ebonbolt,
                     jouster, // NYI
                     let_it_go,
                     frozen_veins,
                     the_storm_rages,
                     black_ice,
                     shield_of_alodi, //NYI
                     icy_caress,
                     ice_nine,
                     chain_reaction,
                     clarity_of_thought,
                     its_cold_outside,
                     shattering_bolts,
                     orbital_strike,
                     icy_hand,
                     ice_age,
                     chilled_to_the_core,
                     spellborne,
                     obsidian_lance,
                     freezing_rain,
                     glacial_eruption,
                     frigidity_of_the_tirisgarde;
  } artifact;

public:
  mage_t( sim_t* sim, const std::string& name, race_e r = RACE_NIGHT_ELF );

  ~mage_t();

  // Character Definition
  virtual           std::string get_special_use_items( const std::string& item = std::string(), bool specials = false );
  virtual           std::vector<std::string> get_non_speical_item_actions();
  virtual void      init_spells() override;
  virtual void      init_base_stats() override;
  virtual void      create_buffs() override;
  virtual void      create_options() override;
  virtual void      init_gains() override;
  virtual void      init_procs() override;
  virtual void      init_benefits() override;
  virtual void      init_assessors() override;
  virtual void      invalidate_cache( cache_e c ) override;
  void init_resources( bool force ) override;
  virtual void      recalculate_resource_max( resource_e rt ) override;
  virtual void      reset() override;
  virtual expr_t*   create_expression( action_t*, const std::string& name ) override;
  virtual action_t* create_action( const std::string& name, const std::string& options ) override;
  virtual void      create_pets() override;
  virtual resource_e primary_resource() const override { return RESOURCE_MANA; }
  virtual role_e    primary_role() const override { return ROLE_SPELL; }
  virtual stat_e    convert_hybrid_stat( stat_e s ) const override;
  virtual double    mana_regen_per_second() const override;
  virtual double    composite_player_multiplier( school_e school ) const override;
  virtual double    composite_player_critical_damage_multiplier( const action_state_t* ) const override;
  virtual double    composite_player_pet_damage_multiplier( const action_state_t* ) const override;
  virtual double    composite_spell_crit_chance() const override;
  virtual double    composite_spell_crit_rating() const override;
  virtual double    composite_spell_haste() const override;
  virtual double    composite_mastery_rating() const override;
  virtual double    composite_attribute_multiplier( attribute_e ) const override;
  virtual double    matching_gear_multiplier( attribute_e attr ) const override;
  virtual void      update_movement( timespan_t duration ) override;
  virtual void      stun() override;
  virtual double    temporary_movement_modifier() const override;
  virtual double    passive_movement_modifier() const override;
  virtual void      arise() override;
  virtual action_t* select_action( const action_priority_list_t& ) override;
  virtual void      copy_from( player_t* ) override;
  void              activate() override;

  target_specific_t<mage_td_t> target_data;

  virtual mage_td_t* get_target_data( player_t* target ) const override
  {
    mage_td_t*& td = target_data[ target ];
    if ( ! td )
    {
      td = new mage_td_t( target, const_cast<mage_t*>(this) );
    }
    return td;
  }

  // Resource gain tracking
  virtual double resource_gain( resource_e, double amount,
                                gain_t* = 0, action_t* = 0 ) override;
  virtual double resource_loss( resource_e, double amount,
                                gain_t* = 0, action_t* = 0 ) override;

  // Public mage functions:
  icicle_data_t get_icicle_object();
  void trigger_icicle( const action_state_t* trigger_state, bool chain = false, player_t* chain_target = nullptr );

  void trigger_touch_of_the_magi( buffs::touch_of_the_magi_t* touch_of_the_magi_buff );

  bool apply_crowd_control( const action_state_t* state, spell_mechanic type );

  void              apl_precombat();
  void              apl_arcane();
  void              apl_fire();
  void              apl_frost();
  void              apl_default();
  virtual void      init_action_list() override;

  std::string       default_potion() const override;
  std::string       default_flask() const override;
  std::string       default_food() const override;
};

namespace pets
{
struct mage_pet_t : public pet_t
{
  mage_pet_t( sim_t* sim, mage_t* owner, std::string pet_name,
              bool guardian = false, bool dynamic = false )
    : pet_t( sim, owner, pet_name, guardian, dynamic )
  {
  }
  const mage_t* o() const
  {
    return static_cast<mage_t*>( owner );
  }

  mage_t* o()
  {
    return static_cast<mage_t*>( owner );
  }
};

struct mage_pet_spell_t : public spell_t
{
  mage_pet_spell_t( const std::string& n, mage_pet_t* p, const spell_data_t* s )
    : spell_t( n, p, s )
  {
  }

  mage_t* o()
  {
    return static_cast<mage_pet_t*>( player )->o();
  }

  const mage_t* o() const
  {
    return static_cast<mage_pet_t*>( player )->o();
  }

  virtual void schedule_execute( action_state_t* execute_state ) override
  {
    set_target( o() -> current_target );

    spell_t::schedule_execute( execute_state );
  }
};

namespace water_elemental
{
// ==========================================================================
// Pet Water Elemental
// ==========================================================================
struct water_elemental_pet_t;

struct water_elemental_pet_td_t : public actor_target_data_t
{
  buff_t* water_jet;

public:
  water_elemental_pet_td_t( player_t* target, water_elemental_pet_t* welly );
};

struct water_elemental_pet_t : public mage_pet_t
{
  target_specific_t<water_elemental_pet_td_t> target_data;

  struct cooldowns_t
  {
    cooldown_t* wj_freeze; // Shared Freeze/Water Jet cooldown.
  } cooldown;

  water_elemental_pet_t( sim_t* sim, mage_t* owner )
    : mage_pet_t( sim, owner, "water_elemental" )
  {
    owner_coeff.sp_from_sp = 0.75;
    cooldown.wj_freeze = get_cooldown( "wj_freeze" );
    cooldown.wj_freeze -> duration = timespan_t::from_seconds( 25.0 );
  }

  void init_action_list() override
  {
    clear_action_priority_lists();
    auto default_list = get_action_priority_list( "default" );

    default_list->add_action( this, find_pet_spell( "Water Jet" ), "Water Jet" );
    default_list->add_action( this, find_pet_spell( "Waterbolt" ), "Waterbolt" );
    default_list->add_action( this, find_pet_spell( "Freeze"    ), "Freeze"    );

    // Default
    use_default_action_list = true;

    mage_pet_t::init_action_list();
  }

  water_elemental_pet_td_t* td( player_t* t ) const
  {
    return get_target_data( t );
  }

  virtual water_elemental_pet_td_t* get_target_data(
      player_t* target ) const override
  {
    water_elemental_pet_td_t*& td = target_data[ target ];
    if ( !td )
      td = new water_elemental_pet_td_t(
          target, const_cast<water_elemental_pet_t*>( this ) );
    return td;
  }

  virtual action_t* create_action( const std::string& name,
                                   const std::string& options_str ) override;
};

water_elemental_pet_td_t::water_elemental_pet_td_t(
    player_t* target, water_elemental_pet_t* welly )
  : actor_target_data_t( target, welly )
{
  water_jet = buff_creator_t( *this, "water_jet", welly -> find_spell( 135029 ) )
                  .cd( timespan_t::zero() );
}

struct water_elemental_spell_t : public mage_pet_spell_t
{
  water_elemental_spell_t( const std::string& n, mage_pet_t* p, const spell_data_t* s )
    : mage_pet_spell_t( n, p, s )
  {
  }

  virtual double action_multiplier() const override
  {
    double am = mage_pet_spell_t::action_multiplier();

    if ( o() -> spec.icicles -> ok() )
    {
      am *= 1.0 + o() -> cache.mastery_value();
    }

    if ( o() -> buffs.rune_of_power -> check() )
    {
      am *= 1.0 + o() -> buffs.rune_of_power -> check_value();
    }

    if ( o() -> talents.incanters_flow -> ok() )
    {
      am *= 1.0 + o() -> buffs.incanters_flow -> check_stack_value();
    }

    am *= 1.0 + o() -> buffs.bone_chilling -> check_stack_value();

    return am;
  }
};

struct waterbolt_t : public water_elemental_spell_t
{
  waterbolt_t( water_elemental_pet_t* p, const std::string& options_str )
    : water_elemental_spell_t( "waterbolt", p, p -> find_pet_spell( "Waterbolt" ) )
  {
    trigger_gcd = timespan_t::zero();
    parse_options( options_str );
    may_crit = true;
    base_multiplier *= 1.0 + o() -> artifact.its_cold_outside.data().effectN( 3 ).percent();
  }

  virtual timespan_t execute_time() const override
  {
    timespan_t cast_time = water_elemental_spell_t::execute_time();

    // For some reason welly seems to have a cap'd rate of cast of
    // 1.5/second. Instead of modeling this as a cooldown/GCD (like it is in game)
    // we model it as a capped cast time, with 1.5 being the lowest it can go.
    return std::max( cast_time, timespan_t::from_seconds( 1.5 ) );
  }
};

struct freeze_t : public water_elemental_spell_t
{
  int fof_source_id;

  freeze_t( water_elemental_pet_t* p, const std::string& options_str )
    : water_elemental_spell_t( "freeze", p, p -> find_pet_spell( "Freeze" ) )
  {
    parse_options( options_str );
    aoe                   = -1;
    may_crit              = true;
    ignore_false_positive = true;
    action_skill          = 1;

    cooldown = p -> cooldown.wj_freeze;
  }

  virtual bool init_finished() override
  {
    water_elemental_pet_t* p = static_cast<water_elemental_pet_t*>( player );
    fof_source_id = p -> o() -> benefits.fingers_of_frost
                             -> get_source_id( data().name_cstr() );

    return water_elemental_spell_t::init_finished();
  }

  virtual void impact( action_state_t* s ) override
  {
    water_elemental_spell_t::impact( s );

    bool success = o() -> apply_crowd_control( s, MECHANIC_ROOT );
    if ( success )
    {
      o() -> buffs.fingers_of_frost -> trigger();
      o() -> benefits.fingers_of_frost -> update( fof_source_id );
    }
  }
};

struct water_jet_t : public water_elemental_spell_t
{
  // queued water jet spell, auto cast water jet spell
  bool queued, autocast;

  water_jet_t( water_elemental_pet_t* p, const std::string& options_str )
    : water_elemental_spell_t( "water_jet", p, p -> find_pet_spell( "Water Jet" ) ),
      queued( false ),
      autocast( true )
  {
    parse_options( options_str );
    channeled = tick_may_crit = true;
    tick_zero         = true;
    cooldown = p -> cooldown.wj_freeze;
  }
  water_elemental_pet_td_t* td( player_t* t ) const
  {
    return static_cast<water_elemental_pet_t*>( player )
        ->get_target_data( t ? t : target );
  }

  void execute() override
  {
    // If this is a queued execute, disable queued status
    if ( !autocast && queued )
      queued = false;

    // Don't execute Water Jet if Water Elemental used Freeze
    // during the cast
    if ( cooldown -> up() )
    {
      water_elemental_spell_t::execute();
    }
  }

  virtual void impact( action_state_t* s ) override
  {
    water_elemental_spell_t::impact( s );

    td( s -> target )
        -> water_jet -> trigger( 1, buff_t::DEFAULT_VALUE(), 1.0,
                              dot_duration * player -> composite_spell_speed() );

    // Trigger hidden proxy water jet for the mage, so
    // debuff.water_jet.<expression> works
    o() -> get_target_data( s->target )
        -> debuffs.water_jet -> trigger(
            1, buff_t::DEFAULT_VALUE(), 1.0,
            dot_duration * player -> composite_spell_speed() );
  }

  virtual void last_tick( dot_t* d ) override
  {
    water_elemental_spell_t::last_tick( d );
    td( d->target ) -> water_jet -> expire();
  }

  bool ready() override
  {
    // Not ready, until the owner gives permission to cast
    if ( !autocast && !queued )
      return false;

    return water_elemental_spell_t::ready();
  }

  void reset() override
  {
    water_elemental_spell_t::reset();

    queued = false;
  }
};

action_t* water_elemental_pet_t::create_action( const std::string& name,
                                                const std::string& options_str )
{
  if ( name == "freeze" )
    return new freeze_t( this, options_str );
  if ( name == "waterbolt" )
    return new waterbolt_t( this, options_str );
  if ( name == "water_jet" )
    return new water_jet_t( this, options_str );

  return mage_pet_t::create_action( name, options_str );
}

}  // water_elemental

namespace mirror_image
{
// ==========================================================================
// Pet Mirror Image
// ==========================================================================

struct mirror_image_pet_t : public mage_pet_t
{
  buff_t* arcane_charge;

  mirror_image_pet_t( sim_t* sim, mage_t* owner )
    : mage_pet_t( sim, owner, "mirror_image", true ), arcane_charge( nullptr )
  {
    owner_coeff.sp_from_sp = 1.00;
  }

  virtual action_t* create_action( const std::string& name,
                                   const std::string& options_str ) override;

  virtual void init_action_list() override
  {
    if ( o()->specialization() == MAGE_FIRE )
    {
      action_list_str = "fireball";
    }
    else if ( o()->specialization() == MAGE_ARCANE )
    {
      action_list_str = "arcane_blast";
    }
    else
    {
      action_list_str = "frostbolt";
    }

    mage_pet_t::init_action_list();
  }

  virtual void create_buffs() override
  {
    mage_pet_t::create_buffs();

    arcane_charge =
        buff_creator_t( this, "arcane_charge", o()->spec.arcane_charge );
  }
};

struct mirror_image_spell_t : public mage_pet_spell_t
{
  mirror_image_spell_t( const std::string& n, mirror_image_pet_t* p,
                        const spell_data_t* s )
    : mage_pet_spell_t( n, p, s )
  {
    may_crit = true;
  }

  bool init_finished() override
  {
    if ( p()->o()->pets.mirror_images[ 0 ] )
    {
      stats = p()->o()->pets.mirror_images[ 0 ]->get_stats( name_str );
    }

    return mage_pet_spell_t::init_finished();
  }

  mirror_image_pet_t* p() const
  {
    return static_cast<mirror_image_pet_t*>( player );
  }
};

struct arcane_blast_t : public mirror_image_spell_t
{
  arcane_blast_t( mirror_image_pet_t* p, const std::string& options_str )
    : mirror_image_spell_t( "arcane_blast", p,
                            p -> find_pet_spell( "Arcane Blast" ) )
  {
    parse_options( options_str );
  }

  virtual void execute() override
  {
    mirror_image_spell_t::execute();

    p()->arcane_charge->trigger();
  }

  virtual double action_multiplier() const override
  {
    double am = mirror_image_spell_t::action_multiplier();

    // MI Arcane Charges are still hardcoded as 25% damage gains
    am *= 1.0 + p()->arcane_charge->check() * 0.25;

    if ( o() -> buffs.arcane_power -> check() )
    {
      am *= 1.0 + o() -> buffs.arcane_power -> check_value();
    }

    return am;
  }

  virtual double composite_target_multiplier( player_t* target ) const override
  {
    double tm = mirror_image_spell_t::composite_target_multiplier( target );

    // TODO: Possible bug. Spell data says this spell works with Erosion, but it
    // currently does not.
    /*
    mage_td_t* tdata = o() -> get_target_data( target );

    tm *= 1.0 + tdata -> debuffs.erosion -> check_stack_value();
    */

    return tm;
  }
};

struct fireball_t : public mirror_image_spell_t
{
  fireball_t( mirror_image_pet_t* p, const std::string& options_str )
    : mirror_image_spell_t( "fireball", p, p -> find_pet_spell( "Fireball" ) )
  {
    parse_options( options_str );
  }

  virtual double composite_crit_chance() const override
  {
    double c = mirror_image_spell_t::composite_crit_chance();

    if ( o() -> buffs.combustion -> check() )
    {
      c += o() -> buffs.combustion -> check_value();
    }

    return c;
  }
};

struct frostbolt_t : public mirror_image_spell_t
{
  frostbolt_t( mirror_image_pet_t* p, const std::string& options_str )
    : mirror_image_spell_t( "frostbolt", p, p -> find_pet_spell( "Frostbolt" ) )
  {
    parse_options( options_str );
  }

  virtual double action_multiplier() const override
  {
    double am = mirror_image_spell_t::action_multiplier();

    am *= 1.0 + o() -> buffs.bone_chilling -> check_stack_value();

    return am;
  }
};

action_t* mirror_image_pet_t::create_action( const std::string& name,
                                             const std::string& options_str )
{
  if ( name == "arcane_blast" )
    return new arcane_blast_t( this, options_str );
  if ( name == "fireball" )
    return new fireball_t( this, options_str );
  if ( name == "frostbolt" )
    return new frostbolt_t( this, options_str );

  return mage_pet_t::create_action( name, options_str );
}

}  // mirror_image

}  // pets

// Cinderstorm impact helper event ============================================
namespace events {
struct cinder_impact_event_t : public event_t
{
  action_t* cinder;
  player_t* target;

  cinder_impact_event_t( actor_t& m, action_t* c, player_t* t,
                         timespan_t impact_time ) :
    event_t( m, impact_time ), cinder( c ), target( t )
  {
  }

  virtual const char* name() const override
  { return "cinder_impact_event"; }

  void execute() override
  {
    cinder -> set_target( target );
    cinder -> execute();
  }
};


}

namespace buffs {
// Arcane Missiles Buff =======================================================
struct arcane_missiles_t : public buff_t
{
  arcane_missiles_t( mage_t* p ) :
    buff_t( buff_creator_t( p, "arcane_missiles", p -> find_spell( 79683 ) ) )
  {
    default_chance = p -> find_spell( 79684 ) -> effectN( 1 ).percent();
  }

  double proc_chance() const
  {
    double am_proc_chance = default_chance;

    mage_t* p = static_cast<mage_t*>( player );

    if ( p -> talents.words_of_power -> ok() )
    {
      double mult = p -> resources.pct( RESOURCE_MANA ) /
                    p -> talents.words_of_power -> effectN( 2 ).percent();
      am_proc_chance += mult * p -> talents.words_of_power -> effectN( 1 ).percent();
    }

    am_proc_chance += p -> artifact.ethereal_sensitivity.percent();
    am_proc_chance += p -> sets.set( MAGE_ARCANE, T19, B2 ) -> effectN( 1 ).percent();

    return am_proc_chance;
  }

  bool trigger( int stacks, double value,
                double chance, timespan_t duration ) override
  {
    if ( chance < 0 )
    {
      chance = proc_chance();
    }
    return buff_t::trigger( stacks, value, chance, duration );
  }
};

// Arcane Familiar buff =======================================================

struct arcane_familiar_buff_t : public buff_t
{
  action_t* arcane_assault;

  arcane_familiar_buff_t( mage_t* p, action_t* assault ) :
    buff_t( buff_creator_t( p, "arcane_familiar", p -> find_spell( 210126 ) ) ),
    arcane_assault( assault )
  {
    set_default_value( data().effectN( 1 ).percent() );

    set_period( timespan_t::from_seconds( 3.0 ) );
    set_tick_behavior( BUFF_TICK_CLIP );
    set_tick_time_behavior( BUFF_TICK_TIME_HASTED );

    set_tick_callback( [ this ] ( buff_t* /* buff */, int /* total_ticks */, const timespan_t& /* tick_time */ )
    {
      assert( arcane_assault );
      arcane_assault -> target = player -> target;
      arcane_assault -> execute();
    } );
  }

  bool trigger( int stacks, double value, double chance, timespan_t duration ) override
  {
    bool success = buff_t::trigger( stacks, value, chance, duration );
    if ( success )
    {
      player -> recalculate_resource_max( RESOURCE_MANA );
    }

    return success;
  }

  void expire_override( int expiration_stacks, timespan_t remaining_duration ) override
  {
    buff_t::expire_override( expiration_stacks, remaining_duration );
    player -> recalculate_resource_max( RESOURCE_MANA );
  }
};


// Chilled debuff =============================================================

struct chilled_t : public buff_t
{
  chilled_t( mage_td_t* td ) :
    buff_t( buff_creator_t( *td, "chilled",
                            td -> source -> find_spell( 205708 ) ) )
  {}

  bool trigger( int stacks, double value,
                double chance, timespan_t duration ) override
  {
    //sim -> out_debug.printf("SOURCE OF chill IS %s", source -> name() );
    mage_t* p = debug_cast<mage_t*>( source );

    if ( p -> talents.bone_chilling -> ok() )
    {
      p -> buffs.bone_chilling -> trigger();
    }

    return buff_t::trigger( stacks, value, chance, duration );
  }
};

struct erosion_t : public buff_t
{
  // Erosion debuff =============================================================

  struct erosion_event_t : public event_t
  {
    erosion_t* debuff;
    const spell_data_t* data;

    static timespan_t delta_time( const spell_data_t* data,
                                  bool player_triggered )
    {
      // Erosion debuff decays 3 seconds after direct application by a player,
      // followed by a 1 stack every second
      if ( player_triggered )
      {
        return data->duration();
      }
      return data->effectN( 1 ).period();
    }

    erosion_event_t( actor_t& m, erosion_t* _debuff, const spell_data_t* _data,
                     bool player_triggered = false )
      : event_t( m, delta_time( _data, player_triggered ) ),
        debuff( _debuff ),
        data( _data )
    {
    }

    const char* name() const override
    { return "erosion_decay_event"; }


    void execute() override
    {
      debuff -> decrement();

      // Always update the parent debuff's reference to the decay event, so that it
      // can be cancelled upon a new application of the debuff
      if ( debuff->check() > 0 )
      {
        debuff->decay_event = make_event<erosion_event_t>(
            sim(), *( debuff->source ), debuff, data );
      }
      else
      {
        debuff->decay_event = nullptr;
      }
    }
  };

  const spell_data_t* erosion_event_data;
  event_t* decay_event;

  erosion_t( mage_td_t* td ) :
    buff_t( buff_creator_t( *td, "erosion",
                            td -> source -> find_spell( 210134 ) ) ),
    erosion_event_data( td -> source -> find_spell( 210154 ) ),
    decay_event( nullptr )
  {
    set_default_value( data().effectN( 1 ).percent() );
  }

  bool trigger( int stacks, double value,
                double chance, timespan_t duration ) override
  {
    bool triggered = buff_t::trigger( stacks, value, chance, duration );

    if ( triggered )
    {
      if ( decay_event )
      {
        event_t::cancel( decay_event );
      }

      decay_event = make_event<erosion_event_t>( *sim, *source, this, erosion_event_data, true );
    }

    return triggered;
  }

  void expire_override( int expiration_stacks, timespan_t remaining_duration ) override
  {
    buff_t::expire_override( expiration_stacks, remaining_duration );

    event_t::cancel( decay_event );
  }

  void reset() override
  {
    event_t::cancel( decay_event );
    buff_t::reset();
  }
};


// Touch of the Magi debuff ===================================================

struct touch_of_the_magi_t : public buff_t
{
  mage_t* mage;
  double accumulated_damage;

  touch_of_the_magi_t( mage_td_t* td ) :
    buff_t( buff_creator_t( *td, "touch_of_the_magi",
                            td -> source -> find_spell( 210824 ) ) ),
    mage( static_cast<mage_t*>( td -> source ) ),
    accumulated_damage( 0.0 )
  { }

  virtual void reset() override
  {
    buff_t::reset();
    accumulated_damage = 0.0;
  }

  virtual void aura_loss() override
  {
    buff_t::aura_loss();

    mage -> trigger_touch_of_the_magi( this );

    accumulated_damage = 0.0;
  }

  double accumulate_damage( action_state_t* state )
  {
    if ( sim -> debug )
    {
      sim -> out_debug.printf(
        "%s's %s accumulates %f additional damage: %f -> %f",
        player -> name(), name(), state -> result_amount,
        accumulated_damage, accumulated_damage + state -> result_amount
      );
    }

    accumulated_damage += state -> result_amount;

    return accumulated_damage;
  }
};


// Custom buffs ===============================================================
struct icy_veins_buff_t : public haste_buff_t
{
  mage_t* p;
  icy_veins_buff_t( mage_t* p ) :
    haste_buff_t( haste_buff_creator_t( p, "icy_veins", p -> find_spell( 12472 ) ) ), p( p )

  {
    buff_duration += p -> talents.thermal_void -> effectN( 2 ).time_value();
    set_default_value( data().effectN( 1 ).percent() );
    set_cooldown( timespan_t::zero() );
  }

  void expire_override( int expiration_stacks, timespan_t remaining_duration ) override
  {
    buff_t::expire_override( expiration_stacks, remaining_duration );
    p -> buffs.lady_vashjs_grasp -> expire();
  }
};

struct incanters_flow_t : public buff_t
{
  incanters_flow_t( mage_t* p ) :
    buff_t( p, "incanters_flow", p -> find_spell( 116267 ) ) // Buff is a separate spell
  {
    set_duration( p -> sim -> max_time * 3 ); // Long enough duration to trip twice_expected_event
    set_period( p -> talents.incanters_flow -> effectN( 1 ).period() ); // Period is in the talent
    set_tick_behavior( BUFF_TICK_CLIP );
    set_default_value( data().effectN( 1 ).percent() );
  }

  void bump( int stacks, double value ) override
  {
    int before_stack = current_stack;
    buff_t::bump( stacks, value );
    // Reverse direction if max stacks achieved before bump
    if ( before_stack == current_stack )
      reverse = true;
  }

  void decrement( int stacks, double value ) override
  {
    // This buff will never fade; reverse direction at 1 stack.
    // Buff uptime reporting _should_ work ok with this solution
    if ( current_stack > 1 )
      buff_t::decrement( stacks, value );
    else
      reverse = false;
  }
};


struct lady_vashjs_grasp_t: public buff_t
{
  int fof_source_id;
  mage_t* mage;

  lady_vashjs_grasp_t( mage_t* p ) :
    buff_t( buff_creator_t( p, "lady_vashjs_grasp", p -> find_spell( 208147 ) ) ),
    fof_source_id( -1 ),
    mage( p )
  {
    set_tick_callback( [ this ] ( buff_t* /* buff */, int /* ticks */, const timespan_t& /* tick_time */ )
    {
      assert( fof_source_id != -1 );
      mage -> buffs.fingers_of_frost -> trigger();
      mage -> benefits.fingers_of_frost -> update( fof_source_id );
    } );
  }

  bool trigger( int stacks = 1, double value = DEFAULT_VALUE(),
                double chance = -1.0, timespan_t duration = timespan_t::min() ) override
  {
    bool success = buff_t::trigger( stacks, value, chance, duration );
    if ( success )
    {
      // Triggering LVG gives one stack of Fingers of Frost, regardless of the tick action.
      assert( fof_source_id != -1 );
      mage -> buffs.fingers_of_frost -> trigger();
      mage -> benefits.fingers_of_frost -> update( fof_source_id );
    }

    return success;
  }
};


struct ray_of_frost_buff_t : public buff_t
{
  timespan_t rof_cd;

  ray_of_frost_buff_t( mage_t* p ) :
    buff_t( buff_creator_t( p, "ray_of_frost", p -> find_spell( 208141 ) ) )
  {
    set_default_value( data().effectN( 1 ).percent() );
    const spell_data_t* rof_data = p -> find_spell( 205021 );
    rof_cd = rof_data -> cooldown() - rof_data -> duration();
  }

  //TODO: This be calling expire_override instead
  virtual void aura_loss() override
  {
    buff_t::aura_loss();

    mage_t* p = static_cast<mage_t*>( player );
    p -> cooldowns.ray_of_frost -> start( rof_cd );

    if ( p -> channeling && p -> channeling -> id == 205021 ) // 205021 is the spell id for ray of frost action
    {
      p -> channeling -> interrupt_action();
    }
  }
};

} // buffs


namespace actions {
// ============================================================================
// Mage Spell
// ==========================================================================

struct mage_spell_t : public spell_t
{
  bool consumes_ice_floes,
       triggers_arcane_missiles;

  int am_trigger_source_id;
public:
  int dps_rotation,
      dpm_rotation;

  mage_spell_t( const std::string& n, mage_t* p,
                const spell_data_t* s = spell_data_t::nil() ) :
    spell_t( n, p, s ),
    consumes_ice_floes( true ),
    am_trigger_source_id( -1 ),
    dps_rotation( 0 ),
    dpm_rotation( 0 )
  {
    triggers_arcane_missiles = harmful && !background;
    may_crit      = true;
    tick_may_crit = true;
  }

  virtual bool init_finished() override
  {
    if ( p() -> specialization() == MAGE_ARCANE &&
         triggers_arcane_missiles &&
         data().ok() )
    {
      am_trigger_source_id = p() -> benefits.arcane_missiles
                                 -> get_source_id( data().name_cstr() );
    }

    return spell_t::init_finished();
  }

  mage_t* p()
  { return static_cast<mage_t*>( player ); }

  const mage_t* p() const
  { return static_cast<mage_t*>( player ); }

  mage_td_t* td( player_t* t ) const
  { return p() -> get_target_data( t ); }

  virtual double cost() const override
  {
    double c = spell_t::cost();

    if ( p() -> buffs.arcane_power -> check() )
    {
      double arcane_power_reduction;
      arcane_power_reduction = p() -> buffs.arcane_power -> data().effectN( 2 ).percent()
                             + p() -> talents.overpowered -> effectN( 2 ).percent();

      c *= 1.0 + arcane_power_reduction;
    }

    return c;
  }

  virtual void schedule_execute( action_state_t* state = nullptr ) override
  {
    // If there is no state to schedule, make one and put the actor's current
    // target into it. This guarantees that:
    // 1) action_execute_event_t::execute() does not execute on dead targets, if the target died during cast
    // 2) We do not modify action's variables this early in the game
    //
    // If this is a tick action, there's going to be a state object passed to
    // it, that will have the correct target anyhow, since the parent will have
    // had it's target adjusted during its execution.
    if ( state == nullptr )
    {
      state = get_state();

      // If cycle_targets or target_if option is used, we need to target the spell to the (found)
      // target of the action, as it was selected during the action_t::ready() call.
      if ( option.cycle_targets || target_if_mode != TARGET_IF_NONE )
        state -> target = target;
      // Put the actor's current target into the state object always.
      else
        state -> target = p() -> current_target;
    }

    spell_t::schedule_execute( state );
  }

  virtual bool usable_moving() const override
  {
    if ( p() -> buffs.ice_floes -> check() )
    {
      return true;
    }

    return spell_t::usable_moving();
  }

  // You can thank Frost Nova for why this isn't in arcane_mage_spell_t instead
  void trigger_am( int source_id, double chance = -1.0,
                   int stacks = 1 )
  {
    if ( static_cast<buff_t*>(p() -> buffs.arcane_missiles)
             -> trigger( stacks, buff_t::DEFAULT_VALUE(), chance ) )
    {
      if ( source_id < 0 )
      {
        p() -> sim -> out_debug.printf( "Action %s does not have valid AM source_id",
                                        name_str.c_str() );
      }
      else
      {
        p() -> benefits.arcane_missiles -> update( source_id, stacks );
      }
    }
  }

  virtual void execute() override
  {
    player_t* original_target = nullptr;
    // Mage spells will always have a pre_execute_state defined, because of
    // schedule_execute() trickery.
    //
    // Adjust the target of this action to always match what the
    // pre_execute_state targets. Note that execute() will never be called if
    // the actor's current target (at the time of cast beginning) has demised
    // before the cast finishes.
    if ( pre_execute_state )
    {
      // Adjust target if necessary
      if ( target != pre_execute_state -> target )
      {
        original_target = target;
        target = pre_execute_state -> target;
      }

      // Massive hack to describe a situation where schedule_execute()
      // forcefully made a pre-execute state to pass the current target to
      // execute. In this case we release the pre_execute_state, because we
      // want the action to snapshot it's own stats on "cast finish". We have,
      // however changed the target of the action to the one specified whe nthe
      // casting begun (in schedule_execute()).
      if ( pre_execute_state -> result_type == RESULT_TYPE_NONE )
      {
        action_state_t::release( pre_execute_state );
        pre_execute_state = nullptr;
      }
    }

    spell_t::execute();

    // Restore original target if necessary
    if ( original_target )
      target = original_target;

    if ( background )
      return;

    if ( execute_time() > timespan_t::zero() && consumes_ice_floes && p() -> buffs.ice_floes -> up() )
    {
      p() -> buffs.ice_floes -> decrement();
    }

    if ( p() -> specialization() == MAGE_ARCANE &&
         result_is_hit( execute_state -> result ) &&
         triggers_arcane_missiles )
    {
      trigger_am( am_trigger_source_id );
    }

    if ( harmful && !background && p() -> talents.incanters_flow -> ok() )
    {
      p() -> benefits.incanters_flow -> update();
    }
  }

  void trigger_unstable_magic( action_state_t* state );

  virtual double action_multiplier() const override
  {
    double am = spell_t::action_multiplier();

    if ( p() -> buffs.rune_of_power -> check() )
    {
      am *= 1.0 + p() -> buffs.rune_of_power -> check_value();
    }

    if ( p() -> talents.incanters_flow -> ok() )
    {
      am *= 1.0 + p() -> buffs.incanters_flow -> check_stack_value();
    }

    return am;
  }
};

typedef residual_action::residual_periodic_action_t< mage_spell_t > residual_action_t;


// ============================================================================
// Arcane Mage Spell
// ============================================================================

struct arcane_mage_spell_t : public mage_spell_t
{
  arcane_mage_spell_t( const std::string& n, mage_t* p,
                       const spell_data_t* s = spell_data_t::nil() ) :
    mage_spell_t( n, p, s )
  {}

  double arcane_charge_damage_bonus( bool amplification = false ) const
  {
    double per_ac_bonus =  p() -> spec.arcane_charge -> effectN( 1 ).percent() +
                          ( p() -> composite_mastery() *
                           p() -> spec.savant -> effectN( 2 ).mastery_value() );

    if ( p() -> talents.amplification -> ok() && amplification )
    {
      per_ac_bonus += p() -> talents.amplification -> effectN( 1 ).percent();
    }

    return 1.0 + p() -> buffs.arcane_charge -> check() * per_ac_bonus;

  }

  virtual double action_multiplier() const override
  {
    double am = mage_spell_t::action_multiplier();

    if ( p() -> buffs.arcane_power -> up() )
    {
      am *= 1.0 + p() -> buffs.arcane_power -> check_value();
    }

    return am;
  }

  virtual double composite_target_multiplier( player_t* target ) const override
  {
    double tm = spell_t::composite_target_multiplier( target );
    mage_td_t* tdata = td( target );

    tm *= 1.0 + tdata -> debuffs.erosion -> check_stack_value();

    return tm;
  }

  virtual void impact( action_state_t* s ) override
  {
    mage_spell_t::impact( s );

    if ( p() -> talents.erosion -> ok() && result_is_hit( s -> result ) && harmful
      && s -> action -> id != 224968 )
    {
      td( s -> target ) -> debuffs.erosion -> trigger();
    }
  }
};


// ============================================================================
// Fire Mage Spell
// ============================================================================

struct ignite_spell_state_t : action_state_t
{
  bool hot_streak;

  ignite_spell_state_t( action_t* action, player_t* target ) :
    action_state_t( action, target ),
    hot_streak( false )
  { }

  virtual void initialize() override
  {
    action_state_t:: initialize();
    hot_streak = false;
  }

  virtual std::ostringstream& debug_str( std::ostringstream& s ) override
  {
    action_state_t::debug_str( s ) << " hot_streak=" << hot_streak;
    return s;
  }

  virtual void copy_state( const action_state_t* s ) override
  {
    action_state_t::copy_state( s );
    const ignite_spell_state_t* is =
      debug_cast<const ignite_spell_state_t*>( s );
    hot_streak = is -> hot_streak;
  }
};

struct fire_mage_spell_t : public mage_spell_t
{
  bool triggers_pyretic_incantation,
       triggers_hot_streak,
       triggers_ignite;

  fire_mage_spell_t( const std::string& n, mage_t* p,
                     const spell_data_t* s = spell_data_t::nil() ) :
    mage_spell_t( n, p, s ),
    triggers_pyretic_incantation( false ),
    triggers_hot_streak( false ),
    triggers_ignite( false )
  {
  }

  virtual void impact( action_state_t* s ) override
  {
    mage_spell_t::impact( s );

    if ( triggers_ignite && result_is_hit( s -> result ) && p() -> ignite )
    {
      trigger_ignite( s );
    }

    if ( triggers_hot_streak && result_is_hit( s -> result ) )
    {
      handle_hot_streak( s );
    }

    if ( triggers_pyretic_incantation
                      && p() -> artifact.pyretic_incantation.rank()
                      && result_is_hit( s -> result ) && s -> result == RESULT_CRIT )
    {
      p() -> buffs.pyretic_incantation -> trigger();
    }
    else if ( triggers_pyretic_incantation
                      && p() -> artifact.pyretic_incantation.rank()
                      && result_is_hit( s -> result ) && s -> result != RESULT_CRIT )
    {
      p() -> buffs.pyretic_incantation -> expire();
    }
  }

  void handle_hot_streak( action_state_t* s )
  {
    mage_t* p = this -> p();

    p -> procs.hot_streak_spell -> occur();

    if ( s -> result == RESULT_CRIT )
    {
      p -> procs.hot_streak_spell_crit -> occur();

      // Crit with HS => wasted crit
      if ( p -> buffs.hot_streak -> check() )
      {
        p -> procs.hot_streak_spell_crit_wasted -> occur();
      }
      else
      {
        // Crit with HU => convert to HS
        if ( p -> buffs.heating_up -> up() )
        {
          p -> procs.hot_streak -> occur();
          // Check if HS was triggered by IB
          if ( s -> action -> data().id() == 108853 )
          {
            p -> procs.heating_up_ib_converted -> occur();
          }

          p -> buffs.heating_up -> expire();
          p -> buffs.hot_streak -> trigger();

          //TODO: Add proc tracking to this to track from talent or non-talent sources.
          if ( p -> sets.has_set_bonus( MAGE_FIRE, T19, B4 ) &&
               rng().roll( p -> sets.set( MAGE_FIRE, T19, B4) -> effectN( 1 ).percent() ) )
          {
            p -> buffs.streaking -> trigger();
          }
        }
        // Crit without HU => generate HU
        else
        {
          p -> procs.heating_up_generated -> occur();
          p -> buffs.heating_up -> trigger();

          // Controlled Burn HU -> HS conversion
          if ( p -> talents.controlled_burn -> ok() &&
               rng().roll ( p -> talents.controlled_burn
                              -> effectN( 1 ).percent() ) )
          {
            p -> procs.controlled_burn -> occur();
            p -> buffs.heating_up -> expire();
            p -> buffs.hot_streak -> trigger();
            if ( p -> sets.has_set_bonus( MAGE_FIRE, T19, B4 ) &&
                  rng().roll( p -> sets.set( MAGE_FIRE, T19, B4 ) -> effectN( 1 ).percent() ) )
            {
              p -> buffs.streaking -> trigger();
            }
          }
        }
      }
    }
    else // Non-crit
    {
      // Non-crit with HU => remove HU
      if ( p -> buffs.heating_up -> check() )
      {
        if ( p -> buffs.heating_up -> elapsed( sim -> current_time() ) >
             timespan_t::from_millis( 200 ) )
        {
          p -> procs.heating_up_removed -> occur();
          p -> buffs.heating_up -> expire();

          if ( sim -> debug )
          {
            sim -> out_log.printf( "Heating up removed by non-crit" );
          }
        }
        else
        {
          if ( sim -> debug )
          {
            sim -> out_log.printf(
              "Heating up removal ignored due to 200 ms protection" );
          }
        }
      }
    }
  }

  virtual double composite_ignite_multiplier( const action_state_t* /* s */ ) const
  { return 1.0; }

  void trigger_ignite( action_state_t* s )
  {
    mage_t* p = this -> p();

    double amount = s -> result_amount * p -> cache.mastery_value();

    // TODO: Use client data from hot streak
    amount *= composite_ignite_multiplier( s );


    amount *= 1.0 + p -> artifact.everburning_consumption.percent();

    bool ignite_exists = p -> ignite -> get_dot( s -> target ) -> is_ticking();

    residual_action::trigger( p -> ignite, s -> target, amount );

    if ( !ignite_exists )
    {
      p -> procs.ignite_applied -> occur();
    }
  }

  virtual double composite_crit_chance() const override
  {
    double c = mage_spell_t::composite_crit_chance();

    if ( p() -> buffs.combustion -> check() )
    {
      c += p() -> buffs.combustion -> check_value();
    }

    return c;
  }
};


// ============================================================================
// Frost Mage Spell
// ============================================================================
//

// Custom Frost Mage spell state to help with Impact damage calc and
// Fingers of Frost snapshots.
struct frost_spell_state_t : action_state_t
{
  bool impact_override;
  bool fof;
  bool fof_snapshot;

  frost_spell_state_t( action_t* action, player_t* target ) :
    action_state_t( action, target ),
    impact_override( false ),
    fof( false ),
    fof_snapshot( false )
  { }

  virtual void initialize() override
  {
    action_state_t::initialize();
    impact_override = false;
    fof = false;
    fof_snapshot = false;
  }

  virtual void copy_state( const action_state_t* s ) override
  {
    action_state_t::copy_state( s );
    const frost_spell_state_t* fss =
      debug_cast<const frost_spell_state_t*>( s );
    impact_override = fss -> impact_override;
    fof = fss -> fof;
    fof_snapshot = fss -> fof_snapshot;
  }

  bool frozen() const
  {
    const mage_t* p = debug_cast<const mage_t*>( action -> player );
    const mage_td_t* td = p -> get_target_data( target );

    return ( action -> data().id() == 30455 && fof )
        || ( td -> debuffs.winters_chill -> up() )
        || ( td -> debuffs.frozen -> up() );
  }

  virtual double composite_crit_chance() const override
  {
    double c = action_state_t::composite_crit_chance();
    const mage_t* p = debug_cast<const mage_t*>( action -> player );

    if ( p -> spec.shatter -> ok() && frozen() )
    {
      // Multiplier is not in spell data, apparently.
      c *= 1.5;

      c += p -> spec.shatter -> effectN( 2 ).percent() + p -> spec.shatter_2 -> effectN( 1 ).percent();
    }

    return c;
  }
};

struct frost_mage_spell_t : public mage_spell_t
{
  bool chills;
  bool calculate_on_impact;
  int fof_source_id;

  frost_mage_spell_t( const std::string& n, mage_t* p,
                      const spell_data_t* s = spell_data_t::nil() )
    : mage_spell_t( n, p, s ),
      chills( false ),
      calculate_on_impact( false ),
      fof_source_id( -1 )
  {
  }

  struct brain_freeze_delay_event_t : public event_t
  {
    mage_t* mage;

    brain_freeze_delay_event_t( mage_t* p, timespan_t delay )
      : event_t( *p, delay ), mage( p )
    { }

    const char* name() const override
    {
      return "brain_freeze_delay";
    }

    void execute() override
    {
      // TODO: Check if Brain Freeze refresh triggers Frost T20 4pc
      if ( mage -> buffs.brain_freeze -> check() == 0 && mage -> sets.has_set_bonus( MAGE_FROST, T20, B4 ) )
      {
        mage -> cooldowns.frozen_orb
             -> adjust( -100 * mage -> sets.set( MAGE_FROST, T20, B4 ) -> effectN( 1 ).time_value() );
      }

      mage -> buffs.brain_freeze -> trigger();
    }
  };

  void trigger_fof( int source_id, double chance, int stacks = 1 )
  {
    bool success = p() -> buffs.fingers_of_frost
                       -> trigger( stacks, buff_t::DEFAULT_VALUE(), chance );

    if ( success )
    {
      if ( source_id < 0 )
      {
        p() -> sim -> out_debug.printf( "Action %s does not have valid fof source_id",
                                        name_str.c_str() );
      }
      else
      {
        p() -> benefits.fingers_of_frost -> update( source_id, stacks );
      }
    }
  }

  void trigger_brain_freeze( double chance )
  {
    if ( rng().roll( chance ) )
    {
      if ( p() -> buffs.brain_freeze -> check() )
      {
        // Brain Freeze was already active, delay the new application
        make_event<brain_freeze_delay_event_t>( *sim, p(), timespan_t::from_seconds( 0.15 ) );
      }
      else
      {
        if ( p() -> sets.has_set_bonus( MAGE_FROST, T20, B4 ) )
        {
          p() -> cooldowns.frozen_orb
              -> adjust( -100 * p() -> sets.set( MAGE_FROST, T20, B4 ) -> effectN( 1 ).time_value() );
        }

        p() -> buffs.brain_freeze -> trigger();
      }
    }
  }

  virtual action_state_t* new_state() override
  {
    return new frost_spell_state_t( this, target );
  }

  static const frost_spell_state_t* cast_state( const action_state_t* st )
  {
    return debug_cast<const frost_spell_state_t*>( st );
  }

  static frost_spell_state_t* cast_state( action_state_t* st )
  {
    return debug_cast<frost_spell_state_t*>( st );
  }

  void trigger_icicle_gain( action_state_t* state, stats_t* stats )
  {
    if ( ! p() -> spec.icicles -> ok() )
      return;

    if ( ! result_is_hit( state -> result ) )
      return;

    double m = state -> target_da_multiplier;

    // Invulnerability event may make it so that there's no damage associated with the icicle
    // trigger. In that case, don't trigger any icicle gains.
    if ( m == 0 )
    {
      return;
    }

    double amount = state -> result_amount / m * p() -> cache.mastery_value();
    if ( p() -> artifact.black_ice.rank() && rng().roll( 0.2 ) )
    {
      amount *= 2;
    }
    if ( p() -> talents.splitting_ice -> ok() )
    {
      amount *= 1.0 + p() -> talents.splitting_ice -> effectN( 3 ).percent();
    }

    assert( as<int>( p() -> icicles.size() ) <=
            p() -> spec.icicles -> effectN( 2 ).base_value() );

    // Shoot one if capped
    if ( as<int>( p() -> icicles.size() ) ==
         p() -> spec.icicles -> effectN( 2 ).base_value() )
    {
      p() -> trigger_icicle( state );
    }

    icicle_tuple_t tuple{p()->sim->current_time(),
                         icicle_data_t{ amount, stats }};
    p() -> icicles.push_back( tuple );

    if ( p() -> sim -> debug )
    {
      p() -> sim -> out_debug.printf( "%s icicle gain, damage=%f, total=%u",
                                      p() -> name(),
                                      amount,
                                      as<unsigned>( p() -> icicles.size() ) );
    }
  }

  double calculate_direct_amount( action_state_t* s ) const override
  {
    if ( !calculate_on_impact || cast_state( s ) -> impact_override )
    {
      return mage_spell_t::calculate_direct_amount( s );
    }
    else
    {
      return s -> result_amount;
    }
  }

  virtual result_e calculate_result( action_state_t* s ) const override
  {
    if ( !calculate_on_impact || cast_state( s ) -> impact_override )
    {
      return mage_spell_t::calculate_result( s );
    }
    else
    {
      return s -> result;
    }
  }

  virtual void impact( action_state_t* s ) override
  {
    if ( calculate_on_impact )
    {
      // Swap our flag to allow damage calculation again
      cast_state( s ) -> impact_override = true;

      // Re-call functions here, before the impact call to do the damage calculations as we impact.
      snapshot_state( s, amount_type( s ) );

      s -> result = calculate_result( s );
      s -> result_amount = calculate_direct_amount( s );
    }

    mage_spell_t::impact( s );

    if ( result_is_hit( s -> result ) && chills )
    {
      td( s -> target ) -> debuffs.chilled -> trigger();
    }
  }

  virtual double action_multiplier() const override
  {
    double am = mage_spell_t::action_multiplier();

    am *= 1.0 + p() -> buffs.bone_chilling -> check_stack_value();

    return am;
  }
};

// Icicles ==================================================================

struct icicle_state_t : public action_state_t
{
  stats_t* source;

  icicle_state_t( action_t* action, player_t* target ) :
    action_state_t( action, target ), source( nullptr )
  { }

  void initialize() override
  { action_state_t::initialize(); source = nullptr; }

  std::ostringstream& debug_str( std::ostringstream& s ) override
  { action_state_t::debug_str( s ) << " source=" << ( source ? source -> name_str : "unknown" ); return s; }

  void copy_state( const action_state_t* other ) override
  {
    action_state_t::copy_state( other );

    source = debug_cast<const icicle_state_t*>( other ) -> source;
  }
};

struct icicle_t : public frost_mage_spell_t
{
  icicle_t( mage_t* p ) :
    frost_mage_spell_t( "icicle", p, p -> find_spell( 148022 ) )
  {
    may_crit = false;
    proc = background = true;

    if ( p -> talents.splitting_ice -> ok() )
    {
      aoe = 1 + p -> talents.splitting_ice -> effectN( 1 ).base_value();
      base_aoe_multiplier *= p -> talents.splitting_ice
                               -> effectN( 2 ).percent();
    }
  }

  // To correctly record damage and execute information to the correct source
  // action (FB or FFB), we set the stats object of the icicle cast to the
  // source stats object, carried from trigger_icicle() to here through the
  // execute_event_t.
  void execute() override
  {
    const icicle_state_t* is = debug_cast<const icicle_state_t*>( pre_execute_state );
    assert( is -> source );
    stats = is -> source;

    frost_mage_spell_t::execute();
  }

  // Due to the mage targeting system, the pre_execute_state in is emptied by
  // the mage_spell_t::execute() call (before getting to action_t::execute()),
  // thus we need to "re-set" the stats object into the state object that is
  // used for the next leg of the execution path (execute() using travel event
  // to impact()). This is done in schedule_travel().
  void schedule_travel( action_state_t* state ) override
  {
    icicle_state_t* is = debug_cast<icicle_state_t*>( state );
    is -> source = stats;

    frost_mage_spell_t::schedule_travel( state );
  }

  // And again, once the icicle impacts, we set the stats object here again
  // because multiple icicles can be executing, causing the state object to be
  // set to another object between the execution of this specific icicle, and
  // the impact.
  void impact( action_state_t* state ) override
  {
    const icicle_state_t* is = debug_cast<const icicle_state_t*>( state );
    assert( is -> source );
    stats = is -> source;

    frost_mage_spell_t::impact( state );
  }

  action_state_t* new_state() override
  { return new icicle_state_t( this, target ); }

  void init() override
  {
    frost_mage_spell_t::init();

    snapshot_flags = STATE_NO_MULTIPLIER;
    snapshot_flags |= STATE_TGT_MUL_DA;
  }
};

// Presence of Mind Spell ===================================================

struct presence_of_mind_t : public arcane_mage_spell_t
{
  presence_of_mind_t( mage_t* p, const std::string& options_str ) :
    arcane_mage_spell_t( "presence_of_mind", p,
                         p -> find_specialization_spell( "Presence of Mind" )  )
  {
    parse_options( options_str );
    harmful = false;
    triggers_arcane_missiles = false;
  }

  virtual bool ready() override
  {
    if ( p() -> buffs.presence_of_mind -> check() )
    {
      return false;
    }

    return arcane_mage_spell_t::ready();
  }

  virtual void execute() override
  {
    arcane_mage_spell_t::execute();

    p() -> buffs.presence_of_mind
        -> trigger( p() -> buffs.presence_of_mind -> max_stack() );

    if ( p() -> sets.has_set_bonus( MAGE_ARCANE, T20, B4 ) )
    {
      p() -> buffs.arcane_charge -> trigger( 4 );
      p() -> buffs.deadly_presence -> trigger();
    }
  }
};

// Conflagration Spell =====================================================
struct conflagration_dot_t : public fire_mage_spell_t
{
  conflagration_dot_t( mage_t* p ) :
    fire_mage_spell_t( "conflagration_dot", p, p -> find_spell( 226757 ) )
  {
    //TODO: Check callbacks
    hasted_ticks = false;
    tick_may_crit = may_crit = false;
    background = true;
    base_costs[ RESOURCE_MANA ] = 0;
    trigger_gcd = timespan_t::zero();
  }
  void init() override
  {
    fire_mage_spell_t::init();
    snapshot_flags &= ~STATE_HASTE;
    update_flags &= ~STATE_HASTE;
  }
};

struct conflagration_t : public fire_mage_spell_t
{
  conflagration_t( mage_t* p ) :
    fire_mage_spell_t( "conflagration_explosion", p, p -> talents.conflagration )
  {
    parse_effect_data( p -> find_spell( 205345 ) -> effectN( 1 ) );
    callbacks = false;
    background = true;
    aoe = -1;
    base_costs[ RESOURCE_MANA ] = 0;
    trigger_gcd = timespan_t::zero();
  }
};

// Ignite Spell ===================================================================

//Phoenix Reborn Spell
struct phoenix_reborn_t : public fire_mage_spell_t
{
  cooldown_t* icd;
  phoenix_reborn_t( mage_t* p ) :
    fire_mage_spell_t( "phoenix_reborn", p, p -> artifact.phoenix_reborn )
  {
    parse_effect_data( p -> find_spell( 215775 ) -> effectN( 1 ) );
    trigger_gcd =  timespan_t::zero();
    base_costs[ RESOURCE_MANA ] = 0;
    callbacks = false;
    background = true;
    icd = p -> get_cooldown( "phoenix_reborn_icd" );
    icd -> duration = p -> find_spell( 215773 ) -> internal_cooldown();
  }
  virtual void execute() override
  {
    fire_mage_spell_t::execute();
    icd -> start();
    p() -> cooldowns.phoenixs_flames -> adjust( -1000 * p() -> artifact.phoenix_reborn.data()
                                                 .effectN( 1 ).time_value() );
  }

};

struct ignite_t : public residual_action_t
{
  conflagration_t* conflagration;
  phoenix_reborn_t* phoenix_reborn;

  ignite_t( mage_t* player ) :
    residual_action_t( "ignite", player, player -> find_spell( 12846 ) ),
    conflagration( nullptr ),phoenix_reborn( nullptr )
  {
    dot_duration = dbc::find_spell( player, 12654 ) -> duration();
    base_tick_time = dbc::find_spell( player, 12654 ) -> effectN( 1 ).period();
    school = SCHOOL_FIRE;

    //!! NOTE NOTE NOTE !! This is super dangerous and means we have to be extra careful with correctly
    // flagging thats that proc off events, to not proc off ignite if they shouldn't!
    callbacks = true;

    if ( player -> talents.conflagration -> ok() )
    {
      conflagration = new conflagration_t( player );
    }

    if ( player -> artifact.phoenix_reborn.rank() )
    {
      phoenix_reborn = new phoenix_reborn_t( player );
    }
  }

  void tick( dot_t* dot ) override
  {
    residual_action_t::tick( dot );

    if ( p() -> talents.conflagration -> ok() &&
         rng().roll( p() -> talents.conflagration -> effectN( 1 ).percent() ) )
    {
      conflagration -> set_target( dot -> target );
      conflagration -> execute();
    }

    if ( p() -> artifact.phoenix_reborn.rank() &&
         rng().roll( p() -> artifact.phoenix_reborn.data().proc_chance() )
         && phoenix_reborn -> icd -> up() )
    {
      phoenix_reborn -> set_target( dot -> target );
      phoenix_reborn -> execute();
    }
  }
};


// Aegwynn's Ascendance Spell =================================================
struct aegwynns_ascendance_t : public arcane_mage_spell_t
{
  aegwynns_ascendance_t( mage_t* p ) :
    arcane_mage_spell_t( "aegwynns_ascendance", p,
                         p -> find_spell( 187677 ) )
  {
    callbacks = false;
    school = SCHOOL_ARCANE;
    aoe = -1;
    trigger_gcd = timespan_t::zero();
    background = true;
    may_crit = false;
  }
  virtual void init() override
  {
    arcane_mage_spell_t::init();
    // disable the snapshot_flags for all multipliers
    snapshot_flags &= STATE_NO_MULTIPLIER;
    snapshot_flags |= STATE_TGT_MUL_DA;
  }
};


// Arcane Barrage Spell =======================================================
// Arcane Rebound Spell
//TODO: Improve timing of impact of this vs Arcane Barrage if alpha timings go live
struct arcane_rebound_t : public arcane_mage_spell_t
{
  arcane_rebound_t( mage_t* p ) :
    arcane_mage_spell_t( "arcane_rebound", p, p -> find_spell( 210817 ) )
  {
    background = true;
    callbacks = false; // TODO: Is this true?
    aoe = -1;
    triggers_arcane_missiles = false;
  }

  virtual timespan_t travel_time() const override
  {
    // Hardcode no travel time to avoid parsed travel time in spelldata
    return timespan_t::from_seconds( 0.0 );
  }

};
struct arcane_barrage_t : public arcane_mage_spell_t
{
  arcane_rebound_t* arcane_rebound;
  double mystic_kilt_of_the_rune_master_regen;

  arcane_barrage_t( mage_t* p, const std::string& options_str ) :
    arcane_mage_spell_t( "arcane_barrage", p, p -> find_class_spell( "Arcane Barrage" ) ),
    arcane_rebound( new arcane_rebound_t( p ) ),
    mystic_kilt_of_the_rune_master_regen( 0.0 )
  {
    parse_options( options_str );
    base_aoe_multiplier *= data().effectN( 2 ).percent();
    base_multiplier *= 1.0 + p -> artifact.torrential_barrage.percent();
    cooldown -> hasted = true;
    add_child( arcane_rebound );
  }

  virtual void execute() override
  {
    int charges = p() -> buffs.arcane_charge -> check();
    aoe = ( charges == 0 ) ? 0 : 1 + charges;

    p() -> benefits.arcane_charge.arcane_barrage -> update();

    if ( mystic_kilt_of_the_rune_master_regen > 0 &&
         p() -> buffs.arcane_charge -> check() )
    {
      p() -> resource_gain( RESOURCE_MANA, ( p() -> buffs.arcane_charge -> check() * mystic_kilt_of_the_rune_master_regen * p() -> resources.max[ RESOURCE_MANA ] ), p() -> gains.mystic_kilt_of_the_rune_master );
    }

    arcane_mage_spell_t::execute();

    p() -> buffs.arcane_charge -> expire();

  }

  virtual void impact( action_state_t* s ) override
  {
    arcane_mage_spell_t::impact( s );

    if ( p() -> artifact.arcane_rebound.rank() && ( s -> n_targets > 2 ) && ( s -> chain_target == 0 ) )
    {
      arcane_rebound -> set_target( s -> target );
      arcane_rebound -> execute();
    }
  }

  virtual double action_multiplier() const override
  {
    double am = arcane_mage_spell_t::action_multiplier();

    am *= arcane_charge_damage_bonus();

    if ( p() -> talents.resonance -> ok() )
    {
      int targets = std::min( n_targets(), as<int>( target_list().size() ) );
      am *= 1.0 + p() -> talents.resonance -> effectN( 1 ).percent() * targets;
    }

    return am;
  }
};


// Arcane Blast Spell =======================================================

struct arcane_blast_t : public arcane_mage_spell_t
{
  struct touch_of_the_magi_t
  {
    mage_t* mage;
    const spell_data_t* data;
    cooldown_t* icd;

    touch_of_the_magi_t( mage_t* p ) :
      mage( p ),
      data( p -> find_spell( 210725 ) ),
      icd( p -> get_cooldown( "touch_of_the_magi_icd" ) )
    {}

    bool trigger_if_up( action_state_t* s )
    {
      if ( icd -> down() )
      {
        return false;
      }

      buff_t* touch = mage -> get_target_data( s -> target ) -> debuffs.touch_of_the_magi;
      bool triggered = touch -> trigger( 1, buff_t::DEFAULT_VALUE(),
                                         data -> proc_chance() );

      if ( triggered )
      {
        icd -> start( data -> internal_cooldown() );
      }

      return triggered;
    }
  } * touch_of_the_magi;

  arcane_blast_t( mage_t* p, const std::string& options_str ) :
    arcane_mage_spell_t( "arcane_blast", p,
                         p -> find_class_spell( "Arcane Blast" ) )
  {
    parse_options( options_str );
    triggers_arcane_missiles = false; // Disable default AM proc logic.
    base_multiplier *= 1.0 + p -> artifact.blasting_rod.percent();

    if ( p -> artifact.touch_of_the_magi.rank() )
    {
      touch_of_the_magi = new touch_of_the_magi_t( p );
    }
  }

  virtual bool init_finished() override
  {
    am_trigger_source_id = p() -> benefits.arcane_missiles
                               -> get_source_id( "Arcane Blast" );

    return arcane_mage_spell_t::init_finished();
  }

  virtual double cost() const override
  {
    double c = arcane_mage_spell_t::cost();

    c *= 1.0 +  p() -> buffs.arcane_charge -> check() *
                p() -> spec.arcane_charge -> effectN( 5 ).percent();

    //TODO: Find a work-around to remove hardcoding
    if ( p() -> buffs.rhonins_assaulting_armwraps -> check() )
    {
      c = 0;
    }
    return c;
  }

  virtual void execute() override
  {
    p() -> benefits.arcane_charge.arcane_blast -> update();
    arcane_mage_spell_t::execute();

    p() -> buffs.rhonins_assaulting_armwraps -> expire();

    p() -> buffs.arcane_charge -> up();

    if ( result_is_hit( execute_state -> result ) )
    {
      trigger_am( am_trigger_source_id,
                  p() -> buffs.arcane_missiles -> proc_chance() * 2.0 );

      p() -> buffs.arcane_charge -> trigger();
    }

    if ( p() -> buffs.presence_of_mind -> up() )
    {
      p() -> buffs.presence_of_mind -> decrement();
      if ( p() -> buffs.presence_of_mind -> stack() == 0 )
      {
        timespan_t cd = p() -> buffs.presence_of_mind -> data().duration();
        p() -> cooldowns.presence_of_mind -> start( cd );
      }
    }
  }

  virtual double action_multiplier() const override
  {
    double am = arcane_mage_spell_t::action_multiplier();

    am *= arcane_charge_damage_bonus();

    return am;
  }

  virtual timespan_t execute_time() const override
  {
    if ( p() -> buffs.presence_of_mind -> check() )
    {
      return timespan_t::zero();
    }

    timespan_t t = arcane_mage_spell_t::execute_time();

    if ( p() -> talents.temporal_flux -> ok() )
    {
      t *=  1.0 + p() -> buffs.arcane_charge -> stack() *
                  p() -> talents.temporal_flux -> effectN( 1 ).percent();
    }

    return t;
  }

  virtual void impact( action_state_t* s ) override
  {
    arcane_mage_spell_t::impact( s );

    if ( result_is_hit( s -> result ) )
    {
      if ( p() -> talents.unstable_magic -> ok() )
      {
        trigger_unstable_magic( s );
      }

      if ( p() -> artifact.touch_of_the_magi.rank() &&
           touch_of_the_magi -> icd -> up() )
      {
        touch_of_the_magi -> trigger_if_up( s );
      }
    }
  }

};


// Arcane Explosion Spell =====================================================

//TODO: Impliment the 250ms delay between AE execute -> TnS execute
//      Double check Arcane Purification multiplier interaction
struct time_and_space_t : public arcane_mage_spell_t
{
  time_and_space_t( mage_t* p ) :
    arcane_mage_spell_t( "arcane_explosion_echo", p, p -> find_spell( 240689 ) )
  {
    triggers_arcane_missiles = true;
    aoe = -1;
    trigger_gcd = timespan_t::zero();
    background = true;
    base_multiplier *= 1.0 + p -> artifact.arcane_purification.percent();
    radius += p -> artifact.crackling_energy.data().effectN( 1 ).base_value();
  }

  virtual double action_multiplier() const override
  {
    double am = arcane_mage_spell_t::action_multiplier();

    am *= arcane_charge_damage_bonus();

    return am;
  }

  virtual void execute() override
  {
    arcane_mage_spell_t::execute();

    if ( p() -> bugs )
    {
      // AM needs to be triggered manually because TnS is background.
      trigger_am( am_trigger_source_id );
    }
  }
};

struct arcane_explosion_t : public arcane_mage_spell_t
{
  time_and_space_t* arcane_explosion_echo;

  arcane_explosion_t( mage_t* p, const std::string& options_str ) :
    arcane_mage_spell_t( "arcane_explosion", p,
                         p -> find_class_spell( "Arcane Explosion" ) ),
    arcane_explosion_echo( nullptr )
  {
    parse_options( options_str );
    aoe = -1;
    base_multiplier *= 1.0 + p -> artifact.arcane_purification.percent();
    radius += p -> artifact.crackling_energy.data().effectN( 1 ).base_value();

    if ( p -> artifact.time_and_space.rank() )
    {
      arcane_explosion_echo = new time_and_space_t( p );
      add_child( arcane_explosion_echo );
    }
  }

  virtual void execute() override
  {
    p() -> benefits.arcane_charge.arcane_blast -> update();

    arcane_mage_spell_t::execute();

    p() -> buffs.arcane_charge -> up();

    if ( result_is_hit( execute_state -> result ) )
    {
      p() -> buffs.arcane_charge -> trigger();
    }

    if ( p() -> artifact.time_and_space.rank() )
    {
      if ( p() -> buffs.time_and_space -> check() )
      {
        arcane_explosion_echo -> set_target( execute_state -> target );
        arcane_explosion_echo -> execute();
        p() -> buffs.time_and_space -> trigger();
      }
      else
      {
        p() -> buffs.time_and_space -> trigger();
      }
    }
  }

  virtual double cost() const override
  {
    double c = arcane_mage_spell_t::cost();

    c *= 1.0 +  p() -> buffs.arcane_charge -> check() *
                p() -> spec.arcane_charge -> effectN( 5 ).percent();

    return c;
  }

  virtual double action_multiplier() const override
  {
    double am = arcane_mage_spell_t::action_multiplier();

    am *= arcane_charge_damage_bonus();

    return am;
  }
};


// Arcane Missiles Spell ====================================================

struct arcane_missiles_tick_t : public arcane_mage_spell_t
{
  arcane_missiles_tick_t( mage_t* p ) :
    arcane_mage_spell_t( "arcane_missiles_tick", p,
                         p -> find_class_spell( "Arcane Missiles" )
                           -> effectN( 2 ).trigger() )
  {
    background  = true;
    dot_duration = timespan_t::zero();

    triggers_arcane_missiles = false;
  }

  void impact( action_state_t* s ) override
  {
    arcane_mage_spell_t::impact( s );

    p() -> buffs.cord_of_infinity -> trigger();
  }
};

struct am_state_t : public action_state_t
{
  bool rule_of_threes;

  am_state_t( action_t* action, player_t* target ) :
    action_state_t( action, target ), rule_of_threes( false )
  { }

  void initialize() override
  { action_state_t::initialize(); rule_of_threes = false; }

  std::ostringstream& debug_str( std::ostringstream& s ) override
  {
    action_state_t::debug_str( s )
      << " rule_of_threes=" << rule_of_threes;
    return s;
  }

  void copy_state( const action_state_t* other ) override
  {
    action_state_t::copy_state( other );

    rule_of_threes = debug_cast<const am_state_t*>( other ) -> rule_of_threes;
  }
};

struct arcane_missiles_t : public arcane_mage_spell_t
{
  double rule_of_threes_ticks, rule_of_threes_ratio;

  arcane_missiles_t( mage_t* p, const std::string& options_str ) :
    arcane_mage_spell_t( "arcane_missiles", p,
                         p -> find_class_spell( "Arcane Missiles" ) )
  {
    parse_options( options_str );
    may_miss = false;
    triggers_arcane_missiles = false;
    dot_duration      = data().duration();
    base_tick_time    = data().effectN( 2 ).period();
    channeled         = true;
    hasted_ticks      = false;
    dynamic_tick_action = true;
    tick_action = new arcane_missiles_tick_t( p );
    may_miss = false;

    base_multiplier *= 1.0 + p -> artifact.aegwynns_fury.percent();
    base_crit += p -> artifact.aegwynns_intensity.percent();

    rule_of_threes_ticks = dot_duration / base_tick_time +
      p -> artifact.rule_of_threes.data().effectN( 2 ).base_value();
    rule_of_threes_ratio = ( dot_duration / base_tick_time ) / rule_of_threes_ticks;
  }

  double action_multiplier() const override
  {
    double am = arcane_mage_spell_t::action_multiplier();

    am *= arcane_charge_damage_bonus( true );

    return am;
  }

  // Flag Arcane Missiles as direct damage for triggering effects
  dmg_e amount_type( const action_state_t* /* state */, bool /* periodic */ ) const override
  {
    return DMG_DIRECT;
  }

  action_state_t* new_state() override
  { return new am_state_t( this, target ); }

  // Roll (and snapshot) Rule of Threes here, it affects the whole AM channel.
  void snapshot_state( action_state_t* state, dmg_e rt ) override
  {
    arcane_mage_spell_t::snapshot_state( state, rt );

    if ( rng().roll( p() -> artifact.rule_of_threes.data().effectN( 1 ).percent() / 10.0 ) )
    {
      debug_cast<am_state_t*>( state ) -> rule_of_threes = true;
    }
  }

  // If Rule of Threes is used, return the channel duration in terms of number
  // of ticks, so we prevent weird issues with rounding on duration
  timespan_t composite_dot_duration( const action_state_t* state ) const override
  {
    auto s = debug_cast<const am_state_t*>( state );

    if ( s -> rule_of_threes )
    {
      return tick_time( state ) * rule_of_threes_ticks;
    }
    else
    {
      return arcane_mage_spell_t::composite_dot_duration( state );
    }
  }

  // Adjust tick time on Rule of Threes
  timespan_t tick_time( const action_state_t* state ) const override
  {
    auto s = debug_cast<const am_state_t*>( state );

    if ( s -> rule_of_threes )
    {
      return base_tick_time * rule_of_threes_ratio * state -> haste;
    }
    else
    {
      return arcane_mage_spell_t::tick_time( state );
    }
  }

  void execute() override
  {
    p() -> benefits.arcane_charge.arcane_missiles -> update();

    arcane_mage_spell_t::execute();

    p() -> buffs.rhonins_assaulting_armwraps -> trigger();

    if ( p() -> sets.has_set_bonus( MAGE_ARCANE, T19, B4 ) )
    {
      p() -> cooldowns.evocation
          -> adjust( -1000 * p() -> sets.set( MAGE_ARCANE, T19, B4 ) -> effectN( 1 ).time_value()  );
    }
    if ( p() -> sets.has_set_bonus( MAGE_ARCANE, T20, B2 ) )
    {
      p() -> cooldowns.presence_of_mind
          -> adjust( -1000 * p() -> sets.set( MAGE_ARCANE, T20, B2 ) -> effectN( 1 ).time_value() );
    }

    p() -> buffs.arcane_missiles -> decrement();
  }

  void last_tick ( dot_t * d ) override
  {
    arcane_mage_spell_t::last_tick( d );

    p() -> buffs.arcane_charge -> trigger();
  }

  bool ready() override
  {
    if ( ! p() -> buffs.arcane_missiles -> check() )
      return false;

    return arcane_mage_spell_t::ready();
  }
};


// Arcane Orb Spell =========================================================

struct arcane_orb_bolt_t : public arcane_mage_spell_t
{
  int ao_impact_am_source_id;

  arcane_orb_bolt_t( mage_t* p ) :
    arcane_mage_spell_t( "arcane_orb_bolt", p, p -> find_spell( 153640 ) )
  {
    aoe = -1;
    background = true;
    dual = true;
    cooldown -> duration = timespan_t::zero(); // dbc has CD of 15 seconds
  }

  virtual bool init_finished() override
  {
    ao_impact_am_source_id = p() -> benefits.arcane_missiles
                                 -> get_source_id( "Arcane Orb Impact" );

    return arcane_mage_spell_t::init_finished();
  }

  virtual void impact( action_state_t* s ) override
  {
    arcane_mage_spell_t::impact( s );

    if ( result_is_hit( s -> result ) )
    {
      p() -> buffs.arcane_charge -> trigger();
      trigger_am( ao_impact_am_source_id );
    }
  }
};

struct arcane_orb_t : public arcane_mage_spell_t
{
  arcane_orb_bolt_t* orb_bolt;

  arcane_orb_t( mage_t* p, const std::string& options_str ) :
    arcane_mage_spell_t( "arcane_orb", p,
                         p -> find_talent_spell( "Arcane Orb" ) ),
    orb_bolt( new arcane_orb_bolt_t( p ) )
  {
    parse_options( options_str );

    may_miss       = false;
    may_crit       = false;
    add_child( orb_bolt );
  }

  virtual void execute() override
  {
    arcane_mage_spell_t::execute();
    p() -> buffs.arcane_charge -> trigger();
  }


  virtual timespan_t travel_time() const override
  {
    return timespan_t::from_seconds( std::max( 0.1, ( ( player -> get_player_distance( *target ) - 10.0 ) /
                                     16.0 ) ) );
  }

  virtual void impact( action_state_t* s ) override
  {
    arcane_mage_spell_t::impact( s );

    orb_bolt -> execute();
  }
};

// Arcane Power Spell =======================================================

struct arcane_power_t : public arcane_mage_spell_t
{
  arcane_power_t( mage_t* p, const std::string& options_str ) :
    arcane_mage_spell_t( "arcane_power", p,
                         p -> find_class_spell( "Arcane Power" ) )
  {
    parse_options( options_str );
    harmful = false;
    triggers_arcane_missiles = false;
  }

  virtual void execute() override
  {
    arcane_mage_spell_t::execute();
    p() -> buffs.arcane_power -> trigger();
  }
};

// Blast Wave Spell ==========================================================

struct blast_wave_t : public fire_mage_spell_t
{
  blast_wave_t( mage_t* p, const std::string& options_str ) :
     fire_mage_spell_t( "blast_wave", p, p -> talents.blast_wave )
  {
    parse_options( options_str );
    triggers_pyretic_incantation = true;
    aoe = -1;
  }
};


// Blink Spell ==============================================================

struct blink_t : public mage_spell_t
{
  blink_t( mage_t* p, const std::string& options_str ) :
    mage_spell_t( "blink", p, p -> find_class_spell( "Blink" ) )
  {
    parse_options( options_str );

    harmful = false;
    ignore_false_positive = true;
    base_teleport_distance = 20;

    movement_directionality = MOVEMENT_OMNI;
  }
};


// Blizzard Spell ===========================================================

struct blizzard_shard_t : public frost_mage_spell_t
{
  blizzard_shard_t( mage_t* p ) :
    frost_mage_spell_t( "blizzard_shard", p, p -> find_spell( 190357 ) )
  {
    aoe = -1;
    background = true;
    ground_aoe = true;
    base_multiplier *= 1.0 + p -> talents.arctic_gale -> effectN( 1 ).percent();
    base_crit += p -> artifact.the_storm_rages.percent();
    chills = true;
  }

  // Override damage type because Blizzard is considered a DOT
  dmg_e amount_type( const action_state_t* /* state */, bool /* periodic */ ) const override
  {
    return DMG_OVER_TIME;
  }

  void impact( action_state_t* s ) override
  {
    frost_mage_spell_t::impact( s );

    if ( result_is_hit( s -> result ) )
    {
        p() -> cooldowns.frozen_orb
            -> adjust( -10.0 * p() -> spec.blizzard_2
                                   -> effectN( 1 ).time_value() );
    }
  }

  double composite_persistent_multiplier( const action_state_t* s ) const override
  {
    double cpm = frost_mage_spell_t::composite_persistent_multiplier( s );

    cpm *= 1.0 + p() -> buffs.zannesu_journey -> check_stack_value();

    return cpm;
  }
};

struct blizzard_t : public frost_mage_spell_t
{
  blizzard_shard_t* blizzard_shard;

  blizzard_t( mage_t* p, const std::string& options_str ) :
    frost_mage_spell_t( "blizzard", p, p -> find_specialization_spell( "Blizzard" ) ),
    blizzard_shard( new blizzard_shard_t( p ) )
  {
    parse_options( options_str );
    add_child( blizzard_shard );
    cooldown -> hasted = true;
    dot_duration = timespan_t::zero(); // This is just a driver for the ground effect.
    may_miss = false;
  }

  double false_positive_pct() const override
  {
    // Players are probably less likely to accidentally use blizzard than other spells.
    return ( frost_mage_spell_t::false_positive_pct() / 2 );
  }
  virtual timespan_t execute_time() const override
  {
    if ( p() -> buffs.freezing_rain -> check() )
    {
      return timespan_t::zero();
    }

    return frost_mage_spell_t::execute_time();
  }
  virtual void execute() override
  {
    frost_mage_spell_t::execute();

    make_event<ground_aoe_event_t>( *sim, p(), ground_aoe_params_t()
      .target( execute_state -> target )
      .duration( data().duration() * player -> cache.spell_speed() )
      .action( blizzard_shard )
      .hasted( ground_aoe_params_t::SPELL_SPEED ) );

    p() -> buffs.zannesu_journey -> expire();
  }
};

// Charged Up Spell =========================================================

struct charged_up_t : public arcane_mage_spell_t
{
  charged_up_t( mage_t* p, const std::string& options_str ) :
    arcane_mage_spell_t( "charged_up", p, p -> find_spell ( "Charged Up" ) )
  {
    parse_options( options_str );
    triggers_arcane_missiles = harmful = false;
  }

  virtual void execute() override
  {
    arcane_mage_spell_t::execute();

    p() -> buffs.arcane_charge -> trigger( 4 );
  }
};


// Cinderstorm Spell ==========================================================
// Cinderstorm travel mechanism:
// http://blue.mmo-champion.com/topic/409203-theorycrafting-questions/#post114
// "9.17 degrees" is assumed to be a rounded value of 0.16 radians.
// For distance k and deviation angle x, the arclength is k * x / sin(x).
// From testing, cinders have a variable velocity, averaging ~30 yards/second.

struct cinder_t : public fire_mage_spell_t
{
  cinder_t( mage_t* p ) :
    fire_mage_spell_t( "cinder", p, p -> find_spell( 198928 ) )
  {
    background = true;
    aoe = -1;
    triggers_ignite = true;
    //TODO: Revisit this once skullflower confirms intended behavior.
    triggers_pyretic_incantation = true;
  }

  double composite_target_multiplier( player_t* target ) const override
  {
    double m = fire_mage_spell_t::composite_target_multiplier( target );

    if ( p() -> ignite -> get_dot( target ) -> is_ticking() )
    {
      m *= 1.0 + p() -> talents.cinderstorm -> effectN( 1 ).percent();
    }

    return m;
  }
};


struct cinderstorm_t : public fire_mage_spell_t
{
  cinder_t* cinder;
  int cinder_count;

  const double cinder_velocity_mean = 30.0; // Yards per second
  const double cinder_velocity_range = 6.0; // Yards per second
  const double cinder_converge_mean = 31.0; // Yards
  const double cinder_converge_range = 2.0; // Yards
  const double cinder_angle = 0.16; // Radians

  cinderstorm_t( mage_t* p, const std::string& options_str ) :
    fire_mage_spell_t( "cinderstorm", p, p -> talents.cinderstorm ),
    cinder( new cinder_t( p ) ),
    cinder_count( 6 )
  {
    add_option( opt_int( "cinders", cinder_count ) );
    parse_options( options_str );

    cooldown -> hasted = true;
    add_child( cinder );
  }

  virtual void execute() override
  {
    if ( p() -> global_cinder_count > 0 )
    {
      cinder_count = p() -> global_cinder_count;
    }
    fire_mage_spell_t::execute();

    double target_dist = player -> get_player_distance( *execute_state -> target );
    double cinder_converge_distance =
      rng().range( cinder_converge_mean - cinder_converge_range,
                   cinder_converge_mean + cinder_converge_range );

    // When cinder_count < 6, we assume "curviest" cinders are first to miss
    for ( int i = 1; i <= cinder_count; i++ )
    {
      // TODO: Optimize this code by caching theta and trig functions
      timespan_t travel_time;

      // Cinder deviation angle from "forward"
      double theta = cinder_angle * i;
      // Radius of arc drawn by cinder
      double radius = cinder_converge_distance / ( 2.0 * sin( theta ) );
      // Randomized cinder velocity
      double cinder_velocity =
        rng().range( cinder_velocity_mean - cinder_converge_range,
                     cinder_converge_mean + cinder_converge_range );

      if ( target_dist > cinder_converge_distance )
      {
        // Time spent "curving around"
        timespan_t arc_time =
          timespan_t::from_seconds( radius * 2 * theta / cinder_velocity );
        // Time spent travelling straight at an angle, after curving
        timespan_t straight_time = timespan_t::from_seconds(
          // Residual distance beyond point of convergence
          ( target_dist - cinder_converge_distance ) /
          // Divided by magnitude of velocity in forward direction
          ( cinder_velocity * cos( theta ) )
        );
        // Travel time is equal to the sum of traversing arc and straight path
        travel_time = arc_time + straight_time;
      }
      else
      {
        // Use Cinderstorm's arc's symmetry to simplify calculations
        // First calculate the offset distance and angle from halfway
        double offset_dist = target_dist - ( cinder_converge_distance / 2.0 );
        double offset_angle = asin( offset_dist / radius );
        // Using this offset, we calculate the arc angle traced before impact,
        // which also gives us arc length
        double arc_angle = theta + offset_angle;
        double arc_dist = radius * arc_angle;
        // Divide by cinder velocity to obtain travel time
        travel_time = timespan_t::from_seconds( arc_dist / cinder_velocity );
      }

      make_event<events::cinder_impact_event_t>( *sim, *p(), cinder, target,
                                                  travel_time);
    }
  }
};


// Combustion Spell ===========================================================

struct combustion_t : public fire_mage_spell_t
{
  combustion_t( mage_t* p, const std::string& options_str ) :
    fire_mage_spell_t( "combustion", p, p -> find_class_spell( "Combustion" ) )
  {
    parse_options( options_str );
    //TODO: Should this have callbacks?
    dot_duration = timespan_t::zero();
    harmful = false;
  }

  virtual void execute() override
  {
    fire_mage_spell_t::execute();

    p() -> buffs.combustion -> trigger();
  }
};


// Comet Storm Spell =======================================================

struct comet_storm_projectile_t : public frost_mage_spell_t
{
  comet_storm_projectile_t( mage_t* p) :
    frost_mage_spell_t( "comet_storm_projectile", p,
                        p -> find_spell( 153596 ) )
  {
    aoe = -1;
    background = true;
  }
};

struct comet_storm_t : public frost_mage_spell_t
{
  comet_storm_projectile_t* projectile;

  comet_storm_t( mage_t* p, const std::string& options_str ) :
    frost_mage_spell_t( "comet_storm", p, p -> talents.comet_storm ),
    projectile( new comet_storm_projectile_t( p ) )
  {
    parse_options( options_str );
    may_miss = false;
    add_child( projectile );
  }

  virtual timespan_t travel_time() const override
  {
    return timespan_t::from_seconds( 1.0 );
  }

  void impact( action_state_t* s ) override
  {
    frost_mage_spell_t::impact( s );
    make_event<ground_aoe_event_t>( *sim, p(), ground_aoe_params_t()
      .pulse_time( timespan_t::from_seconds( 0.2 ) )
      .target( s -> target )
      .duration( timespan_t::from_seconds( 1.2 ) )
      .action( projectile ), true );
  }
};


// Cone of Cold Spell =======================================================

struct cone_of_cold_t : public frost_mage_spell_t
{
  cone_of_cold_t( mage_t* p, const std::string& options_str ) :
    frost_mage_spell_t( "cone_of_cold", p,
                        p -> find_specialization_spell( "Cone of Cold" ) )
  {
    parse_options( options_str );
    aoe = -1;
    chills = true;
  }
};


// Counterspell Spell =======================================================

struct counterspell_t : public mage_spell_t
{
  counterspell_t( mage_t* p, const std::string& options_str ) :
    mage_spell_t( "counterspell", p, p -> find_class_spell( "Counterspell" ) )
  {
    parse_options( options_str );
    may_miss = may_crit = false;
    ignore_false_positive = true;
    triggers_arcane_missiles = false;
  }

  virtual void execute() override
  {
    mage_spell_t::execute();
    p() -> apply_crowd_control( execute_state, MECHANIC_INTERRUPT );
  }

  virtual bool ready() override
  {
    if ( ! target -> debuffs.casting -> check() )
    {
      return false;
    }

    return mage_spell_t::ready();
  }
};

// Dragon's Breath Spell ====================================================
struct dragons_breath_t : public fire_mage_spell_t
{
  dragons_breath_t( mage_t* p, const std::string& options_str ) :
    fire_mage_spell_t( "dragons_breath", p,
                       p -> find_class_spell( "Dragon's Breath" ) )
  {
    parse_options( options_str );
    aoe = -1;
    triggers_pyretic_incantation = true;

    if ( p -> talents.alexstraszas_fury -> ok() )
    {
      base_crit = 1.0;
    }
  }

  virtual void impact( action_state_t* s ) override
  {
    fire_mage_spell_t::impact( s );

    if ( p() -> talents.alexstraszas_fury -> ok() && s -> chain_target == 0 )
    {
      handle_hot_streak( s );
    }

    p() -> apply_crowd_control( s, MECHANIC_DISORIENT );
  }
};

// Ebonbolt Spell ===========================================================
struct glacial_eruption_t : public frost_mage_spell_t
{
  glacial_eruption_t( mage_t* p ) :
    frost_mage_spell_t( "glacial_eruption", p, p -> find_spell( 242851 ) )
  {
    background = true;
    aoe = -1;
  }
};

struct ebonbolt_t : public frost_mage_spell_t
{
  glacial_eruption_t* glacial_eruption;
  timespan_t glacial_eruption_delay;

  ebonbolt_t( mage_t* p, const std::string& options_str ) :
    frost_mage_spell_t( "ebonbolt", p, p -> artifact.ebonbolt ),
    glacial_eruption( new glacial_eruption_t( p ) )
  {
    parse_options( options_str );
    parse_effect_data( p -> find_spell( 228599 ) -> effectN( 1 ) );
    if ( !p -> artifact.ebonbolt.rank() )
    {
      background = true;
    }
    calculate_on_impact = true;
    if ( p -> artifact.glacial_eruption.rank() )
    {
      glacial_eruption_delay = 1000 * p -> artifact.glacial_eruption.data().effectN( 1 ).time_value();
      add_child( glacial_eruption );
    }
  }

  virtual void execute() override
  {
    frost_mage_spell_t::execute();
    trigger_brain_freeze( 1.0 );
  }

  virtual void impact( action_state_t* s ) override
  {
    frost_mage_spell_t::impact( s );
    if ( result_is_hit( s -> result ) && p() -> artifact.glacial_eruption.rank() )
    {
      make_event<ground_aoe_event_t>( *sim, p(), ground_aoe_params_t()
        .pulse_time( glacial_eruption_delay )
        .target( s -> target )
        .duration( glacial_eruption_delay )
        .action( glacial_eruption ) );
    }
  }
};
// Evocation Spell ==========================================================

struct evocation_t : public arcane_mage_spell_t
{
  aegwynns_ascendance_t* aegwynns_ascendance;
  double mana_gained;

  evocation_t( mage_t* p, const std::string& options_str ) :
    arcane_mage_spell_t( "evocation", p,
                         p -> find_class_spell( "Evocation" ) ),
    mana_gained( 0.0 )
  {
    parse_options( options_str );

    base_tick_time    = timespan_t::from_seconds( 2.0 );
    channeled         = true;
    dot_duration      = data().duration();
    harmful           = false;
    hasted_ticks      = false;
    tick_zero         = true;
    ignore_false_positive = true;
    triggers_arcane_missiles = false;

    cooldown -> duration *= -p -> spec.evocation_2 -> effectN( 1 ).percent();

    if ( p -> artifact.aegwynns_ascendance.rank() )
    {
      aegwynns_ascendance = new aegwynns_ascendance_t( p );
    }
  }

  virtual void execute() override
  {
    mana_gained = 0.0;
    arcane_mage_spell_t::execute();
  }

  virtual void tick( dot_t* d ) override
  {
    arcane_mage_spell_t::tick( d );

    double mana_gain = p() -> resources.max[ RESOURCE_MANA ] *
                       data().effectN( 1 ).percent();

    mana_gained += p() -> resource_gain( RESOURCE_MANA, mana_gain,
                                         p() -> gains.evocation );
  }

  virtual void last_tick( dot_t* d ) override
  {
    arcane_mage_spell_t::last_tick( d );

    if ( p() -> artifact.aegwynns_ascendance.rank() )
    {
      double explosion_amount = mana_gained *
                                p() -> artifact.aegwynns_ascendance.percent();
      aegwynns_ascendance -> set_target( d -> target );
      aegwynns_ascendance -> base_dd_max = explosion_amount;
      aegwynns_ascendance -> base_dd_min = explosion_amount;
      aegwynns_ascendance -> execute();
    }
  }
};

// Fireball Spell ===========================================================

struct fireball_t : public fire_mage_spell_t
{
  conflagration_dot_t* conflagration_dot;

  fireball_t( mage_t* p, const std::string& options_str ) :
    fire_mage_spell_t( "fireball", p, p -> find_class_spell( "Fireball" ) ),
    conflagration_dot( new conflagration_dot_t( p ) )
  {
    parse_options( options_str );
    triggers_pyretic_incantation = true;
    triggers_hot_streak = true;
    triggers_ignite = true;
    base_multiplier *= 1.0 + p -> artifact.great_balls_of_fire.percent();
    base_execute_time *= 1.0 + p -> artifact.fire_at_will.percent();
    add_child( conflagration_dot );
  }

  virtual timespan_t travel_time() const override
  {
    timespan_t t = fire_mage_spell_t::travel_time();
    return std::min( timespan_t::from_seconds( 0.75 ), t );
  }

  virtual void execute() override
  {
    fire_mage_spell_t::execute();

    if ( p() -> sets.has_set_bonus( MAGE_FIRE, T20, B2 )
      && rng().roll( p() -> sets.set( MAGE_FIRE, T20, B2 ) -> effectN( 1 ).percent() ) )
    {
      p() -> buffs.fire_t20_2pc -> trigger();
    }
  }

  virtual void impact( action_state_t* s ) override
  {
    fire_mage_spell_t::impact( s );
    if ( result_is_hit( s -> result ) )
    {
      if ( s -> result == RESULT_CRIT )
      {
        p() -> buffs.enhanced_pyrotechnics -> expire();
      }
      else
      {
        p() -> buffs.enhanced_pyrotechnics -> trigger();
      }

      if ( p() -> talents.kindling -> ok() && s -> result == RESULT_CRIT )
      {
        p() -> cooldowns.combustion
            -> adjust( -1000 * p() -> talents.kindling
                                   -> effectN( 1 ).time_value() );
      }
      if ( p() -> talents.conflagration -> ok() )
      {
        conflagration_dot -> set_target ( s -> target );
        conflagration_dot -> execute();
      }
    }

    if ( result_is_hit( s -> result) )
    {
      if ( p() -> talents.unstable_magic -> ok() )
      {
        trigger_unstable_magic( s );
      }
    }
  }

  double composite_target_crit_chance( player_t* target ) const override
  {
    double c = fire_mage_spell_t::composite_target_crit_chance( target );

    if( p() -> talents.fire_starter -> ok() && ( target -> health_percentage() >
        p() -> talents.fire_starter -> effectN( 1 ).base_value() ) )
    {
      c = 1.0;
    }
    return c;
  }

  virtual double composite_crit_chance() const override
  {
    double c = fire_mage_spell_t::composite_crit_chance();

    c += p() -> buffs.enhanced_pyrotechnics -> check_stack_value();

    return c;
  }
};

// Flame Patch Spell ==========================================================

struct flame_patch_t : public fire_mage_spell_t
{
  flame_patch_t( mage_t* p ) :
    fire_mage_spell_t( "flame_patch", p, p -> talents.flame_patch )
  {
    parse_effect_data( p -> find_spell( 205472 ) -> effectN( 1 ) );
    aoe = -1;
    ground_aoe = background = true;
    school = SCHOOL_FIRE;
  }

  // Override damage type to avoid triggering Doom Nova
  dmg_e amount_type( const action_state_t* /* state */,
                     bool /* periodic */ ) const override
  {
    return DMG_OVER_TIME;
  }
};
// Flamestrike Spell ==========================================================

//TODO: This needs to have an execute time of 0.75s, not 2s as spelldata suggests.
struct aftershocks_t : public fire_mage_spell_t
{
  aftershocks_t( mage_t* p ) :
    fire_mage_spell_t( "aftershocks", p, p -> find_spell( 194432 ) )
  {
    background = true;
    aoe = -1;
    triggers_ignite = true;

    base_multiplier *= 1.0 + p -> artifact.blue_flame_special.percent();
  }
};

struct flamestrike_t : public fire_mage_spell_t
{
  aftershocks_t* aftershocks;
  flame_patch_t* flame_patch;

  flamestrike_t( mage_t* p, const std::string& options_str ) :
    fire_mage_spell_t( "flamestrike", p,
                       p -> find_specialization_spell( "Flamestrike" ) ),
    flame_patch( new flame_patch_t( p ) )
  {
    parse_options( options_str );

    base_multiplier *= 1.0 + p -> artifact.blue_flame_special.percent();
    triggers_ignite = true;
    triggers_pyretic_incantation = true;
    aoe = -1;
    add_child( flame_patch );

    if ( p -> artifact.aftershocks.rank() )
    {
      aftershocks = new aftershocks_t( p );
      add_child( aftershocks );
    }
  }

  virtual action_state_t* new_state() override
  {
    return new ignite_spell_state_t( this, target );
  }

  virtual timespan_t execute_time() const override
  {
    if ( p() -> buffs.hot_streak -> check() )
    {
      return timespan_t::zero();
    }

    return fire_mage_spell_t::execute_time();
  }

  virtual void execute() override
  {
    fire_mage_spell_t::execute();
    p() -> buffs.hot_streak -> expire();
    p() -> buffs.fire_t20_2pc -> expire();
    if ( p() -> sets.has_set_bonus( MAGE_FIRE, T20, B4 ) )
    {
      p() -> buffs.critical_massive -> trigger();
    }
  }

  virtual void impact( action_state_t* state ) override
  {
    fire_mage_spell_t::impact( state );

    if ( state -> chain_target == 0 && p() -> artifact.aftershocks.rank() )
    {
      aftershocks -> schedule_execute();
    }
    if ( state -> chain_target == 0 && p() -> talents.flame_patch -> ok() )
    {
      // DurationID: 205470. 8s
      make_event<ground_aoe_event_t>( *sim, p(), ground_aoe_params_t()
        .pulse_time( timespan_t::from_seconds( 1.0 ) )
        .target( execute_state -> target )
        .duration( timespan_t::from_seconds( 8.0 ) )
        .action( flame_patch )
        .hasted( ground_aoe_params_t::SPELL_SPEED ) );
    }
  }

  virtual void snapshot_state( action_state_t* s, dmg_e rt ) override
  {
    fire_mage_spell_t::snapshot_state( s, rt );

    ignite_spell_state_t* is = debug_cast<ignite_spell_state_t*>( s );
    is -> hot_streak = ( p() -> buffs.hot_streak -> check() != 0 );
  }

  double composite_ignite_multiplier( const action_state_t* s ) const override
  {
   const ignite_spell_state_t* is = debug_cast<const ignite_spell_state_t*>( s );

    if ( is -> hot_streak )
    {
      return 2.0;
    }

    return 1.0;
  }

  virtual double action_multiplier() const override
  {
    double am = fire_mage_spell_t::action_multiplier();

    if ( p() -> buffs.critical_massive -> up() )
    {
      am *= 1.0 + p() -> buffs.critical_massive -> check_value();
    }

    return am;
  }

  virtual double composite_crit_chance() const override
  {
    double c = fire_mage_spell_t::composite_crit_chance();

    if ( p() -> buffs.fire_t20_2pc -> up() )
    {
      c += 1.0;
    }

    return c;
   }
};

// Flurry Spell ===============================================================

struct flurry_bolt_t : public frost_mage_spell_t
{
  bool brain_freeze_buffed;

  flurry_bolt_t( mage_t* p ) :
    frost_mage_spell_t( "flurry_bolt", p, p -> find_spell( 228354 ) ),
    brain_freeze_buffed( false )
  {
    chills = true;
    if ( p -> talents.lonely_winter -> ok() )
    {
      base_multiplier *= 1.0 + p -> talents.lonely_winter -> effectN( 1 ).percent()
                             + p -> artifact.its_cold_outside.data().effectN( 2 ).percent();
    }
    base_multiplier *= 1.0 + p -> artifact.ice_age.percent();
  }

  virtual void impact( action_state_t* s ) override
  {
    frost_mage_spell_t::impact( s );

    if ( brain_freeze_buffed )
    {
      td( s -> target ) -> debuffs.winters_chill -> trigger();
    }
  }

  virtual double action_multiplier() const override
  {
    double am = frost_mage_spell_t::action_multiplier();

    if ( brain_freeze_buffed )
    {
      am *= 1.0 + p() -> buffs.brain_freeze -> data().effectN( 2 ).percent();
    }

    return am;
  }

};

struct flurry_t : public frost_mage_spell_t
{
  timespan_t initial_delay;
  flurry_bolt_t* flurry_bolt;

  flurry_t( mage_t* p, const std::string& options_str ) :
    frost_mage_spell_t( "flurry", p, p -> find_specialization_spell( "Flurry" ) ),
    flurry_bolt( new flurry_bolt_t( p ) )
  {
    parse_options( options_str );
    tick_zero = true;
    hasted_ticks = false;
    add_child( flurry_bolt );

    //TODO: Remove hardcoded values once it exists in spell data for bolt impact timing.
    initial_delay = timespan_t::from_seconds( 0.11 );
    dot_duration = timespan_t::from_seconds( 0.45 );
    base_tick_time = timespan_t::from_seconds( 0.225 );
  }

  virtual timespan_t travel_time() const override
  {
    // Approximate travel time from in game data.
    // TODO: Improve approximation
    return initial_delay + frost_mage_spell_t::travel_time();
  }

  virtual timespan_t execute_time() const override
  {
    if ( p() -> buffs.brain_freeze -> check() )
    {
      return timespan_t::zero();
    }

    return frost_mage_spell_t::execute_time();
  }


  virtual void execute() override
  {
    frost_mage_spell_t::execute();

    p() -> buffs.zannesu_journey -> trigger();

    flurry_bolt -> brain_freeze_buffed = p() -> buffs.brain_freeze -> up();

    p() -> buffs.brain_freeze -> expire();
  }

  void tick( dot_t* d ) override
  {
    frost_mage_spell_t::tick( d );
    flurry_bolt -> set_target( d -> target );
    flurry_bolt -> execute();
  }
};
// Frost Bomb Spell ===========================================================

struct frost_bomb_explosion_t : public frost_mage_spell_t
{
  frost_bomb_explosion_t( mage_t* p ) :
    frost_mage_spell_t( "frost_bomb_explosion", p, p -> find_spell( 113092 ) )
  {
    background = true;
    callbacks = false;
    radius = data().effectN( 2 ).radius_max();
    aoe = -1;
    parse_effect_data( data().effectN( 1 ) );
    base_aoe_multiplier *= data().effectN( 2 ).sp_coeff() / data().effectN( 1 ).sp_coeff();
  }
};

struct frost_bomb_t : public frost_mage_spell_t
{
  frost_bomb_t( mage_t* p, const std::string& options_str ) :
    frost_mage_spell_t( "frost_bomb", p, p -> talents.frost_bomb )
  {
    parse_options( options_str );
    stats -> add_child( p -> get_stats( "frost_bomb_explosion" ) );
  }

  virtual void execute() override
  {
    frost_mage_spell_t::execute();

    if ( result_is_hit( execute_state -> result ) )
    {
      if ( p() -> last_bomb_target != nullptr &&
           p() -> last_bomb_target != execute_state -> target )
      {
        td( p() -> last_bomb_target ) -> dots.frost_bomb -> cancel();
        td( p() -> last_bomb_target ) -> debuffs.frost_bomb -> expire();
      }
      p() -> last_bomb_target = execute_state -> target;
    }
  }

  virtual void impact( action_state_t* s ) override
  {
    frost_mage_spell_t::impact( s );

    if ( result_is_hit( s -> result ) )
    {
      td( s -> target ) -> debuffs.frost_bomb -> trigger();
    }
  }
};

// Frostbolt Spell ==========================================================

struct frostbolt_t : public frost_mage_spell_t
{
  // Icicle stats variable to parent icicle damage to Frostbolt, instead of
  // clumping FB/FFB icicle damage together in reports.
  stats_t* icicle;

  int water_jet_fof_source_id;

  frostbolt_t( mage_t* p, const std::string& options_str ) :
    frost_mage_spell_t( "frostbolt", p,
                        p -> find_specialization_spell( "Frostbolt" ) ),
    icicle( p -> get_stats( "icicle" ) )
  {
    parse_options( options_str );
    parse_effect_data( p -> find_spell( 228597 ) -> effectN( 1 ) );
    if ( p -> spec.icicles -> ok() )
    {
      stats -> add_child( icicle );
      icicle -> school = school;
      assert( p -> icicle );
      icicle -> action_list.push_back( p -> icicle );
    }
    if ( p -> talents.lonely_winter -> ok() )
    {
      base_multiplier *= 1.0 + p -> talents.lonely_winter -> effectN( 1 ).percent() +
                               p -> artifact.its_cold_outside.data().effectN( 2 ).percent();
    }
    base_multiplier *= 1.0 + p -> artifact.icy_caress.percent();
    base_crit += p -> artifact.shattering_bolts.percent();
    chills = true;
    calculate_on_impact = true;
  }

  virtual bool init_finished() override
  {
    fof_source_id = p() -> benefits.fingers_of_frost
                        -> get_source_id( data().name_cstr() );
    water_jet_fof_source_id = p() -> benefits.fingers_of_frost
                                  -> get_source_id( "Water Jet" );

    return frost_mage_spell_t::init_finished();
  }

  virtual void execute() override
  {
    frost_mage_spell_t::execute();

    p() -> buffs.icicles -> trigger();

    if ( result_is_hit( execute_state -> result ) )
    {
      double fof_proc_chance = p() -> spec.fingers_of_frost -> effectN( 1 ).percent();
      fof_proc_chance *= 1.0 + p() -> talents.frozen_touch -> effectN( 1 ).percent();
      trigger_fof( fof_source_id, fof_proc_chance );

      double bf_proc_chance = p() -> spec.brain_freeze -> effectN( 1 ).percent();
      bf_proc_chance += p() -> sets.set( MAGE_FROST, T19, B2 ) -> effectN( 1 ).percent();
      bf_proc_chance += p() -> artifact.clarity_of_thought.percent();
      trigger_brain_freeze( bf_proc_chance );
    }
  }

  virtual void impact( action_state_t* s ) override
  {
    frost_mage_spell_t::impact( s );

    if ( result_is_hit( s -> result ) )
    {
      if ( p() -> talents.unstable_magic -> ok() )
      {
        trigger_unstable_magic( s );
      }

      trigger_icicle_gain( s, icicle );

      if (  p() -> pets.water_elemental && !p() -> pets.water_elemental -> is_sleeping() )
      {
        auto we_td =
          p() -> pets.water_elemental
          -> get_target_data( s -> target );

        if ( we_td -> water_jet -> up() )
        {
          trigger_fof( water_jet_fof_source_id, 1.0 );
        }
      }

      //TODO: Fix hardcode once spelldata has value for proc rate.
      if ( p() -> artifact.ice_nine.rank() &&
           rng().roll( 0.15 ) )
      {
        trigger_icicle_gain( s, icicle );
        p() -> buffs.icicles -> trigger();
      }
      if ( s -> result == RESULT_CRIT && p() -> artifact.frozen_veins.rank() )
      {
        p() -> cooldowns.icy_veins -> adjust( p() -> artifact.frozen_veins.time_value() );
      }

      if ( s -> result == RESULT_CRIT && p() -> artifact.chain_reaction.rank() )
      {
        p() -> buffs.chain_reaction -> trigger();
      }
    }
  }
};

// Frost Nova Spell ========================================================

struct frost_nova_t : public mage_spell_t
{
  frost_nova_t( mage_t* p, const std::string& options_str ) :
    mage_spell_t( "frost_nova", p, p -> find_class_spell( "Frost Nova" ) )
  {
    parse_options( options_str );
    triggers_arcane_missiles = true;

    cooldown -> charges += p -> talents.ice_ward -> effectN( 1 ).base_value();
  }

  virtual void impact( action_state_t* s ) override
  {
    mage_spell_t::impact( s );
    p() -> apply_crowd_control( s, MECHANIC_ROOT );
  }
};

// Ice Time Super Frost Nova ================================================

struct ice_time_nova_t : public frost_mage_spell_t
{
  ice_time_nova_t( mage_t* p ) :
    frost_mage_spell_t( "ice_time_nova", p, p -> find_spell( 235235 ) )
  {
    background = true;
    aoe = -1;
  }

  virtual void impact( action_state_t* s ) override
  {
    frost_mage_spell_t::impact( s );

    if ( p() -> bugs )
    {
      p() -> buffs.sephuzs_secret -> trigger();
    }

    p() -> apply_crowd_control( s, MECHANIC_ROOT );
  }
};

// Frozen Orb Spell =========================================================

struct frozen_orb_bolt_t : public frost_mage_spell_t
{
  frozen_orb_bolt_t( mage_t* p ) :
    frost_mage_spell_t( "frozen_orb_bolt", p, p -> find_spell( 84721 ) )
  {
    aoe = -1;
    background = true;
    dual = true;
    cooldown -> duration = timespan_t::zero(); // dbc has CD of 6 seconds

    if ( p -> talents.lonely_winter -> ok() )
    {
      base_multiplier *= 1.0 + p -> talents.lonely_winter -> effectN( 1 ).percent() +
                               p -> artifact.its_cold_outside.data().effectN( 2 ).percent();
    }
    crit_bonus_multiplier *= 1.0 + p -> artifact.orbital_strike.percent();
    chills = true;
  }

  virtual bool init_finished() override
  {
    fof_source_id = p() -> benefits.fingers_of_frost
                        -> get_source_id( "Frozen Orb Tick" );

    return frost_mage_spell_t::init_finished();
  }

  virtual void execute() override
  {
    frost_mage_spell_t::execute();
    if ( result_is_hit( execute_state -> result ) )
    {
      double fof_proc_chance = p() -> spec.fingers_of_frost -> effectN( 1 ).percent();
      fof_proc_chance += p() -> sets.set( MAGE_FROST, T19, B4 ) -> effectN( 1 ).percent();
      fof_proc_chance *= 1.0 + p() -> talents.frozen_touch -> effectN( 1 ).percent();
      trigger_fof( fof_source_id, fof_proc_chance );
    }
  }

  // Override damage type because Frozen Orb is considered a DOT
  dmg_e amount_type( const action_state_t* /* state */, bool /* periodic */ ) const override
  {
    return DMG_OVER_TIME;
  }
};

struct frozen_orb_t : public frost_mage_spell_t
{
  bool ice_time;
  timespan_t freezing_rain_base_duration;
  ice_time_nova_t* ice_time_nova;

  //TODO: Redo how frozen_orb_bolt is set up to take base_multipler from parent.
  frozen_orb_bolt_t* frozen_orb_bolt;
  frozen_orb_t( mage_t* p, const std::string& options_str ) :
    frost_mage_spell_t( "frozen_orb", p,
                        p -> find_specialization_spell( "Frozen Orb" ) ),
    ice_time( false ),
    ice_time_nova( new ice_time_nova_t( p ) ),
    frozen_orb_bolt( new frozen_orb_bolt_t( p ) )
  {
    parse_options( options_str );
    add_child( frozen_orb_bolt );
    add_child( ice_time_nova );
    may_miss       = false;
    may_crit       = false;
    if ( p -> artifact.freezing_rain.rank() )
    {
      freezing_rain_base_duration = p -> buffs.freezing_rain -> data().duration();
    }
  }

  virtual bool init_finished() override
  {
    fof_source_id = p() -> benefits.fingers_of_frost
                        -> get_source_id( "Frozen Orb Initial Impact" );

    return frost_mage_spell_t::init_finished();
  }

  virtual void execute() override
  {
    frost_mage_spell_t::execute();

    if ( p() -> sets.has_set_bonus( MAGE_FROST, T20, B2) )
    {
      p() -> buffs.frozen_mass -> trigger();
    }
    if ( p() -> artifact.freezing_rain.rank() )
    {
      timespan_t freezing_rain_duration = freezing_rain_base_duration * p() -> cache.spell_speed();
      p() -> buffs.freezing_rain -> trigger( 1, buff_t::DEFAULT_VALUE(), -1.0, freezing_rain_duration  );
    }
  }

  virtual void impact( action_state_t* s ) override
  {
    frost_mage_spell_t::impact( s );

    if ( result_is_hit( s -> result ) )
    {
      trigger_fof( fof_source_id, 1.0 );
      make_event<ground_aoe_event_t>( *sim, p(), ground_aoe_params_t()
        .pulse_time( timespan_t::from_seconds( 0.5 ) )
        .target( s -> target )
        .duration( timespan_t::from_seconds( 10.0 ) )
        .action( frozen_orb_bolt ) );
    }
    if ( ice_time )
    {
      make_event<ground_aoe_event_t>( *sim, p(), ground_aoe_params_t()
        .pulse_time( timespan_t::from_seconds( 10.0 ) )
        .target( s -> target )
        .duration( timespan_t::from_seconds( 10.0 ) )
        .action( ice_time_nova ) );
    }
  }
};

// Glacial Spike Spell ==============================================================

struct glacial_spike_t : public frost_mage_spell_t
{
  double stored_icicle_value;

  glacial_spike_t( mage_t* p, const std::string& options_str ) :
    frost_mage_spell_t( "glacial_spike", p, p -> talents.glacial_spike ),
    stored_icicle_value( 0 )
  {
    parse_options( options_str );
    parse_effect_data( p -> find_spell( 228600 ) -> effectN( 1 ) );
    //FIXME: Figure out a better way to do this than a fake cooldown
    cooldown -> duration = timespan_t::from_seconds( 1.5 );
    if ( p -> talents.splitting_ice -> ok() )
    {
      aoe = 1 + p -> talents.splitting_ice -> effectN( 1 ).base_value();
      base_aoe_multiplier *= p -> talents.splitting_ice
                               -> effectN( 2 ).percent();
    }
    calculate_on_impact = true;
  }

  virtual bool ready() override
  {
    if ( p() -> buffs.icicles -> current_stack < p() -> buffs.icicles -> max_stack() )
    {
      return false;
    }

    return frost_mage_spell_t::ready();
  }

  virtual void impact( action_state_t* s ) override
  {
    double icicle_damage_sum = 0;
    int icicle_count = as<int>( p() -> icicles.size() );

    if ( s -> chain_target == 0 )
    {
      assert( icicle_count == p() -> spec.icicles -> effectN( 2 ).base_value() );
    }
    for ( int i = 0; i < icicle_count; i++ )
    {
      icicle_data_t d = p() -> get_icicle_object();
      icicle_damage_sum += d.damage;
    }

    if ( sim -> debug )
    {
      sim -> out_debug.printf("Add %u icicles to glacial_spike for %f damage",
                              icicle_count, icicle_damage_sum);
    }
    // If we're dealing with the first target when using splitting ice, store the total icicle value.
    if ( s -> n_targets > 1 && s -> chain_target == 0 )
    {
      stored_icicle_value = icicle_damage_sum;
    }

    // If we're dealing with the non-primary target, no icicles exist.
    // So grab the stored icicle value
    if ( s -> chain_target != 0 )
    {
      icicle_damage_sum = stored_icicle_value;
    }

    base_dd_min = icicle_damage_sum;
    base_dd_max = icicle_damage_sum;

    frost_mage_spell_t::impact( s );
    p() -> apply_crowd_control( s, MECHANIC_ROOT );

    p() -> buffs.icicles -> expire();
  }
};


// Ice Floes Spell ============================================================

struct ice_floes_t : public mage_spell_t
{
  ice_floes_t( mage_t* p, const std::string& options_str ) :
    mage_spell_t( "ice_floes", p, p -> talents.ice_floes )
  {
    parse_options( options_str );
    may_miss = may_crit = harmful = false;
    trigger_gcd = timespan_t::zero();

    internal_cooldown -> duration = data().internal_cooldown();
  }

  virtual void execute() override
  {
    mage_spell_t::execute();

    p() -> buffs.ice_floes -> trigger( 1 );
  }
};


// Ice Lance Spell ==========================================================

struct ice_lance_t : public frost_mage_spell_t
{
  frost_bomb_explosion_t* frost_bomb_explosion;

  ice_lance_t( mage_t* p, const std::string& options_str ) :
    frost_mage_spell_t( "ice_lance", p, p -> find_specialization_spell( "Ice Lance" ) )
  {
    parse_options( options_str );
    parse_effect_data( p -> find_spell( 228598 ) -> effectN( 1 ) );

    if ( p -> talents.frost_bomb -> ok() )
    {
      frost_bomb_explosion = new frost_bomb_explosion_t( p );
    }

    if ( p -> talents.lonely_winter -> ok() )
    {
      base_multiplier *= 1.0 + p -> talents.lonely_winter -> effectN( 1 ).percent() +
                               p -> artifact.its_cold_outside.data().effectN( 2 ).percent();
    }

    if ( p -> talents.splitting_ice -> ok() )
    {
      base_multiplier *= 1.0 + p -> talents.splitting_ice
                                 -> effectN( 3 ).percent();
      aoe = 1 + p -> talents.splitting_ice -> effectN( 1 ).base_value();
      base_aoe_multiplier *= p -> talents.splitting_ice
                               -> effectN( 2 ).percent();
    }
    crit_bonus_multiplier *= 1.0 + p -> artifact.let_it_go.percent();
    calculate_on_impact = true;
  }

  virtual void snapshot_state( action_state_t* s, dmg_e rt ) override
  {
    frost_spell_state_t* fss = cast_state( s );
    if ( !fss -> fof_snapshot )
    {
      fss -> fof_snapshot = true;
      fss -> fof = p() -> buffs.fingers_of_frost -> up();
    }

    frost_mage_spell_t::snapshot_state( s, rt );
  }

  virtual void execute() override
  {
    frost_mage_spell_t::execute();

    //TODO: This is technically not correct - the buff should be step-wise decreased; but it has
    // no real effect on gameplay.
    if ( !p() -> talents.glacial_spike -> ok() )
    {
      p() -> buffs.icicles -> expire();
    }

    p() -> buffs.magtheridons_might -> trigger();

    // Begin casting all Icicles at the target, beginning 0.25 seconds after the
    // Ice Lance cast with remaining Icicles launching at intervals of 0.75
    // seconds, both values adjusted by haste. Casting continues until all
    // Icicles are gone, including new ones that accumulate Iwhile they're being
    // fired. If target dies, Icicles stop. If Ice Lance is cast again, the
    // current sequence is interrupted and a new one begins.
    if ( !p() -> talents.glacial_spike -> ok() )
    {
      p() -> trigger_icicle( execute_state, true, target );
    }

    p() -> buffs.fingers_of_frost -> decrement();
  }

  virtual void impact( action_state_t* s ) override
  {
    frost_mage_spell_t::impact( s );

    frost_spell_state_t* fss = cast_state( s );
    if ( p() -> talents.thermal_void -> ok() &&
         p() -> buffs.icy_veins -> check() &&
         fss -> frozen() &&
         s -> chain_target == 0 )
    {
      timespan_t tv_extension = p() -> talents.thermal_void
                                    -> effectN( 1 ).time_value() * 1000;
      // Can we get the 30 sec from spell data?
      timespan_t max_extension = timespan_t::from_seconds( 30 ) - p() -> buffs.icy_veins -> remains();

      p() -> buffs.icy_veins -> extend_duration( p(), std::min( tv_extension, max_extension ) );
    }
    if ( result_is_hit( s -> result ) && fss -> frozen() &&
         td( s -> target ) -> debuffs.frost_bomb -> check() )
    {
      frost_bomb_explosion -> set_target( s -> target );
      frost_bomb_explosion -> execute();
    }
  }

  virtual double action_multiplier() const override
  {
    double am = frost_mage_spell_t::action_multiplier();

    am *= 1.0 + p() -> buffs.chain_reaction -> check_stack_value();
    am *= 1.0 + p() -> buffs.magtheridons_might -> check_stack_value();

    return am;
  }

  virtual double composite_da_multiplier( const action_state_t* s ) const override
  {
    double m = frost_mage_spell_t::composite_da_multiplier( s );
    const frost_spell_state_t* fss = cast_state( s );

    if ( fss -> frozen() )
    {
      m *= 3.0;
      m *= 1 + p() -> artifact.obsidian_lance.percent();
    }

    return m;
  }
};


// Ice Nova Spell ==========================================================

struct ice_nova_t : public frost_mage_spell_t
{
  ice_nova_t( mage_t* p, const std::string& options_str ) :
     frost_mage_spell_t( "ice_nova", p, p -> talents.ice_nova )
  {
    parse_options( options_str );

    aoe = -1;

    double in_mult = 1.0 + p -> talents.ice_nova -> effectN( 1 ).percent();
    base_multiplier *= in_mult;
    base_aoe_multiplier = 1.0 / in_mult;
  }

  virtual void impact( action_state_t* s ) override
  {
    frost_mage_spell_t::impact( s );
    p() -> apply_crowd_control( s, MECHANIC_ROOT );
  }
};


// Icy Veins Spell ==========================================================

struct icy_veins_t : public frost_mage_spell_t
{
  bool lady_vashjs_grasp;

  icy_veins_t( mage_t* p, const std::string& options_str ) :
    frost_mage_spell_t( "icy_veins", p, p -> find_specialization_spell( "Icy Veins" ) ),
    lady_vashjs_grasp( false )
  {
    parse_options( options_str );
    harmful = false;
  }

  bool init_finished() override
  {
    if ( lady_vashjs_grasp )
    {
      debug_cast<buffs::lady_vashjs_grasp_t*>( p() -> buffs.lady_vashjs_grasp ) -> fof_source_id =
        p() -> benefits.fingers_of_frost -> get_source_id( "Lady Vashj's Grasp" );
    }

    return frost_mage_spell_t::init_finished();
  }

  virtual void execute() override
  {
    frost_mage_spell_t::execute();

    p() -> buffs.icy_veins -> trigger();

    if ( lady_vashjs_grasp )
    {
      // Refreshing infinite ticking buff doesn't quite work, remove
      // LVG manually and then trigger it again.
      p() -> buffs.lady_vashjs_grasp -> expire();
      p() -> buffs.lady_vashjs_grasp -> trigger();
    }
    if ( p() -> artifact.chilled_to_the_core.rank() )
    {
      p() -> buffs.chilled_to_the_core -> trigger();
    }
  }
};

// Fire Blast Spell ======================================================

struct blast_furnace_t : public fire_mage_spell_t
{
  blast_furnace_t( mage_t* p ) :
    fire_mage_spell_t( "blast_furnace", p, p -> find_spell( 194522 ) )
  {
    background = true;
    callbacks = false;
    hasted_ticks = false;
  }
};

struct fire_blast_t : public fire_mage_spell_t
{
  cooldown_t* icd;
  blast_furnace_t* blast_furnace;

  fire_blast_t( mage_t* p, const std::string& options_str ) :
    fire_mage_spell_t( "fire_blast", p,
                       p -> find_class_spell( "Fire Blast" ) ),
    blast_furnace( nullptr )
  {
    parse_options( options_str );
    base_multiplier *= 1.0 + p -> artifact.reignition_overdrive.percent();
    trigger_gcd = timespan_t::zero();

    cooldown -> charges = data().charges();
    cooldown -> charges += p -> spec.fire_blast_3 -> effectN( 1 ).base_value();
    cooldown -> charges += p -> talents.flame_on -> effectN( 1 ).base_value();

    cooldown -> duration = data().charge_cooldown();
    cooldown -> duration -= 1000 * p -> talents.flame_on -> effectN( 3 ).time_value();

    cooldown -> hasted = true;
    // Fire Blast has a small ICD to prevent it from being double casted
    icd = p -> get_cooldown( "fire_blast_icd" );

    triggers_hot_streak = true;
    triggers_ignite = true;
    triggers_pyretic_incantation = true;

    // TODO: Is the spread range still 10 yards?
    radius = 10;

    if ( p -> artifact.blast_furnace.rank() )
    {
      blast_furnace = new blast_furnace_t( p );
      add_child( blast_furnace );
    }

    base_crit += p -> spec.fire_blast_2 -> effectN( 1 ).percent();
  }

  virtual bool ready() override
  {
    if ( icd -> down() )
    {
      return false;
    }

    return fire_mage_spell_t::ready();
  }

  virtual void execute() override
  {
    fire_mage_spell_t::execute();

    icd -> start( data().cooldown() );
  }

  virtual void impact( action_state_t* s ) override
  {
    fire_mage_spell_t::impact( s );

    if ( result_is_hit( s -> result ) )
    {
      if ( s -> result == RESULT_CRIT && p() -> talents.kindling -> ok() )
      {
        p() -> cooldowns.combustion
            -> adjust( -1000 * p() -> talents.kindling
                                   -> effectN( 1 ).time_value() );
      }

      if ( p() -> artifact.blast_furnace.rank() )
      {
        blast_furnace -> set_target( s -> target );
        blast_furnace -> execute();
      }
    }
  }
};


// Living Bomb Spell ========================================================

struct living_bomb_explosion_t;
struct living_bomb_t;

struct living_bomb_explosion_t : public fire_mage_spell_t
{
  living_bomb_t* child_lb;

  living_bomb_explosion_t( mage_t* p, living_bomb_t* parent_lb );
  virtual resource_e current_resource() const override;
  void impact( action_state_t* s ) override;
};

struct living_bomb_t : public fire_mage_spell_t
{
  bool casted;
  living_bomb_explosion_t* explosion;

  living_bomb_t( mage_t* p, const std::string& options_str, bool _casted );
  virtual timespan_t composite_dot_duration( const action_state_t* s )
    const override;
  virtual void last_tick( dot_t* d ) override;
  virtual void init() override;
};

living_bomb_explosion_t::
  living_bomb_explosion_t( mage_t* p, living_bomb_t* parent_lb ) :
    fire_mage_spell_t( "living_bomb_explosion", p, p -> find_spell( 44461 ) ),
    child_lb( nullptr )
{
  aoe = -1;
  radius = 10;
  background = true;
  if ( parent_lb -> casted )
  {
    child_lb = new living_bomb_t( p, std::string( "" ), false );
    child_lb -> background = true;
  }
}

resource_e living_bomb_explosion_t::current_resource() const
{ return RESOURCE_NONE; }

void living_bomb_explosion_t::impact( action_state_t* s )
{
  fire_mage_spell_t::impact( s );

  if ( child_lb && s -> chain_target > 0 )
  {
    if ( sim -> debug )
    {
      sim -> out_debug.printf(
        "%s %s on %s applies %s on %s",
        p() -> name(), name(), s -> action -> target -> name(),
        child_lb -> name(), s -> target -> name() );
    }

    child_lb -> set_target( s -> target );
    child_lb -> base_costs[ RESOURCE_MANA ] = 0;
    child_lb -> execute();
  }
}

living_bomb_t::living_bomb_t( mage_t* p, const std::string& options_str,
                              bool _casted = true ) :
  fire_mage_spell_t( "living_bomb", p, p -> talents.living_bomb ),
  casted( _casted ),
  explosion( new living_bomb_explosion_t( p, this ) )
{
  parse_options( options_str );
  // Why in Azeroth would they put DOT spell data in a separate spell??
  const spell_data_t* dot_data = p -> find_spell( 217694 );
  dot_duration = dot_data -> duration();
  for ( size_t i = 1; i <= dot_data -> effect_count(); i++ )
  {
    parse_effect_data( dot_data -> effectN( i ) );
  }

  cooldown -> hasted = true;
  hasted_ticks       = true;
  add_child( explosion );
}

timespan_t living_bomb_t::composite_dot_duration( const action_state_t* s ) const
{
  timespan_t duration = fire_mage_spell_t::composite_dot_duration( s );
  return duration * ( tick_time( s ) / base_tick_time );
}

void living_bomb_t::last_tick( dot_t* d )
{
  fire_mage_spell_t::last_tick( d );

  explosion -> set_target( d -> target );
  explosion -> execute();
}

void living_bomb_t::init()
{
  fire_mage_spell_t::init();

  update_flags &= ~STATE_HASTE;
}


// Mark of Aluneth Spell =============================================================
// TODO: Tick times are inconsistent in game. Until fixed, remove hasted ticks
//       and cap the DoT at 5 ticks, then an explosion.

struct mark_of_aluneth_explosion_t : public arcane_mage_spell_t
{
  double aluneths_avarice_regen;
  double persistent_cord_multiplier;

  mark_of_aluneth_explosion_t( mage_t* p ) :
    arcane_mage_spell_t( "mark_of_aluneth_explosion", p, p -> artifact.mark_of_aluneth ),
    aluneths_avarice_regen( 0.0 ),
    persistent_cord_multiplier( 0.0 )
  {
    background = true;
    school = SCHOOL_ARCANE;
    // Override the nonsense data from their duplicated MoA spelldata.
    dot_duration = timespan_t::zero();
    base_costs[ RESOURCE_MANA ] = 0;
    aoe = -1;
    trigger_gcd = timespan_t::zero();
    triggers_arcane_missiles = false;

    if ( p -> artifact.aluneths_avarice.rank() )
    {
      aluneths_avarice_regen = p -> find_spell( 211076 ) -> effectN( 2 ).percent();
    }
  }
  void impact( action_state_t* s ) override
  {
    arcane_mage_spell_t::impact( s );
    persistent_cord_multiplier = 0;

  }
  virtual void execute() override
  {
    base_dd_max = p() -> resources.max[ RESOURCE_MANA ] * data().effectN( 1 ).percent();
    base_dd_min = p() -> resources.max[ RESOURCE_MANA ] * data().effectN( 1 ).percent();

    arcane_mage_spell_t::execute();
    if ( p() -> artifact.aluneths_avarice.rank() )
    {
      p() -> resource_gain( RESOURCE_MANA,
                            aluneths_avarice_regen
                          * p() -> resources.max[ RESOURCE_MANA ], p() -> gains.aluneths_avarice );
    }
  }
  double action_multiplier() const override
  {
    double am = arcane_mage_spell_t::action_multiplier();

    am *= 1.0 + persistent_cord_multiplier;

    return am;
  }
};

struct mark_of_aluneth_t : public arcane_mage_spell_t
{
  mark_of_aluneth_explosion_t* mark_explosion;

  mark_of_aluneth_t( mage_t* p, const std::string& options_str ) :
    arcane_mage_spell_t( "mark_of_aluneth", p, p -> artifact.mark_of_aluneth ),
    mark_explosion( new mark_of_aluneth_explosion_t( p ) )
  {
    parse_options( options_str );
    school = SCHOOL_ARCANE;
    triggers_arcane_missiles = false;
    spell_power_mod.tick = p -> find_spell( 211088 ) -> effectN( 1 ).sp_coeff();
    hasted_ticks = false;
    add_child( mark_explosion );
  }
  virtual void execute() override
  {
    arcane_mage_spell_t::execute();

    p() -> buffs.cord_of_infinity -> expire();

  }

  double composite_persistent_multiplier( const action_state_t* state ) const override
  {
    double m = arcane_mage_spell_t::composite_persistent_multiplier( state );

    m *= 1.0 + p() -> buffs.cord_of_infinity -> check_stack_value();
    mark_explosion -> persistent_cord_multiplier = p() -> buffs.cord_of_infinity -> check_stack_value();

    return m;
  }

  void tick( dot_t* dot ) override
  {
    arcane_mage_spell_t::tick( dot );
    if ( p() -> talents.erosion -> ok() )
    {
      td( dot -> target ) -> debuffs.erosion -> trigger();
    }
  }

  void last_tick( dot_t* d ) override
  {
    arcane_mage_spell_t::last_tick( d );

    mark_explosion -> set_target( d -> target );
    mark_explosion -> execute();
  }
};
// Meteor Spell ===============================================================

// TODO: Have they fixed Meteor's implementation in Legion?
// Implementation details from Celestalon:
// http://blue.mmo-champion.com/topic/318876-warlords-of-draenor-theorycraft-discussion/#post301
// Meteor is split over a number of spell IDs, some of which don't seem to be
// used for anything useful:
// - Meteor (id=153561) is the talent spell, the driver
// - Meteor (id=153564) is the initial impact damage
// - Meteor Burn (id=155158) is the ground effect tick damage
// - Meteor Burn (id=175396) provides the tooltip's burn duration (8 seconds),
//   but doesn't match in game where we only see 7 ticks over 7 seconds.
// - Meteor (id=177345) contains the time between cast and impact
// None of these specify the 1 second falling duration given by Celestalon, so
// we're forced to hardcode it.
// TODO: Why is meteor burn not a DoT here?
struct meteor_burn_t : public fire_mage_spell_t
{
  meteor_burn_t( mage_t* p, int targets ) :
    fire_mage_spell_t( "meteor_burn", p, p -> find_spell( 155158 ) )
  {
    background = true;
    aoe = targets;
    spell_power_mod.direct = data().effectN( 1 ).sp_coeff();
    spell_power_mod.tick = 0;
    dot_duration = timespan_t::zero();
    radius = p -> find_spell( 153564 ) -> effectN( 1 ).radius_max();
    ground_aoe = true;
  }

  // Override damage type because Meteor Burn is considered a DOT
  dmg_e amount_type( const action_state_t* /* state */,
                     bool /* periodic */ ) const override
  {
    return DMG_OVER_TIME;
  }
};

struct meteor_impact_t: public fire_mage_spell_t
{
  meteor_impact_t( mage_t* p, int targets ):
    fire_mage_spell_t( "meteor_impact", p, p -> find_spell( 153564 ) )
  {
    background = true;
    aoe = targets;
    split_aoe_damage = true;
    spell_power_mod.direct = data().effectN( 1 ).sp_coeff();
    ground_aoe = true;
    //TODO: Revisit PI behavior once Skullflower confirms behavior.
    triggers_ignite = true;
  }

  timespan_t travel_time() const override
  {
    return timespan_t::from_seconds( 1.0 );
  }
};

struct meteor_t : public fire_mage_spell_t
{
  int targets;
  meteor_impact_t* meteor_impact;
  meteor_burn_t* meteor_burn;
  timespan_t meteor_delay;
  timespan_t actual_tick_time;
  meteor_t( mage_t* p, const std::string& options_str ) :
    fire_mage_spell_t( "meteor", p, p -> find_talent_spell( "Meteor") ),
    targets( -1 ),
    meteor_impact( new meteor_impact_t( p, targets ) ),
    meteor_burn( new meteor_burn_t( p, targets ) ),
    meteor_delay( p -> find_spell( 177345 ) -> duration() )
  {
    add_option( opt_int( "targets", targets ) );
    parse_options( options_str );
    hasted_ticks = false;
    callbacks = false;
    add_child( meteor_impact );
    add_child( meteor_burn );
    dot_duration = p -> find_spell( 175396 ) -> duration() -
                   p -> find_spell( 153564 ) -> duration();
    actual_tick_time = p -> find_spell( 155158 ) -> effectN( 1 ).period();
    school = SCHOOL_FIRE;
  }

  virtual timespan_t travel_time() const override
  {
    timespan_t impact_time = meteor_delay * p() ->  composite_spell_haste();
    timespan_t meteor_spawn = impact_time - timespan_t::from_seconds( 1.0 );
    meteor_spawn = std::max( timespan_t::zero(), meteor_spawn );

    return meteor_spawn;
  }

  void impact( action_state_t* s ) override
  {
    // Yep. Don't hate. Need to make the dot tick 1 second after impact.
    base_tick_time = timespan_t::from_seconds( 2 );

    fire_mage_spell_t::impact( s );
    meteor_impact -> set_target( s -> target );
    meteor_impact -> execute();
    base_tick_time = actual_tick_time;
  }

  void tick( dot_t* d ) override
  {
    fire_mage_spell_t::tick( d );
    meteor_burn -> set_target( d -> target );
    meteor_burn -> execute();
  }
};


// Mirror Image Spell =========================================================

struct mirror_image_t : public mage_spell_t
{
  mirror_image_t( mage_t* p, const std::string& options_str ) :
    mage_spell_t( "mirror_image", p, p -> find_talent_spell( "Mirror Image" ) )
  {
    parse_options( options_str );
    dot_duration = timespan_t::zero();
    harmful = false;
  }

  bool init_finished() override
  {
    std::vector<pet_t*> images = p() -> pets.mirror_images;

    for ( pet_t* image : images )
    {
      if ( !image )
      {
        continue;
      }

      stats -> add_child( image -> get_stats( "arcane_blast" ) );
      stats -> add_child( image -> get_stats( "fireball" ) );
      stats -> add_child( image -> get_stats( "frostbolt" ) );
    }

    return mage_spell_t::init_finished();
  }

  virtual void execute() override
  {
    mage_spell_t::execute();

    if ( p() -> pets.mirror_images[ 0 ] )
    {
      for ( int i = 0; i < data().effectN( 2 ).base_value(); i++ )
      {
        p() -> pets.mirror_images[ i ] -> summon( data().duration() );
      }
    }
  }
};

// Nether Tempest AoE Spell ===================================================
struct nether_tempest_aoe_t: public arcane_mage_spell_t
{
  nether_tempest_aoe_t( mage_t* p ) :
    arcane_mage_spell_t( "nether_tempest_aoe", p, p -> find_spell( 114954 ) )
  {
    aoe = -1;
    background = true;
  }

  virtual resource_e current_resource() const override
  { return RESOURCE_NONE; }

  virtual void execute() override
  {
    p() -> benefits.arcane_charge.nether_tempest -> update();

    arcane_mage_spell_t::execute();
  }

  virtual timespan_t travel_time() const override
  {
    return timespan_t::from_seconds( 1.3 );
  }
};


// Nether Tempest Spell =======================================================
struct nether_tempest_t : public arcane_mage_spell_t
{
  nether_tempest_aoe_t* nether_tempest_aoe;

  nether_tempest_t( mage_t* p, const std::string& options_str ) :
    arcane_mage_spell_t( "nether_tempest", p, p -> talents.nether_tempest ),
    nether_tempest_aoe( new nether_tempest_aoe_t( p ) )
  {
    parse_options( options_str );
    // Disable default AM proc logic due to early refresh proc behavior
    triggers_arcane_missiles = false;

    add_child( nether_tempest_aoe );
  }

  virtual bool init_finished() override
  {
    am_trigger_source_id = p() -> benefits.arcane_missiles
                               -> get_source_id( data().name_cstr() );

    return arcane_mage_spell_t::init_finished();
  }

  virtual void execute() override
  {
    double am_proc_chance =  p() -> buffs.arcane_missiles -> proc_chance();
    timespan_t nt_remains = td( target ) -> dots.nether_tempest -> remains();

    if ( nt_remains > data().duration() * 0.3 )
    {
      double elapsed = std::min( 1.0, nt_remains / data().duration() );
      am_proc_chance *= 1.0 - elapsed;
    }

    arcane_mage_spell_t::execute();

    if ( result_is_hit( execute_state -> result ) )
    {
      if ( p() -> last_bomb_target != nullptr &&
           p() -> last_bomb_target != execute_state -> target )
      {
        td( p() -> last_bomb_target ) -> dots.nether_tempest -> cancel();
      }

      trigger_am( am_trigger_source_id, am_proc_chance );
      p() -> last_bomb_target = execute_state -> target;
    }
  }

  virtual void tick( dot_t* d ) override
  {
    arcane_mage_spell_t::tick( d );

    action_state_t* aoe_state = nether_tempest_aoe -> get_state( d -> state );
    aoe_state -> target = d -> target;

    nether_tempest_aoe -> schedule_execute( aoe_state );
  }

  double composite_persistent_multiplier( const action_state_t* state ) const override
  {
    double m = arcane_mage_spell_t::composite_persistent_multiplier( state );

    m *= arcane_charge_damage_bonus();

    return m;
  }
};


// Phoenixs Flames Spell ======================================================

struct phoenixs_flames_splash_t : public fire_mage_spell_t
{
  int chain_number;
  double strafing_run_multiplier;

  phoenixs_flames_splash_t( mage_t* p ) :
    fire_mage_spell_t( "phoenixs_flames_splash", p, p -> find_spell( 224637 ) ),
    chain_number( 0 ),
    strafing_run_multiplier( p -> artifact.phoenixs_flames.data().effectN( 1 ).chain_multiplier() )
  {
    aoe = -1;
    background = true;
<<<<<<< HEAD
    triggers_ignite = true;
=======
    // PTR Multiplier
    base_multiplier *= 1.0 + p -> find_spell( 137019 ) -> effectN( 1 ).percent();
    triggers_ignite = true;
  }

  virtual void impact( action_state_t* s ) override
  {
    // PF cleave does not impact main target
    if ( s -> chain_target == 0 )
    {
      return;
    }

    fire_mage_spell_t::impact( s );
  }

  virtual double action_multiplier() const override
  {
    double am = fire_mage_spell_t::action_multiplier();

    am *= std::pow( strafing_run_multiplier, p() -> bugs ? chain_number + 1 : chain_number );

    return am;
  }

  // Phoenixs Flames always crits
  virtual double composite_crit_chance() const override
  { return 1.0; }
};

struct strafing_run_t : public fire_mage_spell_t
{
  int chain_number;
  phoenixs_flames_splash_t* phoenixs_flames_splash;

  strafing_run_t( mage_t* p, phoenixs_flames_splash_t* pfs ) :
    fire_mage_spell_t( "phoenixs_flames_chain", p, p -> find_spell( 194466 ) ),
    chain_number( 0 ),
    phoenixs_flames_splash( pfs )
  {
    // PTR Multiplier
    base_multiplier *= 1.0 + p -> find_spell( 137019 ) -> effectN( 1 ).percent();
    triggers_ignite = true;
    triggers_pyretic_incantation = true;

    // Cooldown is handled by the main action.
    cooldown -> duration = timespan_t::zero();

    chain_multiplier = data().effectN( 1 ).chain_multiplier();
  }

  // Strafing Run copies don't travel all the way from the mage.
  virtual timespan_t travel_time() const override
  {
    return timespan_t::zero();
>>>>>>> 45cce8cc
  }

  virtual void impact( action_state_t* s ) override
  {
    // PF cleave does not impact main target
    if ( s -> chain_target == 0 )
    {
      return;
    }

    fire_mage_spell_t::impact( s );
  }

  virtual double action_multiplier() const override
  {
    double am = fire_mage_spell_t::action_multiplier();

    am *= std::pow( strafing_run_multiplier, chain_number );

    return am;
  }

  // Phoenixs Flames always crits
  virtual double composite_crit_chance() const override
  { return 1.0; }
};

struct phoenixs_flames_t : public fire_mage_spell_t
{
  phoenixs_flames_splash_t* phoenixs_flames_splash;

  bool pyrotex_ignition_cloth;
  timespan_t pyrotex_ignition_cloth_reduction;

  phoenixs_flames_t( mage_t* p, const std::string& options_str ) :
    fire_mage_spell_t( "phoenixs_flames", p, p -> artifact.phoenixs_flames ),
    phoenixs_flames_splash( new phoenixs_flames_splash_t( p ) ),
    pyrotex_ignition_cloth( false ),
    pyrotex_ignition_cloth_reduction( timespan_t::from_seconds( 0 ) )
  {
    parse_options( options_str );
    // Phoenix's Flames always crits
    base_crit = 1.0;
    chain_multiplier = data().effectN( 1 ).chain_multiplier();

    // Strafing Run requires custom handling of Hot Streak
    triggers_hot_streak = false;
    triggers_ignite = true;
    triggers_pyretic_incantation = true;
    add_child( phoenixs_flames_splash );

    if ( p -> artifact.strafing_run.rank() )
    {
      aoe = 1 + p -> artifact.strafing_run.data().effectN( 1 ).base_value();
    }
  }

  virtual void execute() override
  {
    fire_mage_spell_t::execute();

    if ( pyrotex_ignition_cloth )
    {
      p() -> cooldowns.combustion
          -> adjust( -1000 * pyrotex_ignition_cloth_reduction );
    }

    if ( p() -> artifact.warmth_of_the_phoenix.rank() && rng().roll( p() -> artifact.warmth_of_the_phoenix.data().proc_chance() ) )
    {
      p() -> buffs.warmth_of_the_phoenix -> trigger();
    }
  }

  virtual void impact( action_state_t* s ) override
  {
    fire_mage_spell_t::impact( s );

    if ( result_is_hit( s -> result ) )
    {
      if ( s -> chain_target == 0 )
      {
        handle_hot_streak( s );
      }

      phoenixs_flames_splash -> chain_number = s -> chain_target;
      phoenixs_flames_splash -> set_target( s -> target );
      phoenixs_flames_splash -> execute();
    }
  }

  virtual timespan_t travel_time() const override
  {
    timespan_t t = fire_mage_spell_t::travel_time();
    return std::min( t, timespan_t::from_seconds( 0.75 ) );
  }
};


// Pyroblast Spell ============================================================

struct pyroblast_t : public fire_mage_spell_t
{
  pyroblast_t( mage_t* p, const std::string& options_str ) :
    fire_mage_spell_t( "pyroblast", p, p -> find_class_spell( "Pyroblast" ) )
  {
    parse_options( options_str );

    triggers_ignite = true;
    triggers_hot_streak = true;
    triggers_pyretic_incantation = true;

    base_multiplier *= 1.0 + p -> artifact.pyroclasmic_paranoia.percent();
  }

  virtual double action_multiplier() const override
  {
    double am = fire_mage_spell_t::action_multiplier();

    if ( p() -> buffs.kaelthas_ultimate_ability -> check() &&
         !p() -> buffs.hot_streak -> check() )
    {
      am *= 1.0 + p() -> buffs.kaelthas_ultimate_ability -> data().effectN( 1 ).percent();
    }

    if ( p() -> buffs.critical_massive -> up() )
    {
      am *= 1.0 + p() -> buffs.critical_massive -> check_value();
    }

    return am;
  }
  virtual action_state_t* new_state() override
  {
    return new ignite_spell_state_t( this, target );
  }

  virtual timespan_t execute_time() const override
  {
    if ( p() -> buffs.hot_streak -> check() )
    {
      return timespan_t::zero();
    }

    return fire_mage_spell_t::execute_time();
  }

  virtual void execute() override
  {
    p() -> buffs.hot_streak -> up();

    fire_mage_spell_t::execute();

    if ( p() -> buffs.kaelthas_ultimate_ability -> check() &&
        !p() -> buffs.hot_streak -> check() )
    {
      p() -> buffs.kaelthas_ultimate_ability -> expire();
    }
    if ( p() -> buffs.hot_streak -> check() )
    {
      p() -> buffs.kaelthas_ultimate_ability -> trigger();
    }

    p() -> buffs.fire_t20_2pc -> expire();

    if ( p() -> sets.has_set_bonus( MAGE_FIRE, T20, B4 ) )
    {
      p() -> buffs.critical_massive -> trigger();
    }

    //TODO: Does this interact with T19 4pc?
    if ( p() -> talents.pyromaniac -> ok() &&
         rng().roll( p() -> talents.pyromaniac -> effectN( 1 ).percent() ) )
    {
      return;
    }
    else
    {
      p() -> buffs.hot_streak -> expire();
    }
  }

  virtual void snapshot_state( action_state_t* s, dmg_e rt ) override
  {
    fire_mage_spell_t::snapshot_state( s, rt );

    ignite_spell_state_t* is = debug_cast<ignite_spell_state_t*>( s );
    is -> hot_streak = ( p() -> buffs.hot_streak -> check() != 0 );
  }

  virtual timespan_t travel_time() const override
  {
    timespan_t t = fire_mage_spell_t::travel_time();
    return std::min( t, timespan_t::from_seconds( 0.75 ) );
  }

  virtual void impact( action_state_t* s ) override
  {
    fire_mage_spell_t::impact( s );

    if ( result_is_hit( s -> result ) )
    {
      if ( s -> result == RESULT_CRIT && p() -> talents.kindling -> ok() )
      {
        p() -> cooldowns.combustion
            -> adjust( -1000 * p() -> talents.kindling
                                   -> effectN( 1 ).time_value()  );
      }
    }
  }

  virtual double composite_crit_chance() const override
  {
    double c = fire_mage_spell_t::composite_crit_chance();

    if ( p() -> buffs.fire_t20_2pc -> up() )
    {
      c += 1.0;
    }

    return c;
  }
   double composite_ignite_multiplier( const action_state_t* s ) const override
  {
    const ignite_spell_state_t* is = debug_cast<const ignite_spell_state_t*>( s );

    if ( is -> hot_streak )
    {
      return 2.0;
    }

    return 1.0;
  }

  double composite_target_crit_chance( player_t* target ) const override
  {
    double c = fire_mage_spell_t::composite_target_crit_chance( target );

    if( p() -> talents.fire_starter -> ok() && ( target -> health_percentage() >
        p() -> talents.fire_starter -> effectN( 1 ).base_value() ) )
    {
      c = 1.0;
    }
    return c;
  }
};


// Ray of Frost Spell ===============================================================

struct ray_of_frost_t : public frost_mage_spell_t
{
  ray_of_frost_t( mage_t* p, const std::string& options_str ) :
    frost_mage_spell_t( "ray_of_frost", p, p -> talents.ray_of_frost )
  {
    parse_options( options_str );

    channeled         = true;
    hasted_ticks      = true;
  }

  void init() override
  {
    frost_mage_spell_t::init();
    update_flags |= STATE_HASTE; // Not snapshotted for this spell.
  }

  virtual void execute() override
  {
    frost_mage_spell_t::execute();

    p() -> cooldowns.ray_of_frost -> reset( false );

    // Technically, the "castable duration" buff should be ID:208166
    // To keep things simple, we just apply a 0 stack of the damage buff 208141
    if ( !p() -> buffs.ray_of_frost -> check() )
    {
      p() -> buffs.ray_of_frost -> trigger( 0 );
    }
  }

  virtual timespan_t composite_dot_duration( const action_state_t* /* s */ )
    const override
  {
    return data().duration();
  }

  virtual void tick( dot_t* d ) override
  {
    p() -> benefits.ray_of_frost -> update();

    frost_mage_spell_t::tick( d );

    p() -> buffs.ray_of_frost -> bump();
  }

  virtual double action_multiplier() const override
  {
    double am = frost_mage_spell_t::action_multiplier();

    am *= 1.0 + p() -> buffs.ray_of_frost -> check_stack_value();

    return am;
  }
};


// Rune of Power ==============================================================

struct rune_of_power_t : public mage_spell_t
{
  rune_of_power_t( mage_t* p, const std::string& options_str ) :
    mage_spell_t( "rune_of_power", p, p -> talents.rune_of_power )
  {
    parse_options( options_str );
    harmful = false;
    triggers_arcane_missiles = false;
  }

  virtual void execute() override
  {
    mage_spell_t::execute();

    // Assume they're always in it
    p() -> distance_from_rune = 0;
    p() -> buffs.rune_of_power -> trigger();
  }
};


// Scorch Spell =============================================================

struct scorch_t : public fire_mage_spell_t
{
  bool koralons_burning_touch;
  double koralons_burning_touch_threshold,
         koralons_burning_touch_multiplier;

  scorch_t( mage_t* p, const std::string& options_str ) :
    fire_mage_spell_t( "scorch", p,
                       p -> find_specialization_spell( "Scorch" ) ),
    koralons_burning_touch( false ),
    koralons_burning_touch_threshold( 0.0 ),
    koralons_burning_touch_multiplier( 0.0 )
  {
    parse_options( options_str );

    triggers_hot_streak = true;
    triggers_ignite = true;
    triggers_pyretic_incantation = true;
    consumes_ice_floes = false;
  }

  virtual double action_multiplier() const override
  {
    double am = fire_mage_spell_t::action_multiplier();

    if ( koralons_burning_touch && ( target -> health_percentage() <= koralons_burning_touch_threshold ) )
    {
      am *= 1.0 + koralons_burning_touch_multiplier;
    }

    return am;
  }

  virtual double composite_crit_chance() const override
  {
    double c = fire_mage_spell_t::composite_crit_chance();

    if ( koralons_burning_touch && ( target -> health_percentage() <= koralons_burning_touch_threshold ) )
    {
      c = 1.0;
    }
    return c;
  }

  virtual bool usable_moving() const override
  { return true; }
};


// Slow Spell ===============================================================

struct slow_t : public arcane_mage_spell_t
{
  slow_t( mage_t* p, const std::string& options_str ) :
    arcane_mage_spell_t( "slow", p, p -> find_class_spell( "Slow" ) )
  {
    parse_options( options_str );
    ignore_false_positive = true;
    triggers_arcane_missiles = false;
  }

  virtual void impact( action_state_t* s ) override
  {
    arcane_mage_spell_t::impact( s );

    if ( result_is_hit( s -> result ) )
    {
      td( s -> target ) -> debuffs.slow -> trigger();
    }
  }
};

// Supernova Spell ==========================================================

struct supernova_t : public arcane_mage_spell_t
{
  int sn_aoe_am_source_id;

  supernova_t( mage_t* p, const std::string& options_str ) :
    arcane_mage_spell_t( "supernova", p, p -> talents.supernova )
  {
    parse_options( options_str );

    aoe = -1;

    double sn_mult = 1.0 + p -> talents.supernova -> effectN( 1 ).percent();
    base_multiplier *= sn_mult;
    base_aoe_multiplier = 1.0 / sn_mult;
  }

  virtual bool init_finished() override
  {
    sn_aoe_am_source_id = p() -> benefits.arcane_missiles
                              -> get_source_id( "Supernova AOE" );

    return arcane_mage_spell_t::init_finished();
  }

  virtual void execute() override
  {
    arcane_mage_spell_t::execute();

    if ( result_is_hit( execute_state -> result ) &&
         execute_state -> n_targets > 1 )
    {
      // NOTE: Supernova AOE effect causes secondary trigger chance for AM
      // TODO: Verify this is still the case
      trigger_am( sn_aoe_am_source_id );
    }
  }
};

// Summon Water Elemental Spell ====================================================

struct summon_water_elemental_t : public frost_mage_spell_t
{
  summon_water_elemental_t( mage_t* p, const std::string& options_str ) :
    frost_mage_spell_t( "water_elemental", p, p -> find_specialization_spell( "Summon Water Elemental" ) )
  {
    parse_options( options_str );
    harmful = false;
    ignore_false_positive = true;
    // TODO: Why is this not on GCD?
    trigger_gcd = timespan_t::zero();
  }

  virtual void execute() override
  {
    frost_mage_spell_t::execute();

    p() -> pets.water_elemental -> summon();
  }

  virtual bool ready() override
  {
    if ( !frost_mage_spell_t::ready() || p() -> talents.lonely_winter -> ok() )
      return false;

    // TODO: Check this
    return !p() -> pets.water_elemental ||
           p() -> pets.water_elemental -> is_sleeping();
  }
};

// Summon Arcane Familiar Spell ===============================================

struct arcane_assault_t : public arcane_mage_spell_t
{
  arcane_assault_t( mage_t* p )
    : arcane_mage_spell_t( "arcane_assault", p,  p -> find_spell( 225119 ) )
  {
    background = true;
  }
};

struct summon_arcane_familiar_t : public arcane_mage_spell_t
{
  summon_arcane_familiar_t( mage_t* p, const std::string& options_str ) :
    arcane_mage_spell_t( "summon_arcane_familiar", p,
                         p -> talents.arcane_familiar )
  {
    parse_options( options_str );
    harmful = false;
    ignore_false_positive = true;
    triggers_arcane_missiles = false;
    trigger_gcd = timespan_t::zero();
  }

  virtual void execute() override
  {
    arcane_mage_spell_t::execute();

    p() -> buffs.arcane_familiar -> trigger();
  }

  virtual bool ready() override
  {
    if ( p() -> buffs.arcane_familiar -> check() )
    {
      return false;
    }

    return arcane_mage_spell_t::ready();
  }
};


// Time Warp Spell ============================================================

struct time_warp_t : public mage_spell_t
{
  time_warp_t( mage_t* p, const std::string& options_str ) :
    mage_spell_t( "time_warp", p, p -> find_class_spell( "Time Warp" ) )
  {
    parse_options( options_str );
    harmful = false;
    triggers_arcane_missiles = false;
  }

  virtual void execute() override
  {
    mage_spell_t::execute();

    for ( size_t i = 0; i < sim -> player_non_sleeping_list.size(); ++i )
    {
      player_t* p = sim -> player_non_sleeping_list[ i ];
      if ( p -> buffs.exhaustion -> check() || p -> is_pet() )
        continue;

      p -> buffs.bloodlust -> trigger();
      p -> buffs.exhaustion -> trigger();
    }

    // If Shard of the Exodar is equipped, trigger bloodlust regardless.
    if ( p() -> player_t::buffs.bloodlust -> default_chance == 0.0 )
    {
      p() -> player_t::buffs.bloodlust -> trigger( 1, buff_t::DEFAULT_VALUE(), 1.0 );
    }
  }

  virtual bool ready() override
  {
    // If we have shard of the exodar, we're controlling our own destiny. Overrides don't
    // apply to us.
    bool shard = p() -> player_t::buffs.bloodlust -> default_chance == 0.0;

    if ( !shard && sim -> overrides.bloodlust )
      return false;

    if ( !shard && player -> buffs.exhaustion -> check() )
      return false;

    return mage_spell_t::ready();
  }
};

// Touch of the Magi ==========================================================

struct touch_of_the_magi_explosion_t : public arcane_mage_spell_t
{
  touch_of_the_magi_explosion_t( mage_t* p ) :
    arcane_mage_spell_t( "touch_of_the_magi", p, p -> find_spell( 210833 ) )
  {
    background = true;
    ignore_false_positive = true;
    trigger_gcd = timespan_t::zero();
    may_miss = may_crit = callbacks = false;

    triggers_arcane_missiles = false;

    aoe = -1;
  }

  virtual void init() override
  {
    mage_spell_t::init();
    // disable the snapshot_flags for all multipliers
    snapshot_flags &= STATE_NO_MULTIPLIER;
    snapshot_flags |= STATE_TGT_MUL_DA;
  }

  virtual void execute() override
  {
    base_dd_max *= p() -> artifact.touch_of_the_magi.data().effectN( 1 ).percent();
    base_dd_min *= p() -> artifact.touch_of_the_magi.data().effectN( 1 ).percent();

    mage_spell_t::execute();
  }
};


// ============================================================================
// Mage Custom Actions
// ============================================================================

// Choose Rotation ============================================================
/*
struct choose_rotation_t : public action_t
{
  double evocation_target_mana_percentage;
  double ab_cost;
  int force_dps;
  int force_dpm;
  timespan_t final_burn_offset;
  double oom_offset;

  choose_rotation_t( mage_t* p, const std::string& options_str ) :
    action_t( ACTION_USE, "choose_rotation", p )
  {
    cooldown -> duration = timespan_t::from_seconds( 10 );
    evocation_target_mana_percentage = 35;
    force_dps = 0;
    force_dpm = 0;

    final_burn_offset = timespan_t::from_seconds( 20 );
    oom_offset = 0;
    //TODO: Double check this. Scale with AC state.
    double ab_cost = p -> find_class_spell( "Arcane Blast" ) -> cost( POWER_MANA ) * p -> resources.base[ RESOURCE_MANA ];
    add_option( opt_timespan( "cooldown", ( cooldown -> duration ) ) );
    add_option( opt_float( "evocation_pct", evocation_target_mana_percentage ) );
    add_option( opt_int( "force_dps", force_dps ) );
    add_option( opt_int( "force_dpm", force_dpm ) );
    add_option( opt_timespan( "final_burn_offset", ( final_burn_offset ) ) );
    add_option( opt_float( "oom_offset", oom_offset ) );

    parse_options( options_str );

    if ( cooldown -> duration < timespan_t::from_seconds( 1.0 ) )
    {
      sim -> errorf( "Player %s: choose_rotation cannot have cooldown -> duration less than 1.0sec", p -> name() );
      cooldown -> duration = timespan_t::from_seconds( 1.0 );
    }

    trigger_gcd = timespan_t::zero();
    harmful = false;
  }

  virtual void execute()
  {
    mage_t* p = debug_cast<mage_t*>( player );

    if ( force_dps || force_dpm )
    {
      if ( p -> rotation.current == ROTATION_DPS )
      {
        p -> rotation.dps_time += ( sim -> current_time - p -> rotation.last_time );
      }
      else if ( p -> rotation.current == ROTATION_DPM )
      {
        p -> rotation.dpm_time += ( sim -> current_time - p -> rotation.last_time );
      }
      p -> rotation.last_time = sim -> current_time;

      if ( sim -> log )
      {
        sim -> out_log.printf( "%f burn mps, %f time to die", ( p -> rotation.dps_mana_loss / p -> rotation.dps_time.total_seconds() ) - ( p -> rotation.mana_gain / sim -> current_time.total_seconds() ), sim -> target -> time_to_percent( 0.0 ).total_seconds() );
      }

      if ( force_dps )
      {
        if ( sim -> log ) sim -> out_log.printf( "%s switches to DPS spell rotation", p -> name() );
        p -> rotation.current = ROTATION_DPS;
      }
      if ( force_dpm )
      {
        if ( sim -> log ) sim -> out_log.printf( "%s switches to DPM spell rotation", p -> name() );
        p -> rotation.current = ROTATION_DPM;
      }

      update_ready();

      return;
    }

    if ( sim -> log ) sim -> out_log.printf( "%s Considers Spell Rotation", p -> name() );

    // The purpose of this action is to automatically determine when to start dps rotation.
    // We aim to either reach 0 mana at end of fight or evocation_target_mana_percentage at next evocation.
    // If mana gem has charges we assume it will be used during the next dps rotation burn.
    // The dps rotation should correspond only to the actual burn, not any corrections due to overshooting.

    // It is important to smooth out the regen rate by averaging out the returns from Evocation and Mana Gems.
    // In order for this to work, the resource_gain() method must filter out these sources when
    // tracking "rotation.mana_gain".

    double regen_rate = p -> rotation.mana_gain / sim -> current_time.total_seconds();

    timespan_t ttd = sim -> target -> time_to_percent( 0.0 );
    timespan_t tte = p -> cooldowns.evocation -> remains();

    if ( p -> rotation.current == ROTATION_DPS )
    {
      p -> rotation.dps_time += ( sim -> current_time - p -> rotation.last_time );

      // We should only drop out of dps rotation if we break target mana treshold.
      // In that situation we enter a mps rotation waiting for evocation to come off cooldown or for fight to end.
      // The action list should take into account that it might actually need to do some burn in such a case.

      if ( tte < ttd )
      {
        // We're going until target percentage
        if ( p -> resources.current[ RESOURCE_MANA ] / p -> resources.max[ RESOURCE_MANA ] <= evocation_target_mana_percentage / 100.0 )
        {
          if ( sim -> log ) sim -> out_log.printf( "%s switches to DPM spell rotation", p -> name() );

          p -> rotation.current = ROTATION_DPM;
        }
      }
      else
      {
        // We're going until OOM, stop when we can no longer cast full stack AB (approximately, 4 stack with AP can be 6177)
        if ( p -> resources.current[ RESOURCE_MANA ] < ab_cost*4 )
        {
          if ( sim -> log ) sim -> out_log.printf( "%s switches to DPM spell rotation", p -> name() );

          p -> rotation.current = ROTATION_DPM;
        }
      }
    }
    else if ( p -> rotation.current == ROTATION_DPM )
    {
      p -> rotation.dpm_time += ( sim -> current_time - p -> rotation.last_time );

      // Calculate consumption rate of dps rotation and determine if we should start burning.

      double consumption_rate = ( p -> rotation.dps_mana_loss / p -> rotation.dps_time.total_seconds() ) - regen_rate;
      double available_mana = p -> resources.current[ RESOURCE_MANA ];

      // If this will be the last evocation then figure out how much of it we can actually burn before end and adjust appropriately.

      timespan_t evo_cooldown = timespan_t::from_seconds( 240.0 );

      timespan_t target_time;
      double target_pct;

      if ( ttd < tte + evo_cooldown )
      {
        if ( ttd < tte + final_burn_offset )
        {
          // No more evocations, aim for OOM
          target_time = ttd;
          target_pct = oom_offset;
        }
        else
        {
          // If we aim for normal evo percentage we'll get the most out of burn/mana adept synergy.
          target_time = tte;
          target_pct = evocation_target_mana_percentage / 100.0;
        }
      }
      else
      {
        // We'll cast more then one evocation, we're aiming for a normal evo target burn.
        target_time = tte;
        target_pct = evocation_target_mana_percentage / 100.0;
      }

      if ( consumption_rate > 0 )
      {
        // Compute time to get to desired percentage.
        timespan_t expected_time = timespan_t::from_seconds( ( available_mana - target_pct * p -> resources.max[ RESOURCE_MANA ] ) / consumption_rate );

        if ( expected_time >= target_time )
        {
          if ( sim -> log ) sim -> out_log.printf( "%s switches to DPS spell rotation", p -> name() );

          p -> rotation.current = ROTATION_DPS;
        }
      }
      else
      {
        // If dps rotation is regen, then obviously use it all the time.

        if ( sim -> log ) sim -> out_log.printf( "%s switches to DPS spell rotation", p -> name() );

        p -> rotation.current = ROTATION_DPS;
      }
    }
    p -> rotation.last_time = sim -> current_time;

    update_ready();
  }

  virtual bool ready()
  {
    // This delierately avoids calling the supreclass ready method;
    // not all the checks there are relevnt since this isn't a spell
    if ( cooldown -> down() )
      return false;

    if ( sim -> current_time < cooldown -> duration )
      return false;

    if ( if_expr && ! if_expr -> success() )
      return false;

    return true;
  }
};

*/
// Choose Target Action =======================================================

struct choose_target_t : public action_t
{
  bool check_selected;
  player_t* selected_target;

  // Infinite loop protection
  timespan_t last_execute;

  std::string target_name;

  choose_target_t( mage_t* p, const std::string& options_str ) :
    action_t( ACTION_OTHER, "choose_target", p ),
    check_selected( false ), selected_target( nullptr ),
    last_execute( timespan_t::min() )
  {
    add_option( opt_string( "name", target_name ) );
    add_option( opt_bool( "check_selected", check_selected ) );
    parse_options( options_str );

    radius = range = -1.0;
    trigger_gcd = timespan_t::zero();

    harmful = may_miss = may_crit = callbacks = false;
    ignore_false_positive = true;
    action_skill = 1;
  }

  bool init_finished() override
  {
    if ( ! target_name.empty() && ! util::str_compare_ci( target_name, "default" ) )
    {
      selected_target = player -> actor_by_name_str( target_name );
    }
    else
      selected_target = player -> target;

    return action_t::init_finished();
  }

  result_e calculate_result( action_state_t* ) const override
  { return RESULT_HIT; }

  block_result_e calculate_block_result( action_state_t* ) const override
  { return BLOCK_RESULT_UNBLOCKED; }

  void execute() override
  {
    action_t::execute();

    // Don't do anything if selected target is sleeping
    if ( ! selected_target || selected_target -> is_sleeping() )
    {
      return;
    }

    mage_t* p = debug_cast<mage_t*>( player );
    assert( ! target_if_expr || ( selected_target == select_target_if_target() ) );

    if ( sim -> current_time() == last_execute )
    {
      sim -> errorf( "%s choose_target infinite loop detected (due to no time passing between executes) at '%s'",
        p -> name(), signature_str.c_str() );
      sim -> cancel_iteration();
      sim -> cancel();
      return;
    }

    last_execute = sim -> current_time();

    if ( sim -> debug )
      sim -> out_debug.printf( "%s swapping target from %s to %s", player -> name(), p -> current_target -> name(), selected_target -> name() );

    p -> current_target = selected_target;

    // Invalidate target caches
    for ( size_t i = 0, end = p -> action_list.size(); i < end; i++ )
      p -> action_list[i] -> target_cache.is_valid = false;
    }

  bool ready() override
  {
    mage_t* p = debug_cast<mage_t*>( player );

    if ( target_if_mode != TARGET_IF_NONE )
    {
      selected_target = select_target_if_target();
      if ( selected_target == nullptr )
      {
        return false;
      }
    }

    // Safeguard stupidly against breaking the sim.
    if ( selected_target -> is_sleeping() )
    {
      // Reset target to default actor target if we're still targeting a dead selected target
      if ( p -> current_target == selected_target )
        p -> current_target = p -> target;

      return false;
    }

    if ( p -> current_target == selected_target )
      return false;

    player_t* original_target = nullptr;
    if ( check_selected )
    {
      if ( target != selected_target )
        original_target = target;

      target = selected_target;
    }
    else
      target = p -> current_target;

    bool rd = action_t::ready();

    if ( original_target )
      target = original_target;

    return rd;
  }

  void reset() override
  {
    action_t::reset();
    last_execute = timespan_t::min();
  }
};


// Arcane Mage "Burn" State Switch Action =====================================

struct start_burn_phase_t : public action_t
{
  start_burn_phase_t( mage_t* p, const std::string& options_str ):
    action_t( ACTION_USE, "start_burn_phase", p )
  {
    parse_options( options_str );
    trigger_gcd = timespan_t::zero();
    harmful = false;
    ignore_false_positive = true;
    action_skill = 1;
  }

  virtual void execute() override
  {
    mage_t* p = debug_cast<mage_t*>( player );

    bool success = p -> burn_phase.enable( sim -> current_time() );
    if ( !success )
    {
      sim -> errorf( "%s start_burn_phase infinite loop detected (no time passing between executes) at '%s'",
                     p -> name(), signature_str.c_str() );
      sim -> cancel_iteration();
      sim -> cancel();
      return;
    }
  }

  bool ready() override
  {
    mage_t* p = debug_cast<mage_t*>( player );

    if ( p -> burn_phase.on() )
    {
      return false;
    }

    return action_t::ready();
  }
};

struct stop_burn_phase_t : public action_t
{
  stop_burn_phase_t( mage_t* p, const std::string& options_str ):
     action_t( ACTION_USE, "stop_burn_phase", p )
  {
    parse_options( options_str );
    trigger_gcd = timespan_t::zero();
    harmful = false;
    ignore_false_positive = true;
    action_skill = 1;
  }

  virtual void execute() override
  {
    mage_t* p = debug_cast<mage_t*>( player );

    bool success = p -> burn_phase.disable( sim -> current_time() );
    if ( !success )
    {
      sim -> errorf( "%s stop_burn_phase infinite loop detected (no time passing between executes) at '%s'",
                     p -> name(), signature_str.c_str() );
      sim -> cancel_iteration();
      sim -> cancel();
      return;
    }
  }

  bool ready() override
  {
    mage_t* p = debug_cast<mage_t*>( player );

    if ( !p -> burn_phase.on() )
    {
      return false;
    }

    return action_t::ready();
  }
};


// Unstable Magic =============================================================

struct unstable_magic_explosion_t : public mage_spell_t
{
  unstable_magic_explosion_t( mage_t* p ) :
    mage_spell_t( "unstable_magic_explosion", p, p -> talents.unstable_magic )
  {
    may_miss = may_dodge = may_parry = may_crit = may_block = false;
    callbacks = false;
    aoe = -1;
    base_costs[ RESOURCE_MANA ] = 0;
    trigger_gcd = timespan_t::zero();
    background = true;

    switch ( p -> specialization() )
    {
      case MAGE_ARCANE:
        school = SCHOOL_ARCANE;
        break;
      case MAGE_FIRE:
        school = SCHOOL_FIRE;
        break;
      case MAGE_FROST:
        school = SCHOOL_FROST;
        break;
      default:
        // This shouldn't happen
        break;
    }
  }

  virtual void init() override
  {
    mage_spell_t::init();
    // disable the snapshot_flags for all multipliers
    snapshot_flags &= STATE_NO_MULTIPLIER;
    snapshot_flags |= STATE_TGT_MUL_DA;
  }

  virtual void execute() override
  {
    base_dd_max *= data().effectN( 4 ).percent();
    base_dd_min *= data().effectN( 4 ).percent();

    mage_spell_t::execute();
  }
};

void mage_spell_t::trigger_unstable_magic( action_state_t* s )
{
  double um_proc_rate;
  switch ( p() -> specialization() )
  {
    case MAGE_ARCANE:
      um_proc_rate = p() -> unstable_magic_explosion
                         -> data().effectN( 1 ).percent();
      break;
    case MAGE_FROST:
      um_proc_rate = p() -> unstable_magic_explosion
                         -> data().effectN( 2 ).percent();
      break;
    case MAGE_FIRE:
      um_proc_rate = p() -> unstable_magic_explosion
                         -> data().effectN( 3 ).percent();
      break;
    default:
      um_proc_rate = 0.0;
      break;
  }

  if ( p() -> rng().roll( um_proc_rate ) )
  {
    p() -> unstable_magic_explosion -> set_target( s -> target );
    p() -> unstable_magic_explosion -> base_dd_max = s -> result_amount;
    p() -> unstable_magic_explosion -> base_dd_min = s -> result_amount;
    p() -> unstable_magic_explosion -> execute();
  }
}

// Proxy Freeze action ========================================================

struct freeze_t : public action_t
{
  pets::water_elemental::freeze_t* action;

  freeze_t( mage_t* p, const std::string& options_str ) :
    action_t( ACTION_OTHER, "freeze", p ), action( nullptr )
  {
    parse_options( options_str );

    may_miss = may_crit = callbacks = false;
    dual = true;
    trigger_gcd = timespan_t::zero();
    ignore_false_positive = true;
    action_skill = 1;
  }

  void reset() override
  {
    action_t::reset();

    if ( !action )
    {
      mage_t* m = debug_cast<mage_t*>( player );
      action = debug_cast<pets::water_elemental::freeze_t*>( m -> pets.water_elemental -> find_action( "freeze" ) );
      if ( action )
      {
        // Disable autocast on Water Jet.
        pets::water_elemental::water_jet_t* wj_action
          = debug_cast<pets::water_elemental::water_jet_t*>( m -> pets.water_elemental -> find_action( "water_jet" ) );
        if ( wj_action )
        {
          wj_action -> autocast = false;
        }
      }
    }
  }

  void execute() override
  {
    assert( action );

    action -> set_target( target );
    action -> execute();
  }

  bool ready() override
  {
    mage_t* m = debug_cast<mage_t*>( player );
    if ( m -> talents.lonely_winter -> ok() )
    {
      return false;
    }

    if ( !action )
      return false;

    if ( !action -> ready() )
      return false;

    return action_t::ready();
  }
};

// Proxy cast Water Jet Action ================================================

struct water_jet_t : public action_t
{
  pets::water_elemental::water_jet_t* action;

  water_jet_t( mage_t* p, const std::string& options_str ) :
    action_t( ACTION_OTHER, "water_jet", p ), action( nullptr )
  {
    parse_options( options_str );

    may_miss = may_crit = callbacks = false;
    dual = true;
    trigger_gcd = timespan_t::zero();
    ignore_false_positive = true;
    action_skill = 1;
  }

  void reset() override
  {
    action_t::reset();

    if ( ! action )
    {
      mage_t* m = debug_cast<mage_t*>( player );
      action = debug_cast<pets::water_elemental::water_jet_t*>( m -> pets.water_elemental -> find_action( "water_jet" ) );
      if ( action )
      {
        action->autocast = false;
      }
    }
  }

  void execute() override
  {
    assert( action );
    mage_t* m = debug_cast<mage_t*>( player );
    action -> queued = true;
    // Interrupt existing cast
    if ( m -> pets.water_elemental -> executing )
    {
      m -> pets.water_elemental -> executing -> interrupt_action();
    }

    // Cancel existing (potential) player-ready event ..
    if ( m -> pets.water_elemental -> readying )
    {
      event_t::cancel( m -> pets.water_elemental -> readying );
    }

    // and schedule a new one immediately.
    m -> pets.water_elemental -> schedule_ready();
  }

  bool ready() override
  {
    mage_t* m = debug_cast<mage_t*>( player );
    if ( m -> talents.lonely_winter -> ok() )
    {
      return false;
    }

    if ( !action )
      return false;

    // Ensure that the Water Elemental's water_jet is ready. Note that this
    // skips the water_jet_t::ready() call, and simply checks the "base" ready
    // properties of the spell (most importantly, the cooldown). If normal
    // ready() was called, this would always return false, as queued = false,
    // before this action executes.
    if ( ! action -> spell_t::ready() )
      return false;

    // Don't re-execute if water jet is already queued
    if ( action -> queued )
      return false;

    return action_t::ready();
  }
};
} // namespace actions


namespace events {
struct icicle_event_t : public event_t
{
  mage_t* mage;
  player_t* target;
  icicle_data_t state;

  icicle_event_t( mage_t& m, const icicle_data_t& s, player_t* t, bool first = false ) :
    event_t( m ), mage( &m ), target( t ), state( s )
  {
    double cast_time = first ? 0.25 : 0.75;
    cast_time *= mage -> cache.spell_speed();

    schedule( timespan_t::from_seconds( cast_time ) );
  }
  virtual const char* name() const override
  { return "icicle_event"; }
  void execute() override
  {
    // If the target of the icicle is dead, stop the chain
    if ( target -> is_sleeping() )
    {
      if ( mage -> sim -> debug )
        mage -> sim -> out_debug.printf( "%s icicle use on %s (sleeping target), stopping",
            mage -> name(), target -> name() );
      mage -> icicle_event = nullptr;
      return;
    }

    actions::icicle_state_t* new_s = debug_cast<actions::icicle_state_t*>( mage -> icicle -> get_state() );
    new_s -> source = state.stats;
    new_s -> target = target;

    mage -> icicle -> base_dd_min = mage -> icicle -> base_dd_max = state.damage;

    // Immediately execute icicles so the correct damage is carried into the
    // travelling icicle object
    mage -> icicle -> pre_execute_state = new_s;
    mage -> icicle -> execute();

    icicle_data_t new_state = mage -> get_icicle_object();
    if ( new_state.damage > 0 )
    {
      mage -> icicle_event = make_event<icicle_event_t>( sim(), *mage, new_state, target );
      if ( mage -> sim -> debug )
        mage -> sim -> out_debug.printf( "%s icicle use on %s (chained), damage=%f, total=%u",
                               mage -> name(), target -> name(), new_state.damage, as<unsigned>( mage -> icicles.size() ) );
    }
    else
      mage -> icicle_event = nullptr;
  }
};

struct ignite_spread_event_t : public event_t
{
  mage_t* mage;

  static double ignite_bank( dot_t* ignite )
  {
    if ( !ignite->is_ticking() )
    {
      return 0.0;
    }

    auto ignite_state = debug_cast<residual_action::residual_periodic_state_t*>(
        ignite->state );
    return ignite_state->tick_amount * ignite->ticks_left();
  }

  static bool ignite_compare ( dot_t* a, dot_t* b )
  {
    return ignite_bank( a ) > ignite_bank( b );
  }

  ignite_spread_event_t( mage_t& m, timespan_t delta_time ) :
    event_t( m, delta_time ), mage( &m )
  {
  }

  virtual const char* name() const override
  { return "ignite_spread_event"; }

  void execute() override
  {
    mage -> procs.ignite_spread -> occur();
    if ( mage -> sim -> log )
    {
      sim().out_log.printf( "%s ignite spread event occurs", mage -> name() );
    }

    std::vector< player_t* > tl = mage -> ignite -> target_list();

    if ( tl.size() == 1 )
    {
      return;
    }

    std::vector< dot_t* > active_ignites;
    std::vector< dot_t* > candidates;
    // Split ignite targets by whether ignite is ticking
    for ( size_t i = 0, actors = tl.size(); i < actors; i++ )
    {
      player_t* t = tl[ i ];

      dot_t* ignite = t -> get_dot( "ignite", mage );
      if ( ignite -> is_ticking() )
      {
        active_ignites.push_back( ignite );
      }
      else
      {
        candidates.push_back( ignite );
      }
    }

    // Sort active ignites by descending bank size
    std::sort( active_ignites.begin(), active_ignites.end(), ignite_compare );

    // Loop over active ignites:
    // - Pop smallest ignite for spreading
    // - Remove equal sized ignites from tail of spread candidate list
    // - Choose random target and execute spread
    // - Remove spread destination from candidate list
    // - Add spreaded ignite source to candidate list
    // This algorithm provides random selection of the spread target, while
    // guaranteeing that every source will have a larger ignite bank than the
    // destination. It also guarantees that each ignite will spread to a unique
    // target. This allows us to avoid N^2 spread validity checks.
    while ( active_ignites.size() > 0 )
    {
      dot_t* source = active_ignites.back();
      active_ignites.pop_back();
      double source_bank = ignite_bank(source);

      if ( !candidates.empty() )
      {
        // Skip candidates that have equal ignite bank size to the source
        int index = as<int>( candidates.size() ) - 1;
        while ( index >= 0 )
        {
          if ( ignite_bank( candidates[ index ] ) < source_bank )
          {
            break;
          }
          index--;
        }
        if ( index < 0 )
        {
          // No valid spread targets
          continue;
        }

        // TODO: Filter valid candidates by ignite spread range

        // Randomly select spread target from remaining candidates
        index = floor( mage -> rng().real() * index );
        dot_t* destination = candidates[ index ];

        if ( destination -> is_ticking() )
        {
          // TODO: Use benefits to keep track of lost ignite banks
          destination -> cancel();
          mage -> procs.ignite_overwrite -> occur();
          if ( mage -> sim -> log )
          {
            sim().out_log.printf( "%s ignite spreads from %s to %s (overwrite)",
                                 mage -> name(), source -> target -> name(),
                                 destination -> target -> name() );
          }
        }
        else
        {
          mage -> procs.ignite_new_spread -> occur();
          if ( mage -> sim -> log )
          {
            sim().out_log.printf( "%s ignite spreads from %s to %s (new)",
                                 mage -> name(), source -> target -> name(),
                                 destination -> target -> name() );
          }
        }
        source -> copy( destination -> target, DOT_COPY_CLONE );

        // Remove spread destination from candidates
        candidates.erase( candidates.begin() + index );
      }

      // Add spread source to candidates
      candidates.push_back( source );
    }

    // Schedule next spread for 2 seconds later
    mage->ignite_spread_event = make_event<events::ignite_spread_event_t>(
        sim(), *mage, timespan_t::from_seconds( 2.0 ) );
  }
};
} // namespace events

// ==========================================================================
// Mage Character Definition
// ==========================================================================

// mage_td_t ================================================================

mage_td_t::mage_td_t( player_t* target, mage_t* mage ) :
  actor_target_data_t( target, mage ),
  dots( dots_t() ),
  debuffs( debuffs_t() )
{
  dots.frost_bomb     = target -> get_dot( "frost_bomb",     mage );
  dots.ignite         = target -> get_dot( "ignite",         mage );
  dots.living_bomb    = target -> get_dot( "living_bomb",    mage );
  dots.nether_tempest = target -> get_dot( "nether_tempest", mage );

  debuffs.erosion     = new buffs::erosion_t( this );
  debuffs.slow        = buff_creator_t( *this, "slow",
                                        mage -> find_spell( 31589 ) );
  debuffs.touch_of_the_magi = new buffs::touch_of_the_magi_t( this );

  debuffs.chilled     = new buffs::chilled_t( this );
  debuffs.frost_bomb  = buff_creator_t( *this, "frost_bomb",
                                        mage -> talents.frost_bomb );
  debuffs.frozen      = buff_creator_t( *this, "frozen" )
                          .duration( timespan_t::from_seconds( 0.5 ) );
  debuffs.water_jet   = buff_creator_t( *this, "water_jet",
                                        mage -> find_spell( 135029 ) )
                          .quiet( true )
                          .cd( timespan_t::zero() );
  debuffs.winters_chill = buff_creator_t( *this, "winters_chill",
                                        mage -> find_spell( 228358 ) );

}

mage_t::mage_t( sim_t* sim, const std::string& name, race_e r ) :
  player_t( sim, MAGE, name, r ),
  current_target( target ),
  icicle( nullptr ),
  icicle_event( nullptr ),
  ignite( nullptr ),
  ignite_spread_event( nullptr ),
  touch_of_the_magi_explosion( nullptr ),
  unstable_magic_explosion( nullptr ),
  last_bomb_target( nullptr ),
  distance_from_rune( 0.0 ),
  global_cinder_count( 0 ),
  blessing_of_wisdom( false ),
  benefits( benefits_t() ),
  buffs( buffs_t() ),
  cooldowns( cooldowns_t() ),
  gains( gains_t() ),
  pets( pets_t() ),
  procs( procs_t() ),
  rotation( rotation_t() ),
  spec( specializations_t() ),
  talents( talents_list_t() )
{
  // Cooldowns
  cooldowns.combustion       = get_cooldown( "combustion"       );
  cooldowns.cone_of_cold     = get_cooldown( "cone_of_cold"     );
  cooldowns.dragons_breath   = get_cooldown( "dragons_breath"   );
  cooldowns.evocation        = get_cooldown( "evocation"        );
  cooldowns.frozen_orb       = get_cooldown( "frozen_orb"       );
  cooldowns.icy_veins        = get_cooldown( "icy_veins"        );
  cooldowns.fire_blast       = get_cooldown( "fire_blast"       );
  cooldowns.phoenixs_flames  = get_cooldown( "phoenixs_flames"  );
  cooldowns.presence_of_mind = get_cooldown( "presence_of_mind" );
  cooldowns.ray_of_frost     = get_cooldown( "ray_of_frost"     );
  cooldowns.time_warp        = get_cooldown( "time_warp"        );

  // Options
  regen_type = REGEN_DYNAMIC;
  regen_caches[ CACHE_MASTERY ] = true;

}


mage_t::~mage_t()
{
  delete benefits.incanters_flow;
  delete benefits.arcane_charge.arcane_barrage;
  delete benefits.arcane_charge.arcane_blast;
  delete benefits.arcane_charge.arcane_explosion;
  delete benefits.arcane_charge.arcane_missiles;
  delete benefits.arcane_charge.nether_tempest;
  delete benefits.arcane_missiles;
  delete benefits.fingers_of_frost;
  delete benefits.ray_of_frost;
}

/// Touch of the Magi explosion trigger
void mage_t::trigger_touch_of_the_magi( buffs::touch_of_the_magi_t* buff )
{

  touch_of_the_magi_explosion -> set_target( buff -> player );
  touch_of_the_magi_explosion -> base_dd_max = buff -> accumulated_damage;
  touch_of_the_magi_explosion -> base_dd_min = buff -> accumulated_damage;
  touch_of_the_magi_explosion -> execute();
}

bool mage_t::apply_crowd_control( const action_state_t* state, spell_mechanic type )
{
  if ( type == MECHANIC_INTERRUPT )
  {
    buffs.sephuzs_secret -> trigger();
    return true;
  }

  if ( action_t::result_is_hit( state -> result )
    && ( state -> target -> is_add() || state -> target -> level() < sim -> max_player_level + 3 ) )
  {
    buffs.sephuzs_secret -> trigger();
    if ( type == MECHANIC_ROOT )
    {
      get_target_data( state -> target ) -> debuffs.frozen -> trigger();
    }

    return true;
  }

  return false;
}

// mage_t::create_action ====================================================

action_t* mage_t::create_action( const std::string& name,
                                 const std::string& options_str )
{
  using namespace actions;

  // Arcane
  if ( name == "arcane_barrage"    ) return new             arcane_barrage_t( this, options_str );
  if ( name == "arcane_blast"      ) return new               arcane_blast_t( this, options_str );
  if ( name == "arcane_explosion"  ) return new           arcane_explosion_t( this, options_str );
  if ( name == "arcane_missiles"   ) return new            arcane_missiles_t( this, options_str );
  if ( name == "arcane_orb"        ) return new                 arcane_orb_t( this, options_str );
  if ( name == "arcane_power"      ) return new               arcane_power_t( this, options_str );
  if ( name == "charged_up"        ) return new                 charged_up_t( this, options_str );
  if ( name == "evocation"         ) return new                  evocation_t( this, options_str );
  if ( name == "nether_tempest"    ) return new             nether_tempest_t( this, options_str );
  if ( name == "presence_of_mind"  ) return new           presence_of_mind_t( this, options_str );
  if ( name == "slow"              ) return new                       slow_t( this, options_str );
  if ( name == "summon_arcane_familiar") return new summon_arcane_familiar_t( this, options_str );
  if ( name == "supernova"         ) return new                  supernova_t( this, options_str );

  if ( name == "start_burn_phase"  ) return new           start_burn_phase_t( this, options_str );
  if ( name == "stop_burn_phase"   ) return new            stop_burn_phase_t( this, options_str );

  // Fire
  if ( name == "blast_wave"        ) return new              blast_wave_t( this, options_str );
  if ( name == "cinderstorm"       ) return new             cinderstorm_t( this, options_str );
  if ( name == "combustion"        ) return new              combustion_t( this, options_str );
  if ( name == "dragons_breath"    ) return new          dragons_breath_t( this, options_str );
  if ( name == "fireball"          ) return new                fireball_t( this, options_str );
  if ( name == "flamestrike"       ) return new             flamestrike_t( this, options_str );
  if ( name == "fire_blast"        ) return new              fire_blast_t( this, options_str );
  if ( name == "living_bomb"       ) return new             living_bomb_t( this, options_str );
  if ( name == "meteor"            ) return new                  meteor_t( this, options_str );
  if ( name == "pyroblast"         ) return new               pyroblast_t( this, options_str );
  if ( name == "scorch"            ) return new                  scorch_t( this, options_str );

  // Frost
  if ( name == "blizzard"          ) return new                blizzard_t( this, options_str );
  if ( name == "comet_storm"       ) return new             comet_storm_t( this, options_str );
  if ( name == "cone_of_cold"      ) return new            cone_of_cold_t( this, options_str );
  if ( name == "flurry"            ) return new                  flurry_t( this, options_str );
  if ( name == "freeze"            ) return new                  freeze_t( this, options_str );
  if ( name == "frost_bomb"        ) return new              frost_bomb_t( this, options_str );
  if ( name == "frostbolt"         ) return new               frostbolt_t( this, options_str );
  if ( name == "frozen_orb"        ) return new              frozen_orb_t( this, options_str );
  if ( name == "glacial_spike"     ) return new           glacial_spike_t( this, options_str );
  if ( name == "ice_floes"         ) return new               ice_floes_t( this, options_str );
  if ( name == "ice_lance"         ) return new               ice_lance_t( this, options_str );
  if ( name == "ice_nova"          ) return new                ice_nova_t( this, options_str );
  if ( name == "icy_veins"         ) return new               icy_veins_t( this, options_str );
  if ( name == "ray_of_frost"      ) return new            ray_of_frost_t( this, options_str );
  if ( name == "water_elemental"   ) return new  summon_water_elemental_t( this, options_str );
  if ( name == "water_jet"         ) return new               water_jet_t( this, options_str );

  // Artifact Specific Spells
  // Arcane
  if ( name == "mark_of_aluneth"   ) return new          mark_of_aluneth_t( this, options_str );

  // Fire
  if ( name == "phoenixs_flames"   ) return new          phoenixs_flames_t( this, options_str );

  // Frost
  if ( name == "ebonbolt"          ) return new                 ebonbolt_t( this, options_str );

  // Shared spells
  if ( name == "blink"             ) return new                   blink_t( this, options_str );
  if ( name == "counterspell"      ) return new            counterspell_t( this, options_str );
  if ( name == "frost_nova"        ) return new              frost_nova_t( this, options_str );
  if ( name == "time_warp"         ) return new               time_warp_t( this, options_str );

  if ( name == "choose_target"     ) return new           choose_target_t( this, options_str );

  // Shared talents
  if ( name == "mage_bomb"         )
  {
    if ( talents.frost_bomb -> ok() )
    {
      return new frost_bomb_t( this, options_str );
    }
    else if ( talents.living_bomb -> ok() )
    {
      return new living_bomb_t( this, options_str );
    }
    else if ( talents.nether_tempest -> ok() )
    {
      return new nether_tempest_t( this, options_str );
    }
  }
  if ( name == "mirror_image"      ) return new            mirror_image_t( this, options_str );
  if ( name == "rune_of_power"     ) return new           rune_of_power_t( this, options_str );

  return player_t::create_action( name, options_str );
}

// mage_t::create_options =====================================================
void mage_t::create_options()
{
  add_option( opt_float( "global_cinder_count", global_cinder_count ) );
  add_option( opt_bool( "blessing_of_wisdom", blessing_of_wisdom ) );
  player_t::create_options();
}

// mage_t::copy_from =====================================================

void mage_t::copy_from( player_t* source )
{
  player_t::copy_from( source );

  mage_t* p = debug_cast<mage_t*>( source );

  global_cinder_count = p -> global_cinder_count;
  blessing_of_wisdom = p -> blessing_of_wisdom;
}

// mage_t::create_pets ========================================================

void mage_t::create_pets()
{
  if ( specialization() == MAGE_FROST && find_action( "water_elemental" ) )
  {
    pets.water_elemental = new pets::water_elemental::water_elemental_pet_t( sim, this );
  }

  if ( talents.mirror_image -> ok() && find_action( "mirror_image" ) )
  {
    int image_num = talents.mirror_image -> effectN( 2 ).base_value();
    for ( int i = 0; i < image_num; i++ )
    {
      pets.mirror_images.push_back( new pets::mirror_image::mirror_image_pet_t( sim, this ) );
      if ( i > 0 )
      {
        pets.mirror_images[ i ] -> quiet = 1;
      }
    }
  }
}

// mage_t::init_spells ========================================================

void mage_t::init_spells()
{
  player_t::init_spells();

  // Talents
  // Tier 15
  talents.arcane_familiar = find_talent_spell( "Arcane Familiar" );
  talents.amplification   = find_talent_spell( "Amplification"   );
  talents.words_of_power  = find_talent_spell( "Words of Power"  );
  talents.pyromaniac      = find_talent_spell( "Pyromaniac"      );
  talents.conflagration   = find_talent_spell( "Conflagration"   );
  talents.fire_starter    = find_talent_spell( "Firestarter"     );
  talents.ray_of_frost    = find_talent_spell( "Ray of Frost"    );
  talents.lonely_winter   = find_talent_spell( "Lonely Winter"   );
  talents.bone_chilling   = find_talent_spell( "Bone Chilling"   );
  // Tier 30
  talents.shimmer         = find_talent_spell( "Shimmer"         );
  talents.blast_wave      = find_talent_spell( "Blast Wave"      );
  talents.ice_floes       = find_talent_spell( "Ice Floes"       );
  // Tier 45
  talents.mirror_image    = find_talent_spell( "Mirror Image"    );
  talents.rune_of_power   = find_talent_spell( "Rune of Power"   );
  talents.incanters_flow  = find_talent_spell( "Incanter's Flow" );
  // Tier 60
  talents.supernova       = find_talent_spell( "Supernova"       );
  talents.charged_up      = find_talent_spell( "Charged Up"      );
  talents.resonance       = find_talent_spell( "Resonance"       );
  talents.alexstraszas_fury = find_talent_spell( "Alexstrasza's Fury" );
  talents.flame_on        = find_talent_spell( "Flame On"        );
  talents.controlled_burn = find_talent_spell( "Controlled Burn" );
  talents.ice_nova        = find_talent_spell( "Ice Nova"        );
  talents.frozen_touch    = find_talent_spell( "Frozen Touch"    );
  talents.splitting_ice   = find_talent_spell( "Splitting Ice"   );

  // Tier 75
  talents.ring_of_frost   = find_talent_spell( "Ring of Frost"   );
  talents.ice_ward        = find_talent_spell( "Ice Ward"        );
  // Tier 90
  talents.nether_tempest  = find_talent_spell( "Nether Tempest"  );
  talents.living_bomb     = find_talent_spell( "Living Bomb"     );
  talents.frost_bomb      = find_talent_spell( "Frost Bomb"      );
  talents.unstable_magic  = find_talent_spell( "Unstable Magic"  );
  talents.erosion         = find_talent_spell( "Erosion"         );
  talents.flame_patch     = find_talent_spell( "Flame Patch"     );
  talents.arctic_gale     = find_talent_spell( "Arctic Gale"     );
  // Tier 100
  talents.overpowered     = find_talent_spell( "Overpowered"     );
  talents.temporal_flux   = find_talent_spell( "Temporal Flux"   );
  talents.arcane_orb      = find_talent_spell( "Arcane Orb"      );
  talents.kindling        = find_talent_spell( "Kindling"        );
  talents.cinderstorm     = find_talent_spell( "Cinderstorm"     );
  talents.meteor          = find_talent_spell( "Meteor"          );
  talents.thermal_void    = find_talent_spell( "Thermal Void"    );
  talents.glacial_spike   = find_talent_spell( "Glacial Spike"   );
  talents.comet_storm     = find_talent_spell( "Comet Storm"     );

  //Artifact Spells
  //Arcane
  artifact.aegwynns_ascendance           = find_artifact_spell( "Aegwynn's Ascendance"          );
  artifact.aegwynns_fury                 = find_artifact_spell( "Aegwynn's Fury"                );
  artifact.aegwynns_imperative           = find_artifact_spell( "Aegwynn's Imperative"          );
  artifact.aegwynns_intensity            = find_artifact_spell( "Aegwynn's Intensity"           );
  artifact.aegwynns_wrath                = find_artifact_spell( "Aegwynn's Wrath"               );
  artifact.aluneths_avarice              = find_artifact_spell( "Aluneth's Avarice"             );
  artifact.arcane_purification           = find_artifact_spell( "Arcane Purification"           );
  artifact.arcane_rebound                = find_artifact_spell( "Arcane Rebound"                );
  artifact.blasting_rod                  = find_artifact_spell( "Blasting Rod"                  );
  artifact.crackling_energy              = find_artifact_spell( "Crackling Energy"              );
  artifact.intensity_of_the_tirisgarde   = find_artifact_spell( "Intensity of the Tirisgarde"   );
  artifact.mark_of_aluneth               = find_artifact_spell( "Mark of Aluneth"               );
  artifact.might_of_the_guardians        = find_artifact_spell( "Might of the Guardians"        );
  artifact.rule_of_threes                = find_artifact_spell( "Rule of Threes"                );
  artifact.torrential_barrage            = find_artifact_spell( "Torrential Barrage"            );
  artifact.everywhere_at_once            = find_artifact_spell( "Everywhere At Once"            );
  artifact.ethereal_sensitivity          = find_artifact_spell( "Ethereal Sensitivity"          );
  artifact.time_and_space                = find_artifact_spell( "Time and Space"                );
  artifact.touch_of_the_magi             = find_artifact_spell( "Touch of the Magi"             );
  artifact.ancient_power                 = find_artifact_spell( "Ancient Power"                 );
  //Fire
  artifact.aftershocks                   = find_artifact_spell( "Aftershocks"                   );
  artifact.scorched_earth                = find_artifact_spell( "Scorched Earth"                );
  artifact.big_mouth                     = find_artifact_spell( "Big Mouth"                     );
  artifact.blue_flame_special            = find_artifact_spell( "Blue Flame Special"            );
  artifact.everburning_consumption       = find_artifact_spell( "Everburning Consumption"       );
  artifact.instability_of_the_tirisgarde = find_artifact_spell( "Instability of the Tirisgarde" );
  artifact.molten_skin                   = find_artifact_spell( "Molten Skin"                   );
  artifact.phoenix_reborn                = find_artifact_spell( "Phoenix Reborn"                );
  artifact.phoenixs_flames               = find_artifact_spell( "Phoenix's Flames"              );
  artifact.great_balls_of_fire           = find_artifact_spell( "Great Balls of Fire"           );
  artifact.cauterizing_blink             = find_artifact_spell( "Cauterizing Blink"             );
  artifact.fire_at_will                  = find_artifact_spell( "Fire At Will"                  );
  artifact.preignited                    = find_artifact_spell( "Pre-Ignited"                   );
  artifact.pyroclasmic_paranoia          = find_artifact_spell( "Pyroclasmic Paranoia"          );
  artifact.pyretic_incantation           = find_artifact_spell( "Pyretic Incantation"           );
  artifact.reignition_overdrive          = find_artifact_spell( "Reignition Overdrive"          );
  artifact.strafing_run                  = find_artifact_spell( "Strafing Run"                  );
  artifact.burning_gaze                  = find_artifact_spell( "Burning Gaze"                  );
  artifact.blast_furnace                 = find_artifact_spell( "Blast Furnace"                 );
  artifact.warmth_of_the_phoenix         = find_artifact_spell( "Warmth of the Phoenix"         );
  artifact.wings_of_flame                = find_artifact_spell( "Wings of Flame"                );
  artifact.empowered_spellblade          = find_artifact_spell( "Empowered Spellblade"          );
  //Frost
  artifact.black_ice                     = find_artifact_spell( "Black Ice"                     );
  artifact.chain_reaction                = find_artifact_spell( "Chain Reaction"                );
  artifact.chilled_to_the_core           = find_artifact_spell( "Chilled To The Core"           );
  artifact.clarity_of_thought            = find_artifact_spell( "Clarity of Thought"            );
  artifact.ebonbolt                      = find_artifact_spell( "Ebonbolt"                      );
  artifact.freezing_rain                 = find_artifact_spell( "Freezing Rain"                 );
  artifact.frigidity_of_the_tirisgarde   = find_artifact_spell( "Frigidity of the Tirisgarde"   );
  artifact.frozen_veins                  = find_artifact_spell( "Frozen Veins"                  );
  artifact.glacial_eruption              = find_artifact_spell( "Glacial Eruption"              );
  artifact.ice_age                       = find_artifact_spell( "Ice Age"                       );
  artifact.ice_nine                      = find_artifact_spell( "Ice Nine"                      );
  artifact.icy_caress                    = find_artifact_spell( "Icy Caress"                    );
  artifact.icy_hand                      = find_artifact_spell( "Icy Hand"                      );
  artifact.its_cold_outside              = find_artifact_spell( "It's Cold Outside"             );
  artifact.jouster                       = find_artifact_spell( "Jouster"                       );
  artifact.let_it_go                     = find_artifact_spell( "Let It Go"                     );
  artifact.obsidian_lance                = find_artifact_spell( "Obsidian Lance"                );
  artifact.orbital_strike                = find_artifact_spell( "Orbital Strike"                );
  artifact.shield_of_alodi               = find_artifact_spell( "Shield of Alodi"               );
  artifact.shattering_bolts              = find_artifact_spell( "Shattering Bolts"              );
  artifact.spellborne                    = find_artifact_spell( "Spellborne"                    );
  artifact.the_storm_rages               = find_artifact_spell( "The Storm Rages"               );

  // Spec Spells
  spec.arcane_barrage_2      = find_specialization_spell( 231564 );
  spec.arcane_charge         = find_spell( 36032 );
  spec.evocation_2           = find_specialization_spell( 231565 );

  spec.critical_mass         = find_specialization_spell( "Critical Mass"    );
  spec.critical_mass_2       = find_specialization_spell( 231630 );
  spec.fire_blast_2          = find_specialization_spell( 231568 );
  spec.fire_blast_3          = find_specialization_spell( 231567 );

  spec.brain_freeze          = find_specialization_spell( "Brain Freeze"     );
  spec.brain_freeze_2        = find_specialization_spell( 231584 );
  spec.blizzard_2            = find_specialization_spell( 236662 );
  spec.fingers_of_frost      = find_specialization_spell( "Fingers of Frost" );
  spec.shatter               = find_specialization_spell( "Shatter"          );
  spec.shatter_2             = find_specialization_spell( 231582 );


  // Mastery
  spec.savant                = find_mastery_spell( MAGE_ARCANE );
  spec.ignite                = find_mastery_spell( MAGE_FIRE );
  spec.icicles               = find_mastery_spell( MAGE_FROST );
  spec.icicles_driver        = find_spell( 148012 );

  // Active spells
  if ( spec.ignite -> ok()  )
    ignite = new actions::ignite_t( this );
  if ( spec.icicles -> ok() )
    icicle = new actions::icicle_t( this );
  if ( talents.unstable_magic -> ok() )
    unstable_magic_explosion = new actions::unstable_magic_explosion_t( this );

  if ( artifact.touch_of_the_magi.rank() )
  {
    touch_of_the_magi_explosion =
      new actions::touch_of_the_magi_explosion_t( this );
  }
}

// mage_t::init_base ========================================================

void mage_t::init_base_stats()
{
  if ( base.distance < 1 )
    base.distance = 30;

  player_t::init_base_stats();

  base.spell_power_per_intellect = 1.0;

  base.attack_power_per_strength = 0.0;
  base.attack_power_per_agility = 0.0;

  base.mana_regen_per_second = resources.base[ RESOURCE_MANA ] * 0.015;
}

// mage_t::create_buffs =======================================================

void mage_t::create_buffs()
{
  player_t::create_buffs();

  // buff_t( player, name, max_stack, duration, chance=-1, cd=-1, quiet=false, reverse=false, activated=true )
  // buff_t( player, id, name, chance=-1, cd=-1, quiet=false, reverse=false, activated=true )
  // buff_t( player, name, spellname, chance=-1, cd=-1, quiet=false, reverse=false, activated=true )

  // Arcane
  buffs.arcane_charge         = buff_creator_t( this, "arcane_charge", spec.arcane_charge );
  buffs.arcane_familiar       = new buffs::arcane_familiar_buff_t( this, new actions::arcane_assault_t( this ) );
  buffs.arcane_missiles       = new buffs::arcane_missiles_t( this );
  buffs.arcane_power          = buff_creator_t( this, "arcane_power", find_spell( 12042 ) )
                                  .default_value( find_spell( 12042 ) -> effectN( 1 ).percent()
                                                + talents.overpowered -> effectN( 1 ).percent() );
  buffs.arcane_power -> buff_duration += artifact.aegwynns_imperative.time_value();

  buffs.deadly_presence       = buff_creator_t( this, "deadly_presence", find_spell( 242247 ) )
                                  .add_invalidate( CACHE_PLAYER_DAMAGE_MULTIPLIER )
                                  .default_value( find_spell( 242247 ) -> effectN( 1 ).percent() );
  buffs.presence_of_mind      = buff_creator_t( this, "presence_of_mind", find_spell( 205025 ) )
                                  .activated( true )
                                  .cd( timespan_t::zero() )
                                  .duration( timespan_t::zero() );

  // Fire
  buffs.combustion            = buff_creator_t( this, "combustion", find_spell( 190319 ) )
                                  .cd( timespan_t::zero() )
                                  .add_invalidate( CACHE_MASTERY )
                                  .default_value( find_spell( 190319 ) -> effectN( 1 ).percent() );
  buffs.combustion -> buff_duration += artifact.preignited.time_value();

  buffs.critical_massive      = buff_creator_t( this, "critical_massive", find_spell( 242251 ) )
                                  .default_value( find_spell( 242251 ) -> effectN( 1 ).percent() );
  buffs.enhanced_pyrotechnics = buff_creator_t( this, "enhanced_pyrotechnics", find_spell( 157644 ) )
                                  .default_value( find_spell( 157644 ) -> effectN( 1 ).percent()
                                      + sets.set( MAGE_FIRE, T19, B2 ) -> effectN( 1 ).percent() );
  // TODO: Find spell data for this; duration is educated guess at this point
  buffs.fire_t20_2pc          = buff_creator_t( this, "fire_t20_2pc" )
                                  .duration( timespan_t::from_seconds( 10.0 ) );
  buffs.heating_up            = buff_creator_t( this, "heating_up",  find_spell( 48107 ) );
  buffs.hot_streak            = buff_creator_t( this, "hot_streak",  find_spell( 48108 ) );
  buffs.pyretic_incantation   = buff_creator_t( this, "pyretic_incantation", find_spell( 194329 ) )
                                  .default_value( find_spell( 194329 ) -> effectN( 1 ).percent() );
  buffs.streaking             = buff_creator_t( this, "streaking", find_spell( 211399 ) )
                                  .add_invalidate( CACHE_SPELL_HASTE )
                                  .default_value( find_spell( 211399 ) -> effectN( 1 ).percent() );

  // Frost
  buffs.brain_freeze          = buff_creator_t( this, "brain_freeze", find_spell( 190446 ) );
  buffs.bone_chilling         = buff_creator_t( this, "bone_chilling", find_spell( 205766 ) )
                                  .default_value( talents.bone_chilling -> effectN( 1 ).percent() / 10 );
  buffs.fingers_of_frost      = buff_creator_t( this, "fingers_of_frost", find_spell( 44544 ) )
                                  .max_stack( find_spell( 44544 ) -> max_stacks() +
                                              artifact.icy_hand.rank() );
  buffs.frozen_mass           = buff_creator_t( this, "frozen_mass", find_spell( 242253 ) )
                                  .default_value( find_spell( 242253 ) -> effectN( 1 ).percent() );

  // Buff to track icicles. This does not, however, track the true amount of icicles present.
  // Instead, as it does in game, it tracks icicle buff stack count based on the number of *casts*
  // of icicle generating spells. icicles are generated on impact, so they are slightly de-synced.
  buffs.icicles               = buff_creator_t( this, "icicles", find_spell( 148012 ) ).max_stack( 5.0 );
  buffs.icy_veins             = new buffs::icy_veins_buff_t( this );
  buffs.ray_of_frost          = new buffs::ray_of_frost_buff_t( this );

  // Talents
  buffs.ice_floes             = buff_creator_t( this, "ice_floes", talents.ice_floes );
  buffs.incanters_flow        = new buffs::incanters_flow_t( this );
  buffs.rune_of_power         = buff_creator_t( this, "rune_of_power", find_spell( 116014 ) )
                                  .duration( find_spell( 116011 ) -> duration() )
                                  .default_value( find_spell( 116014 ) -> effectN( 1 ).percent() );

  // Artifact
  buffs.chain_reaction   = buff_creator_t( this, "chain_reaction", find_spell( 195418 ) )
                                .default_value( find_spell( 195418 ) -> effectN( 1 ).percent() );

  buffs.chilled_to_the_core = buff_creator_t( this, "chilled_to_the_core", find_spell( 195446 ) )
                                   .add_invalidate( CACHE_PLAYER_DAMAGE_MULTIPLIER )
                                   .default_value( find_spell( 195446 ) -> effectN( 1 ).percent() );

  buffs.freezing_rain    = buff_creator_t( this, "freezing_rain", find_spell( 240555 ) );

  buffs.time_and_space   = buff_creator_t( this, "time_and_space", find_spell( 240692 ) );

  buffs.warmth_of_the_phoenix = stat_buff_creator_t( this, "warmth_of_the_phoenix", find_spell( 240671 ) )
                                                 .add_stat( STAT_CRIT_RATING, find_spell( 240671 ) -> effectN( 1 ).base_value() );

  // Legendary
  buffs.lady_vashjs_grasp  = new buffs::lady_vashjs_grasp_t( this );

  //Misc

  buffs.greater_blessing_of_widsom = make_buff( this, "greater_blessing_of_wisdom", find_spell( 203539 ) )
                                                    -> set_tick_callback( [ this ]( buff_t*, int, const timespan_t& )
                                                                    { resource_gain( RESOURCE_MANA, resources.max[ RESOURCE_MANA ]*0.002,
                                                                      gains.greater_blessing_of_wisdom ); } )
                                                    -> set_period( find_spell( 203539 ) -> effectN( 2 ).period() );
}

// mage_t::init_gains =======================================================

void mage_t::init_gains()
{
  player_t::init_gains();

  gains.evocation                      = get_gain( "evocation"                      );
  gains.mystic_kilt_of_the_rune_master = get_gain( "Mystic Kilt of the Rune Master" );
  gains.greater_blessing_of_wisdom     = get_gain( "Greater Blessing of Wisdom"     );
  gains.aluneths_avarice               = get_gain( "Aluneth's Avarice"              );
}

// mage_t::init_procs =======================================================

void mage_t::init_procs()
{
  player_t::init_procs();

  switch ( specialization() )
  {
    case MAGE_ARCANE:
      break;
    case MAGE_FROST:
      break;
    case MAGE_FIRE:
      procs.heating_up_generated    = get_proc( "Heating Up generated" );
      procs.heating_up_removed      = get_proc( "Heating Up removed" );
      procs.heating_up_ib_converted = get_proc( "IB conversions of HU" );
      procs.hot_streak              = get_proc( "Total Hot Streak procs" );
      procs.hot_streak_spell        = get_proc( "Hot Streak spells used" );
      procs.hot_streak_spell_crit   = get_proc( "Hot Streak spell crits" );
      procs.hot_streak_spell_crit_wasted =
        get_proc( "Wasted Hot Streak spell crits" );

      procs.ignite_applied    = get_proc( "Direct Ignite applications" );
      procs.ignite_spread     = get_proc( "Ignites spread" );
      procs.ignite_new_spread = get_proc( "Ignites spread to new targets" );
      procs.ignite_overwrite  =
        get_proc( "Ignites spread to target with existing ignite" );
      procs.controlled_burn   = get_proc(" Controlled Burn HU -> HS Conversion ");
      break;
    default:
      // This shouldn't happen
      break;
  }
}

// mage_t::init_resources =====================================================
void mage_t::init_resources( bool force )
{
  player_t::init_resources( force );

  // This is the call needed to set max mana at the beginning of the sim.
  // If this is called without recalculating max mana afterwards, it will
  // overwrite the recalculating done earlier in reset() and cache_invalidate()
  // back to default max mana.
  if ( spec.savant -> ok() )
  {
    recalculate_resource_max( RESOURCE_MANA );
  }
}
// mage_t::init_uptimes =====================================================

void mage_t::init_benefits()
{
  player_t::init_benefits();

  if ( talents.incanters_flow -> ok() )
  {
    benefits.incanters_flow =
      new buff_stack_benefit_t( buffs.incanters_flow, "Incanter's Flow" );
  }

  if ( specialization() == MAGE_ARCANE )
  {
    benefits.arcane_charge.arcane_barrage =
      new buff_stack_benefit_t( buffs.arcane_charge, "Arcane Barrage" );
    benefits.arcane_charge.arcane_blast =
      new buff_stack_benefit_t( buffs.arcane_charge, "Arcane Blast" );
    benefits.arcane_charge.arcane_explosion =
      new buff_stack_benefit_t( buffs.arcane_charge, "Arcane Explosion" );
    benefits.arcane_charge.arcane_missiles =
      new buff_stack_benefit_t( buffs.arcane_charge, "Arcane Missiles" );
    if ( talents.nether_tempest -> ok() )
    {
      benefits.arcane_charge.nether_tempest =
        new buff_stack_benefit_t( buffs.arcane_charge, "Nether Tempest" );
    }

    benefits.arcane_missiles =
      new buff_source_benefit_t( buffs.arcane_missiles );
  }

  if ( specialization() == MAGE_FROST )
  {
    benefits.fingers_of_frost =
      new buff_source_benefit_t( buffs.fingers_of_frost );

    if ( talents.ray_of_frost -> ok() )
    {
      benefits.ray_of_frost =
        new buff_stack_benefit_t( buffs.ray_of_frost, "Ray of Frost" );
    }
  }
}

// mage_t::activate ===========================================================

void mage_t::activate()
{
  player_t::activate();

  // Register target reset callback here (anywhere later on than in
  // constructor) so older GCCs are happy
  // Forcibly reset mage's current target, if it dies.
  sim -> target_non_sleeping_list.register_callback( [ this ]( player_t* ) {

    // If the mage's current target is still alive, bail out early.
    if ( range::find( sim->target_non_sleeping_list, current_target ) !=
         sim -> target_non_sleeping_list.end() )
    {
      return;
    }

    if ( sim -> debug )
    {
      sim->out_debug.printf(
          "%s current target %s died. Resetting target to %s.", name(),
          current_target -> name(), target -> name() );
    }

    current_target = target;
  } );
}

// mage_t::init_assessors =====================================================

void mage_t::init_assessors()
{
  player_t::init_assessors();

  if ( artifact.touch_of_the_magi.rank() )
  {
    mage_t* mage = this;
    assessor_out_damage.add(
      assessor::TARGET_DAMAGE - 1,
      [ mage ]( dmg_e, action_state_t* state ) {
        buffs::touch_of_the_magi_t* buff = mage -> get_target_data( state -> target )
                            -> debuffs.touch_of_the_magi;

        if ( buff -> check() )
        {
          buff -> accumulate_damage( state );
        }

        return assessor::CONTINUE;
      }
    );
  }
}


// mage_t::init_actions =====================================================

void mage_t::init_action_list()
{
  if ( ! action_list_str.empty() )
  {
    player_t::init_action_list();
    return;
  }
  clear_action_priority_lists();

  apl_precombat();

  switch ( specialization() )
  {
    case MAGE_ARCANE:
      apl_arcane();
      break;
    case MAGE_FROST:
      apl_frost();
      break;
    case MAGE_FIRE:
      apl_fire();
      break;
    default:
      apl_default(); // DEFAULT
      break;
  }

  // Default
  use_default_action_list = true;

  player_t::init_action_list();
}

// This method only handles 1 item per call in order to allow the user to add special conditons and placements
// to certain items.
std::string mage_t::get_special_use_items( const std::string& item_name, bool specials )
{
  std::string actions;
  std::string conditions;

  // If we're dealing with a special item, find its special conditional for the right spec.
  if ( specials )
  {
    if ( specialization() == MAGE_FIRE )
    {
      if ( item_name == "obelisk_of_the_void" )
      {
        conditions = "if=cooldown.combustion.remains>50";
      }
      if ( item_name == "horn_of_valor" )
      {
        conditions = "if=cooldown.combustion.remains>30";
      }
    }
  }

  for ( const auto& item : mage_t::player_t::items )
  {
    // This will skip Addon and Enchant-based on-use effects. Addons especially are important to
    // skip from the default APLs since they will interfere with the potion timer, which is almost
    // always preferred over an Addon.

    // Special or not, we need the name and slot
    if ( item.has_special_effect( SPECIAL_EFFECT_SOURCE_ITEM, SPECIAL_EFFECT_USE ) && item_name == item.name_str)
    {
      std::string action_string = "use_item,slot=";
      action_string += item.slot_name();

      // If special, we care about special conditions and placement. Else, we only care about placement in the APL.
      if ( specials )
      {
        action_string += ",";
        action_string += conditions;
      }
      actions = action_string;
    }
  }

  return actions;
}

// Because we care about both the ability to control special conditions AND position of our on use items,
// we must use our own get_item_actions which knows to ignore all "special" items so
// that they can be handled by get_special_use_items()
std::vector<std::string> mage_t::get_non_speical_item_actions()
{
  std::vector<std::string> actions;
  bool special = false;
  std::vector<std::string> specials;

  // very ugly construction of our list of special items
  specials.push_back( "obelisk_of_the_void"           );
  specials.push_back( "horn_of_valor"                 );
  specials.push_back( "mrrgrias_favor"                );
  specials.push_back( "pharameres_forbidden_grimoire" );
  specials.push_back( "kiljaedens_burning_wish"       );

  for ( const auto& item : items )
  {
    // Check our list of specials to see if we're dealing with one
    for ( size_t i = 0; i < specials.size(); i++ )
    {
      if ( item.name_str == specials[i] )
        special = true;
    }

    // This will skip Addon and Enchant-based on-use effects. Addons especially are important to
    // skip from the default APLs since they will interfere with the potion timer, which is almost
    // always preferred over an Addon. Don't do this for specials.
    if ( item.has_special_effect( SPECIAL_EFFECT_SOURCE_ITEM, SPECIAL_EFFECT_USE ) && !special )
    {
      std::string action_string = "use_item,slot=";
      action_string += item.slot_name();
      actions.push_back( action_string );
    }
    // We're moving onto a new item, reset special flag.
    special = false;
  }

  return actions;
}

//Pre-combat Action Priority List============================================

void mage_t::apl_precombat()
{
  action_priority_list_t* precombat = get_action_priority_list( "precombat" );

  precombat -> add_action( "flask" );
  precombat -> add_action( "food" );

  if ( true_level > 100 )
    precombat -> add_action( "augmentation,type=defiled" );

  // Water Elemental
  if ( specialization() == MAGE_FROST )
    precombat -> add_action( "water_elemental" );
  if ( specialization() == MAGE_ARCANE )
    precombat -> add_action( "summon_arcane_familiar" ) ;
  // Snapshot Stats
  precombat -> add_action( "snapshot_stats" );

  // Level 90 talents
  precombat -> add_talent( this, "Mirror Image" );

  precombat -> add_action( "potion" );

  if ( specialization() == MAGE_ARCANE )
    precombat -> add_action( this, "Arcane Blast" );
  else if ( specialization() == MAGE_FIRE )
    precombat -> add_action( this, "Pyroblast" );
  else if ( specialization() == MAGE_FROST )
    precombat -> add_action( this, "Frostbolt" );
}

std::string mage_t::default_potion() const
{
  std::string lvl110_potion =
    ( specialization() == MAGE_ARCANE ) ? "deadly_grace" :
    ( specialization() == MAGE_FIRE )   ? "deadly_grace" :
                                          "prolonged_power";

  return ( true_level >= 100 ) ? lvl110_potion :
         ( true_level >=  90 ) ? "draenic_intellect" :
         ( true_level >=  85 ) ? "jade_serpent" :
         ( true_level >=  80 ) ? "volcanic" :
                                 "disabled";
}

std::string mage_t::default_flask() const
{
  return ( true_level >= 100 ) ? "whispered_pact" :
         ( true_level >=  90 ) ? "greater_draenic_intellect_flask" :
         ( true_level >=  85 ) ? "warm_sun" :
         ( true_level >=  80 ) ? "draconic_mind" :
                                 "disabled";
}

std::string mage_t::default_food() const
{
  std::string lvl100_food =
    ( specialization() == MAGE_ARCANE ) ? "sleeper_sushi" :
    ( specialization() == MAGE_FIRE )   ? "pickled_eel" :
                                          "salty_squid_roll";

  return ( true_level > 100 ) ? "lavish_suramar_feast" :
         ( true_level >  90 ) ? lvl100_food :
         ( true_level >= 90 ) ? "mogu_fish_stew" :
         ( true_level >= 80 ) ? "seafood_magnifique_feast" :
                                "disabled";
}

// Arcane Mage Action List====================================================

void mage_t::apl_arcane()
{
  std::vector<std::string> item_actions       = get_non_speical_item_actions();
  std::vector<std::string> racial_actions     = get_racial_actions();

  action_priority_list_t* default_list        = get_action_priority_list( "default"          );
  action_priority_list_t* conserve            = get_action_priority_list( "conserve"         );
  action_priority_list_t* rop_phase           = get_action_priority_list( "rop_phase"        );
  action_priority_list_t* build               = get_action_priority_list( "build"            );
  action_priority_list_t* cooldowns           = get_action_priority_list( "cooldowns"        );
  action_priority_list_t* burn                = get_action_priority_list( "burn"             );
  action_priority_list_t* init_burn           = get_action_priority_list( "init_burn"        );

  default_list -> add_action( this, "Counterspell",
                              "if=target.debuff.casting.react" );
  default_list -> add_action( this, "Time Warp", "if=(buff.bloodlust.down)&((time=0)|(equipped.132410&buff.arcane_power.up&prev_off_gcd.arcane_power)|(target.time_to_die<40))" );
  default_list -> add_talent( this, "Mirror Image", "if=buff.arcane_power.down" );
  default_list -> add_action( "stop_burn_phase,if=prev_gcd.1.evocation&burn_phase_duration>gcd.max" );
  default_list -> add_action( this, "Mark of Aluneth", "if=cooldown.arcane_power.remains>20" );
  default_list -> add_action( mage_t::get_special_use_items( "horn_of_valor", false ) );
  default_list -> add_action( mage_t::get_special_use_items( "obelisk_of_the_void", false ) );
  default_list -> add_action( mage_t::get_special_use_items( "mrrgrias_favor", false ) );
  default_list -> add_action( mage_t::get_special_use_items( "pharameres_forbidden_grimoire", false ) );
  default_list -> add_action( mage_t::get_special_use_items( "kiljaedens_burning_wish", false ) );
  default_list -> add_action( "call_action_list,name=build,if=buff.arcane_charge.stack<4" );
  default_list -> add_action( "call_action_list,name=init_burn,if=buff.arcane_power.down&buff.arcane_charge.stack=4&(cooldown.mark_of_aluneth.remains=0|cooldown.mark_of_aluneth.remains>20)&(!talent.rune_of_power.enabled|(cooldown.arcane_power.remains<=action.rune_of_power.cast_time|action.rune_of_power.recharge_time<cooldown.arcane_power.remains))|target.time_to_die<45" );
  default_list -> add_action( "call_action_list,name=burn,if=burn_phase" );
  default_list -> add_action( "call_action_list,name=rop_phase,if=buff.rune_of_power.up&!burn_phase" );
  default_list -> add_action( "call_action_list,name=conserve" );

  conserve     -> add_action( this, "Arcane Missiles", "if=buff.arcane_missiles.react=3" );
  conserve     -> add_action( this, "Arcane Blast", "if=mana.pct>99" );
  conserve     -> add_talent( this, "Nether Tempest", "if=(refreshable|!ticking)" );
  conserve     -> add_action( this, "Arcane Blast", "if=buff.rhonins_assaulting_armwraps.up&equipped.132413" );
  conserve     -> add_action( this, "Arcane Missiles" );
  conserve     -> add_talent( this, "Supernova", "if=mana.pct<100" );
  conserve     -> add_action( this, "Arcane Explosion", "if=mana.pct>=82&equipped.132451&active_enemies>1" );
  conserve     -> add_action( this, "Arcane Blast", "if=mana.pct>=82&equipped.132451" );
  conserve     -> add_action( this, "Arcane Barrage", "if=mana.pct<100&cooldown.arcane_power.remains>5" );
  conserve     -> add_action( this, "Arcane Explosion", "if=active_enemies>1" );
  conserve     -> add_action( this, "Arcane Blast" );

  rop_phase    -> add_action( this, "Arcane Missiles", "if=buff.arcane_missiles.react=3" );
  rop_phase    -> add_talent( this, "Nether Tempest", "if=dot.nether_tempest.remains<=2|!ticking" );
  rop_phase    -> add_action( this, "Arcane Missiles", "if=buff.arcane_charge.stack=4" );
  rop_phase    -> add_talent( this, "Super Nova", "if=mana.pct<100" );
  rop_phase    -> add_action( this, "Arcane Explosion", "if=active_enemies>1" );
  rop_phase    -> add_action( this, "Arcane Blast", "if=mana.pct>45" );
  rop_phase    -> add_action( this, "Arcane Barrage" );

  build        -> add_talent( this, "Charged Up", "if=buff.arcane_charge.stack<=1" );
  build        -> add_action( this, "Arcane Missiles", "if=buff.arcane_missiles.react=3" );
  build        -> add_talent( this, "Arcane Orb" );
  build        -> add_action( this, "Arcane Explosion", "if=active_enemies>1" );
  build        -> add_action( this, "Arcane Blast" );

  cooldowns    -> add_talent( this, "Rune of Power", "if=mana.pct>45&buff.arcane_power.down" );
  cooldowns    -> add_action( this, "Arcane Power" );
  for( size_t i = 0; i < racial_actions.size(); i++ )
  {
    cooldowns -> add_action( racial_actions[i] );
  }
  for( size_t i = 0; i < item_actions.size(); i++ )
  {
    cooldowns -> add_action( item_actions[i] );
  }
  if ( race == RACE_TROLL || race == RACE_ORC )
  {
    cooldowns -> add_action( "potion,if=buff.arcane_power.up&(buff.berserking.up|buff.blood_fury.up)" );
  }
  else
  {
    cooldowns -> add_action( "potion,if=buff.arcane_power.up" );
  }

  init_burn -> add_action( this, "Mark of Aluneth" );
  init_burn -> add_talent( this, "Nether Tempest", "if=dot.nether_tempest.remains<10&(prev_gcd.1.mark_of_aluneth|(talent.rune_of_power.enabled&cooldown.rune_of_power.remains<gcd.max))" );
  init_burn -> add_talent( this, "Rune of Power" );
  init_burn -> add_action( "start_burn_phase,if=((cooldown.evocation.remains-(2*burn_phase_duration))%2<burn_phase_duration)|cooldown.arcane_power.remains=0|target.time_to_die<55" );

  burn      -> add_action( "call_action_list,name=cooldowns" );
  burn      -> add_talent( this, "Charged Up", "if=(equipped.132451&buff.arcane_charge.stack<=1)" );
  burn      -> add_action( this, "Arcane Missiles", "if=buff.arcane_missiles.react=3" );
  burn      -> add_talent( this, "Nether Tempest", "if=dot.nether_tempest.remains<=2|!ticking" );
  burn      -> add_action( this, "Arcane Explosion", "if=active_enemies>1&mana.pct%10*execute_time>target.time_to_die" );
  burn      -> add_action( this, "Presence of Mind", "if=buff.rune_of_power.remains<=2*action.arcane_blast.execute_time");
  burn      -> add_action( this, "Arcane Missiles", "if=buff.arcane_missiles.react>1" );
  burn      -> add_action( this, "Arcane Explosion", "if=active_enemies>1&buff.arcane_power.remains>cast_time" );
  burn      -> add_action( this, "Arcane Blast", "if=buff.presence_of_mind.up|buff.arcane_power.remains>cast_time" );
  burn      -> add_talent( this, "Supernova", "if=mana.pct<100" );
  burn      -> add_action( this, "Arcane Missiles", "if=mana.pct>10&(talent.overpowered.enabled|buff.arcane_power.down)" );
  burn      -> add_action( this, "Arcane Explosion", "if=active_enemies>1" );
  burn      -> add_action( this, "Arcane Barrage", "if=talent.charged_up.enabled&(equipped.132451&cooldown.charged_up.remains=0&mana.pct<(100-(buff.arcane_charge.stack*0.03)))" );
  burn      -> add_action( this, "Arcane Blast" );
  burn      -> add_action( this, "Evocation", "interrupt_if=mana.pct>99" );

}

// Fire Mage Action List ===================================================================================================

void mage_t::apl_fire()
{
  std::vector<std::string> non_special_item_actions       = mage_t::get_non_speical_item_actions();
  std::vector<std::string> racial_actions                 = get_racial_actions();


  action_priority_list_t* default_list        = get_action_priority_list( "default"           );
  action_priority_list_t* combustion_phase    = get_action_priority_list( "combustion_phase"  );
  action_priority_list_t* rop_phase           = get_action_priority_list( "rop_phase"         );
  action_priority_list_t* active_talents      = get_action_priority_list( "active_talents"    );
  action_priority_list_t* standard            = get_action_priority_list( "standard_rotation" );

  default_list -> add_action( this, "Counterspell", "if=target.debuff.casting.react" );
  default_list -> add_action( this, "Time Warp", "if=(time=0&buff.bloodlust.down)|(buff.bloodlust.down&equipped.132410&(cooldown.combustion.remains<1|target.time_to_die.remains<50))" );
  default_list -> add_talent( this, "Mirror Image", "if=buff.combustion.down" );
  default_list -> add_talent( this, "Rune of Power", "if=cooldown.combustion.remains>40&buff.combustion.down&!talent.kindling.enabled|target.time_to_die.remains<11|talent.kindling.enabled&(charges_fractional>1.8|time<40)&cooldown.combustion.remains>40" );
  default_list -> add_action( mage_t::get_special_use_items( "horn_of_valor", true ) );
  default_list -> add_action( mage_t::get_special_use_items( "obelisk_of_the_void", true ) );
  default_list -> add_action( mage_t::get_special_use_items( "mrrgrias_favor", false ) );
  default_list -> add_action( mage_t::get_special_use_items( "pharameres_forbidden_grimoire", false ) );
  default_list -> add_action( mage_t::get_special_use_items( "kiljaedens_burning_wish", false ) );

  default_list -> add_action( "call_action_list,name=combustion_phase,if=cooldown.combustion.remains<=action.rune_of_power.cast_time+(!talent.kindling.enabled*gcd)&(!talent.firestarter.enabled|target.health.pct<90|active_enemies>=4|active_enemies>=2&talent.flame_patch.enabled)|buff.combustion.up" );
  default_list -> add_action( "call_action_list,name=rop_phase,if=buff.rune_of_power.up&buff.combustion.down" );
  default_list -> add_action( "call_action_list,name=standard_rotation" );

  combustion_phase -> add_talent( this, "Rune of Power", "if=buff.combustion.down" );
  combustion_phase -> add_action( "call_action_list,name=active_talents" );
  combustion_phase -> add_action( this, "Combustion" );
  combustion_phase -> add_action( "potion" );

  for( size_t i = 0; i < racial_actions.size(); i++ )
  {
    combustion_phase -> add_action( racial_actions[i] );
  }

  for( size_t i = 0; i < non_special_item_actions.size(); i++ )
  {
    combustion_phase -> add_action( non_special_item_actions[i] );
  }
  combustion_phase -> add_action( mage_t::get_special_use_items( "obelisk_of_the_void", false ) );
  combustion_phase -> add_action( this, "Pyroblast", "if=buff.kaelthas_ultimate_ability.react&buff.combustion.remains>execute_time" );
  combustion_phase -> add_action( this, "Pyroblast", "if=buff.hot_streak.up" );
  combustion_phase -> add_action( this, "Fire Blast", "if=buff.heating_up.up" );
  combustion_phase -> add_action( this, "Phoenix's Flames" );
  combustion_phase -> add_action( this, "Scorch", "if=buff.combustion.remains>cast_time" );
  combustion_phase -> add_action( this, "Dragon's Breath", "if=buff.hot_streak.down&action.fire_blast.charges<1&action.phoenixs_flames.charges<1" );
  combustion_phase -> add_action( this, "Scorch", "if=target.health.pct<=30&equipped.132454");

  rop_phase        -> add_talent( this, "Rune of Power" );
  rop_phase        -> add_action( this, "Flamestrike", "if=((talent.flame_patch.enabled&active_enemies>1)|(active_enemies>3))&buff.hot_streak.up" );
  rop_phase        -> add_action( this, "Pyroblast", "if=buff.hot_streak.up" );
  rop_phase        -> add_action( "call_action_list,name=active_talents" );
  rop_phase        -> add_action( this, "Pyroblast", "if=buff.kaelthas_ultimate_ability.react&execute_time<buff.kaelthas_ultimate_ability.remains" );
  rop_phase        -> add_action( this, "Fire Blast", "if=!prev_off_gcd.fire_blast" );
  rop_phase        -> add_action( this, "Phoenix's Flames", "if=!prev_gcd.1.phoenixs_flames" );
  rop_phase        -> add_action( this, "Scorch", "if=target.health.pct<=30&equipped.132454" );
  rop_phase        -> add_action( this, "Dragon's Breath", "if=active_enemies>2" );
  rop_phase        -> add_action( this, "Flamestrike", "if=(talent.flame_patch.enabled&active_enemies>2)|active_enemies>5" );
  rop_phase        -> add_action( this, "Fireball" );

  active_talents   -> add_talent( this, "Blast Wave", "if=(buff.combustion.down)|(buff.combustion.up&action.fire_blast.charges<1&action.phoenixs_flames.charges<1)" );
  active_talents   -> add_talent( this, "Meteor", "if=cooldown.combustion.remains>15|(cooldown.combustion.remains>target.time_to_die)|buff.rune_of_power.up" );
  active_talents   -> add_talent( this, "Cinderstorm", "if=cooldown.combustion.remains<cast_time&(buff.rune_of_power.up|!talent.rune_on_power.enabled)|cooldown.combustion.remains>10*spell_haste&!buff.combustion.up" );
  active_talents   -> add_action( this, "Dragon's Breath", "if=equipped.132863|(talent.alexstraszas_fury.enabled&buff.hot_streak.down)" );
  active_talents   -> add_talent( this, "Living Bomb", "if=active_enemies>1&buff.combustion.down" );

  standard    -> add_action( this, "Flamestrike", "if=((talent.flame_patch.enabled&active_enemies>1)|active_enemies>3)&buff.hot_streak.up" );
  standard    -> add_action( this, "Pyroblast", "if=buff.hot_streak.up&buff.hot_streak.remains<action.fireball.execute_time" );
  standard    -> add_action( this, "Phoenix's Flames", "if=charges_fractional>2.7&active_enemies>2" );
  standard    -> add_action( this, "Pyroblast", "if=buff.hot_streak.up&!prev_gcd.1.pyroblast" );
  standard    -> add_action( this, "Pyroblast", "if=buff.hot_streak.react&target.health.pct<=30&equipped.132454" );
  standard    -> add_action( this, "Pyroblast", "if=buff.kaelthas_ultimate_ability.react&execute_time<buff.kaelthas_ultimate_ability.remains" );
  standard    -> add_action( "call_action_list,name=active_talents" );
  standard    -> add_action( this, "Fire Blast", "if=!talent.kindling.enabled&buff.heating_up.up&(!talent.rune_of_power.enabled|charges_fractional>1.4|cooldown.combustion.remains<40)&(3-charges_fractional)*(12*spell_haste)<cooldown.combustion.remains+3|target.time_to_die.remains<4" );
  standard    -> add_action( this, "Fire Blast", "if=talent.kindling.enabled&buff.heating_up.up&(!talent.rune_of_power.enabled|charges_fractional>1.5|cooldown.combustion.remains<40)&(3-charges_fractional)*(18*spell_haste)<cooldown.combustion.remains+3|target.time_to_die.remains<4" );
  standard    -> add_action( this, "Phoenix's Flames", "if=(buff.combustion.up|buff.rune_of_power.up|buff.incanters_flow.stack>3|talent.mirror_image.enabled)&artifact.phoenix_reborn.enabled&(4-charges_fractional)*13<cooldown.combustion.remains+5|target.time_to_die.remains<10" );
  standard    -> add_action( this, "Phoenix's Flames", "if=(buff.combustion.up|buff.rune_of_power.up)&(4-charges_fractional)*30<cooldown.combustion.remains+5" );
  standard    -> add_action( this, "Flamestrike", "if=(talent.flame_patch.enabled&active_enemies>1)|active_enemies>5" );
  standard    -> add_action( this, "Scorch", "if=target.health.pct<=30&equipped.132454" );
  standard    -> add_action( this, "Fireball" );


}

// Frost Mage Action List ==============================================================================================================

void mage_t::apl_frost()
{
  std::vector<std::string> item_actions = get_item_actions();
  std::vector<std::string> racial_actions = get_racial_actions();

  action_priority_list_t* default_list = get_action_priority_list( "default"           );
  action_priority_list_t* single       = get_action_priority_list( "single"            );
  action_priority_list_t* aoe          = get_action_priority_list( "aoe"               );
  action_priority_list_t* cooldowns    = get_action_priority_list( "cooldowns"         );

  default_list -> add_action( this, "Counterspell", "if=target.debuff.casting.react" );
  default_list -> add_action( "variable,name=time_until_fof,value=10-(time-variable.iv_start-floor((time-variable.iv_start)%10)*10)" );
  default_list -> add_action( "variable,name=fof_react,value=buff.fingers_of_frost.react" );
  default_list -> add_action( "variable,name=fof_react,value=buff.fingers_of_frost.stack,if=equipped.lady_vashjs_grasp&buff.icy_veins.up&variable.time_until_fof>9|prev_off_gcd.freeze" );
  default_list -> add_action( this, "Ice Lance", "if=variable.fof_react=0&prev_gcd.1.flurry" );
  default_list -> add_action( this, "Time Warp", "if=(time=0&buff.bloodlust.down)|(buff.bloodlust.down&equipped.132410&(cooldown.icy_veins.remains<1|target.time_to_die<50))" );
  default_list -> add_action( mage_t::get_special_use_items( "horn_of_valor", false ) );
  default_list -> add_action( mage_t::get_special_use_items( "obelisk_of_the_void", false ) );
  default_list -> add_action( mage_t::get_special_use_items( "mrrgrias_favor", false ) );
  default_list -> add_action( mage_t::get_special_use_items( "pharameres_forbidden_grimoire", false ) );
  default_list -> add_action( mage_t::get_special_use_items( "kiljaedens_burning_wish", false ) );
  default_list -> add_action( "call_action_list,name=cooldowns" );
  default_list -> add_action( "call_action_list,name=aoe,if=active_enemies>=4" );
  default_list -> add_action( "call_action_list,name=single" );

  single -> add_talent( this, "Ice Nova", "if=debuff.winters_chill.up" );
  single -> add_action( this, "Frostbolt", "if=prev_off_gcd.water_jet" );
  single -> add_action( "water_jet,if=prev_gcd.1.frostbolt&buff.fingers_of_frost.stack<(2+artifact.icy_hand.enabled)&buff.brain_freeze.react=0" );
  single -> add_talent( this, "Ray of Frost", "if=buff.icy_veins.up|(cooldown.icy_veins.remains>action.ray_of_frost.cooldown&buff.rune_of_power.down)" );
  single -> add_action( this, "Flurry", "if=prev_gcd.1.ebonbolt|prev_gcd.1.frostbolt&buff.brain_freeze.react" );
  single -> add_action( this, "Blizzard", "if=cast_time=0&active_enemies>1&variable.fof_react<3" );
  single -> add_talent( this, "Frost Bomb", "if=debuff.frost_bomb.remains<action.ice_lance.travel_time&variable.fof_react>0" );
  single -> add_action( this, "Ice Lance", "if=variable.fof_react>0&cooldown.icy_veins.remains>10|variable.fof_react>2" );
  single -> add_action( this, "Frozen Orb" );
  single -> add_talent( this, "Ice Nova" );
  single -> add_talent( this, "Comet Storm" );
  single -> add_action( this, "Blizzard", "if=active_enemies>2|active_enemies>1&!(talent.glacial_spike.enabled&talent.splitting_ice.enabled)|(buff.zannesu_journey.stack=5&buff.zannesu_journey.remains>cast_time)" );
  single -> add_action( this, "Ebonbolt", "if=buff.brain_freeze.react=0" );
  single -> add_talent( this, "Glacial Spike" );
  single -> add_action( this, "Frostbolt" );

  aoe -> add_action( this, "Frostbolt", "if=prev_off_gcd.water_jet" );
  aoe -> add_action( this, "Frozen Orb" );
  aoe -> add_action( this, "Blizzard" );
  aoe -> add_talent( this, "Comet Storm" );
  aoe -> add_talent( this, "Ice Nova" );
  aoe -> add_action( "water_jet,if=prev_gcd.1.frostbolt&buff.fingers_of_frost.stack<(2+artifact.icy_hand.enabled)&buff.brain_freeze.react=0" );
  aoe -> add_action( this, "Flurry", "if=prev_gcd.1.ebonbolt|prev_gcd.1.frostbolt&buff.brain_freeze.react" );
  aoe -> add_talent( this, "Frost Bomb", "if=debuff.frost_bomb.remains<action.ice_lance.travel_time&variable.fof_react>0" );
  aoe -> add_action( this, "Ice Lance", "if=variable.fof_react>0" );
  aoe -> add_action( this, "Ebonbolt", "if=buff.brain_freeze.react=0" );
  aoe -> add_talent( this, "Glacial Spike" );
  aoe -> add_action( this, "Frostbolt" );

  cooldowns    -> add_talent( this, "Rune of Power", "if=cooldown.icy_veins.remains<cast_time|charges_fractional>1.9&cooldown.icy_veins.remains>10|buff.icy_veins.up|target.time_to_die.remains+5<charges_fractional*10" );
  cooldowns    -> add_action( "potion,if=cooldown.icy_veins.remains<1" );
  cooldowns    -> add_action( "variable,name=iv_start,value=time,if=cooldown.icy_veins.ready&buff.icy_veins.down" );
  cooldowns    -> add_action( this, "Icy Veins", "if=buff.icy_veins.down" );
  cooldowns    -> add_talent( this, "Mirror Image" );
  for( size_t i = 0; i < item_actions.size(); i++ )
  {
    cooldowns -> add_action( item_actions[i] );
  }
  for( size_t i = 0; i < racial_actions.size(); i++ )
  {
    cooldowns -> add_action( racial_actions[i] );
  }
}

// Default Action List ========================================================

void mage_t::apl_default()
{
  action_priority_list_t* default_list = get_action_priority_list( "default" );

  // TODO: What do mages below level 10 without specs actually use?
  default_list -> add_action( "Fireball" );
}


// mage_t::mana_regen_per_second ==============================================

double mage_t::mana_regen_per_second() const
{

  double mps = player_t::mana_regen_per_second();

  if ( spec.savant -> ok() )
  {
    mps *= 1.0 + composite_mastery() * spec.savant -> effectN( 1 ).mastery_value();
  }

  return mps;
}

// mage_t::invalidate_cache ===================================================

void mage_t::invalidate_cache( cache_e c )
{
  player_t::invalidate_cache( c );

  switch ( c )
  {
    case CACHE_MASTERY:
      if ( spec.savant -> ok() )
      {
        recalculate_resource_max( RESOURCE_MANA );
      }
      break;
    case CACHE_SPELL_CRIT_CHANCE:
      // Combustion makes mastery dependent on spell crit chance rating. Thus
      // any spell_crit_chance invalidation (which should include any
      // spell_crit_rating changes) will also invalidate mastery.
      if ( specialization() == MAGE_FIRE )
      {
        invalidate_cache( CACHE_MASTERY );
      }
      break;
    default:
      break;
  }

}

// mage_t::recalculate_resource_max ===========================================

void mage_t::recalculate_resource_max( resource_e rt )
{
  if ( rt != RESOURCE_MANA )
  {
    return player_t::recalculate_resource_max( rt );
  }

  double current_mana = resources.current[ rt ],
         current_mana_max = resources.max[ rt ],
         mana_percent = current_mana / current_mana_max;

  player_t::recalculate_resource_max( rt );

  if ( spec.savant -> ok() )
  {
    resources.max[ rt ] *= 1.0 +
      composite_mastery() * ( spec.savant -> effectN( 1 ).mastery_value() );
    resources.current[ rt ] = resources.max[ rt ] * mana_percent;
    if ( sim -> debug )
    {
      sim -> out_debug.printf(
        "%s Savant adjusts mana from %.0f/%.0f to %.0f/%.0f",
        name(), current_mana, current_mana_max,
        resources.current[ rt ], resources.max[ rt ]);
    }

    current_mana = resources.current[ rt ];
    current_mana_max = resources.max[ rt ];
  }

  if ( talents.arcane_familiar -> ok() && buffs.arcane_familiar -> check() )
  {
    resources.max[ rt ] *= 1.0 +
      buffs.arcane_familiar -> check_value();
    resources.current[ rt ] = resources.max[ rt ] * mana_percent;
    if ( sim -> debug )
    {
      sim -> out_debug.printf(
          "%s Arcane Familiar adjusts mana from %.0f/%.0f to %.0f/%.0f",
          name(), current_mana, current_mana_max,
          resources.current[ rt ], resources.max[ rt ]);
    }
  }
}
// mage_t::composite_player_critical_damage_multiplier ===================

double mage_t::composite_player_critical_damage_multiplier( const action_state_t* s ) const
{
  double m = player_t::composite_player_critical_damage_multiplier( s );

  if ( dbc::is_school( s -> action -> school, SCHOOL_FIRE ) )
  {
    m *= 1.0 + artifact.burning_gaze.percent();
  }

  if ( !dbc::is_school( s -> action -> get_school(), SCHOOL_PHYSICAL ) )
  {
    m *= 1.0 + buffs.pyretic_incantation -> check_stack_value();
  }

  if ( buffs.frozen_mass -> check() )
  {
    m *= 1.0 + buffs.frozen_mass -> check_value();
  }

  return m;
}

// mage_t::composite_player_pet_damage_multiplier ============================

double mage_t::composite_player_pet_damage_multiplier( const action_state_t* s ) const
{
  double m = player_t::composite_player_pet_damage_multiplier(s);

  m *= 1.0 + artifact.ancient_power.percent();
  m *= 1.0 + artifact.intensity_of_the_tirisgarde.data().effectN( 3 ).percent();

  m *= 1.0 + artifact.empowered_spellblade.percent();
  m *= 1.0 + artifact.instability_of_the_tirisgarde.data().effectN( 3 ).percent();

  m *= 1.0 + artifact.spellborne.percent();
  m *= 1.0 + artifact.frigidity_of_the_tirisgarde.data().effectN( 3 ).percent();

  return m;
}

// mage_t::composite_player_multiplier =======================================

double mage_t::composite_player_multiplier( school_e school ) const
{
  double m = player_t::composite_player_multiplier( school );

  if ( dbc::is_school( school, SCHOOL_ARCANE ) )
  {
    m *= 1.0 + artifact.might_of_the_guardians.percent();
  }

  if ( dbc::is_school( school, SCHOOL_ARCANE ) )
  {
    m *= 1.0 + artifact.ancient_power.percent();
  }

  m *= 1.0 + artifact.intensity_of_the_tirisgarde.data().effectN( 1 ).percent();

  if ( dbc::is_school( school, SCHOOL_FIRE ) )
  {
    m *= 1.0 + artifact.wings_of_flame.percent();
  }

  if ( dbc::is_school( school, SCHOOL_FIRE ) )
  {
    m *= 1.0 + artifact.empowered_spellblade.percent();
  }

  m *= 1.0 + artifact.instability_of_the_tirisgarde.data().effectN( 1 ).percent();

  if ( dbc::is_school( school, SCHOOL_FROST ) )
  {
    m *= 1.0 + artifact.spellborne.percent();
  }

  m *= 1.0 + artifact.frigidity_of_the_tirisgarde.data().effectN( 1 ).percent();


  if ( buffs.chilled_to_the_core -> check() && dbc::is_school( school, SCHOOL_FROST ) )
  {
    m *= 1.0 + buffs.chilled_to_the_core -> check_value();
  }

  if ( buffs.deadly_presence -> check() )
  {
    m *= 1.0 + buffs.deadly_presence -> check_value();
  }

  return m;
}

// mage_t::composite_mastery_rating =============================================

double mage_t::composite_mastery_rating() const
{
  double m = player_t::composite_mastery_rating();

  if ( buffs.combustion -> up() )
  {
    m += mage_t::composite_spell_crit_rating() * buffs.combustion -> data().effectN( 3 ).percent();
  }
 return m;
}

// mage_t::composite_spell_crit_rating ===============================================

double mage_t::composite_spell_crit_rating() const
{
  double cr = player_t::composite_spell_crit_rating();

  if ( spec.critical_mass -> ok() )
  {
    cr *= 1.0 + spec.critical_mass_2 -> effectN( 1 ).percent();
  }

  return cr;

}
// mage_t::composite_spell_crit_chance ===============================================

double mage_t::composite_spell_crit_chance() const
{
  double c = player_t::composite_spell_crit_chance();

  if ( spec.critical_mass -> ok() )
  {
    c += spec.critical_mass -> effectN( 1 ).percent();
  }

  c += artifact.aegwynns_wrath.percent();

  return c;
}

// mage_t::composite_spell_haste ==============================================

double mage_t::composite_spell_haste() const
{
  double h = player_t::composite_spell_haste();

  if ( buffs.icy_veins -> check() )
  {
    h /= 1.0 + buffs.icy_veins -> check_value();
  }

  if ( buffs.sephuzs_secret -> default_chance != 0 )
  {
    h /= 1.0 + buffs.sephuzs_secret -> data().driver() -> effectN( 3 ).percent();
  }

  if ( buffs.sephuzs_secret -> check() )
  {
    h /= 1.0 + buffs.sephuzs_secret -> stack_value();
  }

  if ( buffs.streaking -> check() )
  {
    h /= 1.0 + buffs.streaking -> check_value();
  }

  return h;
}

double mage_t::composite_attribute_multiplier( attribute_e attribute ) const
{
  double m = player_t::composite_attribute_multiplier( attribute );
  switch ( attribute )
  {
  case ATTR_STAMINA:
    m *= 1.0 + artifact.frigidity_of_the_tirisgarde.data().effectN( 2 ).percent();
    m *= 1.0 + artifact.instability_of_the_tirisgarde.data().effectN( 2 ).percent();
    m *= 1.0 + artifact.intensity_of_the_tirisgarde.data().effectN( 2 ).percent();
    break;
  default:
    break;
  }
  return m;
}

// mage_t::matching_gear_multiplier =========================================

double mage_t::matching_gear_multiplier( attribute_e attr ) const
{
  if ( attr == ATTR_INTELLECT )
    return 0.05;

  return 0.0;
}

// mage_t::reset ============================================================

void mage_t::reset()
{
  player_t::reset();

  current_target = target;

  icicles.clear();
  event_t::cancel( icicle_event );
  event_t::cancel( ignite_spread_event );

  if ( spec.savant -> ok() )
  {
    recalculate_resource_max( RESOURCE_MANA );
  }

  last_bomb_target = nullptr;
  burn_phase.reset();
}



// mage_t::resource_gain ====================================================

double mage_t::resource_gain( resource_e resource,
                              double    amount,
                              gain_t*   source,
                              action_t* action )
{
  double actual_amount = player_t::resource_gain( resource, amount, source, action );

  if ( resource == RESOURCE_MANA )
  {
    if ( source != gains.evocation )
    {
      rotation.mana_gain += actual_amount;
    }
  }

  return actual_amount;
}

// mage_t::resource_loss ====================================================

double mage_t::resource_loss( resource_e resource,
                              double    amount,
                              gain_t*   source,
                              action_t* action )
{
  double actual_amount = player_t::resource_loss( resource, amount, source, action );

  if ( resource == RESOURCE_MANA )
  {
    if ( rotation.current == ROTATION_DPS )
    {
      rotation.dps_mana_loss += actual_amount;
    }
    else if ( rotation.current == ROTATION_DPM )
    {
      rotation.dpm_mana_loss += actual_amount;
    }
  }

  return actual_amount;
}

// mage_t::stun =============================================================

void mage_t::stun()
{
  // FIX ME: override this to handle Blink
  player_t::stun();
}

// mage_t::update_movement==================================================

void mage_t::update_movement( timespan_t duration )
{
  player_t::update_movement( duration );

  double yards = duration.total_seconds() * composite_movement_speed();
  distance_from_rune += yards;

  if ( buffs.rune_of_power -> check() )
  {
    if ( distance_from_rune > talents.rune_of_power -> effectN( 2 ).radius() )
    {
      buffs.rune_of_power -> expire();
      if ( sim -> debug ) sim -> out_debug.printf( "%s lost Rune of Power due to moving more than 8 yards away from it.", name() );
    }
  }
}

// mage_t::temporary_movement_modifier ==================================

double mage_t::temporary_movement_modifier() const
{
  double tmm = player_t::temporary_movement_modifier();

  if ( buffs.sephuzs_secret -> up() )
  {
    tmm = std::max( buffs.sephuzs_secret -> data().effectN( 1 ).percent(), tmm );
  }

  return tmm;
}

// mage_t::passive_movement_modifier ====================================

double mage_t::passive_movement_modifier() const
{
  double pmm = player_t::passive_movement_modifier();

  if ( buffs.sephuzs_secret -> default_chance != 0 )
  {
    pmm += buffs.sephuzs_secret -> data().driver() -> effectN( 2 ).percent();
  }

  return pmm;
}

// mage_t::arise ============================================================

void mage_t::arise()
{
  player_t::arise();

  if ( talents.incanters_flow -> ok() )
    buffs.incanters_flow -> trigger();

  switch ( specialization() )
  {
    case MAGE_ARCANE:
      break;
    case MAGE_FROST:
      break;
    case MAGE_FIRE:
      break;
    default:
      apl_default(); // DEFAULT
      break;
  }

  if ( blessing_of_wisdom )
  {
    buffs.greater_blessing_of_widsom -> trigger();
  }
  if ( spec.ignite -> ok()  )
  {
    timespan_t first_spread = timespan_t::from_seconds( rng().real() * 2.0 );
    ignite_spread_event =
        make_event<events::ignite_spread_event_t>( *sim, *this, first_spread );
  }
}

// Copypasta, execept for target selection. This is a massive kludge. Buyer
// beware!

action_t* mage_t::select_action( const action_priority_list_t& list )
{
  player_t* action_target = nullptr;

  // Mark this action list as visited with the APL internal id
  visited_apls_ |= list.internal_id_mask;

  // Cached copy for recursion, we'll need it if we come back from a
  // call_action_list tree, with nothing to show for it.
  uint64_t _visited = visited_apls_;

  for (auto a : list.foreground_action_list)
  {
    visited_apls_ = _visited;

    if ( a -> background ) continue;

    if ( a -> option.wait_on_ready == 1 )
      break;

    // Change the target of the action before ready call ...
    if ( a -> target != current_target )
    {
      action_target = a -> target;
      a -> target = current_target;
    }

    if ( a -> ready() )
    {
      // Ready variables execute, and processing conitnues
      if ( a -> type == ACTION_VARIABLE )
      {
        a -> execute();
        continue;
      }
      // Call_action_list action, don't execute anything, but rather recurse
      // into the called action list.
      else if ( a -> type == ACTION_CALL )
      {
        call_action_list_t* call = static_cast<call_action_list_t*>( a );
        // Restore original target before recursing into the called action list
        if ( action_target )
        {
          a -> target = action_target;
          action_target = nullptr;
        }

        // If the called APLs bitflag (based on internal id) is up, we're in an
        // infinite loop, and need to cancel the sim
        if ( visited_apls_ & call -> alist -> internal_id_mask )
        {
          sim -> errorf( "%s action list in infinite loop", name() );
          sim -> cancel_iteration();
          sim -> cancel();
          return nullptr;
        }

        // We get an action from the call, return it
        if ( action_t* real_a = select_action( *call -> alist ) )
        {
          if ( real_a -> action_list )
            real_a -> action_list -> used = true;
          return real_a;
        }
      }
      else
      {
        return a;
      }
    }
    // Action not ready, restore target for extra safety
    else if ( action_target )
    {
      a -> target = action_target;
      action_target = nullptr;
    }
  }

  return nullptr;
}
// mage_t::create_expression ================================================

expr_t* mage_t::create_expression( action_t* a, const std::string& name_str )
{
  struct mage_expr_t : public expr_t
  {
    mage_t& mage;
    mage_expr_t( const std::string& n, mage_t& m ) :
      expr_t( n ), mage( m ) {}
  };

  // Current target expression support
  // "current_target" returns the actor id of the mage's current target
  // "current_target.<some other expression>" evaluates <some other expression> on the current
  // target of the mage
  if ( util::str_in_str_ci( name_str, "current_target" ) )
  {
    std::string::size_type offset = name_str.find( '.' );
    if ( offset != std::string::npos )
    {
      struct current_target_wrapper_expr_t : public target_wrapper_expr_t
      {
        mage_t& mage;

        current_target_wrapper_expr_t( action_t& action, const std::string& suffix_expr_str ) :
          target_wrapper_expr_t( action, "current_target_wrapper_expr_t", suffix_expr_str ),
          mage( static_cast<mage_t&>( *action.player ) )
        { }

        player_t* target() const override
        { assert( mage.current_target ); return mage.current_target; }
      };

      return new current_target_wrapper_expr_t( *a, name_str.substr( offset + 1 ) );
    }
    else
    {
      struct current_target_expr_t : public mage_expr_t
      {
        current_target_expr_t( const std::string& n, mage_t& m ) :
          mage_expr_t( n, m )
        { }

        double evaluate() override
        {
          assert( mage.current_target );
          return static_cast<double>( mage.current_target -> actor_index );
        }
      };

      return new current_target_expr_t( name_str, *this );
    }
  }

  // Default target expression support
  // "default_target" returns the actor id of the mage's default target (typically the first enemy
  // in the sim, e.g. fluffy_pillow)
  // "default_target.<some other expression>" evaluates <some other expression> on the default
  // target of the mage
  if ( util::str_compare_ci( name_str, "default_target" ) )
  {
    std::string::size_type offset = name_str.find( '.' );
    if ( offset != std::string::npos )
    {
      return target -> create_expression( a, name_str.substr( offset + 1 ) );
    }
    else
    {
      return make_ref_expr( name_str, target -> actor_index );
    }
  }

  // Incanters flow direction
  // Evaluates to:  0.0 if IF talent not chosen or IF stack unchanged
  //                1.0 if next IF stack increases
  //               -1.0 if IF stack decreases
  if ( name_str == "incanters_flow_dir" )
  {
    struct incanters_flow_dir_expr_t : public mage_expr_t
    {
      mage_t * mage;

      incanters_flow_dir_expr_t( mage_t& m ) :
        mage_expr_t( "incanters_flow_dir", m ), mage( &m )
      {}

      virtual double evaluate() override
      {
        if ( !mage -> talents.incanters_flow -> ok() )
          return 0.0;

        buff_t*flow = mage -> buffs.incanters_flow;
        if ( flow -> reverse )
          return flow -> current_stack == 1 ? 0.0: -1.0;
        else
          return flow -> current_stack == 5 ? 0.0: 1.0;
      }
    };

    return new incanters_flow_dir_expr_t( * this );
  }

  // Arcane Burn Flag Expression ==============================================
  if ( name_str == "burn_phase" )
  {
    struct burn_phase_expr_t : public mage_expr_t
    {
      burn_phase_expr_t( mage_t& m ) :
        mage_expr_t( "burn_phase", m )
      {}
      virtual double evaluate() override
      {
        return mage.burn_phase.on();
      }
    };

    return new burn_phase_expr_t( *this );
  }

  if ( name_str == "burn_phase_duration" )
  {
    struct burn_phase_duration_expr_t : public mage_expr_t
    {
      burn_phase_duration_expr_t( mage_t& m ) :
        mage_expr_t( "burn_phase_duration", m )
      {}
      virtual double evaluate() override
      {
        return mage.burn_phase.duration( mage.sim -> current_time() )
                              .total_seconds();
      }
    };

    return new burn_phase_duration_expr_t( *this );
  }

  // Icicle Expressions =======================================================
  if ( util::str_compare_ci( name_str, "shooting_icicles" ) )
  {
    struct sicicles_expr_t : public mage_expr_t
    {
      sicicles_expr_t( mage_t& m ) : mage_expr_t( "shooting_icicles", m )
      { }
      double evaluate() override
      { return mage.icicle_event != nullptr; }
    };

    return new sicicles_expr_t( *this );
  }

  if ( util::str_compare_ci( name_str, "icicles" ) )
  {
    struct icicles_expr_t : public mage_expr_t
    {
      icicles_expr_t( mage_t& m ) : mage_expr_t( "icicles", m )
      { }

      double evaluate() override
      {
        if ( mage.icicles.empty() )
          return 0;
        else if ( mage.sim -> current_time() - mage.icicles[ 0 ].timestamp < mage.spec.icicles_driver -> duration() )
          return static_cast<double>(mage.icicles.size());
        else
        {
          size_t icicles = 0;
          for ( int i = as<int>( mage.icicles.size() - 1 ); i >= 0; i-- )
          {
            if ( mage.sim -> current_time() - mage.icicles[ i ].timestamp >= mage.spec.icicles_driver -> duration() )
              break;

            icicles++;
          }

          return static_cast<double>(icicles);
        }
      }
    };

    return new icicles_expr_t( *this );
  }

  return player_t::create_expression( a, name_str );
}

// mage_t::convert_hybrid_stat ==============================================

stat_e mage_t::convert_hybrid_stat( stat_e s ) const
{
  // this converts hybrid stats that either morph based on spec or only work
  // for certain specs into the appropriate "basic" stats
  switch ( s )
  {
  // This is all a guess at how the hybrid primaries will work, since they
  // don't actually appear on cloth gear yet. TODO: confirm behavior
  case STAT_STR_AGI_INT:
  case STAT_AGI_INT:
  case STAT_STR_INT:
    return STAT_INTELLECT;
  case STAT_STR_AGI:
    return STAT_NONE;
  case STAT_SPIRIT:
    return STAT_NONE;
  case STAT_BONUS_ARMOR:
    return STAT_NONE;
  default: return s;
  }
}

// mage_t::get_icicle_object ==================================================

icicle_data_t mage_t::get_icicle_object()
{
  if ( icicles.empty() )
  {
    return icicle_data_t{ 0.0, nullptr };
  }

  timespan_t threshold = spec.icicles_driver -> duration();

  // Find first icicle which did not time out
  auto idx =
      range::find_if( icicles, [this, threshold]( const icicle_tuple_t& t ) {
        return ( sim->current_time() - t.timestamp ) < threshold;
      } );

  // Remove all timed out icicles
  if ( idx != icicles.begin() )
  {
    icicles.erase( icicles.begin(), idx );
  }

  if ( !icicles.empty() )
  {
    icicle_data_t d = icicles.front().data;
    icicles.erase( icicles.begin() );
    return d;
  }

  return icicle_data_t{ 0.0, nullptr };
}

void mage_t::trigger_icicle( const action_state_t* trigger_state, bool chain, player_t* chain_target )
{
  if ( ! spec.icicles -> ok() )
    return;

  if ( icicles.empty() )
    return;

  player_t* icicle_target;
  if ( chain_target )
  {
    icicle_target = chain_target;
  }
  else
  {
    icicle_target = trigger_state -> target;
  }

  if ( chain && ! icicle_event )
  {
    icicle_data_t d = get_icicle_object();
    if ( d.damage == 0.0 )
      return;

    assert( icicle_target );
    icicle_event = make_event<events::icicle_event_t>( *sim, *this, d, icicle_target, true );

    if ( sim -> debug )
    {
      sim -> out_debug.printf( "%s icicle use on %s%s, damage=%f, total=%u",
                               name(), icicle_target -> name(),
                               chain ? " (chained)" : "", d.damage,
                               as<unsigned>( icicles.size() ) );
    }
  }
  else if ( ! chain )
  {
    icicle_data_t d = get_icicle_object();
    if ( d.damage == 0 )
      return;

    icicle -> base_dd_min = icicle -> base_dd_max = d.damage;

    actions::icicle_state_t* new_state = debug_cast<actions::icicle_state_t*>( icicle -> get_state() );
    new_state -> target = icicle_target;
    new_state -> source = d.stats;

    // Immediately execute icicles so the correct damage is carried into the
    // travelling icicle object
    icicle -> pre_execute_state = new_state;
    icicle -> execute();

    if ( sim -> debug )
    {
      sim -> out_debug.printf( "%s icicle use on %s%s, damage=%f, total=%u",
                               name(), icicle_target -> name(),
                               chain ? " (chained)" : "", d.damage,
                               as<unsigned>( icicles.size() ) );
    }
  }
}

/* Report Extension Class
 * Here you can define class specific report extensions/overrides
 */
class mage_report_t : public player_report_extension_t
{
public:
  mage_report_t( mage_t& player ) :
      p( player )
  {

  }

  virtual void html_customsection( report::sc_html_stream& /* os*/ ) override
  {
    (void) p;
    /*// Custom Class Section
    os << "\t\t\t\t<div class=\"player-section custom_section\">\n"
        << "\t\t\t\t\t<h3 class=\"toggle open\">Custom Section</h3>\n"
        << "\t\t\t\t\t<div class=\"toggle-content\">\n";

    os << p.name();

    os << "\t\t\t\t\t\t</div>\n" << "\t\t\t\t\t</div>\n";*/
  }
private:
  mage_t& p;
};
// Custom Gear ==============================================================
using namespace unique_gear;
using namespace actions;
// Legion Mage JC Neck

//TODO: Whitelist these spell effects so we don't have to hardcode their damage values.
struct sorcerous_fireball_t : public spell_t
{
  sorcerous_fireball_t( mage_t* p ) :
    spell_t( "sorcerous_fireball", p )
  {
    background = true;
    may_crit = true;
    base_dd_min = base_dd_max = 246600;
    dot_duration = timespan_t::from_seconds( 5.0 );
    base_tick_time = timespan_t::from_seconds( 1.0 );
    base_td = 36990;
  }
  virtual double composite_crit_chance() const override
  { return 0.1; }
  virtual double composite_crit_chance_multiplier() const override
  { return 1.0; }
};

struct sorcerous_frostbolt_t : public spell_t
{
  sorcerous_frostbolt_t( mage_t* p ) :
    spell_t( "sorcerous_frostbolt", p )
  {
  background = true;
  may_crit = true;

  base_dd_min = base_dd_max = 406890;
  }
  virtual double composite_crit_chance() const override
  { return 0.1; }
  virtual double composite_crit_chance_multiplier() const override
  { return 1.0; }
};

struct sorcerous_arcane_blast_t : public spell_t
{
  sorcerous_arcane_blast_t( mage_t* p ) :
    spell_t( "sorcerous_arcane_blast", p )
  {
    background = true;
    may_crit = true;
    base_dd_min = base_dd_max = 431550;
  }
  virtual double composite_crit_chance() const override
  { return 0.1; }
  virtual double composite_crit_chance_multiplier() const override
  { return 1.0; }
};

struct sorcerous_shadowruby_pendant_driver_t : public spell_t
{
  unsigned current_roll;
  std::array<spell_t*, 3> sorcerous_spells;
  sorcerous_shadowruby_pendant_driver_t( const special_effect_t& effect ) :
    spell_t( "wanton_sorcery", effect.player, effect.player -> find_spell( 222276 ) )
  {
    callbacks = harmful = false;
    background = quiet = true;
    mage_t* p = debug_cast<mage_t*>( effect.player );
    sorcerous_spells[ 0 ] = new sorcerous_fireball_t( p );
    sorcerous_spells[ 1 ] = new sorcerous_frostbolt_t( p );
    sorcerous_spells[ 2 ] = new sorcerous_arcane_blast_t( p );
  }
  virtual void impact( action_state_t* s ) override
  {
    spell_t::impact( s );
    current_roll = static_cast<unsigned>( rng().range( 0, sorcerous_spells.size() ) );
    sorcerous_spells[ current_roll ] -> execute();
  }
};

static void sorcerous_shadowruby_pendant( special_effect_t& effect )
{
  effect.execute_action = new sorcerous_shadowruby_pendant_driver_t( effect );
}

// Mage Legendary Items
struct sephuzs_secret_t : public class_buff_cb_t<mage_t, haste_buff_t, haste_buff_creator_t>
{
  sephuzs_secret_t(): super( MAGE, "sephuzs_secret" )
  { }

  haste_buff_t*& buff_ptr( const special_effect_t& e ) override
  {
    return debug_cast<mage_t*>( e.player ) -> buffs.sephuzs_secret;
  }

  haste_buff_creator_t creator( const special_effect_t& e ) const override
  {
    return super::creator( e )
      .spell( e.trigger() )
      .cd( e.player -> find_spell( 226262 ) -> duration() )
      .default_value( e.trigger() -> effectN( 2 ).percent() )
      .add_invalidate( CACHE_RUN_SPEED );
  }
};

struct shard_of_the_exodar_t : public scoped_actor_callback_t<mage_t>
{
  shard_of_the_exodar_t() : super( MAGE )
  { }

  void manipulate( mage_t* actor, const special_effect_t& /* e */ ) override
  {
    // Disable default Bloodlust and let us handle it in a custom way.
    actor -> cooldowns.time_warp -> charges = 2;
    actor -> player_t::buffs.bloodlust -> default_chance = 0.0;
    actor -> player_t::buffs.bloodlust -> cooldown -> duration = timespan_t::zero();
  }
};

// Arcane Legendary Items
struct mystic_kilt_of_the_rune_master_t : public scoped_action_callback_t<arcane_barrage_t>
{
  mystic_kilt_of_the_rune_master_t() : super( MAGE_ARCANE, "arcane_barrage" )
  { }

  void manipulate( arcane_barrage_t* action, const special_effect_t& e ) override
  { action -> mystic_kilt_of_the_rune_master_regen = e.driver() -> effectN( 1 ).percent(); }
};

struct rhonins_assaulting_armwraps_t : public class_buff_cb_t<mage_t, buff_t, buff_creator_t>
{
  rhonins_assaulting_armwraps_t() : super( MAGE_ARCANE, "rhonins_assaulting_armwraps" )
  { }

  buff_t*& buff_ptr( const special_effect_t& e ) override
  {
    return debug_cast<mage_t*>( e.player ) -> buffs.rhonins_assaulting_armwraps;
  }

  buff_creator_t creator( const special_effect_t& e ) const override
  {
    return super::creator( e )
      .spell( e.trigger() )
      .chance( e.driver() -> effectN( 1 ).percent() );
  }
};

struct cord_of_infinity_t : public class_buff_cb_t<mage_t, buff_t, buff_creator_t>
{
  cord_of_infinity_t() : super( MAGE_ARCANE, "cord_of_infinity" )
  { }

  buff_t*& buff_ptr( const special_effect_t& e ) override
  {
    return debug_cast<mage_t*>( e.player ) -> buffs.cord_of_infinity;
  }

  buff_creator_t creator( const special_effect_t& e ) const override
  {
    return super::creator( e )
      .spell( e.trigger() )
      .default_value( e.trigger() -> effectN( 1 ).percent() / 10.0 );
  }
};

struct gravity_spiral_t : public scoped_actor_callback_t<mage_t>
{
  gravity_spiral_t() : super( MAGE_ARCANE )
  { }

  void manipulate( mage_t* actor, const special_effect_t& e ) override
  {
    actor -> cooldowns.evocation -> charges += e.driver() -> effectN( 1 ).base_value();
  }
};

// Fire Legendary Items
struct koralons_burning_touch_t : public scoped_action_callback_t<scorch_t>
{
  koralons_burning_touch_t() : super( MAGE_FIRE, "scorch" )
  { }

  void manipulate( scorch_t* action, const special_effect_t& e ) override
  {
    action -> koralons_burning_touch = true;
    action -> koralons_burning_touch_threshold = e.driver() -> effectN( 1 ).base_value();
    action -> koralons_burning_touch_multiplier = e.driver() -> effectN( 2 ).percent();
  }
};

struct darcklis_dragonfire_diadem_t : public scoped_action_callback_t<dragons_breath_t>
{
  darcklis_dragonfire_diadem_t() : super( MAGE_FIRE, "dragons_breath" )
  { }

  void manipulate( dragons_breath_t* action, const special_effect_t& e ) override
  { action -> base_multiplier *= 1.0 + e.driver() -> effectN( 2 ).percent(); }
};


struct marquee_bindings_of_the_sun_king_t : public class_buff_cb_t<mage_t, buff_t, buff_creator_t>
{
  marquee_bindings_of_the_sun_king_t() : super( MAGE_FIRE, "kaelthas_ultimate_ability" )
  { }

  buff_t*& buff_ptr( const special_effect_t& e ) override
  {
    return debug_cast<mage_t*>( e.player ) -> buffs.kaelthas_ultimate_ability;
  }

  buff_creator_t creator( const special_effect_t& e ) const override
  {
    return super::creator( e )
      .spell( e.player -> find_spell( 209455 ) )
      .chance( e.driver() -> effectN( 1 ).percent() );
  }
};

struct pyrotex_ignition_cloth_t : public scoped_action_callback_t<phoenixs_flames_t>
{
  pyrotex_ignition_cloth_t() : super( MAGE_FIRE, "phoenixs_flames" )
  { }

  void manipulate( phoenixs_flames_t* action, const special_effect_t& e ) override
  { action -> pyrotex_ignition_cloth = true;
    action -> pyrotex_ignition_cloth_reduction = e.driver() -> effectN( 1 ).time_value();
  }
};
// Frost Legendary Items
struct magtheridons_banished_bracers_t : public class_buff_cb_t<mage_t, buff_t, buff_creator_t>
{
  magtheridons_banished_bracers_t() : super( MAGE_FROST, "magtheridons_might" )
  { }

  buff_t*& buff_ptr( const special_effect_t& e ) override
  {
    return debug_cast<mage_t*>( e.player ) -> buffs.magtheridons_might;
  }

  buff_creator_t creator( const special_effect_t& e ) const override
  {
    return super::creator( e )
      .spell( e.trigger() )
      .default_value( e.trigger() -> effectN( 1 ).percent() );
  }
};

struct zannesu_journey_t : public class_buff_cb_t<mage_t, buff_t, buff_creator_t>
{
  zannesu_journey_t() : super( MAGE_FROST, "zannesu_journey" )
  { }

  buff_t*& buff_ptr( const special_effect_t& e ) override
  {
    return debug_cast<mage_t*>( e.player ) -> buffs.zannesu_journey;
  }

  buff_creator_t creator( const special_effect_t& e ) const override
  {
    return super::creator( e )
      .spell( e.trigger() )
      .default_value( e.trigger() -> effectN( 1 ).percent() );
  }
};

struct lady_vashjs_grasp_t : public scoped_action_callback_t<icy_veins_t>
{
  lady_vashjs_grasp_t() : super( MAGE_FROST, "icy_veins" )
  { }

  void manipulate( icy_veins_t* action, const special_effect_t& /* e */ ) override
  {
    action -> lady_vashjs_grasp = true;
  }
};

struct ice_time_t : public scoped_action_callback_t<frozen_orb_t>
{
  ice_time_t() : super( MAGE_FROST, "frozen_orb" )
  { }

  void manipulate( frozen_orb_t* action,
                   const special_effect_t& /* e */ ) override
  {
    action -> ice_time = true;
  }
};
// MAGE MODULE INTERFACE ====================================================

static void do_trinket_init( mage_t*                  p,
                             specialization_e         spec,
                             const special_effect_t*& ptr,
                             const special_effect_t&  effect )
{
  if ( !p -> find_spell( effect.spell_id ) -> ok() ||
       p -> specialization() != spec )
  {
    return;
  }

  ptr = &( effect );
}

struct mage_module_t : public module_t
{
public:
  mage_module_t() : module_t( MAGE ) {}

  virtual player_t* create_player( sim_t* sim, const std::string& name, race_e r = RACE_NONE ) const override
  {
    auto  p = new mage_t( sim, name, r );
    p -> report_extension = std::unique_ptr<player_report_extension_t>( new mage_report_t( *p ) );
    return p;
  }

  virtual void static_init() const override
  {
    unique_gear::register_special_effect( 209311, cord_of_infinity_t(),                 true );
    unique_gear::register_special_effect( 208099, koralons_burning_touch_t()                 );
    unique_gear::register_special_effect( 214403, magtheridons_banished_bracers_t(),    true );
    unique_gear::register_special_effect( 206397, zannesu_journey_t(),                  true );
    unique_gear::register_special_effect( 208146, lady_vashjs_grasp_t()                      );
    unique_gear::register_special_effect( 208080, rhonins_assaulting_armwraps_t(),      true );
    unique_gear::register_special_effect( 207547, darcklis_dragonfire_diadem_t()             );
    unique_gear::register_special_effect( 208051, sephuzs_secret_t(),                   true );
    unique_gear::register_special_effect( 207970, shard_of_the_exodar_t()                    );
    unique_gear::register_special_effect( 209450, marquee_bindings_of_the_sun_king_t(), true );
    unique_gear::register_special_effect( 209280, mystic_kilt_of_the_rune_master_t()         );
    unique_gear::register_special_effect( 222276, sorcerous_shadowruby_pendant               );
    unique_gear::register_special_effect( 235940, pyrotex_ignition_cloth_t()                 );
    unique_gear::register_special_effect( 235227, ice_time_t()                               );
    unique_gear::register_special_effect( 235273, gravity_spiral_t()                         );
  }

  virtual void register_hotfixes() const override
  {

    hotfix::register_spell( "Mage", "2017-01-11", "Incorrect spell level for Frozen Orb Bolt.", 84721 )
      .field( "spell_level" )
      .operation( hotfix::HOTFIX_SET )
      .modifier( 57 )
      .verification_value( 81 );

    hotfix::register_spell( "Mage", "2017-02-04", "Manually set Flurry's travel speed.", 44614 )
      .field( "prj_speed" )
      .operation( hotfix::HOTFIX_SET )
      .modifier( 45.0 )
      .verification_value( 0.0 );

    hotfix::register_spell( "Mage", "2017-03-20", "Manually set Frozen Orb's travel speed.", 84714 )
      .field( "prj_speed" )
      .operation( hotfix::HOTFIX_SET )
      .modifier( 20.0 )
      .verification_value( 0.0 );
  }

  virtual bool valid() const override { return true; }
  virtual void init        ( player_t* ) const override {}
  virtual void combat_begin( sim_t* ) const override {}
  virtual void combat_end  ( sim_t* ) const override {}
};

} // UNNAMED NAMESPACE

const module_t* module_t::mage()
{
  static mage_module_t m;
  return &m;
}<|MERGE_RESOLUTION|>--- conflicted
+++ resolved
@@ -5152,11 +5152,6 @@
   {
     aoe = -1;
     background = true;
-<<<<<<< HEAD
-    triggers_ignite = true;
-=======
-    // PTR Multiplier
-    base_multiplier *= 1.0 + p -> find_spell( 137019 ) -> effectN( 1 ).percent();
     triggers_ignite = true;
   }
 
@@ -5176,59 +5171,6 @@
     double am = fire_mage_spell_t::action_multiplier();
 
     am *= std::pow( strafing_run_multiplier, p() -> bugs ? chain_number + 1 : chain_number );
-
-    return am;
-  }
-
-  // Phoenixs Flames always crits
-  virtual double composite_crit_chance() const override
-  { return 1.0; }
-};
-
-struct strafing_run_t : public fire_mage_spell_t
-{
-  int chain_number;
-  phoenixs_flames_splash_t* phoenixs_flames_splash;
-
-  strafing_run_t( mage_t* p, phoenixs_flames_splash_t* pfs ) :
-    fire_mage_spell_t( "phoenixs_flames_chain", p, p -> find_spell( 194466 ) ),
-    chain_number( 0 ),
-    phoenixs_flames_splash( pfs )
-  {
-    // PTR Multiplier
-    base_multiplier *= 1.0 + p -> find_spell( 137019 ) -> effectN( 1 ).percent();
-    triggers_ignite = true;
-    triggers_pyretic_incantation = true;
-
-    // Cooldown is handled by the main action.
-    cooldown -> duration = timespan_t::zero();
-
-    chain_multiplier = data().effectN( 1 ).chain_multiplier();
-  }
-
-  // Strafing Run copies don't travel all the way from the mage.
-  virtual timespan_t travel_time() const override
-  {
-    return timespan_t::zero();
->>>>>>> 45cce8cc
-  }
-
-  virtual void impact( action_state_t* s ) override
-  {
-    // PF cleave does not impact main target
-    if ( s -> chain_target == 0 )
-    {
-      return;
-    }
-
-    fire_mage_spell_t::impact( s );
-  }
-
-  virtual double action_multiplier() const override
-  {
-    double am = fire_mage_spell_t::action_multiplier();
-
-    am *= std::pow( strafing_run_multiplier, chain_number );
 
     return am;
   }
