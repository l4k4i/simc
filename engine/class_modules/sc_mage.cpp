--- conflicted
+++ resolved
@@ -667,114 +667,6 @@
   }
 };
 
-<<<<<<< HEAD
-=======
-struct mage_pet_melee_attack_t : public melee_attack_t
-{
-  mage_pet_melee_attack_t( const std::string& n, mage_pet_t* p )
-    : melee_attack_t( n, p, spell_data_t::nil() )
-  {
-  }
-
-  mage_t* o()
-  {
-    return static_cast<mage_pet_t*>( player )->o();
-  }
-
-  const mage_t* o() const
-  {
-    return static_cast<mage_pet_t*>( player )->o();
-  }
-
-  virtual void schedule_execute( action_state_t* execute_state ) override
-  {
-    set_target( o() -> current_target );
-
-    melee_attack_t::schedule_execute( execute_state );
-  }
-};
-
-namespace arcane_familiar
-{
-//================================================================================
-// Pet Arcane Familiar
-//================================================================================
-struct arcane_familiar_pet_t : public mage_pet_t
-{
-  arcane_familiar_pet_t( sim_t* sim, mage_t* owner )
-    : mage_pet_t( sim, owner, "arcane_familiar", true )
-  {
-    owner_coeff.sp_from_sp = 1.00;
-  }
-
-  void arise() override
-  {
-    mage_pet_t::arise();
-
-    owner->recalculate_resource_max( RESOURCE_MANA );
-  }
-
-  void demise() override
-  {
-    mage_pet_t::demise();
-
-    owner->recalculate_resource_max( RESOURCE_MANA );
-  }
-
-  virtual action_t* create_action( const std::string& name,
-                                   const std::string& options_str ) override;
-
-  virtual void init_action_list() override
-  {
-    action_list_str = "arcane_assault";
-
-    mage_pet_t::init_action_list();
-  }
-
-  virtual double composite_player_multiplier( school_e school ) const override
-  {
-    double m = mage_pet_t::composite_player_multiplier( school );
-
-    if ( o()->buffs.rune_of_power->check() )
-    {
-      m *= 1.0 + o()->buffs.rune_of_power->data().effectN( 3 ).percent();
-    }
-
-    if ( o()->talents.incanters_flow->ok() )
-    {
-      m *= 1.0 +
-           o()->buffs.incanters_flow->current_stack *
-               o()->incanters_flow_stack_mult;
-    }
-    return m;
-  }
-};
-
-struct arcane_assault_t : public mage_pet_spell_t
-{
-  arcane_assault_t( arcane_familiar_pet_t* p, const std::string& options_str )
-    : mage_pet_spell_t( "arcane_assault", p,  p -> find_spell( 225119 ) )
-  {
-    parse_options( options_str );
-    spell_power_mod.direct = p->find_spell( 225119 )->effectN( 1 ).sp_coeff();
-    cooldown -> duration = timespan_t::from_seconds( 3.0 );
-    cooldown -> hasted = true;
-    may_crit = true;
-  }
-};
-
-action_t* arcane_familiar_pet_t::create_action( const std::string& name,
-                                                const std::string& options_str )
-{
-  if ( name == "arcane_assault" )
-    return new arcane_assault_t( this, options_str );
-
-  return mage_pet_t::create_action( name, options_str );
-}
-
-}  // arcane familiar
-
->>>>>>> 01161cd2
 namespace water_elemental
 {
 // ==========================================================================
@@ -4731,17 +4623,6 @@
 
     if ( result_is_hit( s -> result ) )
     {
-<<<<<<< HEAD
-=======
-
-      if ( p() -> rng().roll( pyrosurge_chance ) )
-      {
-
-        pyrosurge_flamestrike -> set_target( s -> target );
-        pyrosurge_flamestrike -> execute();
-      }
-
->>>>>>> 01161cd2
       if ( s -> result == RESULT_CRIT && p() -> talents.kindling -> ok() )
       {
         p() -> cooldowns.combustion
@@ -5234,67 +5115,6 @@
 {
   int chain_number;
   double strafing_run_multiplier;
-<<<<<<< HEAD
-=======
-
-  phoenixs_flames_splash_t( mage_t* p ) :
-    fire_mage_spell_t( "phoenixs_flames_splash", p, p -> find_spell( 224637 ) ),
-    chain_number( 0 ),
-    strafing_run_multiplier( p -> find_spell( 194466 ) -> effectN( 1 ).chain_multiplier() )
-  {
-    aoe = -1;
-    background = true;
-    // PTR Multiplier
-    base_multiplier *= 1.0 + p -> find_spell( 137019 ) -> effectN( 1 ).percent();
-    triggers_ignite = true;
-  }
-
-  virtual void impact( action_state_t* s ) override
-  {
-    // PF cleave does not impact main target
-    if ( s -> chain_target == 0 )
-    {
-      return;
-    }
-
-    fire_mage_spell_t::impact( s );
-  }
-
-  virtual double action_multiplier() const override
-  {
-    double am = fire_mage_spell_t::action_multiplier();
-
-    am *= std::pow( strafing_run_multiplier, chain_number );
-
-    return am;
-  }
-
-  // Phoenixs Flames always crits
-  virtual double composite_crit_chance() const override
-  { return 1.0; }
-};
-
-struct strafing_run_t : public fire_mage_spell_t
-{
-  int chain_number;
-  phoenixs_flames_splash_t* phoenixs_flames_splash;
-
-  strafing_run_t( mage_t* p, phoenixs_flames_splash_t* pfs ) :
-    fire_mage_spell_t( "phoenixs_flames_chain", p, p -> find_spell( 194466 ) ),
-    chain_number( 0 ),
-    phoenixs_flames_splash( pfs )
-  {
-    // PTR Multiplier
-    base_multiplier *= 1.0 + p -> find_spell( 137019 ) -> effectN( 1 ).percent();
-    triggers_ignite = true;
-    triggers_pyretic_incantation = true;
-
-    // Cooldown is handled by the main action.
-    cooldown -> duration = timespan_t::zero();
-
-    chain_multiplier = data().effectN( 1 ).chain_multiplier();
-  }
->>>>>>> 01161cd2
 
   phoenixs_flames_splash_t( mage_t* p ) :
     fire_mage_spell_t( "phoenixs_flames_splash", p, p -> find_spell( 224637 ) ),
@@ -5309,17 +5129,9 @@
   virtual void impact( action_state_t* s ) override
   {
     // PF cleave does not impact main target
-    // TODO: Target with chain_target == 0 will always be the same enemy,
-    // no matter what the original PF target was.
     if ( s -> chain_target == 0 )
     {
-<<<<<<< HEAD
       return;
-=======
-      phoenixs_flames_splash -> chain_number = chain_number;
-      phoenixs_flames_splash -> set_target( s -> target );
-      phoenixs_flames_splash -> execute();
->>>>>>> 01161cd2
     }
 
     fire_mage_spell_t::impact( s );
@@ -5387,17 +5199,6 @@
 
   virtual void impact( action_state_t* s ) override
   {
-<<<<<<< HEAD
-=======
-    if ( p() -> artifact.strafing_run.rank() && s -> chain_target > 0 )
-    {
-      strafing_run_chain -> chain_number = s -> chain_target;
-      strafing_run_chain -> set_target( s -> target );
-      strafing_run_chain -> execute();
-      return;
-    }
-
->>>>>>> 01161cd2
     fire_mage_spell_t::impact( s );
 
     if ( result_is_hit( s -> result ) )
