// ==========================================================================
// Dedmonwakeen's DPS-DPM Simulator.
// Send questions to natehieter@gmail.com
// ==========================================================================

#include "simulationcraft.hpp"

namespace { // UNNAMED NAMESPACE

// ==========================================================================
// Mage
// ==========================================================================

struct mage_t;
struct ignite_t;
struct icicle_t;

enum mage_rotation_e { ROTATION_NONE = 0, ROTATION_DPS, ROTATION_DPM, ROTATION_MAX };
typedef std::pair< timespan_t, double > icicle_data_t;

struct mage_td_t : public actor_pair_t
{
  struct dots_t
  {
    dot_t* combustion;
    dot_t* flamestrike;
    dot_t* frost_bomb;
    dot_t* ignite;
    dot_t* living_bomb;
    dot_t* nether_tempest;
    dot_t* pyroblast;
  } dots;

  struct debuffs_t
  {
    buff_t* frostbolt;
    buff_t* pyromaniac;
    buff_t* slow;
  } debuffs;

  mage_td_t( player_t* target, mage_t* mage );
};

struct mage_t : public player_t
{
public:
  // Icicles
  std::vector< icicle_data_t > icicles;
  icicle_t* icicle;
  core_event_t* icicle_event;

  // Active
  ignite_t* active_ignite;
  int active_living_bomb_targets;
  player_t* last_bomb_target;

  // Benefits
  struct benefits_t
  {
    benefit_t* arcane_charge[ 4 ]; // CHANGED 2014/4/15 - Arcane Charges max stack is 4 now, not 7.
    benefit_t* dps_rotation;
    benefit_t* dpm_rotation;
    benefit_t* water_elemental;
  } benefits;

  // Buffs
  struct buffs_t
  {
    buff_t* arcane_charge;
    buff_t* arcane_missiles;
    buff_t* arcane_power;
    buff_t* brain_freeze;
    buff_t* fingers_of_frost;
    buff_t* frost_armor;
    buff_t* heating_up;
    buff_t* ice_floes;
    buff_t* icy_veins;
    buff_t* invokers_energy;
    stat_buff_t* mage_armor;
    buff_t* molten_armor;
    buff_t* presence_of_mind;
    buff_t* pyroblast;
    buff_t* rune_of_power;
    buff_t* tier13_2pc;
    //buff_t* alter_time;
    absorb_buff_t* incanters_ward;
    buff_t* incanters_absorption;
    buff_t* tier15_2pc_haste;
    buff_t* tier15_2pc_crit;
    buff_t* tier15_2pc_mastery;
    buff_t* profound_magic;
    buff_t* potent_flames;
    buff_t* frozen_thoughts;
    buff_t* fiery_adept;
  } buffs;

  // Cooldowns
  struct cooldowns_t
  {
    cooldown_t* evocation;
    cooldown_t* inferno_blast;
    cooldown_t* incanters_ward;
  } cooldowns;

  // Gains
  struct gains_t
  {
    gain_t* evocation;
    gain_t* incanters_ward_passive;
    gain_t* rune_of_power;
  } gains;

  // Glyphs
  struct glyphs_t
  {

    // Major
    const spell_data_t* arcane_power;
    const spell_data_t* combustion;
    const spell_data_t* frostfire;
    const spell_data_t* ice_lance;
    const spell_data_t* icy_veins;
    const spell_data_t* inferno_blast;
    const spell_data_t* living_bomb;
<<<<<<< HEAD
    const spell_data_t* loose_mana;
    const spell_data_t* mirror_image;
=======
    const spell_data_t* mana_gem;
>>>>>>> e3d16766
    const spell_data_t* splitting_ice;


    // Minor
    const spell_data_t* arcane_brilliance;
	const spell_data_t* loose_mana; // CHANGED 2014/4/15 - Loose mana is a minor glyph, not major.
	const spell_data_t* mirror_image; // CHANGED 2014/4/15 - Mirror image is a minor glyph, not major.
  } glyphs;


  // Passives
  struct passives_t
  {
    const spell_data_t* nether_attunement;
    const spell_data_t* shatter;
  } passives;

  // Pets
  struct pets_t
  {
    pet_t* water_elemental;
    pet_t* mirror_images[ 3 ];
  } pets;

  // Procs
  struct procs_t
  {
    proc_t* test_for_crit_hotstreak;
    proc_t* crit_for_hotstreak;
    proc_t* hotstreak;
  } procs;

  // Rotation (DPS vs DPM)
  struct rotation_t
  {
    mage_rotation_e current;
    double mana_gain;
    double dps_mana_loss;
    double dpm_mana_loss;
    timespan_t dps_time;
    timespan_t dpm_time;
    timespan_t last_time;

    void reset() { memset( this, 0, sizeof( *this ) ); current = ROTATION_DPS; }
    rotation_t() { reset(); }
  } rotation;

  // Spell Data
  struct spells_t
  {
    const spell_data_t* arcane_missiles;
    const spell_data_t* arcane_power;
    const spell_data_t* icy_veins;

    const spell_data_t* mana_adept;

    const spell_data_t* stolen_time;

    const spell_data_t* arcane_charge_arcane_blast;

    const spell_data_t* icicles_driver;

  } spells;

  // Specializations
  struct specializations_t
  {
    // Arcane
    const spell_data_t* arcane_charge;
    const spell_data_t* mana_adept;
    const spell_data_t* slow;

    // Fire
    const spell_data_t* critical_mass;
    const spell_data_t* ignite;
    const spell_data_t* pyromaniac;

    // Frost
    const spell_data_t* frostbolt;
    const spell_data_t* brain_freeze;
    const spell_data_t* fingers_of_frost;
    const spell_data_t* icicles;

  } spec;

  // Talents
  struct talents_list_t
  {
    const spell_data_t* presence_of_mind;
    const spell_data_t* scorch;
    const spell_data_t* ice_floes;
    const spell_data_t* temporal_shield; // NYI
    const spell_data_t* blazing_speed; // NYI
    const spell_data_t* ice_barrier; // NYI
    const spell_data_t* ring_of_frost; // NYI
    const spell_data_t* ice_ward; // NYI
    const spell_data_t* frostjaw; // NYI
    const spell_data_t* greater_invis; // NYI
    const spell_data_t* cauterize; // NYI
    const spell_data_t* cold_snap;
    const spell_data_t* nether_tempest; // Extra target NYI
    const spell_data_t* living_bomb;
    const spell_data_t* frost_bomb;
    const spell_data_t* invocation;
    const spell_data_t* rune_of_power;
    const spell_data_t* incanters_ward;

  } talents;

public:
  int current_arcane_charges;

  mage_t( sim_t* sim, const std::string& name, race_e r = RACE_NIGHT_ELF ) :
    player_t( sim, MAGE, name, r ),
    icicle( 0 ),
    icicle_event( 0 ),
    active_ignite( 0 ),
    active_living_bomb_targets( 0 ),
    last_bomb_target( 0 ),
    benefits( benefits_t() ),
    buffs( buffs_t() ),
    cooldowns( cooldowns_t() ),
    gains( gains_t() ),
    glyphs( glyphs_t() ),
    passives( passives_t() ),
    pets( pets_t() ),
    procs( procs_t() ),
    rotation( rotation_t() ),
    spells( spells_t() ),
    spec( specializations_t() ),
    talents( talents_list_t() ),
    current_arcane_charges()
  {
    // Cooldowns
    cooldowns.evocation      = get_cooldown( "evocation"     );
    cooldowns.inferno_blast  = get_cooldown( "inferno_blast" );
    cooldowns.incanters_ward = get_cooldown( "incanters_ward" );

    // Options
    base.distance = 40;
  }

  // Character Definition
  virtual void      init_spells();
  virtual void      init_base_stats();
  virtual void      init_scaling();
  virtual void      create_buffs();
  virtual void      init_gains();
  virtual void      init_procs();
  virtual void      init_benefits();
  virtual void      init_action_list();
  virtual void      reset();
  virtual expr_t*   create_expression( action_t*, const std::string& name );
  virtual action_t* create_action( const std::string& name, const std::string& options );
  virtual pet_t*    create_pet   ( const std::string& name, const std::string& type = std::string() );
  virtual void      create_pets();
  virtual set_e       decode_set( const item_t& item ) const;
  virtual resource_e primary_resource() const { return RESOURCE_MANA; }
  virtual role_e primary_role() const { return ROLE_SPELL; }
  virtual double    mana_regen_per_second() const;
  virtual double    composite_player_multiplier( school_e school ) const;
  virtual void invalidate_cache( cache_e );
  virtual double    composite_spell_crit() const;
  virtual double    composite_spell_haste() const;
  virtual double    matching_gear_multiplier( attribute_e attr ) const;
  virtual void      stun();
  virtual void      moving();

  target_specific_t<mage_td_t*> target_data;

  virtual mage_td_t* get_target_data( player_t* target ) const
  {
    mage_td_t*& td = target_data[ target ];
    if ( ! td )
    {
      td = new mage_td_t( target, const_cast<mage_t*>(this) );
    }
    return td;
  }

  // Event Tracking
  virtual void   regen( timespan_t periodicity );
  virtual double resource_gain( resource_e, double amount, gain_t* = 0, action_t* = 0 );
  virtual double resource_loss( resource_e, double amount, gain_t* = 0, action_t* = 0 );

  void add_action( std::string action, std::string options = "", std::string alist = "default" );
  void add_action( const spell_data_t* s, std::string options = "", std::string alist = "default" );

};

namespace pets {

// ==========================================================================
// Pet Water Elemental
// ==========================================================================

struct water_elemental_pet_t : public pet_t
{
  struct freeze_t : public spell_t
  {
    freeze_t( water_elemental_pet_t* p, const std::string& options_str ):
      spell_t( "freeze", p, p -> find_pet_spell( "Freeze" ) )
    {
      parse_options( NULL, options_str );
      aoe = -1;
      may_crit = true;
    }

    virtual void impact( action_state_t* s )
    {
      spell_t::impact( s );

      water_elemental_pet_t* p = static_cast<water_elemental_pet_t*>( player );

      if ( result_is_hit( s -> result ) )
      {
        p -> o() -> buffs.fingers_of_frost -> trigger( 1, buff_t::DEFAULT_VALUE(), 1 );
      }
    }
  };

  struct mini_waterbolt_t : public spell_t
  {
    mini_waterbolt_t( water_elemental_pet_t* p , int bolt_count = 1 ) :
      spell_t( "mini_waterbolt", p, p -> find_spell( 31707 ) )
    {
      may_crit = true;
      background = true;
      dual = true;
      base_costs[ RESOURCE_MANA ] = 0;

      if ( bolt_count < 3 )
      {
        execute_action = new mini_waterbolt_t( p, bolt_count + 1 );
      }

    }

    virtual timespan_t execute_time() const
    { return timespan_t::from_seconds( 0.25 ); }
  };

  struct waterbolt_t : public spell_t
  {
    mini_waterbolt_t* mini_waterbolt;

    waterbolt_t( water_elemental_pet_t* p, const std::string& options_str ):
      spell_t( "waterbolt", p, p -> find_pet_spell( "Waterbolt" ) )
    {
      parse_options( NULL, options_str );
      may_crit = true;

      mini_waterbolt = new mini_waterbolt_t( p );
      add_child( mini_waterbolt );
    }

    virtual void impact( action_state_t* s )
    {
      water_elemental_pet_t* p = static_cast<water_elemental_pet_t*>( player );

      if ( p -> o() -> glyphs.icy_veins -> ok() && p -> o() -> buffs.icy_veins -> up() )
        return;

      spell_t::impact( s );
    }

    void execute()
    {
      spell_t::execute();

      water_elemental_pet_t* p = static_cast<water_elemental_pet_t*>( player );
      if ( p -> o() -> glyphs.icy_veins -> ok() && p -> o() -> buffs.icy_veins -> up() )
      {
        mini_waterbolt -> schedule_execute( mini_waterbolt -> get_state( execute_state ) );
      }
    }

    virtual double action_multiplier() const
    {
      double am = spell_t::action_multiplier();

      water_elemental_pet_t* p = static_cast<water_elemental_pet_t*>( player );

      if ( p -> o() -> glyphs.icy_veins -> ok() && p -> o() -> buffs.icy_veins -> up() )
      {
        am *= 0.4;
      }

      return am;
    }
  };

  water_elemental_pet_t( sim_t* sim, mage_t* owner ) :
    pet_t( sim, owner, "water_elemental" )
  {
    action_list_str  = "waterbolt";

    owner_coeff.sp_from_sp = 1.0;
  }

  mage_t* o()
  { return static_cast<mage_t*>( owner ); }
  const mage_t* o() const
  { return static_cast<mage_t*>( owner ); }

  virtual action_t* create_action( const std::string& name,
                                   const std::string& options_str )
  {
    if ( name == "freeze"     ) return new     freeze_t( this, options_str );
    if ( name == "waterbolt" ) return new waterbolt_t( this, options_str );

    return pet_t::create_action( name, options_str );
  }

  virtual double composite_player_multiplier( school_e school ) const
  {
    double m = pet_t::composite_player_multiplier( school );

    if ( o() -> spec.icicles -> ok() )
      m *= 1.0 + o() -> cache.mastery_value();

    if ( o() -> buffs.invokers_energy -> up() )
    {
      m *= 1.0 + o() -> buffs.invokers_energy -> data().effectN( 1 ).percent();
    }
    else if ( o() -> buffs.rune_of_power -> check() )
    {
      m *= 1.0 + o() -> buffs.rune_of_power -> data().effectN( 2 ).percent();
    }
    else if ( o() -> talents.incanters_ward -> ok() && o() -> cooldowns.incanters_ward -> up() )
    {
      m *= 1.0 + find_spell( 118858 ) -> effectN( 1 ).percent();
    }
    else if ( o() -> talents.incanters_ward -> ok() )
    {
      m *= 1.0 + o() -> buffs.incanters_absorption -> value() * o() -> buffs.incanters_absorption -> data().effectN( 1 ).percent();
    }

    // Orc racial
    if ( owner -> race == RACE_ORC )
      m *= 1.0 + find_spell( 21563 ) -> effectN( 1 ).percent();

    return m;
  }

};

// ==========================================================================
// Pet Mirror Image
// ==========================================================================

struct mirror_image_pet_t : public pet_t
{
  struct mirror_image_spell_t : public spell_t
  {
    mirror_image_spell_t( const std::string& n, mirror_image_pet_t* p, const spell_data_t* s ):
      spell_t( n, p, s )
    {
      may_crit = true;

      if ( p -> o() -> pets.mirror_images[ 0 ] )
      {
        stats = p -> o() -> pets.mirror_images[ 0 ] -> get_stats( n );
      }
    }

    mirror_image_pet_t* p() const
    { return static_cast<mirror_image_pet_t*>( player ); }
  };

  struct arcane_blast_t : public mirror_image_spell_t
  {
    arcane_blast_t( mirror_image_pet_t* p, const std::string& options_str ):
      mirror_image_spell_t( "arcane_blast", p, p -> find_pet_spell( "Arcane Blast" ) )
    {
      parse_options( NULL, options_str );
    }

    virtual void execute()
    {
      mirror_image_spell_t::execute();

      p() -> arcane_charge -> trigger();
    }

    virtual double action_multiplier() const
    {
      double am = mirror_image_spell_t::action_multiplier();

      am *= 1.0 + p() -> arcane_charge -> stack() * p() -> o() -> spells.arcane_charge_arcane_blast -> effectN( 1 ).percent() *
            ( 1.0 + p() -> o() -> sets.set( SET_T15_4PC_CASTER ) -> effectN( 1 ).percent() );

      return am;
    }
  };

  struct fire_blast_t : public mirror_image_spell_t
  {
    fire_blast_t( mirror_image_pet_t* p, const std::string& options_str ):
      mirror_image_spell_t( "fire_blast", p, p -> find_pet_spell( "Fire Blast" ) )
    {
      parse_options( NULL, options_str );
    }
  };

  struct fireball_t : public mirror_image_spell_t
  {
    fireball_t( mirror_image_pet_t* p, const std::string& options_str ):
      mirror_image_spell_t( "fireball", p, p -> find_pet_spell( "Fireball" ) )
    {
      parse_options( NULL, options_str );
    }
  };

  struct frostbolt_t : public mirror_image_spell_t
  {
    frostbolt_t( mirror_image_pet_t* p, const std::string& options_str ):
      mirror_image_spell_t( "frostbolt", p, p -> find_pet_spell( "Frostbolt" ) )
    {
      parse_options( NULL, options_str );
    }
  };

  buff_t* arcane_charge;

  mirror_image_pet_t( sim_t* sim, mage_t* owner ) :
    pet_t( sim, owner, "mirror_image", true ),
    arcane_charge( NULL )
  {
    owner_coeff.sp_from_sp = 0.05;
  }

  virtual action_t* create_action( const std::string& name,
                                   const std::string& options_str )
  {
    if ( name == "arcane_blast" ) return new arcane_blast_t( this, options_str );
    if ( name == "fireball"     ) return new     fireball_t( this, options_str );
    if ( name == "frostbolt"    ) return new    frostbolt_t( this, options_str );

    return pet_t::create_action( name, options_str );
  }

  mage_t* o() const
  { return static_cast<mage_t*>( owner ); }

  virtual void init_action_list()
  {
    if ( o() -> glyphs.mirror_image -> ok() && o() -> specialization() != MAGE_FROST )
    {
      if ( o() -> specialization() == MAGE_FIRE )
      {
        action_list_str = "fireball";
      }
      else
      {
        action_list_str = "arcane_blast";
      }
    }
    else
    {
      action_list_str = "frostbolt";
    }

    pet_t::init_action_list();
  }

  virtual void create_buffs()
  {
    pet_t::create_buffs();

    arcane_charge = buff_creator_t( this, "arcane_charge", o() -> spec.arcane_charge )
                    .max_stack( find_spell( 36032 ) -> max_stacks() )
                    .duration( find_spell( 36032 ) -> duration() );
  }


  virtual double composite_player_multiplier( school_e school ) const
  {
    double m = pet_t::composite_player_multiplier( school );

    // Orc racial
    if ( owner -> race == RACE_ORC )
      m *= 1.0 + find_spell( 21563 ) -> effectN( 1 ).percent();

    return m;
  }
};

} // pets

namespace buffs {

namespace alter_time {

// Class to save buff state information relevant to alter time for a buff
struct buff_state_t
{
  buff_t* buff;
  int stacks;
  timespan_t remain_time;
  double value;

  buff_state_t( buff_t* b ) :
    buff( b ),
    stacks( b -> current_stack ),
    remain_time( b -> remains() ),
    value( b -> current_value )
  {
    if ( b -> sim -> debug )
    {
      b -> sim -> out_debug.printf( "Creating buff_state_t for buff %s of player %s",
                          b -> name_str.c_str(), b -> player ? b -> player -> name() : "" );

      b -> sim -> out_debug.printf( "Snapshoted values are: current_stacks=%d remaining_time=%.4f current_value=%.2f",
                          stacks, remain_time.total_seconds(), value );
    }
  }

  void write_back_state() const
  {
    if ( buff -> sim -> debug )
      buff -> sim -> out_debug.printf( "Writing back buff_state_t for buff %s of player %s",
                             buff -> name_str.c_str(), buff -> player ? buff -> player -> name() : "" );

    timespan_t save_buff_cd = buff -> cooldown -> duration; // Temporarily save the buff cooldown duration
    buff -> cooldown -> duration = timespan_t::zero(); // Don't restart the buff cooldown

    if ( stacks )
      buff -> execute( stacks, value, remain_time ); // Reset the buff
    else
      buff -> expire();

    buff -> cooldown -> duration = save_buff_cd; // Restore the buff cooldown duration
  }
};

/*
 * dynamic mage state, to collect data about the mage and all his buffs
 */
struct mage_state_t
{
  mage_t& mage;
  std::array<double, RESOURCE_MAX > resources;
  // location
  std::vector<buff_state_t> buff_states;
  std::vector<icicle_data_t> icicle_states;


  mage_state_t( mage_t& m ) : // Snapshot and start 6s event
    mage( m )
  {
    range::fill( resources, 0.0 );
  }

  void snapshot_current_state()
  {
    resources = mage.resources.current;

    if ( mage.sim -> debug )
      mage.sim -> out_debug.printf( "Creating mage_state_t for mage %s", mage.name() );

    for ( size_t i = 0; i < mage.buff_list.size(); ++i )
    {
      buff_t* b = mage.buff_list[ i ];

      if ( b == static_cast<player_t&>( mage ).buffs.exhaustion )
        continue;

      buff_states.push_back( buff_state_t( b ) );
    }

    for ( size_t i = 0, end = mage.icicles.size(); i < end; i++ )
      icicle_states.push_back( mage.icicles[ i ] );
  }

  void write_back_state()
  {
    // Do not restore state under any circumstances to a mage that is not
    // active
    if ( mage.is_sleeping() )
      return;

    mage.resources.current = resources;

    for ( size_t i = 0; i < buff_states.size(); ++ i )
    {
      buff_states[ i ].write_back_state();
    }

    mage.icicles.clear();
    for ( size_t i = 0, end = icicle_states.size(); i < end; i++ )
      mage.icicles[ i ] = icicle_states[ i ];

    clear_state();
  }

  void clear_state()
  {
    range::fill( resources, 0.0 );
    buff_states.clear();
    icicle_states.clear();
  }
};


} // alter_time namespace

/*struct alter_time_t : public buff_t
{
  alter_time::mage_state_t mage_state;

  alter_time_t( mage_t* player ) :
    buff_t( buff_creator_t( player, "alter_time" ).spell( player -> find_spell( 110909 ) ) ),
    mage_state( *player )
  { }

  mage_t* p() const
  { return static_cast<mage_t*>( player ); }

  virtual bool trigger( int        stacks,
                        double     value,
                        double     chance,
                        timespan_t duration )
  {
    mage_state.snapshot_current_state();

    return buff_t::trigger( stacks, value, chance, duration );
  }

  virtual void expire_override()
  {
    buff_t::expire_override();

    mage_state.write_back_state();

    if ( p() -> sets.has_set_bonus( SET_T15_2PC_CASTER ) )
    {
      p() -> buffs.tier15_2pc_crit -> trigger();
      p() -> buffs.tier15_2pc_haste -> trigger();
      p() -> buffs.tier15_2pc_mastery -> trigger();
    }
  }

  virtual void reset()
  {
    buff_t::reset();

    mage_state.clear_state();
  }
};
*/
// Arcane Power Buff ========================================================

struct arcane_power_t : public buff_t
{
  arcane_power_t( mage_t* p ) :
    buff_t( buff_creator_t( p, "arcane_power", p -> find_class_spell( "Arcane Power" ) )
            .add_invalidate( CACHE_PLAYER_DAMAGE_MULTIPLIER ) )
  {
    cooldown -> duration = timespan_t::zero(); // CD is managed by the spell

    buff_duration *= 1.0 + p -> glyphs.arcane_power -> effectN( 1 ).percent();
  }

  virtual void expire_override()
  {
    buff_t::expire_override();

    mage_t* p = static_cast<mage_t*>( player );
    p -> buffs.tier13_2pc -> expire();
  }
};

// Icy Veins Buff ===========================================================

struct icy_veins_t : public buff_t
{
  icy_veins_t( mage_t* p ) :
    buff_t( buff_creator_t( p, "icy_veins", p -> find_class_spell( "Icy Veins" ) ).add_invalidate( CACHE_SPELL_HASTE ) )
  {
    cooldown -> duration = timespan_t::zero(); // CD is managed by the spell
  }

  virtual void expire_override()
  {
    buff_t::expire_override();

    mage_t* p = debug_cast<mage_t*>( player );
    p -> buffs.tier13_2pc -> expire();
  }
};

struct incanters_ward_t : public absorb_buff_t
{
  double max_absorb;
  double break_after;
  double absorbed;
  gain_t* gain;

  incanters_ward_t( mage_t* p ) :
    absorb_buff_t( absorb_buff_creator_t( p, "incanters_ward" ).spell( p -> talents.incanters_ward ) ),
    max_absorb( 0.0 ), break_after ( -1.0 ), absorbed( 0.0 ),
    gain( p -> get_gain( "incanters_ward mana gain" ) )
  {}

  mage_t* p() const
  { return static_cast<mage_t*>( player ); }

  virtual bool trigger( int        stacks,
                        double    /* value */,
                        double     chance,
                        timespan_t duration )
  {
    max_absorb = p() -> dbc.effect_average( data().effectN( 1 ).id(), p() -> level );
    // coeff hardcoded into tooltip
    max_absorb += p() -> cache.spell_power( SCHOOL_MAX ) * p() -> composite_spell_power_multiplier();

    // If ``break_after'' specified and greater than 1.0, then Incanter's Ward
    // must be broken early
    if ( break_after > 1.0 )
    {
      return absorb_buff_t::trigger( stacks, max_absorb, chance, p() -> buffs.incanters_ward->data().duration() / break_after );
    }
    else
    {
      return absorb_buff_t::trigger( stacks, max_absorb, chance, duration );
    }
  }

  virtual void absorb_used( double amount )
  {
    // if ``break_after'' is specified, then mana will be returned when
    // the shield wears off.
    if ( max_absorb > 0 && break_after < 0.0 )
    {
      absorbed += amount;
      double resource_gain = mana_to_return ( amount / max_absorb ) ;
      p() -> resource_gain( RESOURCE_MANA, resource_gain, gain );
    }
  }

  virtual void expire_override()
  {
    // Trigger Incanter's Absorption with value between 0 and 1, depending on how
    // much absorb has been used, or depending on the value of ``break_after''.
    double absorb_pct;
    if ( break_after >= 1 )
    {
      absorb_pct = 1.0;
    }
    else if ( break_after >= 0 )
    {
      absorb_pct = break_after;
    }
    else if ( max_absorb > 0.0 )
    {
      absorb_pct = absorbed / max_absorb;
    }
    else
    {
      absorb_pct = 0.0;
    }

    if ( absorb_pct > 0.0 )
    {
      p() -> buffs.incanters_absorption -> trigger( 1, absorb_pct );

      // Mana return on expire when ``break_after'' is specified
      if ( break_after >= 0 )
      {
        p() -> resource_gain( RESOURCE_MANA, mana_to_return( absorb_pct ), gain );
      }
    }

    absorbed = 0.0;
    max_absorb = 0.0;

    absorb_buff_t::expire_override();
  }

  virtual void reset() /* override */
  {
    absorb_buff_t::reset();

    absorbed = 0.0;
    max_absorb = 0.0;
  }

  void set_break_after ( double break_after_ )
  {
    break_after = break_after_;
  }

  double mana_to_return ( double absorb_pct )
  {
    double mana = absorb_pct * 0.18 * p() -> resources.max[ RESOURCE_MANA ];

    if ( p() -> passives.nether_attunement -> ok() )
      mana /= p() -> cache.spell_speed();

    return mana;
  }
};

} // end buffs namespace

// ==========================================================================
// Mage Spell
// ==========================================================================

struct mage_spell_t : public spell_t
{
  bool frozen, may_hot_streak, may_proc_missiles, is_copy, consumes_ice_floes, fof_active;
  bool hasted_by_pom; // True if the spells time_to_execute was set to zero exactly because of Presence of Mind
private:
  bool pom_enabled;
  // Helper variable to disable the functionality of PoM in mage_spell_t::execute_time(),
  // to check if the spell would be instant or not without PoM.
public:
  int dps_rotation;
  int dpm_rotation;

  mage_spell_t( const std::string& n, mage_t* p,
                const spell_data_t* s = spell_data_t::nil() ) :
    spell_t( n, p, s ),
    frozen( false ),
    may_hot_streak( false ),
    may_proc_missiles( true ),
    is_copy( false ),
    consumes_ice_floes( true ),
    fof_active( false ),
    hasted_by_pom( false ),
    pom_enabled( true ),
    dps_rotation( 0 ),
    dpm_rotation( 0 )
  {
    may_crit      = ( base_dd_min > 0 ) && ( base_dd_max > 0 );
    tick_may_crit = true;
  }

  mage_t* p()
  { return static_cast<mage_t*>( player ); }
  const mage_t* p() const
  { return static_cast<mage_t*>( player ); }

  mage_td_t* td( player_t* t ) const
  { return p() -> get_target_data( t ); }

  virtual void parse_options( option_t*          options,
                              const std::string& options_str )
  {
    option_t base_options[] =
    {
      opt_bool( "dps", dps_rotation ),
      opt_bool( "dpm", dpm_rotation ),
      opt_null()
    };
    std::vector<option_t> merged_options;
    spell_t::parse_options( option_t::merge( merged_options, options, base_options ), options_str );
  }

  virtual bool ready()
  {
    if ( dps_rotation )
      if ( p() -> rotation.current != ROTATION_DPS )
        return false;

    if ( dpm_rotation )
      if ( p() -> rotation.current != ROTATION_DPM )
        return false;

    return spell_t::ready();
  }

  virtual double cost() const
  {
    double c = spell_t::cost();

    if ( p() -> buffs.arcane_power -> check() )
    {
      double m = 1.0 + p() -> buffs.arcane_power -> data().effectN( 2 ).percent();

      c *= m;
    }

    return c;
  }
  virtual timespan_t execute_time() const
  {
    timespan_t t = spell_t::execute_time();

    if ( ! channeled && pom_enabled && t > timespan_t::zero() && p() -> buffs.presence_of_mind -> check() )
      return timespan_t::zero();

    return t;
  }
  // Ensures mastery for Arcane is only added to spells which call mage_spell_t, so things like the Legendary Cloak do not get modified. Added 4/15/2014
  virtual double action_multiplier() const
  {
    double am=spell_t::action_multiplier();
    if ( p() -> specialization() == MAGE_ARCANE )
    {
      double mana_pct= p() -> resources.pct( RESOURCE_MANA );
      am *= 1.0 + mana_pct * p() -> composite_mastery_value();
    }
    return am;
  }
  //
  virtual void schedule_execute( action_state_t* state = 0 )
  {
    spell_t::schedule_execute( state );

    if ( ! channeled )
    {
      assert( pom_enabled );
      pom_enabled = false;
      if ( execute_time() > timespan_t::zero() && p() -> buffs.presence_of_mind -> up() )
      {
        hasted_by_pom = true;
      }
      pom_enabled = true;
    }
  }

  virtual bool usable_moving() const
  {
    bool um = spell_t::usable_moving();
    timespan_t t = base_execute_time;
    if ( p() -> talents.ice_floes -> ok() &&
         t < timespan_t::from_seconds( 4.0 ) &&
         ( p() -> buffs.ice_floes -> up() || p() -> buffs.ice_floes -> cooldown -> up() ) )
      um = true;

    return um;
  }

  virtual double composite_crit_multiplier() const
  {
    double m = spell_t::composite_crit_multiplier();
    if ( frozen && p() -> passives.shatter -> ok() )
      m *= 2.0;
    return m;
  }

  void snapshot_internal( action_state_t* s, uint32_t flags, dmg_e rt )
  {
    spell_t::snapshot_internal( s, flags, rt );
    // Shatter's +50% crit bonus needs to be added after multipliers etc
    if ( flags & STATE_CRIT && frozen && p() -> passives.shatter -> ok() )
      s -> crit += p() -> passives.shatter -> effectN( 2 ).percent();
  }

  virtual void expire_heating_up() // delay 0.25s the removal of heating up on non-critting spell with travel time or scorch
  {
    mage_t* p = this -> p();

    if ( ! travel_speed )
    {
      p -> buffs.heating_up -> expire();
    }
    else
    {
      // delay heating up removal
      if ( sim -> log ) sim -> out_log << "Heating up delay by 0.25s";
      p -> buffs.heating_up -> expire( timespan_t::from_millis( 250 ) );
    }
  }

  void trigger_hot_streak( action_state_t* s )
  {
    mage_t* p = this -> p();

    if ( ! may_hot_streak )
      return;

    if ( p -> specialization() != MAGE_FIRE )
      return;

    p -> procs.test_for_crit_hotstreak -> occur();

    if ( s -> result == RESULT_CRIT )
    {
      p -> procs.crit_for_hotstreak -> occur();
      // Reference: http://elitistjerks.com/f75/t110326-cataclysm_fire_mage_compendium/p6/#post1831143

      if ( ! p -> buffs.heating_up -> up() )
      {
        p -> buffs.heating_up -> trigger();
      }
      else
      {
        p -> procs.hotstreak  -> occur();
        p -> buffs.heating_up -> expire();
        p -> buffs.pyroblast  -> trigger();
      }
    }
    else
    {
      if ( p -> buffs.heating_up -> up() ) expire_heating_up();
    }
  }
  // mage_spell_t::execute ==================================================

  virtual void execute()
  {
    p() -> benefits.dps_rotation -> update( p() -> rotation.current == ROTATION_DPS );
    p() -> benefits.dpm_rotation -> update( p() -> rotation.current == ROTATION_DPM );

    spell_t::execute();

    if ( background )
      return;


    if ( ! channeled && !is_copy && hasted_by_pom )
    {
      p() -> buffs.presence_of_mind -> expire();
      hasted_by_pom = false;
    }

    if ( !is_copy && execute_time() > timespan_t::zero() && consumes_ice_floes )
    {
      p() -> buffs.ice_floes -> decrement();
    }

    if ( !harmful )
    {
      may_proc_missiles = false;
    }
    if ( p() -> specialization() == MAGE_ARCANE && may_proc_missiles )
    {
      p() -> buffs.arcane_missiles -> trigger();
    }
  }

  virtual void impact( action_state_t* s )
  {
    spell_t::impact( s );

    if ( result_is_hit( s -> result ) )
    {
      trigger_hot_streak( s );
    }
  }

  virtual void reset()
  {
    spell_t::reset();

    hasted_by_pom = false;
  }

  void trigger_ignite( action_state_t* state );
};

// Icicles ==================================================================

struct icicle_t : public mage_spell_t
{
  icicle_t( mage_t* p ) : mage_spell_t( "icicle", p, p -> find_spell( 148022 ) )
  {
    may_crit = false;
    proc = background = true;

    if ( p -> glyphs.splitting_ice -> ok() )
      aoe = p -> glyphs.splitting_ice -> effectN( 1 ).base_value() + 1;

    base_aoe_multiplier *= p -> glyphs.splitting_ice -> effectN( 2 ).percent();
  }

  void init()
  {
    mage_spell_t::init();

    snapshot_flags &= ~( STATE_MUL_DA | STATE_SP | STATE_CRIT | STATE_TGT_CRIT );
  }
};

static double icicle_damage( mage_t* mage )
{
  if ( mage -> icicles.size() == 0 )
    return 0;

  timespan_t threshold = mage -> spells.icicles_driver -> duration();

  std::vector< icicle_data_t >::iterator idx = mage -> icicles.begin(),
                                         end = mage -> icicles.end();
  for ( ; idx < end; ++idx )
  {
    if ( mage -> sim -> current_time - ( *idx ).first < threshold )
      break;
  }

  // Set of icicles timed out
  if ( idx != mage -> icicles.begin() )
    mage -> icicles.erase( mage -> icicles.begin(), idx );

  if ( mage -> icicles.size() > 0 )
  {
    double d = mage -> icicles.front().second;
    mage -> icicles.erase( mage -> icicles.begin() );
    return d;
  }

  return 0;
}

struct icicle_event_t : public event_t
{
  mage_t* mage;
  double damage;

  icicle_event_t( mage_t& m, double d, bool first = false ) :
    event_t( m, "icicle_event" ), mage( &m ), damage( d )
  {
    double cast_time = first ? 0.25 : 0.75;
    cast_time *= mage -> cache.spell_speed();

    add_event( timespan_t::from_seconds( cast_time ) );
  }

  void execute()
  {
    mage -> icicle -> base_dd_min = mage -> icicle -> base_dd_max = damage;
    mage -> icicle -> schedule_execute();

    double d = icicle_damage( mage );
    if ( d > 0 )
    {
      mage -> icicle_event = new ( sim() ) icicle_event_t( *mage, d );
      if ( mage -> sim -> debug )
        mage -> sim -> out_debug.printf( "%s icicle use (chained), damage=%f, total=%u",
                               mage -> name(), d, as<unsigned>( mage -> icicles.size() ) );
    }
    else
      mage -> icicle_event = 0;
  }
};

static void trigger_icicle( mage_t* mage, bool chain = false )
{
  if ( ! mage -> spec.icicles -> ok() )
    return;

  if ( mage -> icicles.size() == 0 )
    return;

  double d = 0;

  if ( chain && ! mage -> icicle_event )
  {
    d = icicle_damage( mage );
    mage -> icicle_event = new ( *mage -> sim ) icicle_event_t( *mage, d, true );
  }
  else if ( ! chain )
  {
    d = icicle_damage( mage );
    mage -> icicle -> base_dd_min = mage -> icicle -> base_dd_max = d;
    mage -> icicle -> schedule_execute();
  }

  if ( mage -> sim -> debug )
    mage -> sim -> out_debug.printf( "%s icicle use%s, damage=%f, total=%u",
                           mage -> name(), chain ? " (chained)" : "", d,
                           as<unsigned>( mage -> icicles.size() ) );
}

static void trigger_icicle_gain( action_state_t* state )
{
  if ( ! state -> action -> result_is_hit( state -> result ) )
    return;

  mage_t* mage = debug_cast< mage_t* >( state -> action -> player );
  if ( ! mage -> spec.icicles -> ok() )
    return;

  // Icicles do not double dip on target based multipliers
  double amount = state -> result_amount / state -> target_da_multiplier * mage -> cache.mastery_value();

  assert( as<int>( mage -> icicles.size() ) <= mage -> spec.icicles -> effectN( 2 ).base_value() );
  // Shoot one
  if ( as<int>( mage -> icicles.size() ) == mage -> spec.icicles -> effectN( 2 ).base_value() )
    trigger_icicle( mage );
  mage -> icicles.push_back( icicle_data_t( mage -> sim -> current_time, amount ) );
  if ( mage -> sim -> debug )
    mage -> sim -> out_debug.printf( "%s icicle gain, damage=%f, total=%u",
                           mage -> name(),
                           amount,
                           as<unsigned>( mage -> icicles.size() ) );
}

// Ignite ===================================================================

struct ignite_t : public residual_dot_action< mage_spell_t >
{
  ignite_t( mage_t* player ) :
    residual_dot_action_t( "ignite", player, player -> find_spell( 12846 ) )
  {
  }
};

void mage_spell_t::trigger_ignite( action_state_t* state )
{
  mage_t& p = *this -> p();
  if ( ! p.active_ignite ) return;
  double amount = state -> result_amount * p.cache.mastery_value();
  p.active_ignite -> trigger( state -> target, amount );
}

// Arcane Barrage Spell =====================================================

struct arcane_barrage_t : public mage_spell_t
{
  arcane_barrage_t( mage_t* p, const std::string& options_str ) :
    mage_spell_t( "arcane_barrage", p, p -> find_class_spell( "Arcane Barrage" ) )
  {
    parse_options( NULL, options_str );

    base_aoe_multiplier *= data().effectN( 2 ).percent();
  }

  virtual void execute()
  {
    int charges = p() -> buffs.arcane_charge -> check();
    aoe = charges <= 0 ? 0 : 1 + charges;

    for ( int i = 0; i < ( int ) sizeof_array( p() -> benefits.arcane_charge ); i++ )
    {
      p() -> benefits.arcane_charge[ i ] -> update( i == charges );
    }

    mage_spell_t::execute();

    p() -> buffs.arcane_charge -> expire();
  }

  virtual double action_multiplier() const
  {
    double am = mage_spell_t::action_multiplier();

    am *= 1.0 + p() -> buffs.arcane_charge -> stack() * p() -> spells.arcane_charge_arcane_blast -> effectN( 1 ).percent() *
          ( 1.0 + p() -> sets.set( SET_T15_4PC_CASTER ) -> effectN( 1 ).percent() );

    return am;
  }
};

// Arcane Blast Spell =======================================================

struct arcane_blast_t : public mage_spell_t
{
  arcane_blast_t( mage_t* p, const std::string& options_str ) :
    mage_spell_t( "arcane_blast", p, p -> find_class_spell( "Arcane Blast" ) )
  {
    parse_options( NULL, options_str );

    if ( p -> sets.has_set_bonus( SET_PVP_4PC_CASTER ) )
      base_multiplier *= 1.05;
  }

  virtual double cost() const
  {
    double c = mage_spell_t::cost();

    if ( p() -> buffs.arcane_charge -> check() )
    {
      c *= 1.0 +  p() -> buffs.arcane_charge -> check() * p() -> spells.arcane_charge_arcane_blast -> effectN( 2 ).percent() *
           ( 1.0 + p() -> sets.set( SET_T15_4PC_CASTER ) -> effectN( 1 ).percent() );
    }

    if ( p() -> buffs.profound_magic -> check() )
    {
      c *= 1.0 - p() -> buffs.profound_magic -> stack() * 0.25;
    }

    return c;
  }

  virtual void execute()
  {
    for ( unsigned i = 0; i < sizeof_array( p() -> benefits.arcane_charge ); i++ )
    {
      p() -> benefits.arcane_charge[ i ] -> update( as<int>( i ) == p() -> buffs.arcane_charge -> check() );
    }

    mage_spell_t::execute();

    p() -> buffs.arcane_charge -> trigger();
    p() -> buffs.profound_magic -> expire();

    if ( result_is_hit( execute_state -> result ) )
    {
      p() -> buffs.tier13_2pc -> trigger( 1, buff_t::DEFAULT_VALUE(), p() -> buffs.tier13_2pc -> default_chance * 2.0 );
    }
  }

  virtual double action_multiplier() const
  {
    double am = mage_spell_t::action_multiplier();

    am *= 1.0 + p() -> buffs.arcane_charge -> stack() * p() -> spells.arcane_charge_arcane_blast -> effectN( 1 ).percent() *
          ( 1.0 + p() -> sets.set( SET_T15_4PC_CASTER ) -> effectN( 1 ).percent() );

    return am;
  }
};

// Arcane Brilliance Spell ==================================================

struct arcane_brilliance_t : public mage_spell_t
{
  arcane_brilliance_t( mage_t* p, const std::string& options_str ) :
    mage_spell_t( "arcane_brilliance", p, p -> find_class_spell( "Arcane Brilliance" ) )
  {
    parse_options( NULL, options_str );

    base_costs[ current_resource() ] *= 1.0 + p -> glyphs.arcane_brilliance -> effectN( 1 ).percent();
    harmful = false;
    background = ( sim -> overrides.spell_power_multiplier != 0 && sim -> overrides.critical_strike != 0 );
  }

  virtual void execute()
  {
    if ( sim -> log ) sim -> out_log.printf( "%s performs %s", player -> name(), name() );

    if ( ! sim -> overrides.spell_power_multiplier )
      sim -> auras.spell_power_multiplier -> trigger();

    if ( ! sim -> overrides.critical_strike )
      sim -> auras.critical_strike -> trigger();
  }
};

// Arcane Explosion Spell ===================================================

struct arcane_explosion_t : public mage_spell_t
{
  arcane_explosion_t( mage_t* p, const std::string& options_str ) :
    mage_spell_t( "arcane_explosion", p, p -> find_class_spell( "Arcane Explosion" ) )
  {
    parse_options( NULL, options_str );
    aoe = -1;
  }

  virtual void execute()
  {
    mage_spell_t::execute();

    if ( result_is_hit( execute_state -> result ) )
    {
      if ( rng().roll ( p() -> find_class_spell( "Arcane Explosion" ) -> effectN( 2 ).percent() ) )
      {
        p() -> buffs.arcane_charge -> trigger();
      }
      else p() -> buffs.arcane_charge -> refresh();
    }
  }
};

// Arcane Missiles Spell ====================================================

struct arcane_missiles_tick_t : public mage_spell_t
{
  arcane_missiles_tick_t( mage_t* p ) :
    mage_spell_t( "arcane_missiles_tick", p, p -> find_class_spell( "Arcane Missiles" ) -> effectN( 2 ).trigger() )
  {
    background  = true;
  }
};

struct arcane_missiles_t : public mage_spell_t
{
  arcane_missiles_t( mage_t* p, const std::string& options_str ) :
    mage_spell_t( "arcane_missiles", p, p -> find_class_spell( "Arcane Missiles" ) )
  {
    parse_options( NULL, options_str );
    may_miss = false;
    may_proc_missiles = false;

    base_tick_time    = timespan_t::from_seconds( 0.4 );
    num_ticks         = 5;
    channeled         = true;
    hasted_ticks      = false;

    dynamic_tick_action = true;
    tick_action = new arcane_missiles_tick_t( p );
  }

  virtual double action_multiplier() const
  {
    double am = mage_spell_t::action_multiplier();

    am *= 1.0 + p() -> buffs.arcane_charge -> stack() * p() -> spells.arcane_charge_arcane_blast -> effectN( 1 ).percent() *
          ( 1.0 + p() -> sets.set( SET_T15_4PC_CASTER ) -> effectN( 1 ).percent() );

    if ( p() -> sets.has_set_bonus( SET_T14_2PC_CASTER ) )
    {
      am *= 1.07;
    }

    return am;
  }

  virtual void execute()
  {
    for ( unsigned i = 0; i < sizeof_array( p() -> benefits.arcane_charge ); i++ )
    {
      p() -> benefits.arcane_charge[ i ] -> update( as<int>( i ) == p() -> buffs.arcane_charge -> check() );
    }

    p() -> buffs.arcane_charge   -> trigger(); // Comes before action_t::execute(). See Issue 1189. Changed on 18/12/2012

    mage_spell_t::execute();

    p() -> buffs.arcane_missiles -> up();

    if ( p() -> sets.has_set_bonus( SET_T16_2PC_CASTER ) )
    {
      p() -> buffs.profound_magic -> trigger();
    }

    // T16 4pc has a chance not to consume arcane missiles buff
    if ( !p() -> sets.has_set_bonus( SET_T16_4PC_CASTER ) || ! rng().roll( p() -> sets.set( SET_T16_4PC_CASTER ) -> effectN( 1 ).percent() ) )
    {
      p() -> buffs.arcane_missiles -> decrement();
    }
  }

  virtual bool ready()
  {
    if ( ! p() -> buffs.arcane_missiles -> check() )
      return false;

    return mage_spell_t::ready();
  }
};

// Arcane Power Spell =======================================================

struct arcane_power_t : public mage_spell_t
{
  arcane_power_t( mage_t* p, const std::string& options_str ) :
    mage_spell_t( "arcane_power", p, p -> find_class_spell( "Arcane Power" ) )
  {
    parse_options( NULL, options_str );
    harmful = false;

    cooldown -> duration *= 1.0 + p -> glyphs.arcane_power -> effectN( 2 ).percent();
  }

  virtual void update_ready( timespan_t cd_override )
  {
    cd_override = cooldown -> duration;

    if ( p() -> sets.has_set_bonus( SET_T13_4PC_CASTER ) )
      cd_override *= ( 1.0 - p() -> buffs.tier13_2pc -> check() * p() -> spells.stolen_time -> effectN( 1 ).base_value() );

    mage_spell_t::update_ready( cd_override );
  }

  virtual void execute()
  {
    mage_spell_t::execute();

    p() -> buffs.arcane_power -> trigger( 1, data().effectN( 1 ).percent() );
  }
};

// Blink Spell ==============================================================

struct blink_t : public mage_spell_t
{
  blink_t( mage_t* p, const std::string& options_str ) :
    mage_spell_t( "blink", p, p -> find_class_spell( "Blink" ) )
  {
    parse_options( NULL, options_str );

    harmful = false;
    base_teleport_distance = 20;
    movement_directionality = MOVEMENT_OMNI;
  }

  virtual void execute()
  {
    mage_spell_t::execute();

    player -> buffs.stunned -> expire();
  }
};

// Blizzard Spell ===========================================================

struct blizzard_shard_t : public mage_spell_t
{
  blizzard_shard_t( mage_t* p ) :
    mage_spell_t( "blizzard_shard", p, p -> find_class_spell( "Blizzard" ) -> effectN( 2 ).trigger() )
  {
    aoe = -1;
    background = true;
  }

  virtual void impact( action_state_t* s )
  {
    mage_spell_t::impact( s );

    if ( result_is_hit( s -> result ) )
    {
      double fof_proc_chance = p() -> buffs.fingers_of_frost -> data().effectN( 2 ).percent();
      if ( p() -> buffs.icy_veins -> up() && p() -> glyphs.icy_veins -> ok() )
      {
        fof_proc_chance *= 1.2;
      }
      p() -> buffs.fingers_of_frost -> trigger( 1, buff_t::DEFAULT_VALUE(), fof_proc_chance );
    }
  }
};

struct blizzard_t : public mage_spell_t
{
  blizzard_shard_t* shard;

  blizzard_t( mage_t* p, const std::string& options_str ) :
    mage_spell_t( "blizzard", p, p -> find_class_spell( "Blizzard" ) ),
    shard( new blizzard_shard_t( p ) )
  {
    parse_options( NULL, options_str );

    channeled    = true;
    hasted_ticks = false;
    may_miss     = false;

    add_child( shard );
  }

  void tick( dot_t* d )
  {
    mage_spell_t::tick( d );

    shard -> execute();
  }
};

// Cold Snap Spell ==========================================================

struct cold_snap_t : public mage_spell_t
{
  cooldown_t* cooldown_cofc;

  cold_snap_t( mage_t* p, const std::string& options_str ) :
    mage_spell_t( "cold_snap", p, p -> talents.cold_snap ),
    cooldown_cofc( p -> get_cooldown( "cone_of_cold" ) )
  {
    parse_options( NULL, options_str );

    trigger_gcd = timespan_t::zero();
    harmful = false;
  }

  virtual void execute()
  {
    mage_spell_t::execute();

    p() -> resource_gain( RESOURCE_HEALTH, p() -> resources.base[ RESOURCE_HEALTH ] * p() -> talents.cold_snap -> effectN( 2 ).percent() );

    cooldown_cofc -> reset( false );
  }
};

// Combustion Spell =========================================================

struct combustion_t : public mage_spell_t
{
  combustion_t( mage_t* p, const std::string& options_str ) :
    mage_spell_t( "combustion", p, p -> find_class_spell( "Combustion" ) )
  {
    parse_options( NULL, options_str );

    may_hot_streak = true;

    // The "tick" portion of spell is specified in the DBC data in an alternate version of Combustion
    const spell_data_t& tick_spell = *p -> find_spell( 83853, "combustion_dot" );
    base_tick_time = tick_spell.effectN( 1 ).period();
    num_ticks      = static_cast<int>( tick_spell.duration() / base_tick_time );
    tick_may_crit  = true;

    if ( p -> sets.has_set_bonus( SET_T14_4PC_CASTER ) )
    {
      cooldown -> duration *= 0.8;
    }

    if ( p -> glyphs.combustion -> ok() )
    {
      num_ticks = static_cast<int>( num_ticks * ( 1.0 + p -> glyphs.combustion -> effectN( 1 ).percent() ) );
      cooldown -> duration *= 1.0 + p -> glyphs.combustion -> effectN( 2 ).percent();
      base_dd_multiplier *= 1.0 + p -> glyphs.combustion -> effectN( 3 ).percent();
    }
  }

  virtual double calculate_tick_amount( action_state_t* s )
  {
    double a = 0.0;

    if ( dot_t* d = find_dot( s -> target ) )
      a += d -> tick_amount;

    if ( s -> result == RESULT_CRIT )
      a *= 1.0 + total_crit_bonus();
    return a;
  }

  virtual void trigger_dot( action_state_t* s )
  {
    mage_td_t* this_td = td( s -> target );

    dot_t* ignite_dot     = this_td -> dots.ignite;
    dot_t* combustion_dot = this_td -> dots.combustion;

    if ( ignite_dot -> ticking )
    {
      mage_spell_t::trigger_dot( s );

      combustion_dot -> tick_amount = ignite_dot -> tick_amount * 0.2; // 0.2 modifier hardcoded into tooltip 2013/08/14 PTR
    }
  }

  virtual void update_ready( timespan_t cd_override )
  {
    cd_override = cooldown -> duration;

    if ( p() -> sets.has_set_bonus( SET_T13_4PC_CASTER ) )
      cd_override *= ( 1.0 - p() -> buffs.tier13_2pc -> check() * p() -> spells.stolen_time -> effectN( 1 ).base_value() );

    mage_spell_t::update_ready( cd_override );
  }

  virtual void execute()
  {
    p() -> cooldowns.inferno_blast -> reset( false );

    mage_spell_t::execute();
  }

  virtual void last_tick( dot_t* d )
  {
    mage_spell_t::last_tick( d );

    p() -> buffs.tier13_2pc -> expire();
  }
};

// Cone of Cold Spell =======================================================

struct cone_of_cold_t : public mage_spell_t
{
  cone_of_cold_t( mage_t* p, const std::string& options_str ) :
    mage_spell_t( "cone_of_cold", p, p -> find_class_spell( "Cone of Cold" ) )
  {
    parse_options( NULL, options_str );
    aoe = -1;
  }

  virtual void execute()
  {
    mage_spell_t::execute();
    p() -> buffs.frozen_thoughts -> expire();
  }

  virtual double action_multiplier() const
  {
    double am = mage_spell_t::action_multiplier();

    if ( p() -> buffs.frozen_thoughts -> up() )
    {
      am *= ( 1.0 + p() -> buffs.frozen_thoughts -> data().effectN( 1 ).percent() );
    }

    return am;
  }
};

// Counterspell Spell =======================================================

struct counterspell_t : public mage_spell_t
{
  counterspell_t( mage_t* p, const std::string& options_str ) :
    mage_spell_t( "counterspell", p, p -> find_class_spell( "Counterspell" ) )
  {
    parse_options( NULL, options_str );
    may_miss = may_crit = false;
  }
};

// Dragon's Breath Spell ====================================================

struct dragons_breath_t : public mage_spell_t
{
  dragons_breath_t( mage_t* p, const std::string& options_str ) :
    mage_spell_t( "dragons_breath", p, p -> find_class_spell( "Dragon's Breath" ) )
  {
    parse_options( NULL, options_str );
    aoe = -1;
  }
};

// Evocation Spell ==========================================================

class evocation_t : public mage_spell_t
{
  timespan_t pre_cast;
  int arcane_charges;

public:
  evocation_t( mage_t* p, const std::string& options_str ) :
    mage_spell_t( "evocation", p, p -> talents.rune_of_power -> ok() ? spell_data_t::not_found() : p -> find_class_spell( "Evocation" ) ),
    pre_cast( timespan_t::zero() ), arcane_charges( 0 )
  {
    option_t options[] =
    {
      opt_timespan( "precast", pre_cast ),
      opt_null()
    };

    parse_options( options, options_str );
    pre_cast = std::max( pre_cast, timespan_t::zero() );

    base_tick_time    = timespan_t::from_seconds( 2.0 );
    tick_zero         = true;
    channeled         = true;
    harmful           = false;
    hasted_ticks      = false;

    cooldown = p -> cooldowns.evocation;
    cooldown -> duration = data().cooldown();

    timespan_t duration = data().duration();

    if ( p -> talents.invocation -> ok() )
    {
      cooldown -> duration = timespan_t::zero();

      base_tick_time *= 1.0 + p -> talents.invocation -> effectN( 2 ).percent();
      duration       *= 1.0 + p -> talents.invocation -> effectN( 2 ).percent();
    }

    num_ticks = ( int ) ( duration / base_tick_time );
  }

  virtual void tick( dot_t* d )
  {
    mage_spell_t::tick( d );

    double mana = p() -> resources.max[ RESOURCE_MANA ];

    if ( p() -> passives.nether_attunement -> ok() )
      mana /= p() -> cache.spell_speed();

    if ( p() -> specialization() == MAGE_ARCANE )
    {
      mana *= 0.1;

      mana *= 1.0 + arcane_charges * p() -> spells.arcane_charge_arcane_blast -> effectN( 4 ).percent() *
              ( 1.0 + p() -> sets.set( SET_T15_4PC_CASTER ) -> effectN( 1 ).percent() );
    }
    else
    {
      mana *= data().effectN( 1 ).percent();
    }


    p() -> resource_gain( RESOURCE_MANA, mana, p() -> gains.evocation );
  }

  virtual void last_tick( dot_t* d )
  {
    mage_spell_t::last_tick( d );

    if ( d -> current_tick == d -> num_ticks ) // only trigger invokers_energy if dot has successfully finished all ticks
      p() -> buffs.invokers_energy -> trigger();
  }

  virtual void execute()
  {
    mage_t& p = *this -> p();

    if ( ! p.in_combat )
    {
      if ( p.talents.invocation -> ok() )
      {
        // Trigger buff with temporarily reduced duration
        if ( p.buffs.invokers_energy -> buff_duration - pre_cast > timespan_t::zero() )
          p.buffs.invokers_energy -> trigger( 1, buff_t::DEFAULT_VALUE(), 1.0,
                                              p.buffs.invokers_energy -> buff_duration - pre_cast );
        if ( cooldown -> duration - pre_cast > timespan_t::zero() )
          cooldown -> start( cooldown -> duration - pre_cast );
      }

      return;
    }

    arcane_charges = p.buffs.arcane_charge -> check();
    p.buffs.arcane_charge -> expire();
    mage_spell_t::execute();


    // evocation automatically causes a switch to dpm rotation
    if ( p.rotation.current == ROTATION_DPS )
    {
      p.rotation.dps_time += ( sim -> current_time - p.rotation.last_time );
    }
    else if ( p.rotation.current == ROTATION_DPM )
    {
      p.rotation.dpm_time += ( sim -> current_time - p.rotation.last_time );
    }
    p.rotation.last_time = sim -> current_time;

    if ( sim -> log )
      sim -> out_log.printf( "%s switches to DPM spell rotation", player -> name() );
    p.rotation.current = ROTATION_DPM;
  }
};

// Fire Blast Spell =========================================================

struct fire_blast_t : public mage_spell_t
{
  fire_blast_t( mage_t* p, const std::string& options_str ) :
    mage_spell_t( "fire_blast", p, p -> find_class_spell( "Fire Blast" ) )
  {
    parse_options( NULL, options_str );
    may_hot_streak = true;
  }
};

// Fireball Spell ===========================================================

struct fireball_t : public mage_spell_t
{
  fireball_t( mage_t* p, const std::string& options_str ) :
    mage_spell_t( "fireball", p, p -> find_class_spell( "Fireball" ) )
  {
    parse_options( NULL, options_str );
    may_hot_streak = true;

    if ( p -> sets.has_set_bonus( SET_PVP_4PC_CASTER ) )
      base_multiplier *= 1.05;
  }

  virtual void execute()
  {
    mage_spell_t::execute();

    if ( result_is_hit( execute_state -> result ) )
    {
      p() -> buffs.tier13_2pc -> trigger();
    }
  }

  virtual timespan_t travel_time() const
  {
    timespan_t t = mage_spell_t::travel_time();
    return ( t > timespan_t::from_seconds( 0.75 ) ? timespan_t::from_seconds( 0.75 ) : t );
  }

  virtual void impact( action_state_t* s )
  {
    mage_spell_t::impact( s );

    trigger_ignite( s );
  }

  double composite_crit_multiplier() const
  {
    double m = mage_spell_t::composite_crit_multiplier();

    m *= 1.0 + p() -> spec.critical_mass -> effectN( 1 ).percent();

    return m;
  }

  virtual double composite_target_multiplier( player_t* t ) const
  {
    double tm = mage_spell_t::composite_target_multiplier( t );

    if ( td( t ) -> debuffs.pyromaniac -> up() )
    {
      tm *= 1.1;
    }

    return tm;
  }
};

// Flamestrike Spell ========================================================

struct flamestrike_t : public mage_spell_t
{
  flamestrike_t( mage_t* p, const std::string& options_str ) :
    mage_spell_t( "flamestrike", p, p -> find_class_spell( "Flamestrike" ) )
  {
    parse_options( NULL, options_str );

    aoe = -1;
  }
};

// Frost Armor Spell ========================================================

struct frost_armor_t : public mage_spell_t
{
  frost_armor_t( mage_t* p, const std::string& options_str ) :
    mage_spell_t( "frost_armor", p, p -> find_class_spell( "Frost Armor" ) )
  {
    parse_options( NULL, options_str );
    harmful = false;
  }

  virtual void execute()
  {
    mage_spell_t::execute();

    p() -> buffs.molten_armor -> expire();
    p() -> buffs.mage_armor -> expire();
    p() -> buffs.frost_armor -> trigger();
  }

  virtual bool ready()
  {
    if ( p() -> buffs.frost_armor -> check() )
      return false;

    return mage_spell_t::ready();
  }
};

// Frost Bomb ===============================================================

struct frost_bomb_explosion_t : public mage_spell_t
{
  frost_bomb_explosion_t( mage_t* p ) :
    mage_spell_t( "frost_bomb_explosion", p, p -> find_spell( p -> talents.frost_bomb -> effectN( 2 ).base_value() ) )
  {
    aoe = -1;
    base_aoe_multiplier = 0.5; // This is stored in effectN( 2 ), but it's just 50% of effectN( 1 )
    background = true;
    parse_effect_data( data().effectN( 1 ) );
  }

  virtual resource_e current_resource() const
  { return RESOURCE_NONE; }
};

struct frost_bomb_t : public mage_spell_t
{
  timespan_t original_cooldown;

  frost_bomb_t( mage_t* p, const std::string& options_str ) :
    mage_spell_t( "frost_bomb", p, p -> talents.frost_bomb ),
    original_cooldown( timespan_t::zero() )
  {
    parse_options( NULL, options_str );
    base_tick_time = data().duration();
    num_ticks = 1; // Fake a tick, so we can trigger the explosion at the end of it
    hasted_ticks = true; // Haste decreases the 'tick' time to explosion

    dynamic_tick_action = true;
    tick_action = new frost_bomb_explosion_t( p );

    original_cooldown = cooldown -> duration;
  }

  virtual void execute()
  {
    // Cooldown is reduced by haste
    cooldown -> duration = original_cooldown * composite_haste();
    mage_spell_t::execute();

    if ( result_is_hit( execute_state -> result ) )
      p() -> last_bomb_target = execute_state -> target;
  }

  virtual void impact( action_state_t* s )
  {
    mage_spell_t::impact( s );

    if ( p() -> specialization() == MAGE_FIRE && result_is_hit( s -> result ) )
    {
      td( s -> target ) -> debuffs.pyromaniac -> trigger( 1, buff_t::DEFAULT_VALUE(), 1 );
    }
  }

  virtual void tick( dot_t* d )
  {
    mage_spell_t::tick( d );
    if ( p() -> last_bomb_target == d -> state -> target )
      p() -> buffs.brain_freeze -> trigger();
    d -> cancel();
  }
};

// Frostbolt Spell ==========================================================

struct mini_frostbolt_t : public mage_spell_t
{
  mini_frostbolt_t( mage_t* p, int bolt_count = 1 ) :
    mage_spell_t( "mini_frostbolt", p, p -> find_spell( 31707 ) )
  {
    background = true;
    //dual = true;
    base_costs[ RESOURCE_MANA ] = 0;

    if ( p -> sets.has_set_bonus( SET_PVP_4PC_CASTER ) )
      base_multiplier *= 1.05;

    if ( bolt_count < 3 )
    {
      execute_action = new mini_frostbolt_t( p, bolt_count + 1 );
    }
  }

  void impact( action_state_t* s )
  {
    mage_spell_t::impact( s );
    trigger_icicle_gain( s );
  }

  virtual timespan_t execute_time() const
  { return timespan_t::from_seconds( 0.25 ); }
};

struct frostbolt_t : public mage_spell_t
{
  struct state_t : public action_state_t
  {
    bool mini_version;
    state_t( action_t* a, player_t* t ) : action_state_t( a, t ),
      mini_version( false ) { }

    std::ostringstream& debug_str( std::ostringstream& s )
    { action_state_t::debug_str( s ) << " mini_version=" << std::boolalpha << mini_version; return s; }

    void initialize()
    { action_state_t::initialize(); mini_version = false; }

    void copy_state( const action_state_t* o )
    {
      action_state_t::copy_state( o );
      mini_version = static_cast<const state_t&>( *o ).mini_version;
    }
  };
  mini_frostbolt_t* mini_frostbolt;

  frostbolt_t( mage_t* p, const std::string& options_str ) :
    mage_spell_t( "frostbolt", p, p -> find_class_spell( "Frostbolt" ) ),
    mini_frostbolt( new mini_frostbolt_t( p ) )
  {
    parse_options( NULL, options_str );

    if ( p -> sets.has_set_bonus( SET_PVP_4PC_CASTER ) )
      base_multiplier *= 1.05;

    add_child( mini_frostbolt );
  }

  virtual void snapshot_state( action_state_t* s, dmg_e type )
  {
    state_t& state = static_cast<state_t&>( *s );

    state.mini_version = p() -> glyphs.icy_veins -> ok() && p() -> buffs.icy_veins -> check();

    mage_spell_t::snapshot_state( s, type );
  }

  virtual action_state_t* new_state()
  { return new state_t( this, target ); }

  virtual void execute()
  {
    dual = p() -> glyphs.icy_veins -> ok() && p() -> buffs.icy_veins -> check();
    mage_spell_t::execute();
    dual = false;

    if ( result_is_hit( execute_state -> result ) )
    {
      double fof_proc_chance = p() -> buffs.fingers_of_frost -> data().effectN( 1 ).percent();

      fof_proc_chance += p() -> sets.set( SET_T15_4PC_CASTER ) -> effectN( 3 ).percent();

      if ( p() -> buffs.icy_veins -> up() && p() -> glyphs.icy_veins -> ok() )
      {
        fof_proc_chance *= 1.2;
      }

      p() -> buffs.fingers_of_frost -> trigger( 1, buff_t::DEFAULT_VALUE(), fof_proc_chance );

      p() -> buffs.tier13_2pc -> trigger();

      if ( p() -> glyphs.icy_veins -> ok() && p() -> buffs.icy_veins -> up() )
      {
        mini_frostbolt -> schedule_execute( mini_frostbolt -> get_state( execute_state ) );
      }
    }

    p() -> buffs.frozen_thoughts -> expire();
  }

  virtual void impact( action_state_t* s )
  {
    if ( ! static_cast<const state_t&>( *s ).mini_version ) // Bail out if mini spells get casted
    {
      mage_spell_t::impact( s );
      trigger_icicle_gain( s );
    }
  }

  virtual double action_multiplier() const
  {
    double am = mage_spell_t::action_multiplier();

    if ( p() -> glyphs.icy_veins -> ok() && p() -> buffs.icy_veins -> up() )
    {
      am *= 0.4;
    }

    if ( p() -> buffs.frozen_thoughts -> up() )
    {
      am *= ( 1.0 + p() -> buffs.frozen_thoughts -> data().effectN( 1 ).percent() );
    }

    return am;
  }
};

// Frostfire Bolt Spell =====================================================

// Used when glyphed Icy Veins is active
struct mini_frostfire_bolt_t : public mage_spell_t
{
  mini_frostfire_bolt_t( mage_t* p , int bolt_count = 1 ) :
    mage_spell_t( "mini_frostfire_bolt", p, p -> find_spell( 131081 ) )
  {
    background = true;
    //dual = true;
    base_costs[ RESOURCE_MANA ] = 0;

    if ( p -> sets.has_set_bonus( SET_PVP_4PC_CASTER ) )
      base_multiplier *= 1.05;

    if ( bolt_count < 3 )
    {
      execute_action = new mini_frostfire_bolt_t( p, bolt_count + 1 );
    }
  }

  void impact( action_state_t* s )
  {
    mage_spell_t::impact( s );
    trigger_icicle_gain( s );
  }

  virtual timespan_t execute_time() const
  { return timespan_t::from_seconds( 0.25 ); }

  virtual timespan_t travel_time() const
  {
    timespan_t t = mage_spell_t::travel_time();
    return ( t > timespan_t::from_seconds( 0.75 ) ? timespan_t::from_seconds( 0.75 ) : t );
  }
};

// Cast by Frost T16 4pc bonus when Brain Freeze FFB is cast
struct frigid_blast_t : public mage_spell_t
{
  frigid_blast_t( mage_t* p ) :
    mage_spell_t( "frigid_blast", p, p -> find_spell( 145264 ) )
  {
    background = true;
    may_crit = true;
  }
};

struct frostfire_bolt_t : public mage_spell_t
{
  struct state_t : public action_state_t
  {
    bool mini_version;
    state_t( action_t* a, player_t* t ) : action_state_t( a, t ),
      mini_version( false ) { }

    std::ostringstream& debug_str( std::ostringstream& s )
    { action_state_t::debug_str( s ) << " mini_version=" << std::boolalpha << mini_version; return s; }

    void initialize()
    { action_state_t::initialize(); mini_version = false; }

    void copy_state( const action_state_t* o )
    {
      action_state_t::copy_state( o );
      mini_version = static_cast<const state_t&>( *o ).mini_version;
    }
  };

  mini_frostfire_bolt_t* mini_frostfire_bolt;
  frigid_blast_t* frigid_blast;

  frostfire_bolt_t( mage_t* p, const std::string& options_str ) :
    mage_spell_t( "frostfire_bolt", p, p -> find_spell( 44614 ) ),
    mini_frostfire_bolt( new mini_frostfire_bolt_t( p ) ),
    frigid_blast( new frigid_blast_t( p ) )
  {
    parse_options( NULL, options_str );

    may_hot_streak = true;
    base_execute_time += p -> glyphs.frostfire -> effectN( 1 ).time_value();

    add_child( mini_frostfire_bolt );

    if ( p -> sets.has_set_bonus( SET_PVP_4PC_CASTER ) )
      base_multiplier *= 1.05;

    if ( p -> sets.has_set_bonus( SET_T16_2PC_CASTER ) )
    {
      add_child( frigid_blast );
    }
  }

  virtual void snapshot_state( action_state_t* s, dmg_e type )
  {
    state_t& state = static_cast<state_t&>( *s );

    state.mini_version = p() -> glyphs.icy_veins -> ok() && p() -> buffs.icy_veins -> check();

    mage_spell_t::snapshot_state( s, type );
  }

  virtual action_state_t* new_state()
  { return new state_t( this, target ); }

  virtual double cost() const
  {
    if ( p() -> buffs.brain_freeze -> check() )
      return 0.0;

    return mage_spell_t::cost();
  }

  virtual timespan_t execute_time() const
  {
    if ( p() -> buffs.brain_freeze -> check() )
      return timespan_t::zero();

    return mage_spell_t::execute_time();
  }

  virtual void execute()
  {
    // Brain Freeze treats the target as frozen
    frozen = p() -> buffs.brain_freeze -> check() > 0;

    dual = p() -> glyphs.icy_veins -> ok() && p() -> buffs.icy_veins -> check();
    mage_spell_t::execute();
    dual = false;

    if ( result_is_hit( execute_state -> result ) )
    {
      double fof_proc_chance = p() -> buffs.fingers_of_frost -> data().effectN( 1 ).percent();
      if ( p() -> buffs.icy_veins -> up() && p() -> glyphs.icy_veins -> ok() )
      {
        fof_proc_chance *= 1.2;
      }
      p() -> buffs.fingers_of_frost -> trigger( 1, buff_t::DEFAULT_VALUE(), fof_proc_chance );

      if ( p() -> glyphs.icy_veins -> ok() && p() -> buffs.icy_veins -> up() )
      {
        mini_frostfire_bolt -> schedule_execute( mini_frostfire_bolt -> get_state( execute_state ) );
      }
    }
    p() -> buffs.frozen_thoughts -> expire();
    if ( p() -> buffs.brain_freeze -> check() && p() -> sets.has_set_bonus( SET_T16_2PC_CASTER ) )
    {
      p() -> buffs.frozen_thoughts -> trigger();
    }
    // FIX ME: Instead of hardcoding 0.3, should use effect 2 of 145257
    if ( rng().roll( p() -> sets.set( SET_T16_4PC_CASTER ) -> effectN( 2 ).percent() ) )
    {
      frigid_blast -> schedule_execute();
    }
    p() -> buffs.brain_freeze -> expire();
  }

  virtual timespan_t travel_time() const
  {
    timespan_t t = mage_spell_t::travel_time();
    return ( t > timespan_t::from_seconds( 0.75 ) ? timespan_t::from_seconds( 0.75 ) : t );
  }

  virtual void impact( action_state_t* s )
  {
    if ( static_cast<const state_t&>( *s ).mini_version ) // Bail out if mini spells get casted
      return;

    mage_spell_t::impact( s );
    // If there are five Icicles, launch the oldest at this spell's target
    // Create an Icicle, stashing damage equal to mastery * value
    // Damage should be based on damage spell would have done without any
    // target-based damage increases or decreases, except Frostbolt debuff
    // Should also apply to mini version

    if ( result_is_hit( s -> result ) )
    {
      p() -> buffs.tier13_2pc -> trigger();

      trigger_ignite( s );
    }

    trigger_icicle_gain( s );
  }

  virtual double composite_crit_multiplier() const
  {
    double m = mage_spell_t::composite_crit_multiplier();

    m *= 1.0 + p() -> spec.critical_mass -> effectN( 1 ).percent();

    return m;
  }

  virtual double action_multiplier() const
  {
    double am = mage_spell_t::action_multiplier();

    if ( p() -> buffs.icy_veins -> up() && p() -> glyphs.icy_veins -> ok() )
    {
      am *= 0.4;
    }

//FFB's damage can be increase by 2pT16 too
    if ( p() -> buffs.frozen_thoughts -> up() )
    {
      am *= ( 1.0 + p() -> buffs.frozen_thoughts -> data().effectN( 1 ).percent() );
    }

    return am;
  }

  virtual double composite_target_multiplier( player_t* t ) const
  {
    double tm = mage_spell_t::composite_target_multiplier( t );

    if ( td( t ) -> debuffs.pyromaniac -> check() )
    {
      tm *= 1.1;
    }

    return tm;
  }

};

// Frozen Orb Spell =========================================================

struct frozen_orb_bolt_t : public mage_spell_t
{
  frozen_orb_bolt_t( mage_t* p ) :
    mage_spell_t( "frozen_orb_bolt", p, p -> find_class_spell( "Frozen Orb" ) -> ok() ? p -> find_spell( 84721 ) : spell_data_t::not_found() )
  {
    aoe = -1;
    background = true;
    dual = true;
    cooldown -> duration = timespan_t::zero(); // dbc has CD of 6 seconds
  }

  virtual void impact( action_state_t* s )
  {
    mage_spell_t::impact( s );

    double fof_proc_chance = p() -> buffs.fingers_of_frost -> data().effectN( 1 ).percent();

    if ( p() -> buffs.icy_veins -> up() && p() -> glyphs.icy_veins -> ok() )
    {
      fof_proc_chance *= 1.2;
    }
    p() -> buffs.fingers_of_frost -> trigger( 1, buff_t::DEFAULT_VALUE(), fof_proc_chance );
  }
};

struct frozen_orb_t : public mage_spell_t
{
  frozen_orb_t( mage_t* p, const std::string& options_str ) :
    mage_spell_t( "frozen_orb", p, p -> find_class_spell( "Frozen Orb" ) )
  {
    parse_options( NULL, options_str );

    hasted_ticks = false;
    base_tick_time = timespan_t::from_seconds( 1.0 );
    num_ticks      = ( int ) ( data().duration() / base_tick_time );
    may_miss       = false;
    may_crit       = false;

    dynamic_tick_action = true;
    tick_action = new frozen_orb_bolt_t( p );
  }

  virtual void impact( action_state_t* s )
  {
    mage_spell_t::impact( s );

    p() -> buffs.fingers_of_frost -> trigger( 1, buff_t::DEFAULT_VALUE(), 1 );
  }
};

// Ice Floes Spell ==========================================================

struct ice_floes_t : public mage_spell_t
{
  ice_floes_t( mage_t* p, const std::string& options_str ) :
    mage_spell_t( "ice_floes", p, p -> talents.ice_floes )
  {
    parse_options( NULL, options_str );
    harmful = false;
  }

  virtual void execute()
  {
    mage_spell_t::execute();

    p() -> buffs.ice_floes -> trigger( 2 );
  }
};

// Mini Ice Lance Spell =====================================================

struct mini_ice_lance_t : public mage_spell_t
{

  mini_ice_lance_t( mage_t* p , int bolt_count = 1 ) :
    mage_spell_t( "mini_ice_lance", p, p -> find_spell( 30455 ) )
  {
    background = true;
    //dual = true;
    base_costs[ RESOURCE_MANA ] = 0;

    if ( p -> glyphs.ice_lance -> ok() )
      aoe = p -> glyphs.ice_lance -> effectN( 1 ).base_value() + 1;
    else if ( p -> glyphs.splitting_ice -> ok() )
      aoe = p -> glyphs.splitting_ice -> effectN( 1 ).base_value() + 1;

    if ( p -> glyphs.ice_lance -> ok() )
      base_aoe_multiplier *= p -> glyphs.ice_lance -> effectN( 2 ).percent();
    else if ( p -> glyphs.splitting_ice -> ok() )
      base_aoe_multiplier *= p -> glyphs.splitting_ice -> effectN( 2 ).percent();

    if ( bolt_count < 3 )
    {
      execute_action = new mini_ice_lance_t( p, bolt_count + 1 );
    }
  }

  virtual timespan_t execute_time() const
  { return timespan_t::from_seconds( 0.25 ); }

};

// Ice Lance Spell ==========================================================

struct ice_lance_t : public mage_spell_t
{
  struct state_t : public action_state_t
  {
    bool mini_version;
    state_t( action_t* a, player_t* t ) : action_state_t( a, t ),
      mini_version( false ) { }

    std::ostringstream& debug_str( std::ostringstream& s )
    { action_state_t::debug_str( s ) << " mini_version=" << std::boolalpha << mini_version; return s; }

    void initialize()
    { action_state_t::initialize(); mini_version = false; }

    void copy_state( const action_state_t* o )
    {
      action_state_t::copy_state( o );
      mini_version = static_cast<const state_t&>( *o ).mini_version;
    }
  };
  double fof_multiplier;
  mini_ice_lance_t* mini_ice_lance;

  ice_lance_t( mage_t* p, const std::string& options_str ) :
    mage_spell_t( "ice_lance", p, p -> find_class_spell( "Ice Lance" ) ),
    fof_multiplier( 0 ),
    mini_ice_lance( new mini_ice_lance_t( p ) )
  {
    parse_options( NULL, options_str );

    if ( p -> glyphs.ice_lance -> ok() )
      aoe = p -> glyphs.ice_lance -> effectN( 1 ).base_value() + 1;
    else if ( p -> glyphs.splitting_ice -> ok() )
      aoe = p -> glyphs.splitting_ice -> effectN( 1 ).base_value() + 1;

    if ( p -> glyphs.ice_lance -> ok() )
      base_aoe_multiplier *= p -> glyphs.ice_lance -> effectN( 2 ).percent();
    else if ( p -> glyphs.splitting_ice -> ok() )
      base_aoe_multiplier *= p -> glyphs.splitting_ice -> effectN( 2 ).percent();

    fof_multiplier = p -> find_specialization_spell( "Fingers of Frost" ) -> ok() ? p -> find_spell( 44544 ) -> effectN( 2 ).percent() : 0.0;

    add_child( mini_ice_lance );
  }

  virtual int n_targets() const
  {
    // If we're shooting mini ice lances, the main ice lance action will always
    // be single targeted, since the mini ice lances will handle the aoe damage
    // due toe glyph of splitting ice
    if ( p() -> glyphs.icy_veins -> ok() && p() -> buffs.icy_veins -> check() )
      return 1;

    return mage_spell_t::n_targets();
  }

  virtual action_state_t* new_state()
  { return new state_t( this, target ); }

  virtual void execute()
  {
    // Ice Lance treats the target as frozen with FoF up
    frozen = p() -> buffs.fingers_of_frost -> check() > 0;

    mage_spell_t::execute();

    if ( static_cast<const state_t*>( execute_state ) -> mini_version )
      mini_ice_lance -> schedule_execute( mini_ice_lance -> get_state( execute_state ) );

    // Begin casting all Icicles at the target, beginning 0.25 seconds after the
    // Ice Lance cast with remaining Icicles launching at intervals of 0.75
    // seconds, both values adjusted by haste. Casting continues until all
    // Icicles are gone, including new ones that accumulate while they're being
    // fired. If target dies, Icicles stop. If Ice Lance is cast again, the
    // current sequence is interrupted and a new one begins.

    p() -> buffs.fingers_of_frost -> decrement();
    p() -> buffs.frozen_thoughts -> expire();
    trigger_icicle( p(), true );
  }

  virtual void impact( action_state_t* s )
  {
    if ( static_cast<const state_t&>( *s ).mini_version ) // Bail out if mini spells get casted
      return;

    mage_spell_t::impact( s );
  }

  virtual void snapshot_state( action_state_t* s, dmg_e type )
  {
    state_t& state = static_cast<state_t&>( *s );

    state.mini_version = p() -> glyphs.icy_veins -> ok() && p() -> buffs.icy_veins -> check();

    mage_spell_t::snapshot_state( s, type );
  }

  virtual double action_multiplier() const
  {
    double am = mage_spell_t::action_multiplier();

    if ( p() -> buffs.fingers_of_frost -> up() )
    {
      am *= 4.0; // Built in bonus against frozen targets
      am *= 1.0 + fof_multiplier; // Buff from Fingers of Frost
    }

    if ( p() -> buffs.icy_veins -> up() && p() -> glyphs.icy_veins -> ok() )
    {
      am *= 0.4;
    }

    if ( p() -> sets.has_set_bonus( SET_T14_2PC_CASTER ) )
    {
      am *= 1.12;
    }

    if ( p() -> buffs.frozen_thoughts -> up() )
    {
      am *= ( 1.0 + p() -> buffs.frozen_thoughts -> data().effectN( 1 ).percent() );
    }

    return am;
  }
};

// Icy Veins Spell ==========================================================

struct icy_veins_t : public mage_spell_t
{
  icy_veins_t( mage_t* p, const std::string& options_str ) :
    mage_spell_t( "icy_veins", p, p -> find_class_spell( "Icy Veins" ) )
  {
    check_spec( MAGE_FROST );
    parse_options( NULL, options_str );
    harmful = false;

    if ( player -> sets.has_set_bonus( SET_T14_4PC_CASTER ) )
    {
      cooldown -> duration *= 0.5;
    }
  }

  virtual void update_ready( timespan_t cd_override )
  {
    cd_override = cooldown -> duration;

    if ( p() -> sets.has_set_bonus( SET_T13_4PC_CASTER ) )
      cd_override *= ( 1.0 - p() -> buffs.tier13_2pc -> check() * p() -> spells.stolen_time -> effectN( 1 ).base_value() );

    mage_spell_t::update_ready( cd_override );
  }

  virtual void execute()
  {
    mage_spell_t::execute();

    p() -> buffs.icy_veins -> trigger();
  }
};

// Inferno Blast Spell ======================================================

struct inferno_blast_t : public mage_spell_t
{
  int max_spread_targets;
  inferno_blast_t( mage_t* p, const std::string& options_str ) :
    mage_spell_t( "inferno_blast", p, p -> find_class_spell( "Inferno Blast" ) )
  {
    parse_options( NULL, options_str );
    may_hot_streak = true;
    cooldown = p -> cooldowns.inferno_blast;
    max_spread_targets = 3;
    max_spread_targets += p -> glyphs.inferno_blast -> ok() ? p -> glyphs.inferno_blast -> effectN( 1 ).base_value() : 0;
  }

  virtual void impact( action_state_t* s )
  {
    mage_spell_t::impact( s );

    if ( result_is_hit( s -> result ) )
    {
      mage_td_t* this_td = td( s -> target );

      dot_t* ignite_dot     = this_td -> dots.ignite;
      dot_t* combustion_dot = this_td -> dots.combustion;
      dot_t* pyroblast_dot  = this_td -> dots.pyroblast;

      int spread_remaining = max_spread_targets;

      for ( size_t i = 0, actors = sim -> actor_list.size(); i < actors; i++ )
      {
        player_t* t = sim -> actor_list[ i ];

        if ( t -> is_sleeping() || ! t -> is_enemy() || ( t == s -> target ) )
          continue;

        if ( ignite_dot -> ticking )
        {
          if ( td( t ) -> dots.ignite -> ticking ) //is already ticking on target spell, so merge it
          {
            p() -> active_ignite -> trigger( t, ignite_dot -> state -> result_amount * ignite_dot -> ticks() );
          }
          else
          {
            ignite_dot -> copy( t );
          }
        }
        if ( combustion_dot -> ticking ) //just copy, regardless of target dots. This is the actual ingame behavior as of 22.03.13
        {
          combustion_dot -> copy( t );
        }
        if ( pyroblast_dot -> ticking ) //just copy, regardless of target dots. This is the actual ingame behavior as of 22.03.13
        {
          pyroblast_dot -> copy( t );
        }

        if ( --spread_remaining == 0 )
          break;
      }

      trigger_ignite( s ); //Assuming that the ignite from inferno_blast isn't spread by itself
    }
  }

  virtual double crit_chance( double /* crit */, int /* delta_level */ ) const
  {
    // Inferno Blast always crits
    return 1.0;
  }

  virtual double composite_target_multiplier( player_t* t ) const
  {
    double tm = mage_spell_t::composite_target_multiplier( t );

    if ( td( t ) -> debuffs.pyromaniac -> check() )
    {
      tm *= 1.1;
    }

    return tm;
  }

  virtual void execute()
  {
    mage_spell_t::execute();

    if ( p() -> sets.has_set_bonus( SET_T16_4PC_CASTER ) )
    {
      p() -> buffs.fiery_adept -> trigger();
    }
  }
};

// Living Bomb Spell ========================================================

struct living_bomb_explosion_t : public mage_spell_t
{
  living_bomb_explosion_t( mage_t* p ) :
    mage_spell_t( "living_bomb_explosion", p, p -> find_spell( p -> talents.living_bomb -> effectN( 2 ).base_value() ) )
  {
    aoe = -1;
    background = true;

    base_multiplier *= 4;
  }

  virtual resource_e current_resource() const
  { return RESOURCE_NONE; }
};

struct living_bomb_t : public mage_spell_t
{
  living_bomb_explosion_t* explosion_spell;

  living_bomb_t( mage_t* p, const std::string& options_str ) :
    mage_spell_t( "living_bomb", p, p -> talents.living_bomb ),
    explosion_spell( new living_bomb_explosion_t( p ) )
  {
    parse_options( NULL, options_str );

    dot_behavior = DOT_REFRESH;
    hasted_ticks = true;

    trigger_gcd = timespan_t::from_seconds( 1.0 );

    add_child( explosion_spell );
  }

  virtual void impact( action_state_t* s )
  {
    if ( result_is_hit( s -> result ) )
    {
      dot_t* dot = get_dot( s -> target );
      if ( dot -> ticking && dot -> remains() < dot -> current_action -> base_tick_time )
      {
        explosion_spell -> execute();
        mage_t& p = *this -> p();
        p.active_living_bomb_targets--;
      }
    }

    mage_spell_t::impact( s );


    if ( p() -> specialization() == MAGE_FIRE && result_is_hit( s -> result ) )
    {
      td( s -> target ) -> debuffs.pyromaniac -> trigger( 1, buff_t::DEFAULT_VALUE(), 1 );
    }
  }

  virtual void tick( dot_t* d )
  {
    mage_spell_t::tick( d );

    if ( p() -> last_bomb_target == d -> state -> target )
      p() -> buffs.brain_freeze -> trigger();
  }

  virtual void last_tick( dot_t* d )
  {
    mage_spell_t::last_tick( d );


    explosion_spell -> execute();
    mage_t& p = *this -> p();
    p.active_living_bomb_targets--;
  }

  virtual void execute()
  {
    mage_spell_t::execute();

    if ( result_is_hit( execute_state -> result ) )
    {
      mage_t& p = *this -> p();
      p.active_living_bomb_targets++;
      p.last_bomb_target = execute_state -> target;
    }
  }

  virtual bool ready()
  {
    mage_t& p = *this -> p();

    assert( p.active_living_bomb_targets <= 3 && p.active_living_bomb_targets >= 0 );

    if ( p.active_living_bomb_targets == 3 )
    {
      return false;
    }

    return mage_spell_t::ready();
  }
};

// Mage Armor Spell =========================================================

struct mage_armor_t : public mage_spell_t
{
  mage_armor_t( mage_t* p, const std::string& options_str ) :
    mage_spell_t( "mage_armor", p, p -> find_class_spell( "Mage Armor" ) )
  {
    parse_options( NULL, options_str );
    harmful = false;
  }

  virtual void execute()
  {
    mage_spell_t::execute();

    p() -> buffs.frost_armor -> expire();
    p() -> buffs.molten_armor -> expire();
    p() -> buffs.mage_armor -> trigger();
  }

  virtual bool ready()
  {
    if ( p() -> buffs.mage_armor -> check() )
      return false;

    return mage_spell_t::ready();
  }
};

// Mirror Image Spell =======================================================

struct mirror_image_t : public mage_spell_t
{
  mirror_image_t( mage_t* p, const std::string& options_str ) :
    mage_spell_t( "mirror_image", p, p -> find_spell( 55342 ) )
  {
    parse_options( NULL, options_str );
    num_ticks = 0;
    harmful = false;
  }

  virtual void init()
  {
    mage_spell_t::init();

    for ( unsigned i = 0; i < sizeof_array( p() -> pets.mirror_images ); i++ )
    {
      stats -> add_child( p() -> pets.mirror_images[ i ] -> get_stats( "arcane_blast" ) );
      stats -> add_child( p() -> pets.mirror_images[ i ] -> get_stats( "fire_blast" ) );
      stats -> add_child( p() -> pets.mirror_images[ i ] -> get_stats( "fireball" ) );
      stats -> add_child( p() -> pets.mirror_images[ i ] -> get_stats( "frostbolt" ) );
    }
  }

  virtual void execute()
  {
    mage_spell_t::execute();

    if ( p() -> pets.mirror_images[ 0 ] )
    {
      for ( unsigned i = 0; i < sizeof_array( p() -> pets.mirror_images ); i++ )
      {
        p() -> pets.mirror_images[ i ] -> summon( data().duration() );
      }
    }
  }
};

// Molten Armor Spell =======================================================

struct molten_armor_t : public mage_spell_t
{
  molten_armor_t( mage_t* p, const std::string& options_str ) :
    mage_spell_t( "molten_armor", p, p -> find_class_spell( "Molten Armor" ) )
  {
    parse_options( NULL, options_str );
    harmful = false;
  }

  virtual void execute()
  {
    mage_spell_t::execute();

    p() -> buffs.frost_armor -> expire();
    p() -> buffs.mage_armor -> expire();
    p() -> buffs.molten_armor -> trigger();
  }

  virtual bool ready()
  {
    if ( p() -> buffs.molten_armor -> check() )
      return false;

    return mage_spell_t::ready();
  }
};



// Nether Tempest Cleave ====================================================
//FIXME_cleave: take actual distances between main_target and cleave_target into account
struct nether_tempest_cleave_t: public mage_spell_t
{
  player_t* main_target;

  nether_tempest_cleave_t( mage_t* p ) :
    mage_spell_t( "nether_tempest_cleave", p, p -> find_spell( 114954 ) ),
    main_target( nullptr )
  {
    background = true;
  }

  virtual resource_e current_resource() const
  { return RESOURCE_NONE; }

  virtual void execute()
  {
    assert( main_target ); // main target needs to be set to parent actions target
    target = main_target;

    std::vector< player_t* >& tl = target_list();

    if ( tl.size() <= 1 )
      return; // single target; back out completely

    // obtain random target until it is not equal to main target
    while ( target == main_target )
    {
      // Randomly select target index
      unsigned t = static_cast<unsigned>( rng().range( 0, as<double>( tl.size() ) ) );
      if ( t >= tl.size() ) --t; // dsfmt range should not give a value actually equal to max, but be paranoid
      target = tl[ t ];
    }

    mage_spell_t::execute();
  }

  virtual timespan_t travel_time() const
  {
    return timespan_t::from_seconds( travel_speed ); // assuming 1 yard to the cleave target
  }

};

// Nether Tempest ===========================================================

struct nether_tempest_t : public mage_spell_t
{
  nether_tempest_cleave_t *add_cleave;

  nether_tempest_t( mage_t* p, const std::string& options_str ) :
    mage_spell_t( "nether_tempest", p, p -> talents.nether_tempest ),
    add_cleave( nullptr )
  {
    parse_options( NULL, options_str );
    add_cleave = new nether_tempest_cleave_t( p );
    add_child( add_cleave );
  }

  void execute()
  {
    mage_spell_t::execute();
    if ( result_is_hit( execute_state -> result ) )
      p() -> last_bomb_target = execute_state -> target;
  }

  virtual void impact( action_state_t* s )
  {
    mage_spell_t::impact( s );

    if ( p() -> specialization() == MAGE_FIRE && result_is_hit( s -> result ) )
    {
      td( s -> target ) -> debuffs.pyromaniac -> trigger( 1, buff_t::DEFAULT_VALUE(), 1 );
    }
  }

  virtual void tick( dot_t* d )
  {
    mage_spell_t::tick( d );

    add_cleave -> main_target = target;
    add_cleave -> execute();

    if ( d -> state -> target == p() -> last_bomb_target )
      p() -> buffs.brain_freeze -> trigger();
  }
};

// Presence of Mind Spell ===================================================

struct presence_of_mind_t : public mage_spell_t
{
  presence_of_mind_t( mage_t* p, const std::string& options_str ) :
    mage_spell_t( "presence_of_mind", p, p -> talents.presence_of_mind )
  {
    parse_options( NULL, options_str );
    harmful = false;
  }

  virtual void execute()
  {
    mage_spell_t::execute();

    p() -> buffs.presence_of_mind -> trigger();
  }
};

// Pyroblast Spell ==========================================================

struct pyroblast_t : public mage_spell_t
{
  pyroblast_t( mage_t* p, const std::string& options_str ) :
    mage_spell_t( "pyroblast", p, p -> find_class_spell( "Pyroblast" ) )
  {
    parse_options( NULL, options_str );
    may_hot_streak = true;
    dot_behavior = DOT_REFRESH;
  }

  virtual void schedule_execute( action_state_t* state = 0 )
  {
    mage_spell_t::schedule_execute( state );

    p() -> buffs.pyroblast -> up();
  }

  virtual timespan_t execute_time() const
  {
    if ( p() -> buffs.pyroblast -> check() )
    {
      return timespan_t::zero();
    }

    return mage_spell_t::execute_time();
  }

  virtual double cost() const
  {
    if ( p() -> buffs.pyroblast -> check() )
      return 0.0;

    return mage_spell_t::cost();
  }

  virtual void execute()
  {
    mage_spell_t::execute();

    if ( p() -> buffs.pyroblast -> check() && p() -> sets.has_set_bonus( SET_T16_2PC_CASTER ) )
    {
      p() -> buffs.potent_flames -> trigger();
    }
    p() -> buffs.pyroblast -> expire();
    p() -> buffs.fiery_adept -> expire();
  }

  virtual timespan_t travel_time() const
  {
    timespan_t t = mage_spell_t::travel_time();
    return ( t > timespan_t::from_seconds( 0.75 ) ? timespan_t::from_seconds( 0.75 ) : t );
  }

  virtual void impact( action_state_t* s )
  {
    mage_spell_t::impact( s );

    trigger_ignite( s );

    if ( result_is_hit( s -> result ) )
    {
      p() -> buffs.tier13_2pc -> trigger();
    }
  }

  virtual double composite_crit_multiplier() const
  {
    double m = mage_spell_t::composite_crit_multiplier();

    m *= 1.0 + p() -> spec.critical_mass -> effectN( 1 ).percent();

    return m;
  }

  virtual double composite_crit() const
  {
    double c = mage_spell_t::composite_crit();

    c += p() -> sets.set( SET_T15_4PC_CASTER ) -> effectN( 2 ).percent();

    if ( p() -> buffs.fiery_adept -> check() )
      c += 100.0;

    return c;
  }

  virtual double action_multiplier() const
  {
    double am = mage_spell_t::action_multiplier();

    if ( p() -> buffs.pyroblast -> up() )
    {
      am *= 1.25;
    }

    if ( p() -> sets.has_set_bonus( SET_T14_2PC_CASTER ) )
    {
      am *= 1.08;
    }

    return am;
  }

  virtual double composite_target_multiplier( player_t* t ) const
  {
    double tm = mage_spell_t::composite_target_multiplier( t );

    if ( td( t ) -> debuffs.pyromaniac -> check() )
    {
      tm *= 1.1;
    }

    return tm;
  }
};

// Rune of Power ============================================================

struct rune_of_power_t : public mage_spell_t
{
  rune_of_power_t( mage_t* p, const std::string& options_str ) :
    mage_spell_t( "rune_of_power", p, p -> talents.rune_of_power )
  {
    parse_options( NULL, options_str );
    harmful = false;
  }

  virtual void execute()
  {
    mage_spell_t::execute();

    // Assume they're always in it
    p() -> buffs.rune_of_power -> trigger();
  }
};

// Scorch Spell =============================================================

struct scorch_t : public mage_spell_t
{
  scorch_t( mage_t* p, const std::string& options_str ) :
    mage_spell_t( "scorch", p, p -> find_specialization_spell( "Scorch" ) )
  {
    parse_options( NULL, options_str );

    may_hot_streak = true;
    consumes_ice_floes = false;

    if ( p -> sets.has_set_bonus( SET_PVP_4PC_CASTER ) )
      base_multiplier *= 1.05;
  }

  virtual void impact( action_state_t* s )
  {
    mage_spell_t::impact( s );

    if ( result_is_hit( s -> result ) )
    {
      trigger_ignite( s );
      if ( p() -> specialization() == MAGE_FROST )
      {
        double fof_proc_chance = p() -> buffs.fingers_of_frost -> data().effectN( 3 ).percent();
        if ( p() -> buffs.icy_veins -> up() && p() -> glyphs.icy_veins -> ok() )
        {
          fof_proc_chance *= 1.2;
        }
        p() -> buffs.fingers_of_frost -> trigger( 1, buff_t::DEFAULT_VALUE(), fof_proc_chance );
      }
    }
  }

  double composite_crit_multiplier() const
  {
    double m = mage_spell_t::composite_crit_multiplier();

    m *= 1.0 + p() -> spec.critical_mass -> effectN( 1 ).percent();

    return m;
  }

  virtual bool usable_moving() const
  { return true; }

  // delay 0.25s the removal of heating up on non-critting spell with travel time or scorch
  virtual void expire_heating_up()
  {
    // we should delay heating up removal here
    mage_t* p = this -> p();
    if ( sim -> log ) sim -> out_log << "Heating up delay by 0.25s";
    p -> buffs.heating_up -> expire( timespan_t::from_millis( 250 ) );
  }
};

// Slow Spell ===============================================================

struct slow_t : public mage_spell_t
{
  slow_t( mage_t* p, const std::string& options_str ) :
    mage_spell_t( "slow", p, p -> find_class_spell( "Slow" ) )
  {
    parse_options( NULL, options_str );
  }

  virtual void impact( action_state_t* s )
  {
    mage_spell_t::impact( s );

    td( s -> target ) -> debuffs.slow -> trigger();
  }
};

// Time Warp Spell ==========================================================

struct time_warp_t : public mage_spell_t
{
  time_warp_t( mage_t* p, const std::string& options_str ) :
    mage_spell_t( "time_warp", p, p -> find_class_spell( "Time Warp" ) )
  {
    parse_options( NULL, options_str );
    harmful = false;
  }

  virtual void execute()
  {
    mage_spell_t::execute();

    for ( size_t i = 0; i < sim -> player_non_sleeping_list.size(); ++i )
    {
      player_t* p = sim -> player_non_sleeping_list[ i ];
      if ( p -> buffs.exhaustion -> check() || p -> is_pet() || p -> is_enemy() )
        continue;

      p -> buffs.bloodlust -> trigger(); // Bloodlust and Timewarp are the same
      p -> buffs.exhaustion -> trigger();
    }
  }

  virtual bool ready()
  {
    if ( player -> buffs.exhaustion -> check() )
      return false;

    return mage_spell_t::ready();
  }
};

// Water Elemental Spell ====================================================

struct summon_water_elemental_t : public mage_spell_t
{
  summon_water_elemental_t( mage_t* p, const std::string& options_str ) :
    mage_spell_t( "water_elemental", p, p -> find_class_spell( "Summon Water Elemental" ) )
  {
    parse_options( NULL, options_str );
    harmful = false;
    consumes_ice_floes = false;
    trigger_gcd = timespan_t::zero();
  }

  virtual void execute()
  {
    mage_spell_t::execute();

    p() -> pets.water_elemental -> summon();
  }

  virtual bool ready()
  {
    if ( ! mage_spell_t::ready() )
      return false;

    return ! ( p() -> pets.water_elemental && ! p() -> pets.water_elemental -> is_sleeping() );
  }
};

// Choose Rotation ==========================================================

struct choose_rotation_t : public action_t
{
  double evocation_target_mana_percentage;
  int force_dps;
  int force_dpm;
  timespan_t final_burn_offset;
  double oom_offset;

  choose_rotation_t( mage_t* p, const std::string& options_str ) :
    action_t( ACTION_USE, "choose_rotation", p )
  {
    cooldown -> duration = timespan_t::from_seconds( 10 );
    evocation_target_mana_percentage = 35;
    force_dps = 0;
    force_dpm = 0;
    final_burn_offset = timespan_t::from_seconds( 20 );
    oom_offset = 0;

    option_t options[] =
    {
      opt_timespan( "cooldown", ( cooldown -> duration ) ),
      opt_float( "evocation_pct", evocation_target_mana_percentage ),
      opt_int( "force_dps", force_dps ),
      opt_int( "force_dpm", force_dpm ),
      opt_timespan( "final_burn_offset", ( final_burn_offset ) ),
      opt_float( "oom_offset", oom_offset ),
      opt_null()
    };
    parse_options( options, options_str );

    if ( cooldown -> duration < timespan_t::from_seconds( 1.0 ) )
    {
      sim -> errorf( "Player %s: choose_rotation cannot have cooldown -> duration less than 1.0sec", p -> name() );
      cooldown -> duration = timespan_t::from_seconds( 1.0 );
    }

    trigger_gcd = timespan_t::zero();
    harmful = false;
  }

  virtual void execute()
  {
    mage_t* p = debug_cast<mage_t*>( player );

    if ( force_dps || force_dpm )
    {
      if ( p -> rotation.current == ROTATION_DPS )
      {
        p -> rotation.dps_time += ( sim -> current_time - p -> rotation.last_time );
      }
      else if ( p -> rotation.current == ROTATION_DPM )
      {
        p -> rotation.dpm_time += ( sim -> current_time - p -> rotation.last_time );
      }
      p -> rotation.last_time = sim -> current_time;

      if ( sim -> log )
      {
        sim -> out_log.printf( "%f burn mps, %f time to die", ( p -> rotation.dps_mana_loss / p -> rotation.dps_time.total_seconds() ) - ( p -> rotation.mana_gain / sim -> current_time.total_seconds() ), sim -> target -> time_to_die().total_seconds() );
      }

      if ( force_dps )
      {
        if ( sim -> log ) sim -> out_log.printf( "%s switches to DPS spell rotation", p -> name() );
        p -> rotation.current = ROTATION_DPS;
      }
      if ( force_dpm )
      {
        if ( sim -> log ) sim -> out_log.printf( "%s switches to DPM spell rotation", p -> name() );
        p -> rotation.current = ROTATION_DPM;
      }

      update_ready();

      return;
    }

    if ( sim -> log ) sim -> out_log.printf( "%s Considers Spell Rotation", p -> name() );

    // The purpose of this action is to automatically determine when to start dps rotation.
    // We aim to either reach 0 mana at end of fight or evocation_target_mana_percentage at next evocation.
    // If mana gem has charges we assume it will be used during the next dps rotation burn.
    // The dps rotation should correspond only to the actual burn, not any corrections due to overshooting.

    // It is important to smooth out the regen rate by averaging out the returns from Evocation and Mana Gems.
    // In order for this to work, the resource_gain() method must filter out these sources when
    // tracking "rotation.mana_gain".

    double regen_rate = p -> rotation.mana_gain / sim -> current_time.total_seconds();

    timespan_t ttd = sim -> target -> time_to_die();
    timespan_t tte = p -> cooldowns.evocation -> remains();

    if ( p -> rotation.current == ROTATION_DPS )
    {
      p -> rotation.dps_time += ( sim -> current_time - p -> rotation.last_time );

      // We should only drop out of dps rotation if we break target mana treshold.
      // In that situation we enter a mps rotation waiting for evocation to come off cooldown or for fight to end.
      // The action list should take into account that it might actually need to do some burn in such a case.

      if ( tte < ttd )
      {
        // We're going until target percentage
        if ( p -> resources.current[ RESOURCE_MANA ] / p -> resources.max[ RESOURCE_MANA ] < evocation_target_mana_percentage / 100.0 )
        {
          if ( sim -> log ) sim -> out_log.printf( "%s switches to DPM spell rotation", p -> name() );

          p -> rotation.current = ROTATION_DPM;
        }
      }
      else
      {
        // We're going until OOM, stop when we can no longer cast full stack AB (approximately, 4 stack with AP can be 6177)
        if ( p -> resources.current[ RESOURCE_MANA ] < 6200 )
        {
          if ( sim -> log ) sim -> out_log.printf( "%s switches to DPM spell rotation", p -> name() );

          p -> rotation.current = ROTATION_DPM;
        }
      }
    }
    else if ( p -> rotation.current == ROTATION_DPM )
    {
      p -> rotation.dpm_time += ( sim -> current_time - p -> rotation.last_time );

      // Calculate consumption rate of dps rotation and determine if we should start burning.

      double consumption_rate = ( p -> rotation.dps_mana_loss / p -> rotation.dps_time.total_seconds() ) - regen_rate;
      double available_mana = p -> resources.current[ RESOURCE_MANA ];

      // If this will be the last evocation then figure out how much of it we can actually burn before end and adjust appropriately.

      timespan_t evo_cooldown = timespan_t::from_seconds( 240.0 );

      timespan_t target_time;
      double target_pct;

      if ( ttd < tte + evo_cooldown )
      {
        if ( ttd < tte + final_burn_offset )
        {
          // No more evocations, aim for OOM
          target_time = ttd;
          target_pct = oom_offset;
        }
        else
        {
          // If we aim for normal evo percentage we'll get the most out of burn/mana adept synergy.
          target_time = tte;
          target_pct = evocation_target_mana_percentage / 100.0;
        }
      }
      else
      {
        // We'll cast more then one evocation, we're aiming for a normal evo target burn.
        target_time = tte;
        target_pct = evocation_target_mana_percentage / 100.0;
      }

      if ( consumption_rate > 0 )
      {
        // Compute time to get to desired percentage.
        timespan_t expected_time = timespan_t::from_seconds( ( available_mana - target_pct * p -> resources.max[ RESOURCE_MANA ] ) / consumption_rate );

        if ( expected_time >= target_time )
        {
          if ( sim -> log ) sim -> out_log.printf( "%s switches to DPS spell rotation", p -> name() );

          p -> rotation.current = ROTATION_DPS;
        }
      }
      else
      {
        // If dps rotation is regen, then obviously use it all the time.

        if ( sim -> log ) sim -> out_log.printf( "%s switches to DPS spell rotation", p -> name() );

        p -> rotation.current = ROTATION_DPS;
      }
    }
    p -> rotation.last_time = sim -> current_time;

    update_ready();
  }

  virtual bool ready()
  {
    // NOTE this delierately avoids calling the supreclass ready method;
    // not all the checks there are relevnt since this isn't a spell
    if ( cooldown -> down() )
      return false;

    if ( sim -> current_time < cooldown -> duration )
      return false;

    if ( if_expr && ! if_expr -> success() )
      return false;

    return true;
  }
};
/*
// Alter Time Spell =========================================================

struct alter_time_t : public mage_spell_t
{
  alter_time_t( mage_t* p, const std::string& options_str ) :
    mage_spell_t( "alter_time_activate", p, p -> find_spell( 108978 ) )
  {
    parse_options( NULL, options_str );

    harmful = false;
  }

  virtual void execute()
  {
    // Buff trigger / Snapshot happens before resource is spent
    if ( p() -> buffs.alter_time -> check() > 0 )
      p() -> buffs.alter_time -> expire();
    else
      p() -> buffs.alter_time -> trigger();

    mage_spell_t::execute();
  }

  virtual bool ready()
  {
    if ( p() -> buffs.alter_time -> check() ) // Allow execution if the buff is up, even tough cooldown already is started.
    {
      timespan_t cd_ready = cooldown -> ready;

      cooldown -> ready = sim -> current_time;

      bool ready = mage_spell_t::ready();

      cooldown -> ready = cd_ready;

      return ready;
    }

    return mage_spell_t::ready();
  }
};
*/
// Incanters_ward Spell =====================================================

struct incanters_ward_t : public mage_spell_t
{
  // Option used to specify the duration of Incanter's Ward and the strength
  // of the subsequent spell power buff from Incanter's Absorption.
  // If 0 <= break_after <= 1, then Incanter's Ward breaks after 8 seconds
  //   and ``break_after'' represents the percentage of the shield that
  //   has been consumed.
  // If 1 < break_after, then Incanter's Ward breaks after 8 / break_after
  // seconds. For example:
  //   - break_after = 2, Incanter's Ward breaks after 4 seconds;
  //   - break_after = 4, Incanter's Ward breaks after 2 seconds;
  //   - break_after = 8, Incanter's Ward breaks after 1 second.
  // If break_after < 0, then, it has no effect on Incanter's Ward
  double break_after;

  incanters_ward_t( mage_t* p, const std::string& options_str ) :
    mage_spell_t( "incanters_ward", p, p -> talents.incanters_ward ), break_after ( -1.0 )
  {
    option_t options[] =
    {
      opt_float( "break_after", break_after ),
      opt_null()
    };
    parse_options( options, options_str );
    ( static_cast<buffs::incanters_ward_t*>( p -> buffs.incanters_ward ) ) -> set_break_after( break_after );
    harmful = false;

    base_dd_min = base_dd_max = 0.0;
  }

  virtual void execute()
  {
    mage_spell_t::execute();
    p() -> buffs.incanters_ward -> trigger();
    p() -> invalidate_cache( CACHE_PLAYER_DAMAGE_MULTIPLIER );

  }
};


// ==========================================================================
// Mage Character Definition
// ==========================================================================

// mage_td_t ================================================================

mage_td_t::mage_td_t( player_t* target, mage_t* mage ) :
  actor_pair_t( target, mage ),
  dots( dots_t() ),
  debuffs( debuffs_t() )
{
  dots.combustion     = target -> get_dot( "combustion",     mage );
  dots.flamestrike    = target -> get_dot( "flamestrike",    mage );
  dots.frost_bomb     = target -> get_dot( "frost_bomb",     mage );
  dots.ignite         = target -> get_dot( "ignite",         mage );
  dots.living_bomb    = target -> get_dot( "living_bomb",    mage );
  dots.nether_tempest = target -> get_dot( "nether_tempest", mage );
  dots.pyroblast      = target -> get_dot( "pyroblast",      mage );

  debuffs.frostbolt = buff_creator_t( *this, "frostbolt" ).spell( mage -> spec.frostbolt ).duration( timespan_t::from_seconds( 15.0 ) ).max_stack( 3 );
  debuffs.pyromaniac = buff_creator_t( *this, "pyromaniac" ).spell( mage -> spec.pyromaniac ).duration( timespan_t::from_seconds( 15.0 ) ).max_stack( 1 );
  debuffs.slow = buff_creator_t( *this, "slow" ).spell( mage -> spec.slow );
}

// mage_t::create_action ====================================================

action_t* mage_t::create_action( const std::string& name,
                                 const std::string& options_str )
{
  if ( name == "arcane_barrage"    ) return new          arcane_barrage_t( this, options_str );
  if ( name == "arcane_blast"      ) return new            arcane_blast_t( this, options_str );
  if ( name == "arcane_brilliance" ) return new       arcane_brilliance_t( this, options_str );
  if ( name == "arcane_explosion"  ) return new        arcane_explosion_t( this, options_str );
  if ( name == "arcane_missiles"   ) return new         arcane_missiles_t( this, options_str );
  if ( name == "arcane_power"      ) return new            arcane_power_t( this, options_str );
  if ( name == "blink"             ) return new                   blink_t( this, options_str );
  if ( name == "blizzard"          ) return new                blizzard_t( this, options_str );
  if ( name == "choose_rotation"   ) return new         choose_rotation_t( this, options_str );
  if ( name == "cold_snap"         ) return new               cold_snap_t( this, options_str );
  if ( name == "combustion"        ) return new              combustion_t( this, options_str );
  if ( name == "cone_of_cold"      ) return new            cone_of_cold_t( this, options_str );
  if ( name == "counterspell"      ) return new            counterspell_t( this, options_str );
  if ( name == "dragons_breath"    ) return new          dragons_breath_t( this, options_str );
  if ( name == "evocation"         ) return new               evocation_t( this, options_str );
  if ( name == "fire_blast"        ) return new              fire_blast_t( this, options_str );
  if ( name == "fireball"          ) return new                fireball_t( this, options_str );
  if ( name == "flamestrike"       ) return new             flamestrike_t( this, options_str );
  if ( name == "frost_armor"       ) return new             frost_armor_t( this, options_str );
  if ( name == "frost_bomb"        ) return new              frost_bomb_t( this, options_str );
  if ( name == "frostbolt"         ) return new               frostbolt_t( this, options_str );
  if ( name == "frostfire_bolt"    ) return new          frostfire_bolt_t( this, options_str );
  if ( name == "frozen_orb"        ) return new              frozen_orb_t( this, options_str );
  if ( name == "ice_floes"         ) return new               ice_floes_t( this, options_str );
  if ( name == "ice_lance"         ) return new               ice_lance_t( this, options_str );
  if ( name == "icy_veins"         ) return new               icy_veins_t( this, options_str );
  if ( name == "inferno_blast"     ) return new           inferno_blast_t( this, options_str );
  if ( name == "living_bomb"       ) return new             living_bomb_t( this, options_str );
  if ( name == "mage_armor"        ) return new              mage_armor_t( this, options_str );
  if ( name == "mage_bomb"         )
  {
    if ( talents.frost_bomb -> ok() )
    {
      return new frost_bomb_t( this, options_str );
    }
    else if ( talents.living_bomb -> ok() )
    {
      return new living_bomb_t( this, options_str );
    }
    else if ( talents.nether_tempest -> ok() )
    {
      return new nether_tempest_t( this, options_str );
    }
  }
  if ( name == "mirror_image"      ) return new            mirror_image_t( this, options_str );
  if ( name == "molten_armor"      ) return new            molten_armor_t( this, options_str );
  if ( name == "nether_tempest"    ) return new          nether_tempest_t( this, options_str );
  if ( name == "presence_of_mind"  ) return new        presence_of_mind_t( this, options_str );
  if ( name == "pyroblast"         ) return new               pyroblast_t( this, options_str );
  if ( name == "rune_of_power"     ) return new           rune_of_power_t( this, options_str );
  if ( name == "invocation"        )
  {
    sim -> errorf( "The behavior of \"invocation\" has been subsumed into evocation." );
    return new evocation_t( this, options_str );
  }
  if ( name == "scorch"            ) return new                  scorch_t( this, options_str );
  if ( name == "slow"              ) return new                    slow_t( this, options_str );
  if ( name == "time_warp"         ) return new               time_warp_t( this, options_str );
  if ( name == "water_elemental"   ) return new  summon_water_elemental_t( this, options_str );
  //if ( name == "alter_time"        ) return new              alter_time_t( this, options_str );
  if ( name == "incanters_ward"    ) return new          incanters_ward_t( this, options_str );

  return player_t::create_action( name, options_str );
}

// mage_t::create_pet =======================================================

pet_t* mage_t::create_pet( const std::string& pet_name,
                           const std::string& /* pet_type */ )
{
  pet_t* p = find_pet( pet_name );

  if ( p ) return p;

  if ( pet_name == "water_elemental" ) return new pets::water_elemental_pet_t( sim, this );

  return 0;
}

// mage_t::create_pets ======================================================

void mage_t::create_pets()
{
  pets.water_elemental = create_pet( "water_elemental" );

  for ( unsigned i = 0; i < sizeof_array( pets.mirror_images ); i++ )
  {
    pets.mirror_images[ i ] = new pets::mirror_image_pet_t( sim, this );
    if ( i > 0 )
    {
      pets.mirror_images[ i ] -> quiet = 1;
    }
  }
}

// mage_t::init_spells ======================================================

void mage_t::init_spells()
{
  player_t::init_spells();

  // Talents
  talents.blazing_speed      = find_talent_spell( "Blazing Speed" );
  talents.cauterize          = find_talent_spell( "Cauterize" );
  talents.cold_snap          = find_talent_spell( "Cold Snap" );
  talents.frostjaw           = find_talent_spell( "Frostjaw" );
  talents.frost_bomb         = find_talent_spell( "Frost Bomb" );
  talents.greater_invis      = find_talent_spell( "Greater Invisibility" );
  talents.ice_barrier        = find_talent_spell( "Ice Barrier" );
  talents.ice_floes          = find_talent_spell( "Ice Floes" );
  talents.ice_ward           = find_talent_spell( "Ice Ward" );
  talents.incanters_ward     = find_talent_spell( "Incanter's Ward" );
  talents.invocation         = find_talent_spell( "Invocation" );
  talents.living_bomb        = find_talent_spell( "Living Bomb" );
  talents.nether_tempest     = find_talent_spell( "Nether Tempest" );
  talents.presence_of_mind   = find_talent_spell( "Presence of Mind" );
  talents.ring_of_frost      = find_talent_spell( "Ring of Frost" );
  talents.rune_of_power      = find_talent_spell( "Rune of Power" );
  talents.scorch             = find_talent_spell( "Scorch" );
  talents.temporal_shield    = find_talent_spell( "Temporal Shield" );

  // Passive Spells
  passives.nether_attunement = find_specialization_spell( "Nether Attunement" ); // BUG: Not in spell lists at present.
  passives.nether_attunement = ( find_spell( 117957 ) -> is_level( level ) ) ? find_spell( 117957 ) : spell_data_t::not_found();
  passives.shatter           = find_specialization_spell( "Shatter" ); // BUG: Doesn't work at present as Shatter isn't tagged as a spec of Frost.
  passives.shatter           = ( find_spell( 12982 ) -> is_level( level ) ) ? find_spell( 12982 ) : spell_data_t::not_found();

  // Spec Spells
  spec.arcane_charge         = find_specialization_spell( "Arcane Charge" );
  spells.arcane_charge_arcane_blast = spec.arcane_charge -> ok() ? find_spell( 36032 ) : spell_data_t::not_found();

  spec.slow                  = find_class_spell( "Slow" );

  spec.brain_freeze          = find_specialization_spell( "Brain Freeze" );
  spec.critical_mass         = find_specialization_spell( "Critical Mass" );
  spec.fingers_of_frost      = find_specialization_spell( "Fingers of Frost" );
  spec.frostbolt             = find_specialization_spell( "Frostbolt" );
  spec.pyromaniac            = find_specialization_spell( "Pyromaniac" );

  // Mastery
  spec.icicles               = find_mastery_spell( MAGE_FROST );
  spec.ignite                = find_mastery_spell( MAGE_FIRE );
  spec.mana_adept            = find_mastery_spell( MAGE_ARCANE );

  spells.stolen_time         = spell_data_t::find( 105791, "Stolen Time" );
  spells.icicles_driver      = find_spell( 148012 );

  // Glyphs
  glyphs.arcane_brilliance   = find_glyph_spell( "Glyph of Arcane Brilliance" );
  glyphs.arcane_power        = find_glyph_spell( "Glyph of Arcane Power" );
  glyphs.combustion          = find_glyph_spell( "Glyph of Combustion" );
  glyphs.frostfire           = find_glyph_spell( "Glyph of Frostfire" );
  glyphs.ice_lance           = find_glyph_spell( "Glyph of Ice Lance" );
  glyphs.icy_veins           = find_glyph_spell( "Glyph of Icy Veins" );
  glyphs.inferno_blast       = find_glyph_spell( "Glyph of Inferno Blast" );
  glyphs.living_bomb         = find_glyph_spell( "Glyph of Living Bomb" );
  glyphs.loose_mana          = find_glyph_spell( "Glyph of Loose Mana" );
  glyphs.mirror_image        = find_glyph_spell( "Glyph of Mirror Image" );
  glyphs.splitting_ice       = find_glyph_spell( "Glyph of Splitting Ice" );

  static const set_bonus_description_t set_bonuses =
  {
    //  C2P    C4P    M2P    M4P    T2P    T4P    H2P    H4P
    { 105788, 105790,     0,     0,     0,     0,     0,     0 }, // Tier13
    { 123097, 123101,     0,     0,     0,     0,     0,     0 }, // Tier14
    { 138316, 138376,     0,     0,     0,     0,     0,     0 }, // Tier15
    { 145251, 145257,     0,     0,     0,     0,     0,     0 }, // Tier16
  };

  sets.register_spelldata( set_bonuses );

  // Active spells
  if ( spec.ignite -> ok()  ) active_ignite = new ignite_t( this );
  if ( spec.icicles -> ok() ) icicle = new icicle_t( this );

}

// mage_t::init_base ========================================================

void mage_t::init_base_stats()
{
  player_t::init_base_stats();

  base.spell_power_per_intellect = 1.0;

  base.stats.attack_power = -10;
  base.attack_power_per_strength = 1.0;

  diminished_kfactor    = 0.009830;
  diminished_dodge_cap = 0.006650;
  diminished_parry_cap = 0.006650;
}

// mage_t::init_scaling =====================================================

void mage_t::init_scaling()
{
  player_t::init_scaling();

  scales_with[ STAT_SPIRIT ] = false;
}

// mage_t::init_buffs =======================================================

void mage_t::create_buffs()
{
  player_t::create_buffs();

  // buff_t( player, name, max_stack, duration, chance=-1, cd=-1, quiet=false, reverse=false, activated=true )
  // buff_t( player, id, name, chance=-1, cd=-1, quiet=false, reverse=false, activated=true )
  // buff_t( player, name, spellname, chance=-1, cd=-1, quiet=false, reverse=false, activated=true )

  buffs.arcane_charge        = buff_creator_t( this, "arcane_charge", spec.arcane_charge )
                               .max_stack( find_spell( 36032 ) -> max_stacks() )
                               .duration( find_spell( 36032 ) -> duration() );
  buffs.arcane_missiles      = buff_creator_t( this, "arcane_missiles", find_class_spell( "Arcane Missiles" ) -> ok() ? find_spell( 79683 ) : spell_data_t::not_found() ).chance( 0.3 );
  buffs.arcane_power         = new buffs::arcane_power_t( this );
  buffs.brain_freeze         = buff_creator_t( this, "brain_freeze", spec.brain_freeze )
                               .duration( find_spell( 57761 ) -> duration() )
                               .default_value( spec.brain_freeze -> effectN( 1 ).percent() )
                               .chance( spec.brain_freeze      -> ok() ?
                                      ( talents.nether_tempest -> ok() ? 0.09 :
                                      ( talents.living_bomb    -> ok() ? 0.25 :
                                      ( talents.frost_bomb     -> ok() ? 1.00 : 0.0 ) ) ) : 0 );

  buffs.fingers_of_frost     = buff_creator_t( this, "fingers_of_frost", find_spell( 112965 ) ).chance( find_spell( 112965 ) -> effectN( 1 ).percent() )
                               .duration( timespan_t::from_seconds( 15.0 ) )
                               .max_stack( 2 );
  buffs.frost_armor          = buff_creator_t( this, "frost_armor", find_spell( 7302 ) ).add_invalidate( CACHE_SPELL_HASTE );
  buffs.icy_veins            = new buffs::icy_veins_t( this );
  buffs.ice_floes            = buff_creator_t( this, "ice_floes", talents.ice_floes );
  buffs.invokers_energy      = buff_creator_t( this, "invokers_energy", find_spell( 116257 ) )
                               .chance( talents.invocation -> ok() ? 1.0 : 0 )
                               .add_invalidate( CACHE_PLAYER_DAMAGE_MULTIPLIER );
  buffs.mage_armor           = stat_buff_creator_t( this, "mage_armor" ).spell( find_spell( 6117 ) );
  buffs.molten_armor         = buff_creator_t( this, "molten_armor", find_spell( 30482 ) ).add_invalidate( CACHE_SPELL_CRIT );
  buffs.presence_of_mind     = buff_creator_t( this, "presence_of_mind", talents.presence_of_mind ).duration( timespan_t::zero() ).activated( true );
  buffs.rune_of_power        = buff_creator_t( this, "rune_of_power", find_spell( 116014 ) )
                               .duration( timespan_t::from_seconds( 60 ) )
                               .add_invalidate( CACHE_PLAYER_DAMAGE_MULTIPLIER );

  buffs.heating_up           = buff_creator_t( this, "heating_up", find_class_spell( "Pyroblast" ) -> ok() ? find_spell( 48107 ) : spell_data_t::not_found() );
  buffs.pyroblast            = buff_creator_t( this, "pyroblast",  find_class_spell( "Pyroblast" ) -> ok() ? find_spell( 48108 ) : spell_data_t::not_found() );

  buffs.tier13_2pc           = stat_buff_creator_t( this, "tier13_2pc" )
                               .spell( find_spell( 105785 ) )
                               .chance( sets.has_set_bonus( SET_T13_2PC_CASTER ) ? 0.5 : 0.0 );

  //buffs.alter_time           = new buffs::alter_time_t( this );
  buffs.incanters_ward       = new buffs::incanters_ward_t( this );
  buffs.incanters_absorption  = buff_creator_t( this, "incanters_absorption" )
                                .spell( find_spell( 116267 ) )
                                .add_invalidate( CACHE_PLAYER_DAMAGE_MULTIPLIER );

  buffs.tier15_2pc_crit      = stat_buff_creator_t( this, "tier15_2pc_crit", find_spell( 138317 ) )
                               .add_stat( STAT_CRIT_RATING, find_spell( 138317 ) -> effectN( 1 ).base_value() );
  buffs.tier15_2pc_haste     = stat_buff_creator_t( this, "tier15_2pc_haste", find_spell( 138317 ) )
                               .add_stat( STAT_HASTE_RATING, find_spell( 138317 ) -> effectN( 1 ).base_value() );
  buffs.tier15_2pc_mastery   = stat_buff_creator_t( this, "tier15_2pc_mastery", find_spell( 138317 ) )
                               .add_stat( STAT_MASTERY_RATING, find_spell( 138317 ) -> effectN( 1 ).base_value() );

  buffs.profound_magic       = buff_creator_t( this, "profound_magic" )
                               .spell( find_spell( 145252 ) );
  buffs.potent_flames        = stat_buff_creator_t( this, "potent_flames" )
                               .spell( find_spell( 145254 ) );
  buffs.frozen_thoughts      = buff_creator_t( this, "frozen_thoughts" )
                               .spell( find_spell( 146557 ) );
  buffs.fiery_adept          = buff_creator_t( this, "fiery_adept" )
                               .spell( find_spell( 145261 ) )
                               .chance( 1.0 );
}

// mage_t::init_gains =======================================================

void mage_t::init_gains()
{
  player_t::init_gains();

  gains.evocation              = get_gain( "evocation"              );
  gains.incanters_ward_passive = get_gain( "incanters_ward_passive" );
  gains.rune_of_power          = get_gain( "rune_of_power"          );
}

// mage_t::init_procs =======================================================

void mage_t::init_procs()
{
  player_t::init_procs();

  procs.test_for_crit_hotstreak = get_proc( "test_for_crit_hotstreak" );
  procs.crit_for_hotstreak      = get_proc( "crit_test_hotstreak"     );
  procs.hotstreak               = get_proc( "hotstreak"               );
}

// mage_t::init_uptimes =====================================================

void mage_t::init_benefits()
{
  player_t::init_benefits();

  for ( unsigned i = 0; i < sizeof_array( benefits.arcane_charge ); ++i )
  {
    benefits.arcane_charge[ i ] = get_benefit( "Arcane Charge " + util::to_string( i )  );
  }
  benefits.dps_rotation      = get_benefit( "dps rotation"    );
  benefits.dpm_rotation      = get_benefit( "dpm rotation"    );
  benefits.water_elemental   = get_benefit( "water_elemental" );
}

void mage_t::add_action( std::string action, std::string options, std::string alist )
{
  add_action( find_talent_spell( action ) -> ok() ? find_talent_spell( action ) : find_class_spell( action ), options, alist );
}

void mage_t::add_action( const spell_data_t* s, std::string options, std::string alist )
{
  std::string *str = ( alist == "default" ) ? &action_list_str : &( get_action_priority_list( alist ) -> action_list_str );
  if ( s -> ok() )
  {
    *str += "/" + dbc::get_token( s -> id() );
    if ( ! options.empty() ) *str += "," + options;
  }
}

// mage_t::init_actions =====================================================

void mage_t::init_action_list()
{
  if ( action_list_str.empty() )
  {
    clear_action_priority_lists();

    std::string& precombat = get_action_priority_list( "precombat" ) -> action_list_str;
    std::string& aoe_list_str = get_action_priority_list( "aoe" ) -> action_list_str;
    std::string& st_list_str = get_action_priority_list( "single_target" ) -> action_list_str;

    if ( level >= 80 )
    {
      if ( sim -> allow_flasks )
      {
        // Flask
        precombat += "/flask,type=";
        precombat += ( level > 85 ) ? "warm_sun" : "draconic_mind";
      }

      if ( sim -> allow_food )
      {
        // Food
        precombat += "/food,type=";
        precombat += ( level > 85 ) ? "mogu_fish_stew" : "seafood_magnifique_feast";
      }
    }

    // Arcane Brilliance
    add_action( "Arcane Brilliance", "", "precombat" );

    // Armor
    if ( specialization() == MAGE_ARCANE && !sets.has_set_bonus( SET_T16_4PC_CASTER ) ) // use Frost Armor for arcane mages with 4p T16
    {
      add_action( "Mage Armor", "", "precombat" );
    }
    else if ( specialization() == MAGE_FIRE )
    {
      add_action( "Molten Armor", "", "precombat" );
    }
    else
    {
      add_action( "Frost Armor", "", "precombat" );
    }

    // Water Elemental
    if ( specialization() == MAGE_FROST )
      precombat += "/water_elemental";

    // Snapshot Stats
    precombat += "/snapshot_stats";

    // Prebuff L90 talents
    if ( talents.invocation -> ok() )
    {
      precombat += "/evocation";
    }
    else if ( talents.rune_of_power -> ok() )
    {
      precombat += "/rune_of_power";
    }

    //Potions
    if ( ( level >= 80 ) && ( sim -> allow_potions ) )
    {
      precombat += ( level > 85 ) ? "/jade_serpent_potion" : "/volcanic_potion";
    }

    precombat += "/mirror_image";

    // Counterspell
    add_action( "Counterspell", "if=target.debuff.casting.react" );

    // Cold Snap
    if ( talents.cold_snap -> ok() )
    {
      add_action( "Cold Snap", "if=health.pct<30" );
    }


    //not useful if bloodlust is check in option.
    if ( level >= 85 )
      action_list_str += "/time_warp,if=target.health.pct<25|time>5";

    // Spec-specific actions

    // Arcane
    if ( specialization() == MAGE_ARCANE )
    {
      if ( talents.rune_of_power -> ok() )
      {
        action_list_str += "/rune_of_power,if=buff.rune_of_power.remains<cast_time";
        action_list_str += "/rune_of_power,if=cooldown.arcane_power.remains=0&buff.rune_of_power.remains<buff.arcane_power.duration";
      }
      else if ( talents.invocation -> ok() )
      {
        action_list_str += "/evocation,if=buff.invokers_energy.down";
        action_list_str += "/evocation,if=cooldown.arcane_power.remains=0&buff.invokers_energy.remains<buff.arcane_power.duration";
        action_list_str += "/evocation,if=mana.pct<50,interrupt_if=mana.pct>95&buff.invokers_energy.remains>10";
      }
      else
      {
        action_list_str += "/evocation,if=mana.pct<50,interrupt_if=mana.pct>95";
      }

      action_list_str += "/mirror_image";

      //check for Arcane power glyph for use with time_to_bloodlust and Alter Time
      if (glyphs.arcane_power -> ok())
      {
        if ( talents.rune_of_power -> ok() )
          action_list_str += "/arcane_power,if=time_to_bloodlust>180&((buff.rune_of_power.remains>=buff.arcane_power.duration&buff.arcane_missiles.stack=2&buff.arcane_charge.stack>2)|target.time_to_die<buff.arcane_power.duration+5),moving=0";
        else if ( talents.invocation -> ok() )
          action_list_str += "/arcane_power,if=time_to_bloodlust>180&((buff.invokers_energy.remains>=buff.arcane_power.duration&buff.arcane_missiles.stack=2&buff.arcane_charge.stack>2)|target.time_to_die<buff.arcane_power.duration+5),moving=0";
        else
          action_list_str += "/arcane_power,if=time_to_bloodlust>180&((buff.arcane_missiles.stack=2&buff.arcane_charge.stack>2)|target.time_to_die<buff.arcane_power.duration+5),moving=0";
      }
      else
      {
        if ( talents.rune_of_power -> ok() )
          action_list_str += "/arcane_power,if=time_to_bloodlust>90&((buff.rune_of_power.remains>=buff.arcane_power.duration&buff.arcane_missiles.stack=2&buff.arcane_charge.stack>2)|target.time_to_die<buff.arcane_power.duration+5),moving=0";
        else if ( talents.invocation -> ok() )
          action_list_str += "/arcane_power,if=time_to_bloodlust>90&((buff.invokers_energy.remains>=buff.arcane_power.duration&buff.arcane_missiles.stack=2&buff.arcane_charge.stack>2)|target.time_to_die<buff.arcane_power.duration+5),moving=0";
        else
          action_list_str += "/arcane_power,if=time_to_bloodlust>90&((buff.arcane_missiles.stack=2&buff.arcane_charge.stack>2)|target.time_to_die<buff.arcane_power.duration+5),moving=0";
      }

      // The arcane action list for < 87 is terribly gimped, level instead
      if ( level >= 87 )
      {
        if ( race == RACE_ORC )         action_list_str += "/blood_fury,if=(buff.arcane_power.up|cooldown.arcane_power.remains>15|target.time_to_die<18)";
        else if ( race == RACE_TROLL )  action_list_str += "/berserking,if=(buff.arcane_power.up|target.time_to_die<18)";

        if ( sim -> allow_potions )      action_list_str += "/jade_serpent_potion,if=(buff.arcane_power.up|target.time_to_die<50)";

        if ( talents.rune_of_power -> ok() )
          action_list_str += init_use_item_actions( ",if=target.time_to_die<25&buff.rune_of_power.remains>20" );
        else if ( talents.invocation -> ok() )
          action_list_str += init_use_item_actions( ",if=target.time_to_die<25&buff.invokers_energy.remains>20" );
        else
          action_list_str += init_use_item_actions( ",if=target.time_to_die<25" );

        //decide between single_target and aoe rotation
        action_list_str += "/run_action_list,name=aoe,if=active_enemies>=6";
        action_list_str += "/run_action_list,name=single_target,if=active_enemies<6";
        
        //modify APL for T16 4p
        st_list_str += "/arcane_blast,if=buff.profound_magic.up&buff.arcane_charge.stack>3&mana.pct>93";

      }

      st_list_str += "/arcane_missiles,if=(buff.arcane_missiles.stack=2&cooldown.arcane_power.remains>0)|(buff.arcane_charge.stack>=4&cooldown.arcane_power.remains>8)";

      if ( talents.nether_tempest -> ok() )   st_list_str += "/nether_tempest,cycle_targets=1,if=(!ticking|remains<tick_time)&target.time_to_die>6";
      else if ( talents.living_bomb -> ok() ) st_list_str += "/living_bomb,cycle_targets=1,if=(!ticking|remains<tick_time)&target.time_to_die>tick_time*3";
      else if ( talents.frost_bomb -> ok() )  st_list_str += "/frost_bomb,if=!ticking&target.time_to_die>cast_time+tick_time";

      st_list_str += "/arcane_barrage,if=buff.arcane_charge.stack>=4&mana.pct<95";

      if ( talents.presence_of_mind -> ok() ) st_list_str += "/presence_of_mind";

      st_list_str += "/arcane_blast";

      if ( talents.ice_floes -> ok() ) st_list_str += "/ice_floes,moving=1";

      st_list_str += "/arcane_barrage,moving=1";
      st_list_str += "/fire_blast,moving=1";

      //AoE

      aoe_list_str = "/flamestrike";

      if ( talents.nether_tempest -> ok() )   aoe_list_str += "/nether_tempest,cycle_targets=1,if=(!ticking|remains<tick_time)&target.time_to_die>6";
      else if ( talents.living_bomb -> ok() ) aoe_list_str += "/living_bomb,cycle_targets=1,if=(!ticking|remains<tick_time)&target.time_to_die>tick_time*3";
      else if ( talents.frost_bomb -> ok() )  aoe_list_str += "/frost_bomb,if=!ticking&target.time_to_die>cast_time+tick_time";

      aoe_list_str += "/arcane_barrage,if=buff.arcane_charge.stack>=4";
      aoe_list_str += "/arcane_explosion";
    }

    // Fire
    else if ( specialization() == MAGE_FIRE )
    {
      if ( talents.rune_of_power -> ok() )
      {
        action_list_str += "/rune_of_power,if=buff.rune_of_power.remains<cast_time";
        action_list_str += "/rune_of_power,if=buff.rune_of_power.remains<6";
      }
      else if ( talents.invocation -> ok() )
      {
        action_list_str += "/evocation,if=(buff.invokers_energy.down|mana.pct<20)";
        action_list_str += "/evocation,if=buff.invokers_energy.remains<6";
      }
      else
      {
        if ( level > 87 )
          action_list_str += "/evocation,if=mana.pct<20,interrupt_if=mana.pct>95";
        else
          action_list_str += "/evocation,if=mana.pct<20,interrupt_if=mana.pct>95";
      }

      if ( level > 87 )
      {
        if ( race == RACE_ORC )                 action_list_str += "/blood_fury";
        else if ( race == RACE_TROLL )          action_list_str += "/berserking";
      }

      if ( sim -> allow_potions && level > 87 )
        action_list_str += "/jade_serpent_potion,if=target.time_to_die<45";

      action_list_str += init_use_profession_actions( level >= 87 ? ",if=target.time_to_die<25)" : "" );
      action_list_str += "/mirror_image";

//hardcoding this calculation for improving performance ???
      action_list_str += "/combustion,if=target.time_to_die<22";
      action_list_str += "/combustion,if=dot.ignite.tick_dmg>=((3*action.pyroblast.crit_damage)*mastery_value*0.5)";
      action_list_str += "/combustion,if=dot.ignite.tick_dmg>=((action.fireball.crit_damage+action.inferno_blast.crit_damage+action.pyroblast.hit_damage)*mastery_value*0.5)&dot.pyroblast.ticking&buff.pyroblast.down";
      if ( talents.presence_of_mind -> ok() )
        action_list_str += "&buff.presence_of_mind.down";

      if ( race == RACE_ORC )
      {
        action_list_str += "/blood_fury";
      }
      else if ( race == RACE_TROLL )
      {
        action_list_str += "/berserking";
      }

      if ( talents.presence_of_mind -> ok() )
      {
        action_list_str += "/presence_of_mind";
      }
      if ( sim -> allow_potions )
      {
        action_list_str += "/jade_serpent_potion";
      }

      if ( talents.presence_of_mind -> ok() ) action_list_str += "/presence_of_mind,if=target.time_to_die<5";

      action_list_str += "/flamestrike,if=active_enemies>=5";

      //if more than 1 target, cleave dot after every combustion
      action_list_str += "/inferno_blast,if=dot.combustion.ticking&active_enemies>1";
      action_list_str += "/pyroblast,if=buff.pyroblast.react|buff.presence_of_mind.up";
      action_list_str += "/inferno_blast,if=buff.heating_up.react&buff.pyroblast.down";

      if ( talents.nether_tempest -> ok() )   action_list_str += "/nether_tempest,cycle_targets=1,if=(!ticking|remains<tick_time)&target.time_to_die>6";
      else if ( talents.living_bomb -> ok() ) action_list_str += "/living_bomb,cycle_targets=1,if=(!ticking|remains<tick_time)&target.time_to_die>tick_time*3";
      else if ( talents.frost_bomb -> ok() )  action_list_str += "/frost_bomb,if=target.time_to_die>cast_time+tick_time";

      action_list_str += "/fireball";
      action_list_str += "/scorch,moving=1";
    }

    // Frost
    else if ( specialization() == MAGE_FROST )
    {
      if ( talents.rune_of_power -> ok() )
      {
        action_list_str += "/rune_of_power,if=buff.rune_of_power.remains<cast_time";
        action_list_str += "/rune_of_power,if=cooldown.icy_veins.remains=0&buff.rune_of_power.remains<20";
      }
      else if ( talents.invocation -> ok() )
      {
        action_list_str += "/evocation,if=(buff.invokers_energy.down|mana.pct<20)";
        action_list_str += "/evocation,if=cooldown.icy_veins.remains=0&buff.invokers_energy.remains<20";
      }
      else
      {
        action_list_str += "/evocation,if=mana.pct<50,interrupt_if=mana.pct>95";
      }

      action_list_str += "/mirror_image";

      //remove condition because of T16
      action_list_str += "/frozen_orb";

      action_list_str += "/icy_veins,if=time_to_bloodlust>180&((buff.brain_freeze.react|buff.fingers_of_frost.react)|target.time_to_die<22),moving=0";


      if ( race == RACE_ORC )                 action_list_str += "/blood_fury,if=buff.icy_veins.up|cooldown.icy_veins.remains>30|target.time_to_die<18";
      else if ( race == RACE_TROLL )          action_list_str += "/berserking,if=buff.icy_veins.up|target.time_to_die<18";

      if ( sim -> allow_potions && level > 85 )
        action_list_str += "/jade_serpent_potion,if=buff.icy_veins.up|target.time_to_die<45";

      if ( talents.presence_of_mind -> ok() ) action_list_str += "/presence_of_mind,if=buff.icy_veins.up|cooldown.icy_veins.remains>15|target.time_to_die<15";
      
      if ( talents.rune_of_power -> ok() )
        action_list_str += init_use_item_actions( ",if=buff.rune_of_power.remains>20|target.time_to_die<25" );
      else if ( talents.invocation -> ok() )
        action_list_str += init_use_item_actions( ",if=buff.invokers_energy.remains>20|target.time_to_die<25" );
      else
        action_list_str += init_use_item_actions( ",if=target.time_to_die<25" );

      action_list_str += "/flamestrike,if=active_enemies>=5";

      if ( level >= 87 )
      {
        action_list_str += "/frostfire_bolt,if=buff.brain_freeze.up";
        action_list_str += "/ice_lance,if=buff.fingers_of_frost.up";
      }

      if ( talents.nether_tempest -> ok() )   action_list_str += "/nether_tempest,cycle_targets=1,if=(!ticking|remains<tick_time)&target.time_to_die>6";
      else if ( talents.living_bomb -> ok() ) action_list_str += "/living_bomb,cycle_targets=1,if=(!ticking|remains<tick_time)&target.time_to_die>tick_time*3";
      else if ( talents.frost_bomb -> ok() )  action_list_str += "/frost_bomb,if=target.time_to_die>cast_time+tick_time";

      action_list_str += "/frostfire_bolt,if=buff.brain_freeze.react&cooldown.icy_veins.remains>2";

      //with 2pT16, keep 1 FoF to use with Frozen Thoughts
      action_list_str += "/ice_lance,if=buff.frozen_thoughts.react&buff.fingers_of_frost.up";
      action_list_str += "/ice_lance,if=buff.fingers_of_frost.up&(buff.fingers_of_frost.remains<2|(buff.fingers_of_frost.stack>1&cooldown.icy_veins.remains>2))";
      action_list_str += "/frostbolt";

      if ( talents.ice_floes -> ok() ) action_list_str += "/ice_floes,moving=1";

      action_list_str += "/fire_blast,moving=1";
      action_list_str += "/ice_lance,moving=1";
    }

    use_default_action_list = true;
  }

  player_t::init_action_list();
}

// mage_t::mana_regen_per_second ============================================

double mage_t::mana_regen_per_second() const
{
  double mp5 = player_t::mana_regen_per_second();

  if ( passives.nether_attunement -> ok() )
    mp5 /= cache.spell_speed();


  if ( buffs.invokers_energy -> check() )
    mp5 *= 1.0 + buffs.invokers_energy -> data().effectN( 3 ).percent();

  return mp5;
}

// mage_t::composite_player_multipler =======================================

double mage_t::composite_player_multiplier( school_e school ) const
{
  double m = player_t::composite_player_multiplier( school );

  if ( buffs.arcane_power -> check() )
  {
    double v = buffs.arcane_power -> value();
    if ( sets.has_set_bonus( SET_T14_4PC_CASTER ) )
    {
      v += 0.1;
    }
    m *= 1.0 + v;
  }

  if ( buffs.invokers_energy -> up() )
  {
    m *= 1.0 + buffs.invokers_energy -> data().effectN( 1 ).percent();
  }
  else if ( buffs.rune_of_power -> check() )
  {
    m *= 1.0 + buffs.rune_of_power -> data().effectN( 2 ).percent();
  }
  else if ( talents.incanters_ward -> ok() && cooldowns.incanters_ward -> up() )
  {
    m *= 1.0 + find_spell( 118858 ) -> effectN( 1 ).percent();
  }
  else if ( buffs.incanters_absorption -> up() )
  {
    m *= 1.0 + buffs.incanters_absorption -> value() * buffs.incanters_absorption -> data().effectN( 1 ).percent();
  }

  if ( specialization() == MAGE_ARCANE )
    cache.player_mult_valid[ school ] = false;

  return m;
}


void mage_t::invalidate_cache( cache_e c )
{
  player_t::invalidate_cache( c );

  switch ( c )
  {
    case CACHE_MASTERY:
      if ( spec.mana_adept -> ok() )
      {
        player_t::invalidate_cache( CACHE_PLAYER_DAMAGE_MULTIPLIER );
      }
      break;
    default: break;
  }
}

// mage_t::composite_spell_crit =============================================

double mage_t::composite_spell_crit() const
{
  double c = player_t::composite_spell_crit();

  // These also increase the water elementals crit chance

  if ( buffs.molten_armor -> up() )
  {
    c += buffs.molten_armor -> data().effectN( 1 ).percent();
  }

  return c;
}

// mage_t::composite_spell_haste ============================================

double mage_t::composite_spell_haste() const
{
  double h = player_t::composite_spell_haste();

  if ( buffs.frost_armor -> up() )
  {
    h *= 1.0 / ( 1.0 + buffs.frost_armor -> data().effectN( 1 ).percent() );
  }

  if ( buffs.icy_veins -> up() && !glyphs.icy_veins -> ok() )
  {
    h *= 1.0 / ( 1.0 + buffs.icy_veins -> data().effectN( 1 ).percent() );
  }
  return h;
}

// mage_t::matching_gear_multiplier =========================================

double mage_t::matching_gear_multiplier( attribute_e attr ) const
{
  if ( attr == ATTR_INTELLECT )
    return 0.05;

  return 0.0;
}


}
// mage_t::reset ============================================================

void mage_t::reset()
{
  player_t::reset();

  rotation.reset();
  icicles.clear();
  core_event_t::cancel( icicle_event );
  active_living_bomb_targets = 0;
  last_bomb_target = 0;
}

// mage_t::regen  ===========================================================

void mage_t::regen( timespan_t periodicity )
{
  player_t::regen( periodicity );

  if ( buffs.rune_of_power -> up() )
  {
    resource_gain( RESOURCE_MANA, mana_regen_per_second() * periodicity.total_seconds() * buffs.rune_of_power -> data().effectN( 1 ).percent(), gains.rune_of_power );
  }
  else if ( talents.incanters_ward -> ok() && cooldowns.incanters_ward -> up() )
  {
    resource_gain( RESOURCE_MANA, mana_regen_per_second() * periodicity.total_seconds() * find_spell( 118858 ) -> effectN( 2 ).percent(), gains.incanters_ward_passive );
  }

  if ( pets.water_elemental )
    benefits.water_elemental -> update( pets.water_elemental -> is_sleeping() == 0 );
}

// mage_t::resource_gain ====================================================

double mage_t::resource_gain( resource_e resource,
                              double    amount,
                              gain_t*   source,
                              action_t* action )
{
  double actual_amount = player_t::resource_gain( resource, amount, source, action );

  if ( resource == RESOURCE_MANA )
  {
    if ( source != gains.evocation )
    {
      rotation.mana_gain += actual_amount;
    }
  }

  return actual_amount;
}

// mage_t::resource_loss ====================================================

double mage_t::resource_loss( resource_e resource,
                              double    amount,
                              gain_t*   source,
                              action_t* action )
{
  double actual_amount = player_t::resource_loss( resource, amount, source, action );

  if ( resource == RESOURCE_MANA )
  {
    if ( rotation.current == ROTATION_DPS )
    {
      rotation.dps_mana_loss += actual_amount;
    }
    else if ( rotation.current == ROTATION_DPM )
    {
      rotation.dpm_mana_loss += actual_amount;
    }
  }

  return actual_amount;
}

// mage_t::stun =============================================================

void mage_t::stun()
{
  // FIX ME: override this to handle Blink
  player_t::stun();
}

// mage_t::moving============================================================

void mage_t::moving()
{
  //FIXME, only remove the buff if we are moving more than RoPs radius
  buffs.rune_of_power -> expire();
  if ( sim -> debug ) sim -> out_debug.printf( "%s lost Rune of Power due to movement.", name() );

  player_t::moving();
}

// mage_t::create_expression ================================================

expr_t* mage_t::create_expression( action_t* a, const std::string& name_str )
{
  struct mage_expr_t : public expr_t
  {
    mage_t& mage;
    mage_expr_t( const std::string& n, mage_t& m ) :
      expr_t( n ), mage( m ) {}
  };

  struct rotation_expr_t : public mage_expr_t
  {
    mage_rotation_e rt;
    rotation_expr_t( const std::string& n, mage_t& m, mage_rotation_e r ) :
      mage_expr_t( n, m ), rt( r ) {}
    virtual double evaluate() { return mage.rotation.current == rt; }
  };

  if ( name_str == "dps" )
    return new rotation_expr_t( name_str, *this, ROTATION_DPS );

  if ( name_str == "dpm" )
    return new rotation_expr_t( name_str, *this, ROTATION_DPM );

  if ( name_str == "burn_mps" )
  {
    struct burn_mps_expr_t : public mage_expr_t
    {
      burn_mps_expr_t( mage_t& m ) : mage_expr_t( "burn_mps", m ) {}
      virtual double evaluate()
      {
        timespan_t now = mage.sim -> current_time;
        timespan_t delta = now - mage.rotation.last_time;
        mage.rotation.last_time = now;
        if ( mage.rotation.current == ROTATION_DPS )
          mage.rotation.dps_time += delta;
        else if ( mage.rotation.current == ROTATION_DPM )
          mage.rotation.dpm_time += delta;

        return ( mage.rotation.dps_mana_loss / mage.rotation.dps_time.total_seconds() ) -
               ( mage.rotation.mana_gain / mage.sim -> current_time.total_seconds() );
      }
    };
    return new burn_mps_expr_t( *this );
  }

  if ( name_str == "regen_mps" )
  {
    struct regen_mps_expr_t : public mage_expr_t
    {
      regen_mps_expr_t( mage_t& m ) : mage_expr_t( "regen_mps", m ) {}
      virtual double evaluate()
      {
        return mage.rotation.mana_gain /
               mage.sim -> current_time.total_seconds();
      }
    };
    return new regen_mps_expr_t( *this );
  }

  if ( util::str_compare_ci( name_str, "shooting_icicles" ) )
  {
    struct sicicles_expr_t : public mage_expr_t
    {
      sicicles_expr_t( mage_t& m ) : mage_expr_t( "shooting_icicles", m )
      { }
      double evaluate()
      { return mage.icicle_event != 0; }
    };

    return new sicicles_expr_t( *this );
  }

  if ( util::str_compare_ci( name_str, "icicles" ) )
  {
    struct icicles_expr_t : public mage_expr_t
    {
      icicles_expr_t( mage_t& m ) : mage_expr_t( "icicles", m )
      { }

      double evaluate()
      {
        if ( mage.icicles.size() == 0 )
          return 0;
        else if ( mage.sim -> current_time - mage.icicles[ 0 ].first < mage.spells.icicles_driver -> duration() )
          return mage.icicles.size();
        else
        {
          size_t icicles = 0;
          for ( int i = as<int>( mage.icicles.size() - 1 ); i >= 0; i-- )
          {
            if ( mage.sim -> current_time - mage.icicles[ i ].first >= mage.spells.icicles_driver -> duration() )
              break;

            icicles++;
          }

          return icicles;
        }
      }
    };

    return new icicles_expr_t( *this );
  }

  return player_t::create_expression( a, name_str );
}

// mage_t::decode_set =======================================================

set_e mage_t::decode_set( const item_t& item ) const
{
  if ( item.slot != SLOT_HEAD      &&
       item.slot != SLOT_SHOULDERS &&
       item.slot != SLOT_CHEST     &&
       item.slot != SLOT_HANDS     &&
       item.slot != SLOT_LEGS      )
  {
    return SET_NONE;
  }

  const char* s = item.name();

  if ( strstr( s, "time_lords_"       ) ) return SET_T13_CASTER;

  if ( strstr( s, "burning_scroll"    ) ) return SET_T14_CASTER;

  if ( strstr( s, "_chromatic_hydra"  ) ) return SET_T15_CASTER;

  if ( strstr( s, "chronomancer_"     ) ) return SET_T16_CASTER;

  if ( strstr( s, "gladiators_silk_"  ) ) return SET_PVP_CASTER;

  return SET_NONE;
}

/* Report Extension Class
 * Here you can define class specific report extensions/overrides
 */
class mage_report_t : public player_report_extension_t
{
public:
  mage_report_t( mage_t& player ) :
      p( player )
  {

  }

  virtual void html_customsection( report::sc_html_stream& /* os*/ ) override
  {
    /*// Custom Class Section
    os << "\t\t\t\t<div class=\"player-section custom_section\">\n"
        << "\t\t\t\t\t<h3 class=\"toggle open\">Custom Section</h3>\n"
        << "\t\t\t\t\t<div class=\"toggle-content\">\n";

    os << p.name();

    os << "\t\t\t\t\t\t</div>\n" << "\t\t\t\t\t</div>\n";*/
  }
private:
  mage_t& p;
};

// MAGE MODULE INTERFACE ====================================================

struct mage_module_t : public module_t
{
  mage_module_t() : module_t( MAGE ) {}

  virtual player_t* create_player( sim_t* sim, const std::string& name, race_e r = RACE_NONE ) const
  {
    mage_t* p = new mage_t( sim, name, r );
    p -> report_extension = std::shared_ptr<player_report_extension_t>( new mage_report_t( *p ) );
    return p;
  }
  virtual bool valid() const { return true; }
  virtual void init        ( sim_t* ) const {}
  virtual void combat_begin( sim_t* ) const {}
  virtual void combat_end  ( sim_t* ) const {}
};

 // UNNAMED NAMESPACE

const module_t* module_t::mage()
{
  static mage_module_t m;
  return &m;
}
<|MERGE_RESOLUTION|>--- conflicted
+++ resolved
@@ -122,19 +122,13 @@
     const spell_data_t* icy_veins;
     const spell_data_t* inferno_blast;
     const spell_data_t* living_bomb;
-<<<<<<< HEAD
     const spell_data_t* loose_mana;
     const spell_data_t* mirror_image;
-=======
-    const spell_data_t* mana_gem;
->>>>>>> e3d16766
     const spell_data_t* splitting_ice;
 
 
     // Minor
     const spell_data_t* arcane_brilliance;
-	const spell_data_t* loose_mana; // CHANGED 2014/4/15 - Loose mana is a minor glyph, not major.
-	const spell_data_t* mirror_image; // CHANGED 2014/4/15 - Mirror image is a minor glyph, not major.
   } glyphs;
 
 
