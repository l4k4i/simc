--- conflicted
+++ resolved
@@ -261,11 +261,8 @@
     spells( spells_t() ),
     spec( specializations_t() ),
     talents( talents_list_t() ),
-<<<<<<< HEAD
-=======
     pyro_switch( pyro_switch_t() ),
     mana_gem_charges( 0 ),
->>>>>>> 22ce6bce
     current_arcane_charges()
   {
     // Cooldowns
@@ -3961,14 +3958,11 @@
   diminished_kfactor   = 0.009830;
   diminished_dodge_cap = 0.006650;
   diminished_parry_cap = 0.006650;
-<<<<<<< HEAD
-=======
 
   // Reduce fire mage distance to avoid proc munching at high haste
   // 2 yards was selected through testing with T16H profile
   if ( specialization() == MAGE_FIRE )
     base.distance = 20;
->>>>>>> 22ce6bce
 }
 
 // mage_t::init_scaling =====================================================
@@ -4255,41 +4249,6 @@
   action_priority_list_t* aoe                 = get_action_priority_list( "aoe"                );
   action_priority_list_t* single_target       = get_action_priority_list( "single_target"      );
 
-<<<<<<< HEAD
-  default_list -> add_action( this, "Counterspell", "if=target.debuff.casting.react" );
-  default_list -> add_talent( this, "Cold Snap", "if=health.pct<30" );
-  default_list -> add_action( this, "Time Warp", "if=target.health.pct<25|time>5" );
-  //not useful if bloodlust is check in option.
-
-  default_list -> add_talent( this, "Rune of Power", "if=buff.rune_of_power.remains<cast_time" );
-
-  default_list -> add_action( this, "Evocation", "if=talent.invocation.enabled&(buff.invokers_energy.down|mana.pct<20)" );
-  default_list -> add_action( this, "Evocation", "if=talent.invocation.enabled&buff.invokers_energy.remains<6" );
-  default_list -> add_action( this, "Evocation", "if=talent.invocation.enabled&mana.pct<50,interrupt_if=mana.pct>95&buff.invokers_energy.remains>10" );
-  default_list -> add_action( this, "Evocation", "if=mana.pct<20,interrupt_if=mana.pct>95" );
-
-  for( size_t i = 0; i < racial_actions.size(); i++ )
-    default_list -> add_action( racial_actions[i] );
-
-  default_list -> add_action( "jade_serpent_potion" );
-  default_list -> add_action( this, "Mirror Image" );
-
-  default_list -> add_action( this, "Combustion", "if=target.time_to_die<22" );
-  default_list -> add_action( this, "Combustion", "if=dot.ignite.tick_dmg>=((3*action.pyroblast.crit_damage)*mastery_value*0.5)" );
-  default_list -> add_action( this, "Combustion", "if=dot.ignite.tick_dmg>=((action.fireball.crit_damage+action.inferno_blast.crit_damage+action.pyroblast.hit_damage)*mastery_value*0.5)&dot.pyroblast.ticking&buff.pyroblast.down&buff.presence_of_mind.down" );
-
-  for( size_t i = 0; i < item_actions.size(); i++ )
-    default_list -> add_action( item_actions[i]  );
-
-  default_list -> add_talent( this, "Presence of Mind" );
-  default_list -> add_action( this, "Flamestrike", "if=active_enemies>=5" );
-  default_list -> add_action( this, "Inferno Blast", "if=dot.combustion.ticking&active_enemies>1" );
-  default_list -> add_action( this, "Pyroblast", "if=buff.pyroblast.react|buff.presence_of_mind.up" );
-  default_list -> add_action( this, "Inferno Blast", "if=buff.heating_up.react&buff.pyroblast.down" );
-  default_list -> add_talent( this, "Living Bomb", "cycle_targets=1,if=(!ticking|remains<tick_time)&target.time_to_die>tick_time*3" );
-  default_list -> add_action( this, "Fireball" );
-  default_list -> add_action( this, "Scorch", "moving=1" );
-=======
 
   default_list -> add_action( this, "Counterspell",
                               "if=target.debuff.casting.react" );
@@ -4321,7 +4280,7 @@
   {
     default_list -> add_action( racial_actions[i] + ",if=buff.alter_time.down&target.time_to_die<18" );
   }
-  default_list -> add_action( "jade_serpent_potion,if=buff.alter_time.down&target.time_to_die<45" );
+  default_list -> add_action( "jade_serpent_potion" );
   for( size_t i = 0; i < item_actions.size(); i++ )
   {
       default_list -> add_action( item_actions[i] + ",if=buff.alter_time.down&(trinket.stat.intellect.cooldown_remains>50|target.time_to_die<12)" );
@@ -4432,7 +4391,6 @@
                                "if=buff.pyroblast.up&buff.heating_up.down&!action.fireball.in_flight" );
   single_target -> add_action( this, "Fireball" );
   single_target -> add_action( this, "Scorch", "moving=1" );
->>>>>>> 22ce6bce
 }
 
 // Frost Mage Action List ==============================================================================================================
