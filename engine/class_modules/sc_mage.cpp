--- conflicted
+++ resolved
@@ -7931,19 +7931,12 @@
     m *= 1.0 + buffs.pyretic_incantation -> check_stack_value();
   }
 
-<<<<<<< HEAD
   if ( buffs.inferno -> check() )
   {
     m *= 1.0 + buffs.inferno -> check_value();
   }
 
-  if ( buffs.frozen_mass -> check() )
-  {
-    m *= 1.0 + buffs.frozen_mass -> check_value();
-  }
-=======
   m *= 1.0 + buffs.frozen_mass -> check_value();
->>>>>>> 51ed59fd
 
   return m;
 }
