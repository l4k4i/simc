// ==========================================================================
// Dedmonwakeen's DPS-DPM Simulator.
// Send questions to natehieter@gmail.com
// ==========================================================================

#include "simulationcraft.hpp"

namespace { // UNNAMED NAMESPACE

// ==========================================================================
// Hunter
// ==========================================================================

struct hunter_t;

namespace pets {
struct hunter_main_pet_t;
}

enum aspect_type { ASPECT_NONE = 0, ASPECT_MAX };

struct hunter_td_t : public actor_pair_t
{
  struct dots_t
  {
    dot_t* serpent_sting;
  } dots;

  hunter_td_t( player_t* target, hunter_t* p );
};

struct hunter_t : public player_t
{
public:
  // Active
  std::vector<pets::hunter_main_pet_t*> hunter_main_pets;
  struct actives_t
  {
    pets::hunter_main_pet_t* pet;
    aspect_type         aspect;
    action_t*           piercing_shots;
    action_t*           explosive_ticks;
    attack_t*           wild_quiver_shot;
  } active;

  // Secondary pets
  // need an extra beast for readiness
  std::array<pet_t*, 2>  pet_dire_beasts;

  // Buffs
  struct buffs_t
  {
    buff_t* beast_cleave;
    buff_t* beast_within;
    buff_t* bombardment;
    buff_t* cobra_strikes;
    buff_t* focus_fire;
    buff_t* steady_focus;
    buff_t* lock_and_load;
    buff_t* thrill_of_the_hunt;
    buff_t* master_marksman;
    buff_t* master_marksman_fire;
    buff_t* pre_steady_focus;
    buff_t* stampede;
  } buffs;

  // Cooldowns
  struct cooldowns_t
  {
    cooldown_t* explosive_shot;
    cooldown_t* viper_venom;
  } cooldowns;

  // Custom Parameters
  std::string summon_pet_str;

  // Gains
  struct gains_t
  {
    gain_t* invigoration;
    gain_t* fervor;
    gain_t* focus_fire;
    gain_t* thrill_of_the_hunt;
    gain_t* steady_shot;
    gain_t* steady_focus;
    gain_t* cobra_shot;
    gain_t* dire_beast;
    gain_t* viper_venom;
  } gains;

  // Procs
  struct procs_t
  {
    proc_t* invigoration;
    proc_t* thrill_of_the_hunt;
    proc_t* wild_quiver;
    proc_t* lock_and_load;
    proc_t* explosive_shot_focus_starved;
    proc_t* black_arrow_focus_starved;
  } procs;

  // Talents
  struct talents_t
  {
    const spell_data_t* posthaste;
    const spell_data_t* narrow_escape;
    const spell_data_t* crouching_tiger_hidden_chimera;

    const spell_data_t* silencing_shot;
    const spell_data_t* wyvern_sting;
    const spell_data_t* binding_shot;

    const spell_data_t* exhilaration;
    const spell_data_t* iron_hawk;
    const spell_data_t* spirit_bond;

    const spell_data_t* fervor;
    const spell_data_t* dire_beast;
    const spell_data_t* thrill_of_the_hunt;

    const spell_data_t* a_murder_of_crows;
    const spell_data_t* blink_strikes;
    const spell_data_t* stampede;

    const spell_data_t* glaive_toss;
    const spell_data_t* powershot;
    const spell_data_t* barrage;
  } talents;

  // Specialization Spells
  struct specs_t
  {
    // Baseline
    const spell_data_t* trueshot_aura;

    // Shared
    //const spell_data_t* cobra_shot;

    // Beast Mastery
    // const spell_data_t* kill_command;
    // const spell_data_t* intimidation;
    const spell_data_t* go_for_the_throat;
    const spell_data_t* beast_cleave;
    const spell_data_t* frenzy;
    const spell_data_t* focus_fire;
    // const spell_data_t* bestial_wrath;
    const spell_data_t* cobra_strikes;
    const spell_data_t* the_beast_within;
    const spell_data_t* kindred_spirits;
    const spell_data_t* invigoration;
    const spell_data_t* exotic_beasts;
    //
    // // Marksmanship
    // const spell_data_t* aimed_shot;
    const spell_data_t* careful_aim;
    // const spell_data_t* concussive_barrage;
    const spell_data_t* bombardment;
    const spell_data_t* master_marksman;
    // const spell_data_t* chimera_shot;
    const spell_data_t* steady_focus;
    const spell_data_t* piercing_shots;
    // // const spell_data_t* wild quiver;
    //
    // // Survival
    const spell_data_t* explosive_shot;
    const spell_data_t* lock_and_load;
    // const spell_data_t* black_arrow;
    // const spell_data_t* entrapment;
    const spell_data_t* viper_venom;
    const spell_data_t* trap_mastery;
    const spell_data_t* serpent_spread;
  } specs;

  // Glyphs
  struct glyphs_t
  {
    // Major
    const spell_data_t* aimed_shot;
    const spell_data_t* animal_bond;
    const spell_data_t* black_ice;
    const spell_data_t* camouflage;
    const spell_data_t* chimera_shot;
    const spell_data_t* deterrence;
    const spell_data_t* disengage;
    const spell_data_t* endless_wrath;
    const spell_data_t* explosive_trap;
    const spell_data_t* freezing_trap;
    const spell_data_t* ice_trap;
    const spell_data_t* icy_solace;
    const spell_data_t* marked_for_death;
    const spell_data_t* masters_call;
    const spell_data_t* mend_pet;
    const spell_data_t* mending;
    const spell_data_t* mirrored_blades;
    const spell_data_t* misdirection;
    const spell_data_t* no_escape;
    const spell_data_t* pathfinding;
    const spell_data_t* scatter_shot;
    const spell_data_t* scattering;
    const spell_data_t* snake_trap;
    const spell_data_t* tranquilizing_shot;

    // Minor
    const spell_data_t* aspects;
    const spell_data_t* aspect_of_the_pack;
    const spell_data_t* direction;
    const spell_data_t* fetch;
    const spell_data_t* fireworks;
    const spell_data_t* lesser_proportion;
    const spell_data_t* marking;
    const spell_data_t* revive_pet;
    const spell_data_t* stampede;
    const spell_data_t* tame_beast;
    const spell_data_t* the_cheetah;
  } glyphs;

  struct mastery_spells_t
  {
    const spell_data_t* master_of_beasts;
    const spell_data_t* wild_quiver;
    const spell_data_t* essence_of_the_viper;
  } mastery;

  stats_t* stats_stampede;

  double merge_piercing_shots;
  double pet_multiplier;

  hunter_t( sim_t* sim, const std::string& name, race_e r = RACE_NONE ) :
    player_t( sim, HUNTER, name, r == RACE_NONE ? RACE_NIGHT_ELF : r ),
    active( actives_t() ),
    pet_dire_beasts(),
    buffs( buffs_t() ),
    cooldowns( cooldowns_t() ),
    gains( gains_t() ),
    procs( procs_t() ),
    talents( talents_t() ),
    specs( specs_t() ),
    glyphs( glyphs_t() ),
    mastery( mastery_spells_t() ),
    stats_stampede( nullptr ),
    merge_piercing_shots( 0.0 ),
    pet_multiplier( 1.0 )
  {
    // Cooldowns
    cooldowns.explosive_shot = get_cooldown( "explosive_shot" );
    cooldowns.viper_venom    = get_cooldown( "viper_venom" );

    summon_pet_str = "";
    base.distance = 40;
    base_gcd = timespan_t::from_seconds( 1.0 );
  }

  // Character Definition
  virtual void      init_spells();
  virtual void      init_base_stats();
  virtual void      create_buffs();
  virtual void      init_gains();
  virtual void      init_position();
  virtual void      init_procs();
  virtual void      init_rng();
  virtual void      init_scaling();
  virtual void      init_action_list();
  virtual void      combat_begin();
  virtual void      arise();
  virtual void      reset();
  virtual double    composite_attack_power_multiplier() const;
  virtual double    composite_melee_haste() const;
  virtual double    composite_melee_speed() const;
  virtual double    ranged_haste_multiplier() const;
  virtual double    ranged_speed_multiplier() const;
  virtual double    composite_player_multiplier( school_e school ) const;
  virtual double    matching_gear_multiplier( attribute_e attr ) const;
  virtual void      invalidate_cache( cache_e );
  virtual void      create_options();
  virtual action_t* create_action( const std::string& name, const std::string& options );
  virtual pet_t*    create_pet( const std::string& name, const std::string& type = std::string() );
  virtual void      create_pets();
  virtual set_e       decode_set( const item_t& ) const;
  virtual resource_e primary_resource() const { return RESOURCE_FOCUS; }
  virtual role_e primary_role() const { return ROLE_ATTACK; }
  virtual bool      create_profile( std::string& profile_str, save_e = SAVE_ALL, bool save_html = false );
  virtual void      copy_from( player_t* source );
  virtual void      armory_extensions( const std::string& r, const std::string& s, const std::string& c, cache::behavior_e );
  virtual void      moving();

  target_specific_t<hunter_td_t*> target_data;

  virtual hunter_td_t* get_target_data( player_t* target ) const
  {
    hunter_td_t*& td = target_data[ target ];
    if ( ! td ) td = new hunter_td_t( target, const_cast<hunter_t*>(this) );
    return td;
  }

  // Event Tracking
  virtual void regen( timespan_t periodicity );

  double careful_aim_crit( player_t* target ) const
  {
    int threshold = specs.careful_aim -> effectN( 2 ).base_value();
    if ( specs.careful_aim -> ok() && target -> health_percentage() > threshold )
    {
      return specs.careful_aim -> effectN( 1 ).percent();
    }
    return 0.0;
  }

  double beast_multiplier()
  {
    double pm = pet_multiplier;
    if ( mastery.master_of_beasts -> ok() )
      pm *= 1.0 + cache.mastery_value();
    return pm;
  }
};

// Template for common hunter action code. See priest_action_t.
template <class Base>
struct hunter_action_t : public Base
{
private:
  typedef Base ab;
public:
  typedef hunter_action_t base_t;

  hunter_action_t( const std::string& n, hunter_t* player,
                   const spell_data_t* s = spell_data_t::nil() ) :
    ab( n, player, s )
  { }

  virtual ~hunter_action_t() {}

  hunter_t* p()
  { return static_cast<hunter_t*>( ab::player ); }
  const hunter_t* p() const
  { return static_cast<hunter_t*>( ab::player ); }

  hunter_td_t* td( player_t* t ) const
  { return p() -> get_target_data( t ); }

  virtual double cost() const
  {
    double c = ab::cost();

    if ( c == 0 )
      return 0;

    if ( p() -> buffs.beast_within -> check() )
      c *= ( 1.0 + p() -> buffs.beast_within -> data().effectN( 1 ).percent() );

    return c;
  }

  // thrill_of_the_hunt support =============================================

  void trigger_thrill_of_the_hunt()
  {
    if ( p() -> talents.thrill_of_the_hunt -> ok() && cost() > 0 )
      // Stacks: 3 initial, 3 maximum
      if ( p() -> buffs.thrill_of_the_hunt -> trigger( p() -> buffs.thrill_of_the_hunt -> data().initial_stacks() ) )
        p() -> procs.thrill_of_the_hunt -> occur();
  }

  double thrill_discount( double cost ) const
  {
    double result = cost;

    if ( p() -> buffs.thrill_of_the_hunt -> check() )
      result += p() -> buffs.thrill_of_the_hunt -> data().effectN( 1 ).base_value();

    return std::max(0.0, result);
  }

  void consume_thrill_of_the_hunt()
  {
    // "up" is required to correctly track the buff benefit in reporting.
    // focus cost savings is reported as a "gain" so that comparison with fervor is easy
    if ( p() -> buffs.thrill_of_the_hunt -> up() )
    {
      double benefit = -(p() -> buffs.thrill_of_the_hunt -> data().effectN( 1 ).base_value());
      p() -> gains.thrill_of_the_hunt -> add( RESOURCE_FOCUS, benefit );
      p() -> buffs.thrill_of_the_hunt -> decrement();
    }
  }

  void trigger_piercing_shots( player_t* target, double dmg )
  {
    hunter_t& p = *this -> p();
    if ( ! p.specs.piercing_shots -> ok() ) return;

    ignite::trigger_pct_based(
      p.active.piercing_shots, // ignite spell
      target,
      p.specs.piercing_shots -> effectN( 1 ).percent() * dmg ); // dw damage
  }

};

// SV Explosive Shot casts have a 40% chance to not consume a charge of Lock and Load.
// MM Instant Aimed shots reduce the cast time of your next Aimed Shot by 50%. (uses keen eye buff)
// TODO BM Offensive abilities used during Bestial Wrath increase all damage you deal by 2% and all
// damage dealt by your pet by 2%, stacking up to 15 times.
// 1 stack for MoC, Lynx Rush, Glaive Toss, Barrage, Powershot, Focus Fire
// no stack for Fervor or Dire Beast

namespace pets {

// ==========================================================================
// Hunter Pet
// ==========================================================================

struct hunter_pet_t : public pet_t
{
public:
  typedef pet_t base_t;

  hunter_pet_t( sim_t& sim, hunter_t& owner, const std::string& pet_name, pet_e pt = PET_HUNTER, bool guardian = false ) :
    base_t( &sim, &owner, pet_name, pt, guardian )
  {
  }

  hunter_t* o() const
  { return static_cast< hunter_t* >( owner ); }

  virtual double composite_player_multiplier( school_e school ) const
  {
    double m = base_t::composite_player_multiplier( school );
    m *= o() -> beast_multiplier();
    return m;
  }

  virtual double composite_melee_haste() const
  {
    double ah = base_t::composite_melee_haste();
    // remove the portions of speed that were ranged only.
    ah /= o() -> ranged_haste_multiplier();
    return ah;
  }

  virtual double composite_melee_speed() const
  {
    double ah = base_t::composite_melee_speed();
    // remove the portions of speed that were ranged only.
    ah /= o() -> ranged_haste_multiplier();
    ah /= o() -> ranged_speed_multiplier();
    return ah;
  }
};

// Template for common hunter pet action code. See priest_action_t.
template <class T_PET, class Base>
struct hunter_pet_action_t : public Base
{
private:
  typedef Base ab;
public:
  typedef hunter_pet_action_t base_t;

  hunter_pet_action_t( const std::string& n, T_PET& p,
                       const spell_data_t* s = spell_data_t::nil() ) :
    ab( n, &p, s )
  {

  }

  T_PET* p()
  { return static_cast<T_PET*>( ab::player ); }
  const T_PET* p() const
  { return static_cast<T_PET*>( ab::player ); }

  hunter_t* o()
  { return static_cast<hunter_t*>( p() -> o() ); }
  const hunter_t* o() const
  { return static_cast<hunter_t*>( p() -> o() ); }
};

// ==========================================================================
// Hunter Main Pet
// ==========================================================================

struct hunter_main_pet_td_t : public actor_pair_t
{
public:

  hunter_main_pet_td_t( player_t* target, hunter_main_pet_t* p );
};

struct hunter_main_pet_t : public hunter_pet_t
{
public:
  typedef hunter_pet_t base_t;

  struct actives_t
  {
    action_t* kill_command;
    attack_t* beast_cleave;
  } active;

  struct specs_t
  {
    // ferocity
    const spell_data_t* hearth_of_the_phoenix;
    const spell_data_t* spiked_collar;
    // tenacity
    const spell_data_t* last_stand;
    const spell_data_t* charge;
    const spell_data_t* thunderstomp;
    const spell_data_t* blood_of_the_rhino;
    const spell_data_t* great_stamina;
    // cunning
    const spell_data_t* roar_of_sacrifice;
    const spell_data_t* bullhead;
    const spell_data_t* cornered;
    const spell_data_t* boars_speed;

    const spell_data_t* dash; // ferocity, cunning

    // base for all pets
    const spell_data_t* wild_hunt;
    const spell_data_t* combat_experience;
  } specs;

  // Buffs
  struct buffs_t
  {
    buff_t* bestial_wrath;
    buff_t* frenzy;
    buff_t* stampede;
    buff_t* beast_cleave;
  } buffs;

  // Gains
  struct gains_t
  {
    gain_t* fervor;
    gain_t* focus_fire;
    gain_t* go_for_the_throat;
  } gains;

  // Benefits
  struct benefits_t
  {
    benefit_t* wild_hunt;
  } benefits;

  hunter_main_pet_t( sim_t& sim, hunter_t& owner, const std::string& pet_name, pet_e pt ) :
    base_t( sim, owner, pet_name, pt ),
    active( actives_t() ),
    specs( specs_t() ),
    buffs( buffs_t() ),
    gains( gains_t() ),
    benefits( benefits_t() )
  {
    owner.hunter_main_pets.push_back( this );

    main_hand_weapon.type       = WEAPON_BEAST;
    main_hand_weapon.min_dmg    = dbc.spell_scaling( owner.type, owner.level ) * 0.25;
    main_hand_weapon.max_dmg    = dbc.spell_scaling( owner.type, owner.level ) * 0.25;
    main_hand_weapon.damage     = ( main_hand_weapon.min_dmg + main_hand_weapon.max_dmg ) / 2;
    main_hand_weapon.swing_time = timespan_t::from_seconds( 2.0 );

    stamina_per_owner = 0.45;

    //health_per_stamina *= 1.05; // 3.1.0 change # Cunning, Ferocity and Tenacity pets now all have +5% damage, +5% armor and +5% health bonuses
    initial.armor_multiplier *= 1.05;

    // FIXME work around assert in pet specs
    // Set default specs
    _spec = default_spec();
  }

  specialization_e default_spec()
  {
    if ( pet_type > PET_NONE          && pet_type < PET_FEROCITY_TYPE ) return PET_FEROCIOUS_VERSATILITY;
    if ( pet_type > PET_FEROCITY_TYPE && pet_type < PET_TENACITY_TYPE ) return PET_TENACIOUS_VERSATILITY;
    if ( pet_type > PET_TENACITY_TYPE && pet_type < PET_CUNNING_TYPE  ) return PET_CUNNING_VERSATILITY;
    return PET_FEROCIOUS_VERSATILITY;
  }

  std::string unique_special()
  {
    switch ( pet_type )
    {
      case PET_CARRION_BIRD: return "demoralizing_screech";
      case PET_CAT:          return "roar_of_courage";
      case PET_CORE_HOUND:   return "";
      case PET_DEVILSAUR:    return "furious_howl/monstrous_bite";
      case PET_HYENA:        return "cackling_howl";
      case PET_MOTH:         return "";
      case PET_RAPTOR:       return "tear_armor";
      case PET_SPIRIT_BEAST: return "roar_of_courage";
      case PET_TALLSTRIDER:  return "";
      case PET_WASP:         return "";
      case PET_WOLF:         return "furious_howl";
      case PET_BEAR:         return "";
      case PET_BOAR:         return "";
      case PET_CRAB:         return "";
      case PET_CROCOLISK:    return "";
      case PET_GORILLA:      return "";
      case PET_RHINO:        return "";
      case PET_SCORPID:      return "";
      case PET_SHALE_SPIDER: return "";
      case PET_TURTLE:       return "";
      case PET_WARP_STALKER: return "";
      case PET_WORM:         return "";
      case PET_BAT:          return "";
      case PET_BIRD_OF_PREY: return "";
      case PET_CHIMERA:      return "froststorm_breath";
      case PET_DRAGONHAWK:   return "lightning_breath";
      case PET_NETHER_RAY:   return "";
      case PET_RAVAGER:      return "ravage";
      case PET_SERPENT:      return "corrosive_spit";
      case PET_SILITHID:     return "qiraji_fortitude";
      case PET_SPIDER:       return "";
      case PET_SPOREBAT:     return "";
      case PET_WIND_SERPENT: return "lightning_breath";
      case PET_FOX:          return "tailspin";
      default: break;
    }
    return NULL;
  }

  virtual void init_base_stats()
  {
    base_t::init_base_stats();

    base.stats.attribute[ ATTR_STRENGTH  ] = util::interpolate( level, 0, 162, 331, 476 );
    base.stats.attribute[ ATTR_AGILITY   ] = util::interpolate( level, 0, 54, 113, 438 );
    base.stats.attribute[ ATTR_STAMINA   ] = util::interpolate( level, 0, 307, 361 ); // stamina is different for every pet type
    base.stats.attribute[ ATTR_INTELLECT ] = 100; // FIXME: is 61 at lvl 75. Use /script print(UnitStats("pet",x)); 1=str,2=agi,3=stam,4=int,5=spi
    base.stats.attribute[ ATTR_SPIRIT    ] = 100; // FIXME: is 101 at lvl 75. Values are equal for a cat and a gorilla.

    resources.base[ RESOURCE_HEALTH ] = util::interpolate( level, 0, 4253, 6373 );
    resources.base[ RESOURCE_FOCUS ] = 100 + o() -> specs.kindred_spirits -> effectN( 1 ).resource( RESOURCE_FOCUS );

    base_gcd = timespan_t::from_seconds( 1.20 );

    resources.infinite_resource[ RESOURCE_FOCUS ] = o() -> resources.infinite_resource[ RESOURCE_FOCUS ];

    world_lag = timespan_t::from_seconds( 0.3 ); // Pet AI latency to get 3.3s claw cooldown as confirmed by Rivkah on EJ, August 2011
    world_lag_override = true;

    owner_coeff.ap_from_ap = 1.0;
    owner_coeff.sp_from_ap = 0.5;
  }

  virtual void create_buffs()
  {
    base_t::create_buffs();

    buffs.bestial_wrath     = buff_creator_t( this, 19574, "bestial_wrath" ).activated( true );

    buffs.bestial_wrath -> cooldown -> duration = timespan_t::zero();
    buffs.bestial_wrath -> buff_duration += owner -> sets.set( SET_T14_4PC_MELEE ) -> effectN( 1 ).time_value();

    buffs.frenzy            = buff_creator_t( this, 19615, "frenzy_effect" ).chance( o() -> specs.frenzy -> effectN( 2 ).percent() );


    // Use buff to indicate whether the pet is a stampede summon
    buffs.stampede          = buff_creator_t( this, 130201, "stampede" )
                              .activated( true )
                              /*.quiet( true )*/;

    double cleave_value     = o() -> find_spell( "Beast Cleave" ) -> effectN( 1 ).percent();

    buffs.beast_cleave      = buff_creator_t( this, 118455, "beast_cleave" ).activated( true ).default_value( cleave_value );

  }

  virtual void init_gains()
  {
    base_t::init_gains();

    gains.fervor            = get_gain( "fervor"            );
    gains.focus_fire        = get_gain( "focus_fire"        );
    gains.go_for_the_throat = get_gain( "go_for_the_throat" );
  }

  virtual void init_benefits()
  {
    base_t::init_benefits();

    benefits.wild_hunt = get_benefit( "wild_hunt" );
  }

  virtual void init_action_list()
  {
    if ( action_list_str.empty() )
    {
      action_list_str += "/auto_attack";
      action_list_str += "/snapshot_stats";

      std::string special = unique_special();
      if ( ! special.empty() )
      {
        action_list_str += "/";
        action_list_str += special;
      }
      action_list_str += "/claw";
      action_list_str += "/wait_until_ready";
      use_default_action_list = true;
    }

    base_t::init_action_list();
  }

  virtual double composite_attack_power_multiplier() const
  {
    double mult = base_t::composite_attack_power_multiplier();

    // TODO pet charge should show up here.

    return mult;
  }

  virtual double composite_melee_crit() const
  {
    double ac = base_t::composite_melee_crit();
    ac += specs.spiked_collar -> effectN( 3 ).percent();
    return ac;
  }

  double focus_regen_per_second() const
  {
    return o() -> focus_regen_per_second() * 1.25;
  }

  virtual double composite_melee_speed() const
  {
    double ah = base_t::composite_melee_speed();

    ah *= 1.0 / ( 1.0 + o() -> specs.frenzy -> effectN( 1 ).percent() * buffs.frenzy -> stack() );
    ah *= 1.0 / ( 1.0 + specs.spiked_collar -> effectN( 2 ).percent() );


    return ah;
  }

  virtual void summon( timespan_t duration = timespan_t::zero() )
  {
    base_t::summon( duration );

    o() -> active.pet = this;
  }

  void stampede_summon( timespan_t duration )
  {
    if ( this == o() -> active.pet )
    {
      // The active pet does not get its damage reduced
      //buffs.stampede -> trigger( 1, -1.0, 1.0, duration );
      return;
    }

    type = PLAYER_GUARDIAN;

    for ( size_t i = 0; i < stats_list.size(); ++i )
      if ( ! ( stats_list[ i ] -> parent ) )
        o() -> stats_stampede -> add_child( stats_list[ i ] );

    base_t::summon( duration );
    // pet appears at the target
    current.distance = 0;

    buffs.stampede -> trigger( 1, buff_t::DEFAULT_VALUE(), 1.0, duration );
    
    // pet swings immediately (without an execute time)
    if ( ! main_hand_attack -> execute_event ) main_hand_attack -> execute();
  }

  virtual void demise()
  {
    base_t::demise();

    if ( o() -> active.pet == this )
      o() -> active.pet = nullptr;
  }

  virtual double composite_player_multiplier( school_e school ) const
  {
    double m = base_t::composite_player_multiplier( school );

    if ( ! buffs.stampede -> check() && buffs.bestial_wrath -> up() )
      m *= 1.0 + buffs.bestial_wrath -> data().effectN( 2 ).percent();

    // Pet combat experience
    m *= 1.0 + specs.combat_experience -> effectN( 2 ).percent();

    return m;
  }

  target_specific_t<hunter_main_pet_td_t*> target_data;

  virtual hunter_main_pet_td_t* get_target_data( player_t* target ) const
  {
    hunter_main_pet_td_t*& td = target_data[ target ];
    if ( ! td )
    {
      td = new hunter_main_pet_td_t( target, const_cast<hunter_main_pet_t*>(this) );
    }
    return td;
  }

  virtual resource_e primary_resource() const { return RESOURCE_FOCUS; }

  virtual action_t* create_action( const std::string& name, const std::string& options_str );

  virtual void init_spells();
};

namespace actions {

// Template for common hunter main pet action code. See priest_action_t.
template <class Base>
struct hunter_main_pet_action_t : public hunter_pet_action_t<hunter_main_pet_t, Base>
{
private:
  typedef hunter_pet_action_t<hunter_main_pet_t, Base> ab;
public:
  typedef hunter_main_pet_action_t base_t;

  bool special_ability;

  hunter_main_pet_action_t( const std::string& n, hunter_main_pet_t* player,
                            const spell_data_t* s = spell_data_t::nil() ) :
    ab( n, *player, s ),
    special_ability( false )
  {
    if ( ab::data().rank_str() && !strcmp( ab::data().rank_str(), "Special Ability" ) )
      special_ability = true;
  }

  hunter_main_pet_t* p() const
  { return static_cast<hunter_main_pet_t*>( ab::player ); }

  hunter_t* o() const
  { return static_cast<hunter_t*>( p() -> o() ); }

  hunter_main_pet_td_t* td( player_t* t = 0 ) const
  { return p() -> get_target_data( t ? t : ab::target ); }
};

// ==========================================================================
// Hunter Pet Attacks
// ==========================================================================

struct hunter_main_pet_attack_t : public hunter_main_pet_action_t<melee_attack_t>
{
  hunter_main_pet_attack_t( const std::string& n, hunter_main_pet_t* player,
                            const spell_data_t* s = spell_data_t::nil() ) :
    base_t( n, player, s )
  {
    special = true;
    may_crit = true;
  }

  virtual bool ready()
  {
    // Stampede pets don't use abilities or spells
    if ( p() -> buffs.stampede -> check() )
      return false;

    return base_t::ready();
  }


};

// Beast Cleave

static bool trigger_beast_cleave( action_state_t* s )
{
  struct beast_cleave_attack_t : public hunter_main_pet_attack_t
  {
    beast_cleave_attack_t( hunter_main_pet_t* p ) :
      hunter_main_pet_attack_t( "beast_cleave_attack", p, p -> find_spell( 22482 ) )
    {
      may_miss = may_crit = proc = callbacks = false;
      background = true;
      school = SCHOOL_PHYSICAL;
      aoe = -1;
      // The starting damage includes all the buffs
      weapon_multiplier = 0;
    }

    size_t available_targets( std::vector< player_t* >& tl ) const
    {
      tl.clear();

      for ( size_t i = 0, actors = sim -> actor_list.size(); i < actors; i++ )
      {
        player_t* t = sim -> actor_list[ i ];

        if ( ! t -> is_sleeping() && t -> is_enemy() && ( t != target ) )
          tl.push_back( t );
      }

      return tl.size();
    }
  };

  if ( ! s -> action -> result_is_hit( s -> result ) )
    return false;

  if ( s -> action -> sim -> active_enemies == 1 )
    return false;

  hunter_main_pet_t* p = debug_cast< hunter_main_pet_t* >( s -> action -> player );

  if ( ! p -> buffs.beast_cleave -> check() )
    return false;

  if ( ! p -> active.beast_cleave )
  {
    p -> active.beast_cleave = new beast_cleave_attack_t( p );
    p -> active.beast_cleave -> init();
  }

  double cleave = s -> result_total * p -> buffs.beast_cleave -> current_value;
  p -> active.beast_cleave -> base_dd_min = cleave;
  p -> active.beast_cleave -> base_dd_max = cleave;
  p -> active.beast_cleave -> execute();

  return true;
}

// Pet Melee ================================================================

struct pet_melee_t : public hunter_main_pet_attack_t
{
  pet_melee_t( hunter_main_pet_t* player ) :
    hunter_main_pet_attack_t( "melee", player )
  {
    special = false;
    weapon = &( player -> main_hand_weapon );
    base_execute_time = weapon -> swing_time;
    background        = true;
    repeating         = true;
    school = SCHOOL_PHYSICAL;
  }

  virtual void impact( action_state_t* s )
  {
    hunter_main_pet_attack_t::impact( s );
    trigger_beast_cleave( s );
  }
};

// Pet Auto Attack ==========================================================

struct pet_auto_attack_t : public hunter_main_pet_attack_t
{
  pet_auto_attack_t( hunter_main_pet_t* player, const std::string& options_str ) :
    hunter_main_pet_attack_t( "auto_attack", player, 0 )
  {
    parse_options( NULL, options_str );

    p() -> main_hand_attack = new pet_melee_t( player );
    trigger_gcd = timespan_t::zero();
    school = SCHOOL_PHYSICAL;
  }

  virtual void execute()
  {
    p() -> main_hand_attack -> schedule_execute();
  }

  virtual bool ready()
  {
    return( p() -> main_hand_attack -> execute_event == 0 ); // not swinging
  }
};

// Pet Claw/Bite/Smack ======================================================

struct basic_attack_t : public hunter_main_pet_attack_t
{
  double chance_invigoration;
  double gain_invigoration;

  basic_attack_t( hunter_main_pet_t* p, const std::string& name, const std::string& options_str ) :
    hunter_main_pet_attack_t( name, p, p -> find_pet_spell( name ) )
  {
    parse_options( NULL, options_str );
    school = SCHOOL_PHYSICAL;

    // hardcoded into tooltip

    attack_power_mod.direct = 0.168;
    base_multiplier *= 1.0 + p -> specs.spiked_collar -> effectN( 1 ).percent();
    chance_invigoration = p -> find_spell( 53397 ) -> proc_chance();
    gain_invigoration = p -> find_spell( 53398 ) -> effectN( 1 ).resource( RESOURCE_FOCUS );
  }

  virtual void execute()
  {
    hunter_main_pet_attack_t::execute();
    if ( p() == o() -> active.pet )
      o() -> buffs.cobra_strikes -> decrement();

    if ( o() -> specs.frenzy -> ok() )
      p() -> buffs.frenzy -> trigger( 1 );
  }

  virtual void impact( action_state_t* s )
  {
    hunter_main_pet_attack_t::impact( s );

    if ( result_is_hit( s -> result ) )
    {
      if ( o() -> specs.invigoration -> ok() && rng().roll( chance_invigoration ) )
      {
        o() -> resource_gain( RESOURCE_FOCUS, gain_invigoration, o() -> gains.invigoration );
        o() -> procs.invigoration -> occur();
      }

      trigger_beast_cleave( s );
    }
  }

  virtual double composite_crit() const
  {
    double cc = hunter_main_pet_attack_t::composite_crit();

    if ( o() -> buffs.cobra_strikes -> up() && p() == o() -> active.pet )
      cc += o() -> buffs.cobra_strikes -> data().effectN( 1 ).percent();

    return cc;
  }

  bool use_wild_hunt() const
  {
    // comment out to avoid procs
    return p() -> resources.current[ RESOURCE_FOCUS ] > 50;
  }

  virtual double action_multiplier() const
  {
    double am = hunter_main_pet_attack_t::action_multiplier();

    if ( o() -> talents.blink_strikes -> ok() && p() == o() -> active.pet )
      am *= 1.0 + o() -> talents.blink_strikes -> effectN( 1 ).percent();

    if ( use_wild_hunt() )
    {
      p() -> benefits.wild_hunt -> update( true );
      am *= 1.0 + p() -> specs.wild_hunt -> effectN( 1 ).percent();
    }
    else
      p() -> benefits.wild_hunt -> update( false );

    return am;
  }

  virtual double cost() const
  {
    double c = hunter_main_pet_attack_t::cost();

    if ( use_wild_hunt() )
      c *= 1.0 + p() -> specs.wild_hunt -> effectN( 2 ).percent();

    return c;
  }

};

// Devilsaur Monstrous Bite =================================================

struct monstrous_bite_t : public hunter_main_pet_attack_t
{
  monstrous_bite_t( hunter_main_pet_t* p, const std::string& options_str ) :
    hunter_main_pet_attack_t( "monstrous_bite", p, p -> find_spell( 54680 ) )
  {
    parse_options( NULL, options_str );
    auto_cast = true;
    school = SCHOOL_PHYSICAL;
    stats -> school = SCHOOL_PHYSICAL;
  }
};


// Kill Command (pet) =======================================================

struct kill_command_t : public hunter_main_pet_attack_t
{
  kill_command_t( hunter_main_pet_t* p ) :
    hunter_main_pet_attack_t( "kill_command", p, p -> find_spell( 83381 ) )
  {
    background = true;
    proc = true;
    school = SCHOOL_PHYSICAL;

    // hardcoded into hunter kill command tooltip
    attack_power_mod.direct = 0.938;
  }

  virtual double action_multiplier() const
  {
    double am = hunter_main_pet_attack_t::action_multiplier();
    am *= 1.0 + o() -> sets.set( SET_T14_2PC_MELEE ) -> effectN( 1 ).percent();
    return am;
  }
};

// ==========================================================================
// Hunter Pet Spells
// ==========================================================================

struct hunter_main_pet_spell_t : public hunter_main_pet_action_t<spell_t>
{
  hunter_main_pet_spell_t( const std::string& n, hunter_main_pet_t* player,
                           const spell_data_t* s = spell_data_t::nil() ) :
    base_t( n, player, s )
  {
  }

  virtual bool ready()
  {
    // Stampede pets don't use abilities or spells
    if ( p() -> buffs.stampede -> check() )
      return false;

    return base_t::ready();
  }
};


// ==========================================================================
// Unique Pet Specials
// ==========================================================================

// Wolf/Devilsaur Furious Howl ==============================================

struct furious_howl_t : public hunter_main_pet_spell_t
{
  furious_howl_t( hunter_main_pet_t* player, const std::string& options_str ) :
    hunter_main_pet_spell_t( "furious_howl", player, player -> find_pet_spell( "Furious Howl" ) )
  {

    parse_options( NULL, options_str );

    harmful = false;
    background = ( sim -> overrides.critical_strike != 0 );
  }

  virtual void execute()
  {
    hunter_main_pet_spell_t::execute();

    if ( ! sim -> overrides.critical_strike )
      sim -> auras.critical_strike -> trigger( 1, buff_t::DEFAULT_VALUE(), -1.0, data().duration() );
  }
};

// Cat/Spirit Beast Roar of Courage =========================================

struct roar_of_courage_t : public hunter_main_pet_spell_t
{
  roar_of_courage_t( hunter_main_pet_t* player, const std::string& options_str ) :
    hunter_main_pet_spell_t( "roar_of_courage", player, player -> find_pet_spell( "Roar of Courage" ) )
  {

    parse_options( NULL, options_str );

    harmful = false;
    background = ( sim -> overrides.str_agi_int != 0 );
  }

  virtual void execute()
  {
    hunter_main_pet_spell_t::execute();
    double mastery_rating = data().effectN( 1 ).average( player );
    if ( ! sim -> overrides.mastery )
      sim -> auras.mastery -> trigger( 1, mastery_rating, -1.0, data().duration() );
  }
};

// Silithid Qiraji Fortitude  ===============================================

struct qiraji_fortitude_t : public hunter_main_pet_spell_t
{
  qiraji_fortitude_t( hunter_main_pet_t* player, const std::string& options_str ) :
    hunter_main_pet_spell_t( "qiraji_fortitude", player, player -> find_pet_spell( "Qiraji Fortitude" ) )
  {

    parse_options( NULL, options_str );

    harmful = false;
    background = ( sim -> overrides.stamina != 0 );
  }

  virtual void execute()
  {
    hunter_main_pet_spell_t::execute();

    if ( ! sim -> overrides.stamina )
      sim -> auras.stamina -> trigger();
  }
};

// Wind Serpent Lightning Breath ============================================

struct lightning_breath_t : public hunter_main_pet_spell_t
{
  lightning_breath_t( hunter_main_pet_t* player, const std::string& options_str ) :
    hunter_main_pet_spell_t( "lightning_breath", player, player -> find_pet_spell( "Lightning Breath" ) )
  {

    parse_options( 0, options_str );

    auto_cast = true;
    background = ( sim -> overrides.magic_vulnerability != 0 );
  }

  virtual void impact( action_state_t* s )
  {
    hunter_main_pet_spell_t::impact( s );

    if ( result_is_hit( s -> result ) && ! sim -> overrides.magic_vulnerability )
      s -> target -> debuffs.magic_vulnerability -> trigger( 1, buff_t::DEFAULT_VALUE(), -1.0, data().duration() );
  }
};

// Serpent Corrosive Spit  ==================================================

struct corrosive_spit_t : public hunter_main_pet_spell_t
{
  corrosive_spit_t( hunter_main_pet_t* player, const std::string& options_str ) :
    hunter_main_pet_spell_t( "corrosive_spit", player, player -> find_spell( 95466 ) )
  {

    parse_options( 0, options_str );

    auto_cast = true;
    background = ( sim -> overrides.weakened_armor != 0 );
  }

  virtual void impact( action_state_t* s )
  {
    hunter_main_pet_spell_t::impact( s );

    if ( result_is_hit( s -> result ) && ! sim -> overrides.weakened_armor )
      s -> target -> debuffs.weakened_armor -> trigger( 1, buff_t::DEFAULT_VALUE(), -1.0, data().duration() );
  }
};

// Demoralizing Screech  ====================================================

struct demoralizing_screech_t : public hunter_main_pet_spell_t
{
  demoralizing_screech_t( hunter_main_pet_t* player, const std::string& options_str ) :
    hunter_main_pet_spell_t( "demoralizing_screech", player, player -> find_spell( 24423 ) )
  {
    parse_options( 0, options_str );

    aoe         = -1;
    auto_cast = true;
    background = ( sim -> overrides.weakened_blows != 0 );
  }

  virtual void impact( action_state_t* s )
  {
    hunter_main_pet_spell_t::impact( s );

    // TODO: Is actually an aoe ability
    if ( result_is_hit( s -> result ) && ! sim -> overrides.weakened_blows )
      s -> target -> debuffs.weakened_blows -> trigger( 1, buff_t::DEFAULT_VALUE(), -1.0, data().duration() );
  }
};

// Ravager Ravage ===========================================================

struct ravage_t : public hunter_main_pet_spell_t
{
  ravage_t( hunter_main_pet_t* player, const std::string& options_str ) :
    hunter_main_pet_spell_t( "ravage", player, player -> find_spell( 50518 ) )
  {
    parse_options( 0, options_str );

    auto_cast = true;
  }
};

// Raptor Tear Armor  =======================================================

struct tear_armor_t : public hunter_main_pet_spell_t
{
  tear_armor_t( hunter_main_pet_t* player, const std::string& options_str ) :
    hunter_main_pet_spell_t( "tear_armor", player, player -> find_spell( 50498 ) )
  {
    parse_options( 0, options_str );

    auto_cast = true;

    background = ( sim -> overrides.weakened_armor != 0 );
  }

  virtual void impact( action_state_t* s )
  {
    hunter_main_pet_spell_t::impact( s );

    if ( result_is_hit( s -> result ) && ! sim -> overrides.weakened_armor )
      s -> target -> debuffs.weakened_armor -> trigger( 1, buff_t::DEFAULT_VALUE(), -1.0, data().duration() );
  }
};

// Hyena Cackling Howl ======================================================

// TODO add attack speed to hyena
struct cackling_howl_t : public hunter_main_pet_spell_t
{
  cackling_howl_t( hunter_main_pet_t* player, const std::string& options_str ) :
    hunter_main_pet_spell_t( "cackling_howl", player, player -> find_pet_spell( "Cackling Howl" ) )
  {
    parse_options( 0, options_str );

    auto_cast = true;
  }
};

// Chimera Froststorm Breath ================================================

struct froststorm_breath_t : public hunter_main_pet_spell_t
{
  struct froststorm_breath_tick_t : public hunter_main_pet_spell_t
  {
    froststorm_breath_tick_t( hunter_main_pet_t* player ) :
      hunter_main_pet_spell_t( "froststorm_breath_tick", player, player -> find_spell( 95725 ) )
    {
      attack_power_mod.direct = 0.144; // hardcoded into tooltip, 29/08/2012
      background  = true;
      direct_tick = true;
    }
  };

  froststorm_breath_tick_t* tick_spell;

  froststorm_breath_t( hunter_main_pet_t* player, const std::string& options_str ) :
    hunter_main_pet_spell_t( "froststorm_breath", player, player -> find_pet_spell( "Froststorm Breath" ) )
  {
    channeled = true;

    parse_options( NULL, options_str );

    auto_cast = true;

    tick_spell = new froststorm_breath_tick_t( player );

    add_child( tick_spell );
  }

  virtual void init()
  {
    hunter_main_pet_spell_t::init();

    tick_spell -> stats = stats;
  }

  virtual void tick( dot_t* d )
  {
    tick_spell -> execute();
    stats -> add_tick( d -> time_to_tick, d -> state -> target );
  }
};

} // end namespace pets::actions


hunter_main_pet_td_t::hunter_main_pet_td_t( player_t* target, hunter_main_pet_t* p ) :
  actor_pair_t( target, p )
{
}
// hunter_pet_t::create_action ==============================================

action_t* hunter_main_pet_t::create_action( const std::string& name,
                                            const std::string& options_str )
{
  using namespace actions;

  if ( name == "auto_attack"           ) return new      pet_auto_attack_t( this, options_str );
  if ( name == "claw"                  ) return new         basic_attack_t( this, "Claw", options_str );
  if ( name == "bite"                  ) return new         basic_attack_t( this, "Bite", options_str );
  if ( name == "smack"                 ) return new         basic_attack_t( this, "Smack", options_str );
  if ( name == "froststorm_breath"     ) return new    froststorm_breath_t( this, options_str );
  if ( name == "furious_howl"          ) return new         furious_howl_t( this, options_str );
  if ( name == "roar_of_courage"       ) return new      roar_of_courage_t( this, options_str );
  if ( name == "qiraji_fortitude"      ) return new     qiraji_fortitude_t( this, options_str );
  if ( name == "lightning_breath"      ) return new     lightning_breath_t( this, options_str );
  if ( name == "monstrous_bite"        ) return new       monstrous_bite_t( this, options_str );
  if ( name == "corrosive_spit"        ) return new       corrosive_spit_t( this, options_str );
  if ( name == "demoralizing_screech"  ) return new demoralizing_screech_t( this, options_str );
  if ( name == "ravage"                ) return new               ravage_t( this, options_str );
  if ( name == "tear_armor"            ) return new           tear_armor_t( this, options_str );
  if ( name == "cackling_howl"         ) return new        cackling_howl_t( this, options_str );
  if ( name == "corrosive_spit"        ) return new       corrosive_spit_t( this, options_str );

  return base_t::create_action( name, options_str );
}
// hunter_t::init_spells ====================================================

void hunter_main_pet_t::init_spells()
{
  base_t::init_spells();

  // ferocity
  active.kill_command = new actions::kill_command_t( this );

  specs.hearth_of_the_phoenix = spell_data_t::not_found();
  specs.spiked_collar = spell_data_t::not_found();
  // tenacity
  specs.last_stand = spell_data_t::not_found();
  specs.charge = spell_data_t::not_found();
  specs.thunderstomp = spell_data_t::not_found();
  specs.blood_of_the_rhino = spell_data_t::not_found();
  specs.great_stamina = spell_data_t::not_found();
  // cunning
  specs.roar_of_sacrifice = spell_data_t::not_found();
  specs.bullhead = spell_data_t::not_found();
  specs.cornered = spell_data_t::not_found();
  specs.boars_speed = spell_data_t::not_found();

  specs.dash = spell_data_t::not_found(); // ferocity, cunning

  // ferocity
  specs.spiked_collar    = find_specialization_spell( "Spiked Collar" );

  specs.wild_hunt = find_spell( 62762 );
  specs.combat_experience = find_specialization_spell( "Combat Experience" );
}

// ==========================================================================
// Dire Critter
// ==========================================================================

struct dire_critter_t : public hunter_pet_t
{
  struct melee_t : public hunter_pet_action_t<dire_critter_t, melee_attack_t>
  {
    int focus_gain;

    melee_t( dire_critter_t& p ) :
      base_t( "dire_beast_melee", p )
    {
      if ( p.o() -> pet_dire_beasts[ 0 ] )
        stats = p.o() -> pet_dire_beasts[ 0 ] -> get_stats( "dire_beast_melee" );

      weapon = &( player -> main_hand_weapon );
      weapon_multiplier = 0;
      base_execute_time = weapon -> swing_time;
      base_dd_min = base_dd_max = player -> dbc.spell_scaling( p.o() -> type, p.o() -> level );
      attack_power_mod.direct = 0.2875;
      school = SCHOOL_PHYSICAL;

      trigger_gcd = timespan_t::zero();

      background = true;
      repeating  = true;
      special    = false;
      may_glance = true;
      may_crit   = true;

      focus_gain = player -> find_spell( 120694 ) -> effectN( 1 ).base_value();
    }

    virtual void impact( action_state_t* s )
    {
      melee_attack_t::impact( s );

      if ( result_is_hit( s -> result ) )
        p() -> o() -> resource_gain( RESOURCE_FOCUS, focus_gain, p() -> o() -> gains.dire_beast );
    }
  };

  dire_critter_t( hunter_t& owner, size_t index ) :
    hunter_pet_t( *owner.sim, owner, std::string( "dire_beast_" ) + util::to_string( index ), PET_HUNTER, true /*GUARDIAN*/ )
  {
    owner_coeff.ap_from_ap = 1.0;
  }

  virtual void init_base_stats()
  {
    hunter_pet_t::init_base_stats();

    // FIXME numbers are from treant. correct them.
    resources.base[ RESOURCE_HEALTH ] = 9999; // Level 85 value
    resources.base[ RESOURCE_MANA   ] = 0;

    stamina_per_owner = 0;

    main_hand_weapon.type       = WEAPON_BEAST;
    main_hand_weapon.min_dmg    = dbc.spell_scaling( o() -> type, o() -> level );
    main_hand_weapon.max_dmg    = main_hand_weapon.min_dmg;
    main_hand_weapon.swing_time = timespan_t::from_seconds( 2 );

    main_hand_attack = new melee_t( *this );
  }

  virtual void summon( timespan_t duration = timespan_t::zero() )
  {
    hunter_pet_t::summon( duration );

    // attack immediately on summons
    main_hand_attack -> execute();
  }
};

} // end namespace pets

namespace attacks {

// ==========================================================================
// Hunter Attack
// ==========================================================================

struct hunter_ranged_attack_t : public hunter_action_t<ranged_attack_t>
{
  bool can_trigger_wild_quiver;

  hunter_ranged_attack_t( const std::string& n, hunter_t* player,
                          const spell_data_t* s = spell_data_t::nil() ) :
    base_t( n, player, s ),
    can_trigger_wild_quiver( true )
  {
    if ( player -> main_hand_weapon.type == WEAPON_NONE )
    {
      background = true;
    }

    special                = true;
    may_crit               = true;
    may_parry			   = false;
    may_block			   = false;
    tick_may_crit          = true;
    normalize_weapon_speed = true;
    dot_behavior           = DOT_REFRESH;
  }

  virtual void init()
  {
    if ( player -> main_hand_weapon.group() != WEAPON_RANGED )
    {
      background = true;
    }

    base_t::init();
  }

  virtual void trigger_steady_focus()
  {
    // Most ranged attacks reset the counter for two steady shots in a row
    p() -> buffs.pre_steady_focus -> expire();
  }

  virtual void trigger_wild_quiver( double multiplier = 1.0 )
  {
    if ( ! p() -> active.wild_quiver_shot )
      return;

    if ( ! can_trigger_wild_quiver )
      return;

    double chance = p() -> mastery.wild_quiver -> ok() ? multiplier * p() -> cache.mastery_value() : 0.0;
    if ( rng().roll( chance ) )
    {
      p() -> active.wild_quiver_shot -> execute();
      p() -> procs.wild_quiver -> occur();
    }
  }

  virtual void execute()
  {
    ranged_attack_t::execute();

    if ( p() -> specs.steady_focus -> ok() )
      trigger_steady_focus();

    if ( p() -> buffs.pre_steady_focus -> stack() == 2 )
    {
      double haste_buff = p() -> buffs.steady_focus -> data().effectN( 1 ).percent();

      p() -> buffs.steady_focus -> trigger( 1, haste_buff );
      p() -> buffs.pre_steady_focus -> expire();
    }

    trigger_thrill_of_the_hunt();

    if ( result_is_hit( execute_state -> result ) )
      trigger_wild_quiver();
  }

  virtual timespan_t execute_time() const
  {
    timespan_t t = base_t::execute_time();

    if ( t == timespan_t::zero()  || base_execute_time < timespan_t::zero() )
      return timespan_t::zero();

    return t;
  }

  void trigger_go_for_the_throat()
  {
    if ( ! p() -> specs.go_for_the_throat -> ok() )
      return;

    if ( ! p() -> active.pet )
      return;

    int gain = p() -> specs.go_for_the_throat -> effectN( 1 ).trigger() -> effectN( 1 ).base_value();
    p() -> active.pet -> resource_gain( RESOURCE_FOCUS, gain, p() -> active.pet -> gains.go_for_the_throat );
  }

<<<<<<< HEAD
  void trigger_tier15_2pc_melee()
  {
    if ( ! p() -> sets.has_set_bonus( SET_T15_2PC_MELEE ) )
      return;

    if ( ( p() -> ppm_tier15_2pc_melee.trigger() ) )
    {
      p() -> procs.tier15_2pc_melee -> occur();
      size_t i;

      for ( i = 0; i < p() -> thunderhawk.size(); i++ )
      {
        if ( ! p() -> thunderhawk[ i ] -> is_sleeping() )
          continue;

        p() -> thunderhawk[ i ] -> summon( timespan_t::from_seconds( 10 ) );
        break;
      }

      assert( i < p() -> thunderhawk.size() );
    }
  }

  void trigger_tier15_4pc_melee( proc_t* proc, attack_t* attack );

  // Arcane Shot and Multi-shot reduce the cooldown of Rapid Fire by 12 seconds per cast.
  void trigger_tier16_2pc_melee()
  {
    if ( ! p() -> sets.has_set_bonus( SET_T16_2PC_MELEE ) )
      return;

    if ( p() -> cooldowns.rapid_fire -> down() )
    {
      p() -> procs.tier16_2pc_melee -> occur();
      int reduction;
      if ( p() -> specialization() == HUNTER_BEAST_MASTERY || p() -> specialization() == HUNTER_MARKSMANSHIP )
        reduction = 4;
      else
        reduction = 8;

      p() -> cooldowns.rapid_fire -> adjust( -timespan_t::from_seconds( reduction ) );
    }
  }
=======
>>>>>>> 696872c8
};

struct piercing_shots_t : public ignite::pct_based_action_t< attack_t >
{
  piercing_shots_t( hunter_t* p ) :
    base_t( "piercing_shots", p, p -> find_spell( 63468 ) )
  {
    // school = SCHOOL_BLEED;
  }
};

// Ranged Attack ============================================================

struct ranged_t : public hunter_ranged_attack_t
{
  ranged_t( hunter_t* player, const char* name = "ranged", const spell_data_t* s = spell_data_t::nil() ) :
    hunter_ranged_attack_t( name, player, s )
  {
    school = SCHOOL_PHYSICAL;
    weapon = &( player -> main_hand_weapon );
    base_execute_time = weapon -> swing_time;

    normalize_weapon_speed = false;
    background  = true;
    repeating   = true;
    special     = false;
  }

  virtual timespan_t execute_time() const
  {
    if ( ! player -> in_combat )
      return timespan_t::from_seconds( 0.01 );

    return hunter_ranged_attack_t::execute_time();
  }

  virtual void trigger_steady_focus()
  { }

  virtual void impact( action_state_t* s )
  {
    hunter_ranged_attack_t::impact( s );

    if ( result_is_hit( s -> result ) )
    {
      if ( s -> result == RESULT_CRIT )
        trigger_go_for_the_throat();
    }
  }
};

// Auto Shot ================================================================

struct auto_shot_t : public ranged_t
{
  auto_shot_t( hunter_t* p ) : ranged_t( p, "auto_shot", p -> find_class_spell( "Auto Shot" ) )
  {
  }
};

struct start_attack_t : public hunter_ranged_attack_t
{
  start_attack_t( hunter_t* p, const std::string& options_str ) :
    hunter_ranged_attack_t( "start_auto_shot", p, p -> find_class_spell( "Auto Shot" ) )
  {
    parse_options( NULL, options_str );

    p -> main_hand_attack = new auto_shot_t( p );
    stats = p -> main_hand_attack -> stats;

    trigger_gcd = timespan_t::zero();
  }

  virtual void execute()
  {
    p() -> main_hand_attack -> schedule_execute();
  }

  virtual bool ready()
  {
    return( player -> main_hand_attack -> execute_event == 0 ); // not swinging
  }

  virtual timespan_t execute_time() const
  {
    double h = 1.0;

    h *= 1.0 / ( 1.0 + sim -> auras.attack_speed -> value() );

    return hunter_ranged_attack_t::execute_time() * h;
  }
};

// Aimed Shot ===============================================================

struct aimed_shot_t : public hunter_ranged_attack_t
{

  // Aimed Shot - Master Marksman ===========================================

  struct aimed_shot_mm_t : public hunter_ranged_attack_t
  {
    aimed_shot_mm_t( hunter_t* p ) :
      hunter_ranged_attack_t( "aimed_shot_mm", p, p -> find_spell( 82928 ) )
    {
      check_spec ( HUNTER_MARKSMANSHIP );

      // Don't know why these values aren't 0 in the database.
      base_execute_time = timespan_t::zero();

      normalize_weapon_speed = true;
    }

    virtual double composite_target_crit( player_t* t ) const
    {
      double cc = hunter_ranged_attack_t::composite_target_crit( t );
      cc += p() -> careful_aim_crit( t );
      return cc;
    }

    virtual void execute()
    {
      hunter_ranged_attack_t::execute();

      p() -> buffs.master_marksman_fire -> expire();

    }

    virtual void impact( action_state_t* s )
    {
      hunter_ranged_attack_t::impact( s );
    
      if ( s -> result == RESULT_CRIT )
        trigger_piercing_shots( s -> target, s -> result_amount );
    }
  };

  aimed_shot_mm_t* as_mm;

  aimed_shot_t( hunter_t* p, const std::string& options_str ) :
    hunter_ranged_attack_t( "aimed_shot", p, p -> find_class_spell( "Aimed Shot" ) ),
    as_mm( new aimed_shot_mm_t( p ) )
  {
    check_spec ( HUNTER_MARKSMANSHIP );
    parse_options( NULL, options_str );

    normalize_weapon_speed = true;

    as_mm -> background = true;
  }

  bool master_marksman_check() const
  {
    return p() -> buffs.master_marksman_fire -> check() != 0;
  }

  virtual double cost() const
  {
    // NOTE that master_marksman_fire is now specified to reduce the time and cost by a percentage, though the current number is 100%
    if ( master_marksman_check() )
      return 0;

    return hunter_ranged_attack_t::cost();
  }

  virtual double composite_target_crit( player_t* t ) const
  {
    double cc = hunter_ranged_attack_t::composite_target_crit( t );
    cc += p() -> careful_aim_crit( t );
    return cc;
  }

  virtual timespan_t execute_time() const
  {
    // NOTE that master_marksman_fire is now specified to reduce the time and cost by a percentage, though the current number is 100%
    if ( master_marksman_check() )
      return timespan_t::zero();

    timespan_t cast_time = hunter_ranged_attack_t::execute_time();

    return cast_time;
  }

  virtual void schedule_execute( action_state_t* state = 0 )
  {
    hunter_ranged_attack_t::schedule_execute( state );

    if ( time_to_execute > timespan_t::zero() )
    {
      if ( p() -> main_hand_attack ) p() -> main_hand_attack -> cancel();
    }
  }

  virtual void execute()
  {
    if ( master_marksman_check() )
      as_mm -> execute();
    else
    {
      hunter_ranged_attack_t::execute();
    }
  }

  virtual void impact( action_state_t* s )
  {
    hunter_ranged_attack_t::impact( s );

    if ( s -> result == RESULT_CRIT )
      trigger_piercing_shots( s -> target, s -> result_amount );
  }
};

// Arcane Shot Attack =======================================================

struct arcane_shot_t : public hunter_ranged_attack_t
{
  arcane_shot_t( hunter_t* player, const std::string& options_str ) :
    hunter_ranged_attack_t( "arcane_shot", player, player -> find_class_spell( "Arcane Shot" ) )
  {
    parse_options( NULL, options_str );
  }

  virtual double cost() const
  {
    return thrill_discount( hunter_ranged_attack_t::cost() );
  }

  virtual void execute()
  {
    hunter_ranged_attack_t::execute();
    consume_thrill_of_the_hunt();

  }

  virtual void impact( action_state_t* state )
  {
    hunter_ranged_attack_t::impact( state );
    if ( result_is_hit( state -> result ) )
    {
      p() -> buffs.cobra_strikes -> trigger( 2 );

    }
  }
};

// Glaive Toss Attack =======================================================

struct glaive_toss_strike_t : public ranged_attack_t
{
  // use ranged_attack_to to avoid triggering other hunter behaviors (like thrill of the hunt
  // TotH should be triggered by the glaive toss itself.
  glaive_toss_strike_t( hunter_t* player ) :
    ranged_attack_t( "glaive_toss_strike", player, player -> find_spell( 120761 ) )
  {
    repeating   = false;
    normalize_weapon_speed = true;
    background = true;
    dual = true;
    may_crit = true;    special = true;
    travel_speed = player -> talents.glaive_toss -> effectN( 3 ).trigger() -> missile_speed();

    // any attack with the weapon may trigger wild_quiver, but don't actually include weapon damage
    weapon = &( player -> main_hand_weapon );
    weapon_multiplier = 0;


    aoe = -1;
  }

  virtual double composite_target_multiplier( player_t* target ) const
  {
    double m = ranged_attack_t::composite_target_multiplier( target );

    if ( target == this -> target )
      m *= static_cast<hunter_t*>( player ) -> talents.glaive_toss -> effectN( 1 ).base_value();

    return m;
  }
};

struct glaive_toss_t : public hunter_ranged_attack_t
{
  glaive_toss_strike_t* primary_strike;

  glaive_toss_t( hunter_t* player, const std::string& options_str ) :
    hunter_ranged_attack_t( "glaive_toss", player, player -> talents.glaive_toss ),
    primary_strike( new glaive_toss_strike_t( p() ) )
  {
    parse_options( NULL, options_str );
    may_miss = false;
    may_crit = false;
    school = SCHOOL_PHYSICAL;

    //add_child( primary_strike );
    primary_strike -> stats = stats;
    // FIXME add different attacks and stats for each glaive
    // suppress ticks, since they are only for the slow effect
    num_ticks = 0;
  }

  virtual void execute()
  {
    hunter_ranged_attack_t::execute();

    primary_strike -> execute();
    primary_strike -> execute();
  }

  void impact( action_state_t* /* s */ )
  {
    // No-op because executes the pair of glaive strikes explicitly
  }
};

// Powershot Attack =========================================================

struct powershot_t : public hunter_ranged_attack_t
{
  powershot_t( hunter_t* player, const std::string& options_str ) :
    hunter_ranged_attack_t( "powershot", player, player -> find_talent_spell( "Powershot" ) )
  {
    parse_options( NULL, options_str );

    aoe = -1;
    // based on tooltip
    base_aoe_multiplier *= 0.5;

    can_trigger_wild_quiver = false;
  }

  virtual double action_multiplier() const
  {
    double am = hunter_ranged_attack_t::action_multiplier();

    // for primary target
    am *= 2.0;  // from the tooltip

    return am;
  }
};

// Black Arrow ==============================================================

struct black_arrow_t : public hunter_ranged_attack_t
{
  black_arrow_t( hunter_t* player, const std::string& options_str ) :
    hunter_ranged_attack_t( "black_arrow", player, player -> find_class_spell( "Black Arrow" ) )
  {
    parse_options( NULL, options_str );

    cooldown -> duration += p() -> specs.trap_mastery -> effectN( 4 ).time_value();
    base_multiplier *= 1.0 + p() -> specs.trap_mastery -> effectN( 2 ).percent();
  }

  virtual bool ready()
  {
    if ( cooldown -> up() && ! p() -> resource_available( RESOURCE_FOCUS, cost() ) )
    {
      if ( sim -> log ) sim -> out_log.printf( "Player %s was focus starved when Black Arrow was ready.", p() -> name() );
      p() -> procs.black_arrow_focus_starved -> occur();
    }

    return hunter_ranged_attack_t::ready();
  }

  virtual void tick( dot_t* d )
  {
    hunter_ranged_attack_t::tick( d );

    if ( p() -> buffs.lock_and_load -> trigger( 2 ) )
    {
      p() -> procs.lock_and_load -> occur();
      p() -> cooldowns.explosive_shot -> reset( true );
    }
  }
};

// Explosive Trap ===========================================================

struct explosive_trap_effect_t : public hunter_ranged_attack_t
{
  explosive_trap_effect_t( hunter_t* player ) :
    hunter_ranged_attack_t( "explosive_trap", player, player -> find_spell( 13812 ) )
  {
    aoe = -1;
    background = true;

    cooldown -> duration += p() -> specs.trap_mastery -> effectN( 4 ).time_value();
    base_multiplier *= 1.0 + p() -> specs.trap_mastery -> effectN( 2 ).percent();

    may_miss = false;
    may_crit = false;
    tick_may_crit = true;
  }
};

struct explosive_trap_t : public hunter_ranged_attack_t
{
  attack_t* trap_effect;
  int trap_launcher;

  explosive_trap_t( hunter_t* player, const std::string& options_str ) :
    hunter_ranged_attack_t( "explosive_trap", player, player -> find_spell( 13813 ) ),
    trap_effect( new explosive_trap_effect_t( p() ) ),
    trap_launcher( 0 )
  {
    option_t options[] =
    {
      opt_bool( "trap_launcher", trap_launcher ),
      opt_null()
    };
    parse_options( options, options_str );

    //TODO: Split traps cooldown into fire/frost/snakes
    cooldown = p() -> get_cooldown( "traps" );
    cooldown -> duration = data().cooldown();

    may_miss = false;

    add_child( trap_effect );
  }

  virtual void execute()
  {
    hunter_ranged_attack_t::execute();

    trap_effect -> execute();
  }
};

// Chimera Shot =============================================================

struct chimera_shot_t : public hunter_ranged_attack_t
{
  chimera_shot_t( hunter_t* player, const std::string& options_str ) :
    hunter_ranged_attack_t( "chimera_shot", player, player -> find_class_spell( "Chimera Shot" ) )
  {
    parse_options( NULL, options_str );
  }

  virtual double action_multiplier() const
  {
    double am = hunter_ranged_attack_t::action_multiplier();
    am *= 1.0 + p() -> sets.set( SET_T14_2PC_MELEE ) -> effectN( 2 ).percent();
    return am;
  }

  virtual void impact( action_state_t* s )
  {
    hunter_ranged_attack_t::impact( s );

    if ( result_is_hit( s -> result ) )
    {
      if ( s -> result == RESULT_CRIT )
        trigger_piercing_shots( s -> target, s -> result_amount );

    }
  }
};

// Cobra Shot Attack ========================================================

struct cobra_shot_t : public hunter_ranged_attack_t
{
  double focus_gain;

  cobra_shot_t( hunter_t* player, const std::string& options_str ) :
    hunter_ranged_attack_t( "cobra_shot", player, player -> find_class_spell( "Cobra Shot" ) )
  {
    parse_options( NULL, options_str );

    focus_gain = p() -> dbc.spell( 91954 ) -> effectN( 1 ).base_value();

    attack_power_mod.direct = 0.017;
  }

  virtual bool usable_moving() const
  {
    return true;
  }

  virtual void impact( action_state_t* s )
  {
    hunter_ranged_attack_t::impact( s );

    if ( result_is_hit( s -> result ) )
    {
      double focus = focus_gain;
      p() -> resource_gain( RESOURCE_FOCUS, focus, p() -> gains.cobra_shot );
    }
  }
};

// Explosive Shot ===========================================================

struct explosive_shot_tick_t : public ignite::pct_based_action_t< attack_t >
{
  explosive_shot_tick_t( hunter_t* p ) :
    base_t( "explosive_shot_tick", p, p -> specs.explosive_shot )
  {
    tick_may_crit = true;
    dual = true;

    // suppress direct damage in the dot.
    base_dd_min = base_dd_max = 0;
  }

  virtual void assess_damage( dmg_e type, action_state_t* s )
  {
    if ( type == DMG_DIRECT )
      return;

    base_t::assess_damage( type, s );
  }

  void init()
  {
    base_t::init();

    snapshot_flags |= STATE_CRIT | STATE_TGT_CRIT;
  }
};

struct explosive_shot_t : public hunter_ranged_attack_t
{
  explosive_shot_t( hunter_t* player, const std::string& options_str ) :
    hunter_ranged_attack_t( "explosive_shot", player, player -> specs.explosive_shot )
  {
    parse_options( NULL, options_str );
    may_block = false;

    attack_power_mod.tick = player -> specs.explosive_shot -> effectN( 1 ).ap_coeff();
    attack_power_mod.direct = attack_power_mod.tick;

    // the inital impact is not part of the rolling dot
    num_ticks = 0;

  }

  void init()
  {
    hunter_ranged_attack_t::init();

    assert( p() -> active.explosive_ticks );

    p() -> active.explosive_ticks -> stats = stats;

    stats -> action_list.push_back( p() -> active.explosive_ticks );
  }

  virtual double cost() const
  {
    if ( p() -> buffs.lock_and_load -> check() )
      return 0;

    return hunter_ranged_attack_t::cost();
  }

  virtual bool ready()
  {
    if ( cooldown -> up() && ! p() -> resource_available( RESOURCE_FOCUS, cost() ) )
    {
      if ( sim -> log ) sim -> out_log.printf( "Player %s was focus starved when Explosive Shot was ready.", p() -> name() );
      p() -> procs.explosive_shot_focus_starved -> occur();
    }

    return hunter_ranged_attack_t::ready();
  }

  virtual void update_ready( timespan_t cd_override )
  {
    cd_override = ( p() -> buffs.lock_and_load -> check() ? timespan_t::zero() : timespan_t::min() );

    hunter_ranged_attack_t::update_ready( cd_override );
  }

  virtual void execute()
  {
    hunter_ranged_attack_t::execute();
    p() -> buffs.lock_and_load -> decrement();
  }

  virtual void impact( action_state_t* s )
  {
    hunter_ranged_attack_t::impact( s );

    if ( result_is_hit( s -> result ) )
    {
      // Force damage calculation to be hit based always
      result_e r = s -> result;
      s -> result = RESULT_HIT;
      double damage = calculate_tick_amount( s );
      s -> result = r;
      ignite::trigger_pct_based(
        p() -> active.explosive_ticks, // ignite spell
        s -> target,                   // target
        damage * 2 );  // 2 ticks left of the dot.
    }
  }
};

// Kill Shot ================================================================

struct kill_shot_t : public hunter_ranged_attack_t
{
  cooldown_t* cd_glyph_kill_shot;

  kill_shot_t( hunter_t* player, const std::string& options_str ) :
    hunter_ranged_attack_t( "kill_shot", player, player -> find_class_spell( "Kill Shot" ) ),
    cd_glyph_kill_shot( player -> get_cooldown( "cooldowns.glyph_kill_shot" ) )
  {
    parse_options( NULL, options_str );

    base_dd_min *= weapon_multiplier; // Kill Shot's weapon multiplier applies to the base damage as well
    base_dd_max *= weapon_multiplier;

    cd_glyph_kill_shot -> duration = player -> dbc.spell( 90967 ) -> duration();

    normalize_weapon_speed = true;
  }

  virtual void execute()
  {
    hunter_ranged_attack_t::execute();

    if ( cd_glyph_kill_shot -> up() )
    {
      cooldown -> reset( false );
      cd_glyph_kill_shot -> start();
    }
  }

  virtual bool ready()
  {
    if ( target -> health_percentage() > 20 )
      return false;

    return hunter_ranged_attack_t::ready();
  }
};

// Scatter Shot Attack ======================================================

struct scatter_shot_t : public hunter_ranged_attack_t
{
  scatter_shot_t( hunter_t* player, const std::string& options_str ) :
    hunter_ranged_attack_t( "scatter_shot", player, player -> find_class_spell( "Scatter Shot" ) )
  {
    parse_options( NULL, options_str );

    normalize_weapon_speed = true;
  }
};

// Serpent Sting Attack =====================================================

// FIXME does this extra dmg count as a ranged attack for purposes of thrill, trinket procs, etc.
struct serpent_sting_burst_t : public hunter_ranged_attack_t
{
  serpent_sting_burst_t( hunter_t* player ) :
    hunter_ranged_attack_t( "improved_serpent_sting", player, player -> specs.serpent_spread )
  {
    school = SCHOOL_NATURE;
    proc       = true;
    background = true;
  }
};

struct serpent_sting_t : public hunter_ranged_attack_t
{
  serpent_sting_burst_t* serpent_sting_burst;

  serpent_sting_t( hunter_t* player, const std::string& options_str ) :
    hunter_ranged_attack_t( "serpent_sting", player, player -> find_class_spell( "Serpent Sting" ) ),
    serpent_sting_burst( nullptr )
  {
    parse_options( NULL, options_str );

    const spell_data_t* scaling_data = data().effectN( 1 ).trigger(); // id 118253
    parse_effect_data( scaling_data -> effectN( 1 ) );

    base_td_multiplier *= 1.0 + player -> specs.serpent_spread -> effectN( 2 ).percent();

    may_crit  = false;

    if ( player -> specs.serpent_spread -> ok() )
    {
      serpent_sting_burst = new serpent_sting_burst_t( player );
      add_child( serpent_sting_burst );
    }
  }

  virtual void impact( action_state_t* s )
  {
    hunter_ranged_attack_t::impact( s );

    if ( result_is_hit( s -> result ) && serpent_sting_burst && p() -> specs.serpent_spread -> ok() )
    {
      result_e r = s -> result;
      s -> result = RESULT_HIT;
      double tick_damage = calculate_tick_amount( s );
      s -> result = r;
      double t = tick_damage * num_ticks *
                 p() -> specs.serpent_spread -> effectN( 1 ).percent();

      serpent_sting_burst -> base_dd_min = t;
      serpent_sting_burst -> base_dd_max = t;
      serpent_sting_burst -> execute();
    }
  }

  virtual void tick( dot_t* d )
  {
    hunter_ranged_attack_t::tick( d );

    if ( p() -> specs.viper_venom -> ok() && p() -> cooldowns.viper_venom -> up() )
    {
      double focus_gain = p() -> specs.viper_venom -> effectN( 1 ).trigger() -> effectN( 1 ).base_value();
      p() -> resource_gain( RESOURCE_FOCUS, focus_gain, p() -> gains.viper_venom );
      p() -> cooldowns.viper_venom -> start();
    }
  }
};

struct serpent_sting_spread_t : public serpent_sting_t
{
  serpent_sting_spread_t( hunter_t* player, const std::string& options_str ) :
    serpent_sting_t( player, options_str )
  {
    travel_speed = 0.0;
    background = true;
    aoe = 0;

    if ( serpent_sting_burst )
      serpent_sting_burst -> aoe = 0;
  }

  virtual double cost() const
  {
    return 0;
  }

  virtual double action_multiplier() const
  {
    double am = hunter_ranged_attack_t::action_multiplier();

    if ( p() -> mastery.essence_of_the_viper -> ok() )
      am /= 1.0 + p() -> cache.mastery_value();

    return am;
  }

  virtual void impact( action_state_t* s )
  {
    hunter_ranged_attack_t::impact( s );

    if ( serpent_sting_burst && p() -> specs.serpent_spread -> ok() )
    {
      result_e r = s -> result;
      s -> result = RESULT_HIT;
      double tick_damage = calculate_tick_amount( s );
      s -> result = r;
      double t = tick_damage * num_ticks *
                 p() -> specs.serpent_spread -> effectN( 1 ).percent();

      serpent_sting_burst -> target = s -> target;
      serpent_sting_burst -> base_dd_min = t;
      serpent_sting_burst -> base_dd_max = t;
      serpent_sting_burst -> execute();
    }
  }
};

// Multi Shot Attack ========================================================

struct multi_shot_t : public hunter_ranged_attack_t
{
  serpent_sting_spread_t* spread_sting;

  multi_shot_t( hunter_t* player, const std::string& options_str ) :
    hunter_ranged_attack_t( "multi_shot", player, player -> find_class_spell( "Multi-Shot" ) ),
    spread_sting( nullptr )
  {
    parse_options( NULL, options_str );

    aoe = -1;

    if ( p() -> specs.serpent_spread -> ok() )
      spread_sting = new serpent_sting_spread_t( player, options_str );
  }

  virtual double cost() const
  {
    double cost = hunter_ranged_attack_t::cost();

    cost = thrill_discount( cost );

    if ( p() -> buffs.bombardment -> check() )
      cost += 1 + p() -> buffs.bombardment -> data().effectN( 1 ).base_value();

    return cost;
  }

  virtual double action_multiplier() const
  {
    double am = hunter_ranged_attack_t::action_multiplier();
    if ( p() -> buffs.bombardment -> up() )
      am *= 1 + p() -> buffs.bombardment -> data().effectN( 2 ).percent();
    return am;
  }

  virtual void execute()
  {
    hunter_ranged_attack_t::execute();
    consume_thrill_of_the_hunt();

    pets::hunter_main_pet_t* pet = p() -> active.pet;
    if ( pet && p() -> specs.beast_cleave -> ok() )
    {
      p() -> buffs.beast_cleave -> trigger(); //Added so action lists can be based on beast cleave. The pet buff actions do not seem to be working. 8/29/13
      pet -> buffs.beast_cleave -> trigger();
    }
  }

  virtual void impact( action_state_t* s )
  {
    hunter_ranged_attack_t::impact( s );

    if ( result_is_hit( s -> result ) )
    {
      if ( spread_sting )
      {
        spread_sting -> target = s->target;
        spread_sting -> execute();
      }
      if ( s -> result == RESULT_CRIT && p() -> specs.bombardment -> ok() )
        p() -> buffs.bombardment -> trigger();

      // TODO determine multishot adds in execute.
      /*for ( int i=0; i < q -> adds_nearby; i++ ) {
        // Calculate a result for each nearby add to determine whether to proc
        // bombardment
        int delta_level = q -> level - p() -> level;
        if ( sim -> real() <= crit_chance( delta_level ) )
          crit_occurred++;
      }*/
    }
  }
};

// Silencing Shot Attack ====================================================

struct silencing_shot_t : public hunter_ranged_attack_t
{
  silencing_shot_t( hunter_t* player, const std::string& /* options_str */ ) :
    hunter_ranged_attack_t( "silencing_shot", player, player -> find_class_spell( "Silencing Shot" ) )
  {
    weapon_multiplier = 0.0;

    may_miss = may_glance = may_block = may_dodge = may_parry = may_crit = false;
  }
};

// Steady Shot Attack =======================================================

struct steady_shot_t : public hunter_ranged_attack_t
{
  double focus_gain;
  double steady_focus_gain;

  steady_shot_t( hunter_t* player, const std::string& options_str ) :
    hunter_ranged_attack_t( "steady_shot", player, player -> find_class_spell( "Steady Shot" ) )
  {
    parse_options( NULL, options_str );

    focus_gain = p() -> dbc.spell( 77443 ) -> effectN( 1 ).base_value();
    steady_focus_gain = p() -> buffs.steady_focus -> data().effectN( 2 ).base_value();

    // Needs testing
    if ( p() -> sets.has_set_bonus( SET_T13_2PC_MELEE ) )
      focus_gain *= 2.0;
  }

  virtual void trigger_steady_focus()
  {
    p() -> buffs.pre_steady_focus -> trigger( 1 );
  }

  virtual void execute()
  {
    hunter_ranged_attack_t::execute();

    if ( result_is_hit( execute_state -> result ) )
    {
      p() -> resource_gain( RESOURCE_FOCUS, focus_gain, p() -> gains.steady_shot );
      if ( p() -> buffs.steady_focus -> up() )
        p() -> resource_gain( RESOURCE_FOCUS, steady_focus_gain, p() -> gains.steady_focus );

      if ( ! p() -> buffs.master_marksman_fire -> up() && p() -> buffs.master_marksman -> trigger() )
      {
        if ( p() -> buffs.master_marksman -> stack() == p() -> buffs.master_marksman -> max_stack() )
        {
          p() -> buffs.master_marksman_fire -> trigger();
          p() -> buffs.master_marksman -> expire();
        }
      }
    }
  }

  virtual void impact( action_state_t* s )
  {
    hunter_ranged_attack_t::impact( s );

    if ( s -> result == RESULT_CRIT )
      trigger_piercing_shots( s -> target, s -> result_amount );
  }

  virtual bool usable_moving() const
  {
    return true;
  }

  virtual double composite_target_crit( player_t* t ) const
  {
    double cc = hunter_ranged_attack_t::composite_target_crit( t );
    cc += p() -> careful_aim_crit( t );
    return cc;
  }
};

// Wild Quiver ==============================================================

struct wild_quiver_shot_t : public ranged_t
{
  wild_quiver_shot_t( hunter_t* p ) : ranged_t( p, "wild_quiver_shot", p -> find_spell( 76663 ) )
  {
    repeating   = false;
    proc = true;
    normalize_weapon_speed = true;
  }

  virtual void trigger_wild_quiver( double /*multiplier = 1.0*/ )
  {
    // suppress recursive wild quiver
  }
};

<<<<<<< HEAD
// Lightning Arrow (Tier 15 4-piece bonus) ==================================

struct lightning_arrow_t : public hunter_ranged_attack_t
{
  lightning_arrow_t( hunter_t* p, const std::string& attack_suffix ) :
    hunter_ranged_attack_t( "lightning_arrow" + attack_suffix, p, p -> find_spell( 138366 ) )
  {
    school = SCHOOL_NATURE;
    proc = true;
    background = true;
    can_trigger_wild_quiver = false;
  }
};

void hunter_ranged_attack_t::trigger_tier15_4pc_melee( proc_t* proc, attack_t* attack )
{

  if ( ! p() -> sets.has_set_bonus( SET_T15_4PC_MELEE ) )
    return;

  if ( p() -> ppm_tier15_4pc_melee.trigger() )
  {
    proc -> occur();
    attack -> execute();
  }
}
=======
>>>>>>> 696872c8

} // end attacks

// ==========================================================================
// Hunter Spells
// ==========================================================================

namespace spells {
struct hunter_spell_t : public hunter_action_t<spell_t>
{
public:
  hunter_spell_t( const std::string& n, hunter_t* player,
                  const spell_data_t* s = spell_data_t::nil() ) :
    base_t( n, player, s )
  {
  }

  virtual timespan_t gcd() const
  {
    if ( ! harmful && ! player -> in_combat )
      return timespan_t::zero();

    // Hunter gcd unaffected by haste
    return trigger_gcd;
  }
};

// Barrage ==================================================================

// This is a spell because that's the only way to support "channeled" effects
struct barrage_t : public hunter_spell_t
{
  struct barrage_damage_t : public attacks::hunter_ranged_attack_t
  {
    barrage_damage_t( hunter_t* player ) :
      attacks::hunter_ranged_attack_t( "barrage_primary", player, player -> talents.barrage -> effectN( 2 ).trigger() )
    {
      background  = true;
      weapon = &( player -> main_hand_weapon );
      base_execute_time = weapon -> swing_time;
      may_crit    = true;

      // FIXME AoE is just approximate from tooltips
      aoe = -1;
      base_aoe_multiplier = 0.5;
    }

    virtual void trigger_wild_quiver( double multiplier = 1.0 )
    {
      hunter_ranged_attack_t::trigger_wild_quiver( multiplier / 6.0 );
    }
  };

  barrage_t( hunter_t* player, const std::string& options_str ) :
    hunter_spell_t( "barrage", player, player -> talents.barrage )
  {
    parse_options( NULL, options_str );

    may_block  = false;
    travel_speed = 0.0;

    channeled    = true;
    hasted_ticks = false;
    tick_zero = true;

    // FIXME still needs to AoE component
    dynamic_tick_action = true;
    tick_action = new barrage_damage_t( player );
  }

  virtual void schedule_execute( action_state_t* state = 0 )
  {
    hunter_spell_t::schedule_execute( state );

    // To suppress autoshot, just delay it by the execute time of the barrage
    if ( p() -> main_hand_attack && p() -> main_hand_attack -> execute_event )
    {
      timespan_t time_to_next_hit = p() -> main_hand_attack -> execute_event -> remains();
      time_to_next_hit += num_ticks * tick_time( p() -> cache.attack_speed() );
      p() -> main_hand_attack -> execute_event -> reschedule( time_to_next_hit );
    }
  }

  virtual double composite_crit() const
  {
    return p() -> composite_melee_crit(); // Since barrage is a spell, we need to explicitly make it use attack crit.
  }

  virtual bool usable_moving() const
  {
    return true;
  }
};

// A Murder of Crows ========================================================

struct moc_t : public ranged_attack_t
{
  struct peck_t : public ranged_attack_t
  {
    peck_t( hunter_t* player ) :
      ranged_attack_t( "crow_peck", player, player -> find_spell( 131900 ) )
    {
      background  = true;
      may_crit   = true;
      may_parry = false;
      may_block = false;
      school = SCHOOL_PHYSICAL;
      travel_speed = 0.0;
//
//      direct_power_mod = data().extra_coeff();
//      tick_power_mod = data().extra_coeff();
    }
  };

  moc_t( hunter_t* player, const std::string& options_str ) :
    ranged_attack_t( "a_murder_of_crows", player, player -> talents.a_murder_of_crows )
  {
    parse_options( NULL, options_str );

    hasted_ticks = false;
    may_crit = false;
    may_miss = false;
    school = SCHOOL_PHYSICAL;


    dynamic_tick_action = true;
    tick_action = new peck_t( player );
  }

  hunter_t* p() const { return static_cast<hunter_t*>( player ); }

  virtual double action_multiplier() const
  {
    double am = ranged_attack_t::action_multiplier();
    am *= p() -> beast_multiplier();
    return am;
  }

  virtual double cost() const
  {
    double c = ranged_attack_t::cost();
    if ( p() -> buffs.beast_within -> check() )
      c *= ( 1.0 + p() -> buffs.beast_within -> data().effectN( 1 ).percent() );
    return c;
  }

  virtual void execute()
  {

    cooldown -> duration = data().cooldown();

    if ( target -> health_percentage() < 20 )
      cooldown -> duration = timespan_t::from_seconds( data().effectN( 1 ).base_value() );

    ranged_attack_t::execute();
  }
};

// Dire Beast ===============================================================


struct dire_beast_t : public hunter_spell_t
{
  dire_beast_t( hunter_t* player, const std::string& options_str ) :
    hunter_spell_t( "dire_beast", player, player -> talents.dire_beast )
  {
    parse_options( NULL, options_str );
    harmful = false;
    school = SCHOOL_PHYSICAL;
    hasted_ticks = false;
    may_crit = false;
    may_miss = false;
  }

  virtual void init()
  {
    hunter_spell_t::init();

    stats -> add_child( p() -> pet_dire_beasts[ 0 ] -> get_stats( "dire_beast_melee" ) );
  }

  virtual void execute()
  {
    hunter_spell_t::execute();

    pet_t* beast = p() -> pet_dire_beasts[ 0 ];
    if ( ! beast -> is_sleeping() )
      beast = p() -> pet_dire_beasts[ 1 ];

    // Dire beast gets a chance for an extra attack based on haste
    // rather than discrete plateaus.  At integer numbers of attacks,
    // the beast actually has a 50% chance of n-1 attacks and 50%
    // chance of n.  It (apparently) scales linearly between n-0.5
    // attacks to n+0.5 attacks.  This uses beast duration to
    // effectively alter the number of attacks as the duration itself
    // isn't important and combat log testing shows some variation in
    // attack speeds.  This is not quite perfect but more accurate
    // than plateaus.
    const timespan_t base_duration = timespan_t::from_seconds( 15.0 );
    const timespan_t swing_time = beast -> main_hand_weapon.swing_time * beast -> composite_melee_speed();
    double partial_attacks_per_summon = base_duration / swing_time;
    double base_attacks_per_summon = floor( partial_attacks_per_summon - 0.5 ); // 8.4 -> 7, 8.5 -> 8, 8.6 -> 8, etc

    if ( rng().roll( partial_attacks_per_summon - base_attacks_per_summon - 0.5 ) )
    {
      base_attacks_per_summon += 1;
    }

    timespan_t duration = base_attacks_per_summon * swing_time;
    beast -> summon( duration );
  }
};

// Bestial Wrath ============================================================

struct bestial_wrath_t : public hunter_spell_t
{
  bestial_wrath_t( hunter_t* player, const std::string& options_str ) :
    hunter_spell_t( "bestial_wrath", player, player -> find_class_spell( "Bestial Wrath" ) )
  {
    parse_options( NULL, options_str );
    harmful = false;
  }

  virtual void execute()
  {

    p() -> buffs.beast_within  -> trigger();
    p() -> active.pet -> buffs.bestial_wrath -> trigger();

    hunter_spell_t::execute();
  }

  virtual bool ready()
  {
    if ( ! p() -> active.pet )
      return false;

    return hunter_spell_t::ready();
  }
};

// Fervor ===================================================================

struct fervor_t : public hunter_spell_t
{
  int base_gain;
  int tick_gain;

  fervor_t( hunter_t* player, const std::string& options_str ) :
    hunter_spell_t( "fervor", player, player -> talents.fervor )
  {
    parse_options( NULL, options_str );

    harmful = false;

    trigger_gcd = timespan_t::zero();

    hasted_ticks = false;
    base_gain = data().effectN( 1 ).base_value();
    tick_gain = data().effectN( 2 ).base_value();
  }

  virtual void execute()
  {
    p() -> resource_gain( RESOURCE_FOCUS, base_gain, p() -> gains.fervor );

    if ( p() -> active.pet )
      p() -> active.pet -> resource_gain( RESOURCE_FOCUS, base_gain, p() -> active.pet -> gains.fervor );

    hunter_spell_t::execute();
  }

  virtual void tick( dot_t* d )
  {
    hunter_spell_t::tick( d );

    p() -> resource_gain( RESOURCE_FOCUS, tick_gain, p() -> gains.fervor );

    if ( p() -> active.pet )
      p() -> active.pet -> resource_gain( RESOURCE_FOCUS, tick_gain, p() -> active.pet -> gains.fervor );
  }
};

// Focus Fire ===============================================================

struct focus_fire_t : public hunter_spell_t
{
  int five_stacks;

  focus_fire_t( hunter_t* player, const std::string& options_str ) :
    hunter_spell_t( "focus_fire", player, player -> find_spell( 82692 ) ),
    five_stacks( 0 )
  {
    option_t options[] =
    {
      opt_bool( "five_stacks", five_stacks ),
      opt_null()
    };
    parse_options( options, options_str );

    harmful = false;
  }

  virtual void execute()
  {
    double stacks = p() -> active.pet -> buffs.frenzy -> stack();
    double value = stacks * p() -> specs.focus_fire -> effectN( 1 ).percent();
    p() -> buffs.focus_fire -> trigger( 1, value );

    double gain = stacks * p() -> specs.focus_fire -> effectN( 2 ).resource( RESOURCE_FOCUS );
    p() -> active.pet -> resource_gain( RESOURCE_FOCUS, gain, p() -> active.pet -> gains.focus_fire );

    hunter_spell_t::execute();

    p() -> active.pet -> buffs.frenzy -> expire();

  }

  virtual bool ready()
  {
    if ( ! p() -> active.pet )
      return false;

    if ( ! p() -> active.pet -> buffs.frenzy -> check() )
      return false;

    if ( five_stacks && p() -> active.pet -> buffs.frenzy -> stack_react() < 5 )
      return false;

    return hunter_spell_t::ready();
  }
};

// Kill Command =============================================================

struct kill_command_t : public hunter_spell_t
{
  kill_command_t( hunter_t* player, const std::string& options_str ) :
    hunter_spell_t( "kill_command", player, player -> find_class_spell( "Kill Command" ) )
  {
    parse_options( NULL, options_str );

    harmful = false;

    for ( size_t i = 0, pets = p() -> pet_list.size(); i < pets; ++i )
    {
      pet_t* pet = p() -> pet_list[ i ];
      stats -> add_child( pet -> get_stats( "kill_command" ) );
    }
  }

  virtual void execute()
  {
    hunter_spell_t::execute();

    if ( p() -> active.pet )
    {
      p() -> active.pet -> active.kill_command -> execute();
    }
  }

  virtual bool ready()
  {
    return p() -> active.pet && hunter_spell_t::ready();
  }
};

// Summon Pet ===============================================================

struct summon_pet_t : public hunter_spell_t
{
  pet_t* pet;

  summon_pet_t( hunter_t* player, const std::string& options_str ) :
    hunter_spell_t( "summon_pet", player ),
    pet( 0 )
  {
    harmful = false;

    std::string pet_name = options_str.empty() ? p() -> summon_pet_str : options_str;
    pet = p() -> find_pet( pet_name );
    if ( ! pet )
    {
      sim -> errorf( "Player %s unable to find pet %s for summons.\n", p() -> name(), pet_name.c_str() );
      sim -> cancel();
    }
  }

  virtual void execute()
  {
    hunter_spell_t::execute();

    pet -> type = PLAYER_PET;
    pet -> summon();

    if ( p() -> main_hand_attack ) p() -> main_hand_attack -> cancel();
  }

  virtual bool ready()
  {
    if ( p() -> active.pet == pet )
      return false;

    return hunter_spell_t::ready();
  }
};

// Stampede =================================================================

struct stampede_t : public hunter_spell_t
{
  stampede_t( hunter_t* p, const std::string& options_str ) :
    hunter_spell_t( "stampede", p, p -> find_class_spell( "Stampede" ) )
  {
    parse_options( NULL, options_str );
    harmful = false;
    school = SCHOOL_PHYSICAL;
  }

  virtual void execute()
  {
    hunter_spell_t::execute();
    p() -> buffs.stampede -> trigger();

    for ( unsigned int i = 0; i < p() -> hunter_main_pets.size() && i < 5; ++i )
    {
      p() -> hunter_main_pets[ i ] -> stampede_summon( data().duration() );
    }
  }
};

}

hunter_td_t::hunter_td_t( player_t* target, hunter_t* p ) :
  actor_pair_t( target, p ),
  dots( dots_t() )
{
  dots.serpent_sting = target -> get_dot( "serpent_sting", p );
}

// hunter_t::create_action ==================================================

action_t* hunter_t::create_action( const std::string& name,
                                   const std::string& options_str )
{
  using namespace attacks;
  using namespace spells;

  if ( name == "auto_shot"             ) return new              start_attack_t( this, options_str );
  if ( name == "aimed_shot"            ) return new             aimed_shot_t( this, options_str );
  if ( name == "arcane_shot"           ) return new            arcane_shot_t( this, options_str );
  // make this a no-op for now to not break profiles.
  if ( name == "bestial_wrath"         ) return new          bestial_wrath_t( this, options_str );
  if ( name == "black_arrow"           ) return new            black_arrow_t( this, options_str );
  if ( name == "chimera_shot"          ) return new           chimera_shot_t( this, options_str );
  if ( name == "explosive_shot"        ) return new         explosive_shot_t( this, options_str );
  if ( name == "explosive_trap"        ) return new         explosive_trap_t( this, options_str );
  if ( name == "fervor"                ) return new                 fervor_t( this, options_str );
  if ( name == "focus_fire"            ) return new             focus_fire_t( this, options_str );
  if ( name == "kill_command"          ) return new           kill_command_t( this, options_str );
  if ( name == "kill_shot"             ) return new              kill_shot_t( this, options_str );
  if ( name == "multi_shot"            ) return new             multi_shot_t( this, options_str );
  if ( name == "scatter_shot"          ) return new           scatter_shot_t( this, options_str );
  if ( name == "silencing_shot"        ) return new         silencing_shot_t( this, options_str );
  if ( name == "steady_shot"           ) return new            steady_shot_t( this, options_str );
  if ( name == "summon_pet"            ) return new             summon_pet_t( this, options_str );
  if ( name == "cobra_shot"            ) return new             cobra_shot_t( this, options_str );
  if ( name == "a_murder_of_crows"     ) return new                    moc_t( this, options_str );
  if ( name == "powershot"             ) return new              powershot_t( this, options_str );
  if ( name == "stampede"              ) return new               stampede_t( this, options_str );
  if ( name == "glaive_toss"           ) return new            glaive_toss_t( this, options_str );
  if ( name == "dire_beast"            ) return new             dire_beast_t( this, options_str );
  if ( name == "barrage"               ) return new                barrage_t( this, options_str );

#if 0
  if ( name == "trap_launcher"         ) return new          trap_launcher_t( this, options_str );
  if ( name == "binding_shot"          ) return new           binding_shot_t( this, options_str );
  if ( name == "wyvern_sting"          ) return new           wyvern_sting_t( this, options_str );
#endif
  return player_t::create_action( name, options_str );
}

// hunter_t::create_pet =====================================================

pet_t* hunter_t::create_pet( const std::string& pet_name,
                             const std::string& pet_type )
{
  pet_t* p = find_pet( pet_name );

  if ( p )
    return p;

  pet_e type = util::parse_pet_type( pet_type );

  if ( type > PET_NONE && type < PET_HUNTER )
  {
    return new pets::hunter_main_pet_t( *sim, *this, pet_name, type );
  }
  else
  {
    sim -> errorf( "Player %s with pet %s has unknown type %s\n", name(), pet_name.c_str(), pet_type.c_str() );
    sim -> cancel();
  }

  return nullptr;
}

// hunter_t::create_pets ====================================================

void hunter_t::create_pets()
{
  create_pet( "cat",          "cat"          );
  create_pet( "devilsaur",    "devilsaur"    );
  create_pet( "raptor",       "raptor"       );
  create_pet( "hyena",        "hyena"        );
  create_pet( "wolf",         "wolf"         );
  create_pet( "spider",       "spider"       );
//  create_pet( "chimera",      "chimera"      );
//  create_pet( "wind_serpent", "wind_serpent" );

  for ( size_t i = 0; i < pet_dire_beasts.size(); ++i )
  {
    pet_dire_beasts[ i ] = new pets::dire_critter_t( *this, i + 1 );
  }
}

// hunter_t::init_spells ====================================================

void hunter_t::init_spells()
{
  player_t::init_spells();

  // Baseline
  // Talents
  talents.posthaste                         = find_talent_spell( "Posthaste" );
  talents.narrow_escape                     = find_talent_spell( "Narrow Escape" );
  talents.exhilaration                      = find_talent_spell( "Exhilaration" );

  talents.silencing_shot                    = find_talent_spell( "Silencing Shot" );
  talents.wyvern_sting                      = find_talent_spell( "Wyvern Sting" );
  talents.binding_shot                      = find_talent_spell( "Binding Shot" );

  talents.crouching_tiger_hidden_chimera    = find_talent_spell( "Crouching Tiger, Hidden Chimera" );
  talents.iron_hawk                         = find_talent_spell( "Iron Hawk" );
  talents.spirit_bond                       = find_talent_spell( "Spirit Bond" );

  talents.fervor                            = find_talent_spell( "Fervor" );
  talents.dire_beast                        = find_talent_spell( "Dire Beast" );
  talents.thrill_of_the_hunt                = find_talent_spell( "Thrill of the Hunt" );

  talents.a_murder_of_crows                 = find_talent_spell( "A Murder of Crows" );
  talents.blink_strikes                     = find_talent_spell( "Blink Strikes" );
  talents.stampede                         = find_talent_spell( "Stampede" );

  talents.glaive_toss                       = find_talent_spell( "Glaive Toss" );
  talents.powershot                         = find_talent_spell( "Powershot" );
  talents.barrage                           = find_talent_spell( "Barrage" );

  // Mastery
  mastery.master_of_beasts     = find_mastery_spell( HUNTER_BEAST_MASTERY );
  mastery.wild_quiver          = find_mastery_spell( HUNTER_MARKSMANSHIP );
  mastery.essence_of_the_viper = find_mastery_spell( HUNTER_SURVIVAL );

  // Major
  glyphs.aimed_shot          = find_glyph_spell( "Glyph of Aimed Shot"     ); // id=119465
  glyphs.endless_wrath       = find_glyph_spell( "Glyph of Endless Wrath"  );
  glyphs.animal_bond         = find_glyph_spell( "Glyph of Animal Bond"    );
  glyphs.black_ice           = find_glyph_spell( "Glyph of Block Ice"  );
  glyphs.camouflage          = find_glyph_spell( "Glyph of Camoflage"  );
  glyphs.chimera_shot        = find_glyph_spell( "Glyph of Chimera Shot"   );
  glyphs.deterrence          = find_glyph_spell( "Glyph of Deterrence"  );
  glyphs.disengage           = find_glyph_spell( "Glyph of Disengage"  );
  glyphs.explosive_trap      = find_glyph_spell( "Glyph of Explosive Trap"  );
  glyphs.freezing_trap       = find_glyph_spell( "Glyph of Freezing Trap"  );
  glyphs.ice_trap            = find_glyph_spell( "Glyph of Ice Trap"  );
  glyphs.icy_solace          = find_glyph_spell( "Glyph of Icy Solace"  );
  glyphs.marked_for_death    = find_glyph_spell( "Glyph of Marked for Death"  );
  glyphs.masters_call        = find_glyph_spell( "Glyph of Master's Call"  );
  glyphs.mend_pet            = find_glyph_spell( "Glyph of Mend Pet"  );
  glyphs.mending             = find_glyph_spell( "Glyph of Mending"  );
  glyphs.mirrored_blades     = find_glyph_spell( "Glyph of Mirrored Blades"  );
  glyphs.misdirection        = find_glyph_spell( "Glyph of Misdirection"  );
  glyphs.no_escape           = find_glyph_spell( "Glyph of No Escape"  );
  glyphs.pathfinding         = find_glyph_spell( "Glyph of Pathfinding"  );
  glyphs.scatter_shot        = find_glyph_spell( "Glyph of Scatter Shot"  );
  glyphs.scattering          = find_glyph_spell( "Glyph of Scattering"  );
  glyphs.snake_trap          = find_glyph_spell( "Glyph of Snake Trap"  );
  glyphs.tranquilizing_shot  = find_glyph_spell( "Glyph of Tranquilizing Shot"  );

  // Minor
  glyphs.aspects             = find_glyph_spell( "Glyph of Aspects"  );
  glyphs.aspect_of_the_pack  = find_glyph_spell( "Glyph of Aspect of the Pack"  );
  glyphs.direction           = find_glyph_spell( "Glyph of Direction"  );
  glyphs.fetch               = find_glyph_spell( "Glyph of Fetch"  );
  glyphs.fireworks           = find_glyph_spell( "Glyph of Fireworks"  );
  glyphs.lesser_proportion   = find_glyph_spell( "Glyph of Lesser Proportion"  );
  glyphs.marking             = find_glyph_spell( "Glyph of Marking"  );
  glyphs.revive_pet          = find_glyph_spell( "Glyph of Revive Pet"  );
  glyphs.stampede            = find_glyph_spell( "Glyph of Stampede"  );
  glyphs.tame_beast          = find_glyph_spell( "Glyph of Tame Beast"  );
  glyphs.the_cheetah         = find_glyph_spell( "Glyph of the Cheetah"  );

  specs.piercing_shots       = find_specialization_spell( "Piercing Shots" );
  specs.steady_focus         = find_specialization_spell( "Steady Focus" );
  specs.go_for_the_throat    = find_specialization_spell( "Go for the Throat" );
  specs.careful_aim          = find_specialization_spell( "Careful Aim" );
  specs.beast_cleave         = find_specialization_spell( "Beast Cleave" );
  specs.frenzy               = find_specialization_spell( "Frenzy" );
  specs.focus_fire           = find_specialization_spell( "Focus Fire" );
  specs.cobra_strikes        = find_specialization_spell( "Cobra Strikes" );
  specs.the_beast_within     = find_specialization_spell( "The Beast Within" );
  specs.exotic_beasts        = find_specialization_spell( "Exotic Beasts" );
  specs.invigoration         = find_specialization_spell( "Invigoration" );
  specs.kindred_spirits      = find_specialization_spell( "Kindred Spirits" );
  specs.careful_aim          = find_specialization_spell( "Careful Aim" );
  specs.explosive_shot       = find_specialization_spell( "Explosive Shot" );
  specs.lock_and_load        = find_specialization_spell( "Lock and Load" );
  specs.viper_venom          = find_specialization_spell( "Viper Venom" );
  specs.bombardment          = find_specialization_spell( "Bombardment" );
  specs.master_marksman      = find_specialization_spell( "Master Marksman" );
  specs.serpent_spread       = find_specialization_spell( "Serpent Spread" );
  specs.trap_mastery         = find_specialization_spell( "Trap Mastery" );
  specs.trueshot_aura        = find_spell( 19506 );

  if ( specs.piercing_shots -> ok() )
    active.piercing_shots = new attacks::piercing_shots_t( this );

  if ( specs.explosive_shot -> ok() )
    active.explosive_ticks = new attacks::explosive_shot_tick_t( this );

  if ( mastery.wild_quiver -> ok() )
  {
    active.wild_quiver_shot = new attacks::wild_quiver_shot_t( this );
  }

  static const set_bonus_description_t set_bonuses =
  {
    //  C2P    C4P     M2P     M4P    T2P    T4P     H2P    H4P
    {     0,     0, 105732, 105921,     0,     0,     0,     0 }, // Tier13
    {     0,     0, 123090, 123091,     0,     0,     0,     0 }, // Tier14
    {     0,     0, 138365, 138367,     0,     0,     0,     0 }, // Tier15
    {     0,     0, 144637, 144641,     0,     0,     0,     0 }, // Tier16
  };

  sets.register_spelldata( set_bonuses );
}


// hunter_t::init_base ======================================================

void hunter_t::init_base_stats()
{
  player_t::init_base_stats();

  base.stats.attack_power = level * 2;

  base.attack_power_per_strength = 0.0; // Prevents scaling from strength. Will need to separate melee and ranged AP if this is needed in the future.
  base.attack_power_per_agility  = 2.0;

  base_focus_regen_per_second = 4;
  if ( sets.has_set_bonus( SET_PVP_4PC_MELEE ) )
    base_focus_regen_per_second *= 1.25;


  resources.base[ RESOURCE_FOCUS ] = 100 + specs.kindred_spirits -> effectN( 1 ).resource( RESOURCE_FOCUS );


  // hardcoded in tooltip but the tooltip lies 18 Aug 2021
  cooldowns.viper_venom -> duration = timespan_t::from_seconds( 2.5 );

  // Orc racial
  if ( race == RACE_ORC )
    pet_multiplier *= 1.0 +  find_racial_spell( "Command" ) -> effectN( 1 ).percent();

  diminished_kfactor    = 0.009880;
  diminished_dodge_cap = 0.006870;
  diminished_parry_cap = 0.006870;

  stats_stampede = get_stats( "stampede" );
}

// hunter_t::init_buffs =====================================================

void hunter_t::create_buffs()
{
  player_t::create_buffs();

  buffs.beast_cleave                = buff_creator_t( this, 118455, "beast_cleave" );

  buffs.beast_within                = buff_creator_t( this, 34471, "beast_within" )
                                      .chance( specs.the_beast_within -> ok() )
                                      .add_invalidate( CACHE_PLAYER_DAMAGE_MULTIPLIER );
  buffs.beast_within -> buff_duration += sets.set( SET_T14_4PC_MELEE ) -> effectN( 1 ).time_value();

  buffs.bombardment                 = buff_creator_t( this, "bombardment", specs.bombardment -> effectN( 1 ).trigger() );
  buffs.cobra_strikes               = buff_creator_t( this, 53257, "cobra_strikes" ).chance( specs.cobra_strikes -> proc_chance() );
  buffs.focus_fire                  = buff_creator_t( this, 82692, "focus_fire" )
                                      .add_invalidate( CACHE_ATTACK_HASTE );
  buffs.steady_focus                = buff_creator_t( this, 53220, "steady_focus" )
                                      .chance( specs.steady_focus -> ok() )
                                      .add_invalidate( CACHE_ATTACK_SPEED );
  buffs.thrill_of_the_hunt          = buff_creator_t( this, 34720, "thrill_of_the_hunt" ).chance( talents.thrill_of_the_hunt -> proc_chance() );
  buffs.lock_and_load               = buff_creator_t( this, 56453, "lock_and_load" )
                                      .chance( specs.lock_and_load -> effectN( 1 ).percent() )
                                      .cd( timespan_t::from_seconds( specs.lock_and_load -> effectN( 2 ).base_value() ) ) ;
  buffs.lock_and_load -> default_chance += sets.set( SET_T14_4PC_MELEE ) -> effectN( 2 ).percent();

  buffs.master_marksman             = buff_creator_t( this, 82925, "master_marksman" ).chance( specs.master_marksman -> proc_chance() );
  buffs.master_marksman_fire        = buff_creator_t( this, 82926, "master_marksman_fire" );

  buffs.stampede          = buff_creator_t( this, 130201, "stampede" ) // To allow action lists to react to stampede, rather than doing it in a roundabout way.
                           .activated( true )
                           .duration( timespan_t::from_seconds(20) );
                           /*.quiet( true )*/;
  buffs.pre_steady_focus            = buff_creator_t( this, "pre_steady_focus" ).max_stack( 2 ).quiet( true );


}

// hunter_t::init_gains =====================================================

void hunter_t::init_gains()
{
  player_t::init_gains();

  gains.invigoration         = get_gain( "invigoration"         );
  gains.fervor               = get_gain( "fervor"               );
  gains.focus_fire           = get_gain( "focus_fire"           );
  gains.thrill_of_the_hunt   = get_gain( "thrill_of_the_hunt_savings"   );
  gains.steady_shot          = get_gain( "steady_shot"          );
  gains.steady_focus         = get_gain( "steady_focus"         );
  gains.cobra_shot           = get_gain( "cobra_shot"           );
  gains.dire_beast           = get_gain( "dire_beast"           );
  gains.viper_venom          = get_gain( "viper_venom"          );
}

// hunter_t::init_position ==================================================

void hunter_t::init_position()
{
  player_t::init_position();

  if ( base.position == POSITION_FRONT )
  {
    base.position = POSITION_RANGED_FRONT;
    position_str = util::position_type_string( base.position );
  }
  else if ( initial.position == POSITION_BACK )
  {
    base.position = POSITION_RANGED_BACK;
    position_str = util::position_type_string( base.position );
  }

  if ( sim -> debug )
    sim -> out_debug.printf( "%s: Position adjusted to %s", name(), position_str.c_str() );
}

// hunter_t::init_procs =====================================================

void hunter_t::init_procs()
{
  player_t::init_procs();

  procs.invigoration                 = get_proc( "invigoration"                 );
  procs.thrill_of_the_hunt           = get_proc( "thrill_of_the_hunt"           );
  procs.wild_quiver                  = get_proc( "wild_quiver"                  );
  procs.lock_and_load                = get_proc( "lock_and_load"                );
  procs.explosive_shot_focus_starved = get_proc( "explosive_shot_focus_starved" );
  procs.black_arrow_focus_starved    = get_proc( "black_arrow_focus_starved"    );
}

// hunter_t::init_rng =======================================================

void hunter_t::init_rng()
{
  player_t::init_rng();
}

// hunter_t::init_scaling ===================================================

void hunter_t::init_scaling()
{
  player_t::init_scaling();

  scales_with[ STAT_STRENGTH ] = false;
}

// hunter_t::init_actions ===================================================

void hunter_t::init_action_list()
{
  if ( main_hand_weapon.group() != WEAPON_RANGED )
  {
    sim -> errorf( "Player %s does not have a ranged weapon at the Main Hand slot.", name() );
  }

  if ( action_list_str.empty() )
  {
    clear_action_priority_lists();

    std::string& precombat = get_action_priority_list( "precombat" ) -> action_list_str;

    if ( level >= 80 )
    {
      if ( sim -> allow_flasks )
      {
        precombat += "/flask,type=";
        precombat += ( level > 85 ) ? "spring_blossoms" : "winds";
      }

      if ( sim -> allow_food )
      {
        precombat += "/food,type=";
        precombat += ( level > 85 ) ? "sea_mist_rice_noodles" : "seafood_magnifique_feast";
      }
    }

    precombat += "/summon_pet";
    precombat += "/snapshot_stats";

    if ( ( level >= 80 ) && ( sim -> allow_potions ) )
    {
      precombat += ( level > 85 ) ? "/virmens_bite_potion" : "/tolvir_potion";

      action_list_str += ( level > 85 ) ? "/virmens_bite_potion" : "/tolvir_potion";
      action_list_str += ",if=target.time_to_die<=25|buff.stampede.up";
    }

    if ( specialization() == HUNTER_SURVIVAL )
      action_list_str += init_use_racial_actions();
    action_list_str += init_use_item_actions();
    action_list_str += init_use_profession_actions();
    action_list_str += "/auto_shot";
    action_list_str += "/explosive_trap,if=active_enemies>1";

    switch ( specialization() )
    {
        // BEAST MASTERY
      case HUNTER_BEAST_MASTERY:

        action_list_str += init_use_racial_actions();
        action_list_str += "/dire_beast,if=enabled";
        action_list_str += "/fervor,if=enabled&focus<=65";
        action_list_str += "/bestial_wrath,if=focus>60&!buff.beast_within.up";
        action_list_str += "/multi_shot,if=active_enemies>5|(active_enemies>1&buff.beast_cleave.down)";

        if ( level >= 87 )
          action_list_str += "/stampede,if=trinket.stat.agility.up|target.time_to_die<=20|(trinket.stacking_stat.agility.stack>10&trinket.stat.agility.cooldown_remains<=3)";

        action_list_str += "/barrage,if=enabled&active_enemies>5";
        action_list_str += "/kill_shot";
        action_list_str += "/kill_command";
        action_list_str += "/a_murder_of_crows,if=enabled&!ticking";
        action_list_str += "/glaive_toss,if=enabled";
        action_list_str += "/barrage,if=enabled";
        action_list_str += "/powershot,if=enabled";
        action_list_str += "/cobra_shot,if=active_enemies>5";
        action_list_str += "/arcane_shot,if=buff.thrill_of_the_hunt.react|buff.beast_within.up";
        action_list_str += "/focus_fire,five_stacks=1";
        action_list_str += "/arcane_shot,if=focus>=61";

        if ( level >= 81 )
          action_list_str += "/cobra_shot";
        else
          action_list_str += "/steady_shot";
        break;

        // MARKSMANSHIP
      case HUNTER_MARKSMANSHIP:
        action_list_str += init_use_racial_actions();

        action_list_str += "/powershot,if=enabled";
        action_list_str += "/fervor,if=enabled&focus<=50";

        if ( level >= 87 )
          action_list_str += "/stampede,if=trinket.stat.agility.up|target.time_to_die<=20|(trinket.stacking_stat.agility.stack>10&trinket.stat.agility.cooldown_remains<=3)";

        action_list_str += "/a_murder_of_crows,if=enabled&!ticking";
        action_list_str += "/dire_beast,if=enabled";

        action_list_str += "/run_action_list,name=careful_aim,if=target.health.pct>";
        action_list_str += util::to_string( dbc.spell( 34483 ) -> effectN( 2 ).base_value() );
        {
          // sub-action list for the CA phase. The action above here are also included
          std::string& CA_actions = get_action_priority_list( "careful_aim" ) -> action_list_str;
          CA_actions += "/chimera_shot";
          CA_actions += "/steady_shot,if=buff.pre_steady_focus.up&buff.steady_focus.remains<6";
          CA_actions += "/aimed_shot";
          CA_actions += "/glaive_toss,if=enabled";
          CA_actions += "/steady_shot";
        }

        // actions for outside the CA phase
        action_list_str += "/steady_shot,if=buff.pre_steady_focus.up&buff.steady_focus.remains<=4";
        action_list_str += "/glaive_toss,if=enabled";
        action_list_str += "/barrage,if=enabled";
        action_list_str += "/chimera_shot";
        action_list_str += "/steady_shot,if=buff.steady_focus.remains<(action.steady_shot.cast_time+1)&!in_flight";
        action_list_str += "/kill_shot";
        action_list_str += "/multi_shot,if=active_enemies>=4";
        action_list_str += "/aimed_shot,if=buff.master_marksman_fire.react";


        action_list_str += "/aimed_shot";
        if ( race == RACE_TROLL )
          action_list_str += "&!buff.berserking.up)";
        else
          action_list_str += ")";

        action_list_str += "/steady_shot";
        break;

        // SURVIVAL
      case HUNTER_SURVIVAL:
        action_list_str += "/fervor,if=enabled&focus<=50";
        action_list_str += "/a_murder_of_crows,if=enabled&!ticking";
        action_list_str += "/explosive_shot,if=buff.lock_and_load.react";
        action_list_str += "/glaive_toss,if=enabled";
        action_list_str += "/powershot,if=enabled";
        action_list_str += "/barrage,if=enabled";
        action_list_str += "/explosive_shot,if=cooldown_react";
        action_list_str += "/black_arrow,if=!ticking&target.time_to_die>=8";
        action_list_str += "/multi_shot,if=active_enemies>3";
        action_list_str += "/multi_shot,if=buff.thrill_of_the_hunt.react";
        action_list_str += "/arcane_shot,if=buff.thrill_of_the_hunt.react";
        action_list_str += "/dire_beast,if=enabled";

        if ( level >= 87 )
          action_list_str += "/stampede,if=trinket.stat.agility.up|target.time_to_die<=20|(trinket.stacking_stat.agility.stack>10&trinket.stat.agility.cooldown_remains<=3)";

        action_list_str += "/arcane_shot,if=focus>=67&active_enemies<2";
        action_list_str += "/multi_shot,if=focus>=67&active_enemies>1";

        if ( find_class_spell( "Cobra Shot" ) )
          action_list_str += "/cobra_shot";
        else if ( find_class_spell( "Steady Shot" ) )
          action_list_str += "/steady_shot";
        break;

        // DEFAULT
      default: break;
    }

    if ( summon_pet_str.empty() )
      summon_pet_str = "cat";

    use_default_action_list = true;
  }

  player_t::init_action_list();
}

// hunter_t::combat_begin ===================================================

void hunter_t::combat_begin()
{
  player_t::combat_begin();
}

// hunter_t::reset ==========================================================

void hunter_t::reset()
{
  player_t::reset();

  // Active
  active.pet            = nullptr;
  active.aspect         = ASPECT_NONE;
}

// hunter_t::arise ==========================================================

void hunter_t::arise()
{
  player_t::arise();

  if ( specs.trueshot_aura -> is_level( level ) && ! sim -> overrides.attack_power_multiplier )
    sim -> auras.attack_power_multiplier -> trigger();
}

// hunter_t::composite_attack_power_multiplier ==============================

double hunter_t::composite_attack_power_multiplier() const
{
  double mult = player_t::composite_attack_power_multiplier();

  return mult;
}

// Haste and speed buff computations ========================================

double hunter_t::composite_melee_haste() const
{
  double h = player_t::composite_melee_haste();
  h *= ranged_haste_multiplier();
  return h;
}

double hunter_t::composite_melee_speed() const
{
  double h = player_t::composite_melee_speed();
  h *= ranged_speed_multiplier();
  return h;
}

// Buffs that increase hunter ranged attack haste (and thus regen) but not
// melee attack haste (and so not pet attacks nor RPPM)
double hunter_t::ranged_haste_multiplier() const
{
  double h = 1.0;
  h *= 1.0 / ( 1.0 + buffs.focus_fire -> value() );
  return h;
}

// Buffs that increase hunter ranged attack speed but not
// melee attack speed (and so not pet attacks)
double hunter_t::ranged_speed_multiplier() const
{
  double h = 1.0;
  h *= 1.0 / ( 1.0 + buffs.steady_focus -> value() );
  return h;
}

// hunter_t::composite_player_multiplier ====================================

double hunter_t::composite_player_multiplier( school_e school ) const
{
  double m = player_t::composite_player_multiplier( school );

  if ( mastery.essence_of_the_viper -> ok() &&
       ( dbc::is_school( school, SCHOOL_NATURE ) ||
         dbc::is_school( school, SCHOOL_ARCANE ) ||
         dbc::is_school( school, SCHOOL_SHADOW ) ||
         dbc::is_school( school, SCHOOL_FIRE   ) ) )
  {
    m *= 1.0 + cache.mastery_value();
  }

  if ( buffs.beast_within -> up() )
    m *= 1.0 + buffs.beast_within -> data().effectN( 2 ).percent();

  return m;
}

void hunter_t::invalidate_cache( cache_e c )
{
  player_t::invalidate_cache( c );

  switch ( c )
  {
    case CACHE_MASTERY:
      if ( mastery.essence_of_the_viper -> ok() )
      {
        player_t::invalidate_cache( CACHE_PLAYER_DAMAGE_MULTIPLIER );
      }
      break;
    default: break;
  }
}

// hunter_t::matching_gear_multiplier =======================================

double hunter_t::matching_gear_multiplier( attribute_e attr ) const
{
  if ( attr == ATTR_AGILITY )
    return 0.05;

  return 0.0;
}

// hunter_t::regen  =========================================================

void hunter_t::regen( timespan_t periodicity )
{
  player_t::regen( periodicity );

  periodicity *= 1.0 + composite_ranged_haste_rating() / current_rating().attack_haste;

}

// hunter_t::create_options =================================================

void hunter_t::create_options()
{
  player_t::create_options();

  option_t hunter_options[] =
  {
    opt_string( "summon_pet", summon_pet_str ),
    opt_float( "merge_piercing_shots", merge_piercing_shots ),
    opt_null()
  };

  option_t::copy( options, hunter_options );
}

// hunter_t::create_profile =================================================

bool hunter_t::create_profile( std::string& profile_str, save_e stype, bool save_html )
{
  player_t::create_profile( profile_str, stype, save_html );

#if 0
  for ( pet_t* pet = pet_list; pet; pet = pet -> next_pet )
  {
    hunter_main_pet_t* cast = ( hunter_main_pet_t* ) pet;

    if ( pet -> talents_str.empty() )
    {
      for ( int j = 0; j < MAX_TALENT_TREES; j++ )
        for ( int k = 0; k < ( int ) pet -> talent_trees[ j ].size(); k++ )
          pet -> talents_str += ( char ) ( pet -> talent_trees[ j ][ k ] -> ok() + ( int ) '0' );
    }

    profile_str += "pet=";
    profile_str += util::pet_type_string( cast -> pet_type );
    profile_str += ",";
    profile_str += cast -> name_str + "\n";
    profile_str += "talents=" + cast -> talents_str + "\n";
    profile_str += "active=owner\n";
  }
#endif

  profile_str += "summon_pet=" + summon_pet_str + "\n";

  return true;
}

// hunter_t::copy_from ======================================================

void hunter_t::copy_from( player_t* source )
{
  player_t::copy_from( source );

  hunter_t* p = debug_cast<hunter_t*>( source );

  summon_pet_str = p -> summon_pet_str;
  merge_piercing_shots = p -> merge_piercing_shots;
}

// hunter_t::armory_extensions ==============================================

void hunter_t::armory_extensions( const std::string& /* region */,
                                  const std::string& /* server */,
                                  const std::string& /* character */,
                                  cache::behavior_e  /* caching */ )
{
#if 0
  // Pet support
  static pet_e pet_types[] =
  {
    /* 0*/ PET_NONE,         PET_WOLF,         PET_CAT,          PET_SPIDER,   PET_BEAR,
    /* 5*/ PET_BOAR,         PET_CROCOLISK,    PET_CARRION_BIRD, PET_CRAB,     PET_GORILLA,
    /*10*/ PET_NONE,         PET_RAPTOR,       PET_TALLSTRIDER,  PET_NONE,     PET_NONE,
    /*15*/ PET_NONE,         PET_NONE,         PET_NONE,         PET_NONE,     PET_NONE,
    /*20*/ PET_SCORPID,      PET_TURTLE,       PET_NONE,         PET_NONE,     PET_BAT,
    /*25*/ PET_HYENA,        PET_BIRD_OF_PREY, PET_WIND_SERPENT, PET_NONE,     PET_NONE,
    /*30*/ PET_DRAGONHAWK,   PET_RAVAGER,      PET_WARP_STALKER, PET_SPOREBAT, PET_NETHER_RAY,
    /*35*/ PET_SERPENT,      PET_NONE,         PET_MOTH,         PET_CHIMERA,  PET_DEVILSAUR,
    /*40*/ PET_NONE,         PET_SILITHID,     PET_WORM,         PET_RHINO,    PET_WASP,
    /*45*/ PET_CORE_HOUND,   PET_SPIRIT_BEAST, PET_NONE,         PET_NONE,     PET_NONE,
    /*50*/ PET_FOX,          PET_MONKEY,       PET_DOG,          PET_BEETLE,   PET_NONE,
    /*55*/ PET_SHALE_SPIDER, PET_NONE,         PET_NONE,         PET_NONE,     PET_NONE,
    /*60*/ PET_NONE,         PET_NONE,         PET_NONE,         PET_NONE,     PET_NONE,
    /*65*/ PET_NONE,         PET_WASP,         PET_NONE,         PET_NONE,     PET_NONE
  };
  int num_families = sizeof( pet_types ) / sizeof( pet_e );

  std::string url = "http://" + region + ".battle.net/wow/en/character/" + server + '/' + character + "/pet";
  xml_node_t* pet_xml = xml_t::get( sim, url, caching );
  if ( sim -> debug ) xml_t::print( pet_xml, sim -> output_file );

  xml_node_t* pet_list_xml = xml_t::get_node( pet_xml, "div", "class", "pets-list" );

  xml_node_t* pet_script_xml = xml_t::get_node( pet_list_xml, "script", "type", "text/javascript" );

  if ( ! pet_script_xml )
  {
    sim -> errorf( "Hunter %s unable to download pet data from Armory\n", name() );
    sim -> cancel();
    return;
  }

  std::string cdata_str;
  if ( xml_t::get_value( cdata_str, pet_script_xml, "cdata" ) )
  {
    std::string::size_type pos = cdata_str.find( '{' );
    if ( pos != std::string::npos ) cdata_str.erase( 0, pos + 1 );
    pos = cdata_str.rfind( '}' );
    if ( pos != std::string::npos ) cdata_str.erase( pos );

    js::js_node* pet_js = js_t::create( sim, cdata_str );
    pet_js = js_t::get_node( pet_js, "Pet.data" );
    if ( sim -> debug ) js_t::print( pet_js, sim -> output_file );

    if ( ! pet_js )
    {
      sim -> errorf( "\nHunter %s unable to download pet data from Armory\n", name() );
      sim -> cancel();
      return;
    }

    std::vector<js::js_node*> pet_records;
    int num_pets = js_t::get_children( pet_records, pet_js );
    for ( int i = 0; i < num_pets; i++ )
    {
      std::string pet_name, pet_talents;
      int pet_level, pet_family;

      if ( ! js_t::get_value( pet_name,    pet_records[ i ], "name"     ) ||
           ! js_t::get_value( pet_talents, pet_records[ i ], "build"    ) ||
           ! js_t::get_value( pet_level,   pet_records[ i ], "level"    ) ||
           ! js_t::get_value( pet_family,  pet_records[ i ], "familyId" ) )
      {
        sim -> errorf( "\nHunter %s unable to decode pet name/build/level/familyId for pet %s\n", name(), pet_name.c_str() );
        continue;
      }

      // Pets can have spaces in names, replace with underscore ..
      for ( unsigned j = 0; j < pet_name.length(); j++ )
      {
        if ( pet_name[ j ] == ' ' )
          pet_name[ j ] = '_';
      }

      // Pets can have the same name, so suffix names with an unique
      // identifier from Battle.net, if one is found
      if ( js_t::get_name( pet_records[ i ] ) )
      {
        pet_name += '_';
        pet_name += js_t::get_name( pet_records[ i ] );
      }

      // Pets can have zero talents also, we should probably support it.
      /*
      bool all_zeros = true;
      for ( int j=pet_talents.size()-1; j >=0 && all_zeros; j-- )
        if ( pet_talents[ j ] != '0' )
          all_zeros = false;
      if ( all_zeros ) continue;
      */

      if ( pet_family > num_families || pet_types[ pet_family ] == PET_NONE )
      {
        sim -> errorf( "\nHunter %s unable to decode pet %s family id %d\n", name(), pet_name.c_str(), pet_family );
        continue;
      }

      hunter_main_pet_t* pet = new hunter_main_pet_t( sim, this, pet_name, pet_types[ pet_family ] );

      pet -> parse_talents_armory( pet_talents );

      pet -> talents_str.clear();
      for ( int j = 0; j < MAX_TALENT_TREES; j++ )
      {
        for ( int k = 0; k < ( int ) pet -> talent_trees[ j ].size(); k++ )
        {
          pet -> talents_str += ( char ) ( pet -> talent_trees[ j ][ k ] -> ok() + ( int ) '0' );
        }
      }
    }

    // If we have valid pets, figure out which to summon by parsing Battle.net
    if ( pet_list )
    {
      std::vector<xml_node_t*> pet_nodes;

      int n_pet_nodes = xml_t::get_nodes( pet_nodes, pet_list_xml, "a", "class", "pet" );
      for ( int i = 0; i < n_pet_nodes; i++ )
      {
        xml_node_t* summoned_node = xml_t::get_node( pet_nodes[ i ], "span", "class", "summoned" );
        std::string summoned_pet_name;
        std::string summoned_pet_id;

        if ( ! summoned_node )
          continue;

        xml_t::get_value( summoned_pet_id, pet_nodes[ i ], "data-id" );

        if ( ! xml_t::get_value( summoned_pet_name, xml_t::get_node( pet_nodes[ i ], "span", "class", "name" ), "." ) )
          continue;

        if ( ! summoned_pet_name.empty() )
        {
          summon_pet_str = util::decode_html( summoned_pet_name );
          if ( ! summoned_pet_id.empty() )
            summon_pet_str += '_' + summoned_pet_id;
        }
      }

      // Pick first pet on the list, if no pet is summoned in the battle net profile
      if ( summon_pet_str.empty() )
        summon_pet_str = pet_list -> name_str;
    }
  }
#endif
}

// hunter_t::decode_set =====================================================

set_e hunter_t::decode_set( const item_t& item ) const
{
  const char* s = item.name();


  if ( item.slot != SLOT_HEAD      &&
       item.slot != SLOT_SHOULDERS &&
       item.slot != SLOT_CHEST     &&
       item.slot != SLOT_HANDS     &&
       item.slot != SLOT_LEGS      )
  {
    return SET_NONE;
  }

  if ( strstr( s, "wyrmstalkers"             ) ) return SET_T13_MELEE;

  if ( strstr( s, "yaungol_slayer"           ) ) return SET_T14_MELEE;
  
  if ( strstr( s, "saurok_stalker"           ) ) return SET_T15_MELEE;

  if ( strstr( s, "_of_the_unblinking_vigil" ) ) return SET_T16_MELEE;

  if ( strstr( s, "_gladiators_chain_"       ) ) return SET_PVP_MELEE;

  return SET_NONE;
}

// hunter_t::moving() =======================================================

void hunter_t::moving()
{
  player_t::interrupt();
}

// HUNTER MODULE INTERFACE ==================================================

struct hunter_module_t : public module_t
{
  hunter_module_t() : module_t( HUNTER ) {}

  virtual player_t* create_player( sim_t* sim, const std::string& name, race_e r = RACE_NONE ) const
  {
    return new hunter_t( sim, name, r );
  }

  virtual bool valid() const { return true; }
  virtual void init        ( sim_t* ) const {}
  virtual void combat_begin( sim_t* ) const {}
  virtual void combat_end  ( sim_t* ) const {}
};

} // UNNAMED NAMESPACE

const module_t* module_t::hunter()
{
  static hunter_module_t m;
  return &m;
}<|MERGE_RESOLUTION|>--- conflicted
+++ resolved
@@ -1611,52 +1611,6 @@
     p() -> active.pet -> resource_gain( RESOURCE_FOCUS, gain, p() -> active.pet -> gains.go_for_the_throat );
   }
 
-<<<<<<< HEAD
-  void trigger_tier15_2pc_melee()
-  {
-    if ( ! p() -> sets.has_set_bonus( SET_T15_2PC_MELEE ) )
-      return;
-
-    if ( ( p() -> ppm_tier15_2pc_melee.trigger() ) )
-    {
-      p() -> procs.tier15_2pc_melee -> occur();
-      size_t i;
-
-      for ( i = 0; i < p() -> thunderhawk.size(); i++ )
-      {
-        if ( ! p() -> thunderhawk[ i ] -> is_sleeping() )
-          continue;
-
-        p() -> thunderhawk[ i ] -> summon( timespan_t::from_seconds( 10 ) );
-        break;
-      }
-
-      assert( i < p() -> thunderhawk.size() );
-    }
-  }
-
-  void trigger_tier15_4pc_melee( proc_t* proc, attack_t* attack );
-
-  // Arcane Shot and Multi-shot reduce the cooldown of Rapid Fire by 12 seconds per cast.
-  void trigger_tier16_2pc_melee()
-  {
-    if ( ! p() -> sets.has_set_bonus( SET_T16_2PC_MELEE ) )
-      return;
-
-    if ( p() -> cooldowns.rapid_fire -> down() )
-    {
-      p() -> procs.tier16_2pc_melee -> occur();
-      int reduction;
-      if ( p() -> specialization() == HUNTER_BEAST_MASTERY || p() -> specialization() == HUNTER_MARKSMANSHIP )
-        reduction = 4;
-      else
-        reduction = 8;
-
-      p() -> cooldowns.rapid_fire -> adjust( -timespan_t::from_seconds( reduction ) );
-    }
-  }
-=======
->>>>>>> 696872c8
 };
 
 struct piercing_shots_t : public ignite::pct_based_action_t< attack_t >
@@ -2604,35 +2558,6 @@
   }
 };
 
-<<<<<<< HEAD
-// Lightning Arrow (Tier 15 4-piece bonus) ==================================
-
-struct lightning_arrow_t : public hunter_ranged_attack_t
-{
-  lightning_arrow_t( hunter_t* p, const std::string& attack_suffix ) :
-    hunter_ranged_attack_t( "lightning_arrow" + attack_suffix, p, p -> find_spell( 138366 ) )
-  {
-    school = SCHOOL_NATURE;
-    proc = true;
-    background = true;
-    can_trigger_wild_quiver = false;
-  }
-};
-
-void hunter_ranged_attack_t::trigger_tier15_4pc_melee( proc_t* proc, attack_t* attack )
-{
-
-  if ( ! p() -> sets.has_set_bonus( SET_T15_4PC_MELEE ) )
-    return;
-
-  if ( p() -> ppm_tier15_4pc_melee.trigger() )
-  {
-    proc -> occur();
-    attack -> execute();
-  }
-}
-=======
->>>>>>> 696872c8
 
 } // end attacks
 
