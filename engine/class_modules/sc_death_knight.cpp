// ==========================================================================
// Dedmonwakeen's DPS-DPM Simulator.
// Send questions to natehieter@gmail.com
// ==========================================================================

#include "simulationcraft.hpp"

namespace { // UNNAMED NAMESPACE

struct death_knight_t;

namespace pets {
struct dancing_rune_weapon_pet_t;
}

// ==========================================================================
// Death Knight Runes
// ==========================================================================

enum rune_type
{
  RUNE_TYPE_NONE = 0, RUNE_TYPE_BLOOD, RUNE_TYPE_FROST, RUNE_TYPE_UNHOLY, RUNE_TYPE_DEATH, RUNE_TYPE_WASDEATH = 8
};

const char * const rune_symbols = "!bfu!!";

const int RUNE_TYPE_MASK = 3;
const int RUNE_SLOT_MAX = 6;
const double RUNIC_POWER_REFUND = 0.9;

enum rune_state { STATE_DEPLETED, STATE_REGENERATING, STATE_FULL };

struct rune_t
{
  death_knight_t* dk;
  int        type;
  rune_state state;
  double     value;   // 0.0 to 1.0, with 1.0 being full
  bool       permanent_death_rune;
  rune_t* paired_rune;
  int        slot_number;

  rune_t() : dk( nullptr ), type( RUNE_TYPE_NONE ), state( STATE_FULL ), value( 0.0 ), permanent_death_rune( false ), paired_rune( NULL ), slot_number( 0 ) {}

  bool is_death() const        { return ( type & RUNE_TYPE_DEATH ) != 0                ; }
  bool is_blood() const        { return ( type & RUNE_TYPE_MASK  ) == RUNE_TYPE_BLOOD  ; }
  bool is_unholy() const       { return ( type & RUNE_TYPE_MASK  ) == RUNE_TYPE_UNHOLY ; }
  bool is_frost() const        { return ( type & RUNE_TYPE_MASK  ) == RUNE_TYPE_FROST  ; }
  bool is_ready() const        { return state == STATE_FULL                            ; }
  bool is_depleted() const     { return state == STATE_DEPLETED                        ; }
  int  get_type() const        { return type & RUNE_TYPE_MASK                          ; }

  void regen_rune( death_knight_t* p, timespan_t periodicity, bool rc = false );

  void make_permanent_death_rune()
  {
    permanent_death_rune = true;
    type |= RUNE_TYPE_DEATH;
  }

  void consume( bool convert )
  {
    if ( permanent_death_rune )
    {
      type |= RUNE_TYPE_DEATH;
    }
    else
    {
      type = ( type & RUNE_TYPE_MASK ) | ( ( type << 1 ) & RUNE_TYPE_WASDEATH ) | ( convert ? RUNE_TYPE_DEATH : 0 );
    }
    value = 0.0;
    state = STATE_DEPLETED;
  }

  void fill_rune();

  void reset()
  {
    value = 1.0;
    state = STATE_FULL;
    type = type & RUNE_TYPE_MASK;
    if ( permanent_death_rune )
    {
      type |= RUNE_TYPE_DEATH;
    }
  }
};

struct runes_t
{
  std::array<rune_t, RUNE_SLOT_MAX> slot;
  runes_t( death_knight_t* p ) :
    slot()
  {
    // 6 runes, paired blood, frost and unholy
    slot[0].type = slot[1].type = RUNE_TYPE_BLOOD;
    slot[2].type = slot[3].type = RUNE_TYPE_FROST;
    slot[4].type = slot[5].type = RUNE_TYPE_UNHOLY;
    // each rune pair is paired with each other
    slot[0].paired_rune = &slot[ 1 ]; slot[ 1 ].paired_rune = &slot[ 0 ];
    slot[2].paired_rune = &slot[ 3 ]; slot[ 3 ].paired_rune = &slot[ 2 ];
    slot[4].paired_rune = &slot[ 5 ]; slot[ 5 ].paired_rune = &slot[ 4 ];
    // give each rune a slot number
    for ( size_t i = 0; i < slot.size(); ++i )
    {
      slot[ i ].slot_number = i;
      slot[ i ].dk = p;
    }
  }
  void reset()
  {
    for ( size_t i = 0; i < slot.size(); ++i )
    {
      slot[ i ].reset();
    }
  }
};

// ==========================================================================
// Death Knight
// ==========================================================================

struct death_knight_td_t : public actor_pair_t
{
  dot_t* dots_blood_plague;
  dot_t* dots_death_and_decay;
  dot_t* dots_frost_fever;
  dot_t* dots_soul_reaper;

  debuff_t* debuffs_frost_vulnerability;

  int diseases() const
  {
    int disease_count = 0;
    if ( dots_blood_plague -> ticking ) disease_count++;
    if ( dots_frost_fever  -> ticking ) disease_count++;
    return disease_count;
  }

  death_knight_td_t( player_t* target, death_knight_t* death_knight );
};

enum death_knight_presence { PRESENCE_BLOOD = 1, PRESENCE_FROST, PRESENCE_UNHOLY = 4 };

struct death_knight_t : public player_t
{
public:
  // Active
  int       active_presence;
  int       t16_tank_2pc_driver;
  double    runic_power_decay_rate;

  // Buffs
  struct buffs_t
  {
    buff_t* antimagic_shell;
    buff_t* army_of_the_dead;
    buff_t* blood_charge;
    buff_t* blood_presence;
    buff_t* bone_wall;
    buff_t* bone_shield;
    buff_t* crimson_scourge;
    buff_t* dancing_rune_weapon;
    buff_t* dark_transformation;
    buff_t* deathbringer;
    buff_t* frost_presence;
    buff_t* icebound_fortitude;
    buff_t* killing_machine;
    buff_t* pillar_of_frost;
    buff_t* rime;
    buff_t* rune_strike;
    buff_t* runic_corruption;
    buff_t* scent_of_blood;
    buff_t* shadow_infusion;
    buff_t* sudden_doom;
    buff_t* tier13_4pc_melee;
    buff_t* unholy_presence;
    buff_t* vampiric_blood;
    buff_t* will_of_the_necropolis_dr;
    buff_t* will_of_the_necropolis_rt;

    absorb_buff_t* blood_shield;
    stat_buff_t* death_shroud;
    stat_buff_t* riposte;
  } buffs;

  struct runeforge_t
  {
    buff_t* rune_of_cinderglacier;
    buff_t* rune_of_the_fallen_crusader;
    buff_t* rune_of_the_stoneskin_gargoyle;
    buff_t* rune_of_the_nerubian_carapace;
    buff_t* rune_of_the_nerubian_carapace_oh;
    buff_t* rune_of_spellshattering;
    buff_t* rune_of_spellbreaking;
    buff_t* rune_of_spellbreaking_oh;
    buff_t* rune_of_swordshattering;
    buff_t* rune_of_swordbreaking;
    buff_t* rune_of_swordbreaking_oh;
  } runeforge;

  // Cooldowns
  struct cooldowns_t
  {
    cooldown_t* bone_shield_icd;
  } cooldown;

  // Diseases

  struct active_spells_t
  {
    action_t* blood_caked_blade;
    spell_t* blood_plague;
    spell_t* frost_fever;
    melee_attack_t* frozen_power;
  } active_spells;

  // Gains
  struct gains_t
  {
    gain_t* antimagic_shell;
    gain_t* butchery;
    gain_t* chill_of_the_grave;
    gain_t* frost_presence;
    gain_t* horn_of_winter;
    gain_t* improved_frost_presence;
    gain_t* power_refund;
    gain_t* scent_of_blood;
    gain_t* rune;
    gain_t* rune_unholy;
    gain_t* rune_blood;
    gain_t* rune_frost;
    gain_t* rc_unholy;
    gain_t* rc_blood;
    gain_t* rc_frost;
    gain_t* rc;
    gain_t* rune_unknown;
    gain_t* runic_empowerment;
    gain_t* runic_empowerment_blood;
    gain_t* runic_empowerment_unholy;
    gain_t* runic_empowerment_frost;
    gain_t* empower_rune_weapon;
    gain_t* blood_tap;
    gain_t* blood_tap_blood;
    gain_t* blood_tap_frost;
    gain_t* blood_tap_unholy;
    gain_t* plague_leech;
    gain_t* hp_death_siphon;
    gain_t* t15_4pc_tank;
  } gains;

  // Options
  std::string unholy_frenzy_target_str;

  // Specialization
  struct specialization_t
  {
    // Generic
    const spell_data_t* plate_specialization;

    // Blood
    const spell_data_t* blood_parasite;
    const spell_data_t* blood_rites;
    const spell_data_t* veteran_of_the_third_war;
    const spell_data_t* scent_of_blood;
    const spell_data_t* improved_blood_presence;
    const spell_data_t* scarlet_fever;
    const spell_data_t* crimson_scourge;
    const spell_data_t* sanguine_fortitude;
    const spell_data_t* will_of_the_necropolis;
    const spell_data_t* riposte;

    // Frost
    const spell_data_t* blood_of_the_north;
    const spell_data_t* icy_talons;
    const spell_data_t* killing_machine;
    const spell_data_t* improved_frost_presence;
    const spell_data_t* brittle_bones;
    const spell_data_t* rime;
    const spell_data_t* might_of_the_frozen_wastes;
    const spell_data_t* threat_of_thassarian;

    // Unholy
    const spell_data_t* master_of_ghouls;
    const spell_data_t* reaping;
    const spell_data_t* unholy_might;
    const spell_data_t* shadow_infusion;
    const spell_data_t* sudden_doom;
    const spell_data_t* ebon_plaguebringer;
    const spell_data_t* improved_unholy_presence;
  } spec;

  // Mastery
  struct mastery_t
  {
    const spell_data_t* blood_shield;
    const spell_data_t* frozen_heart;
    const spell_data_t* dreadblade;
  } mastery;

  // Talents
  struct talents_t
  {
    const spell_data_t* roiling_blood;
    const spell_data_t* plague_leech;
    const spell_data_t* unholy_blight;

    const spell_data_t* death_siphon;

    const spell_data_t* blood_tap;
    const spell_data_t* runic_empowerment;
    const spell_data_t* runic_corruption;
  } talent;

  // Spells
  struct spells_t
  {
    const spell_data_t* antimagic_shell;
    const spell_data_t* blood_parasite;
    const spell_data_t* t15_4pc_tank;
    const spell_data_t* t16_4pc_melee;
  } spell;

  // Glyphs
  struct glyphs_t
  {
    const spell_data_t* chains_of_ice;
    const spell_data_t* dancing_rune_weapon;
    const spell_data_t* enduring_infection;
    const spell_data_t* festering_blood;
    const spell_data_t* icebound_fortitude;
    const spell_data_t* loud_horn;
    const spell_data_t* outbreak;
    const spell_data_t* regenerative_magic;
    const spell_data_t* shifting_presences;
    const spell_data_t* vampiric_blood;
  } glyph;

  // Pets and Guardians
  struct pets_t
  {
    std::array< pet_t*, 8 > army_ghoul;
    std::array< pet_t*, 10 > fallen_zandalari;
    std::array< pet_t*, 10 > bloodworms;
    pets::dancing_rune_weapon_pet_t* dancing_rune_weapon;
    pet_t* ghoul_pet;
    pet_t* ghoul_guardian;
    pet_t* gargoyle;
  } pets;

  // Procs
  struct procs_t
  {
    proc_t* blood_parasite;
    proc_t* runic_empowerment;
    proc_t* runic_empowerment_wasted;
    proc_t* oblit_killing_machine;
    proc_t* fs_killing_machine;
    proc_t* sr_killing_machine;
    proc_t* t15_2pc_melee;

    proc_t* ready_blood;
    proc_t* ready_frost;
    proc_t* ready_unholy;
  } procs;

  real_ppm_t t15_2pc_melee;

  // Runes
  runes_t _runes;

  death_knight_t( sim_t* sim, const std::string& name, race_e r = RACE_NIGHT_ELF ) :
    player_t( sim, DEATH_KNIGHT, name, r ),
    active_presence(),
    t16_tank_2pc_driver(),
    runic_power_decay_rate(),
    buffs( buffs_t() ),
    runeforge( runeforge_t() ),
    active_spells( active_spells_t() ),
    gains( gains_t() ),
    spec( specialization_t() ),
    mastery( mastery_t() ),
    talent( talents_t() ),
    spell( spells_t() ),
    glyph( glyphs_t() ),
    pets( pets_t() ),
    procs( procs_t() ),
    t15_2pc_melee( *this ),
    _runes( this )
  {
    range::fill( pets.army_ghoul, nullptr );
    base.distance = 0;

    cooldown.bone_shield_icd = get_cooldown( "bone_shield_icd" );
    cooldown.bone_shield_icd -> duration = timespan_t::from_seconds( 2.0 );
  }

  // Character Definition
  virtual void      init_spells();
  virtual void      init_action_list();
  virtual void      init_special_effects();
  virtual void      init_rng();
  virtual void      init_base_stats();
  virtual void      init_scaling();
  virtual void      create_buffs();
  virtual void      init_gains();
  virtual void      init_procs();
  virtual void      init_resources( bool force );
  virtual double    composite_armor_multiplier() const;
  virtual double    composite_melee_speed() const;
  virtual double    composite_melee_haste() const;
  virtual double    composite_spell_haste() const;
  virtual double    composite_attribute_multiplier( attribute_e attr ) const;
  virtual double    matching_gear_multiplier( attribute_e attr ) const;
  virtual double    composite_parry() const;
  virtual double    composite_player_multiplier( school_e school ) const;
  virtual double    composite_crit_avoidance() const;
  virtual void      regen( timespan_t periodicity );
  virtual void      reset();
  virtual void      arise();
  virtual void      assess_heal( school_e, dmg_e, action_state_t* );
  virtual void      assess_damage( school_e, dmg_e, action_state_t* );
  virtual void      assess_damage_imminent( school_e, dmg_e, action_state_t* );
  virtual void      target_mitigation( school_e, dmg_e, action_state_t* );
  virtual void      combat_begin();
  virtual void      create_options();
  virtual action_t* create_action( const std::string& name, const std::string& options );
  virtual expr_t*   create_expression( action_t*, const std::string& name );
  virtual pet_t*    create_pet( const std::string& name, const std::string& type = std::string() );
  virtual void      create_pets();
  virtual set_e     decode_set( const item_t& ) const;
  virtual resource_e primary_resource() const { return RESOURCE_RUNIC_POWER; }
  virtual role_e primary_role() const;
  virtual void invalidate_cache( cache_e );

  void      trigger_runic_empowerment();
  int       runes_count( rune_type rt, bool include_death, int position );
  double    runes_cooldown_any( rune_type rt, bool include_death, int position );
  double    runes_cooldown_all( rune_type rt, bool include_death, int position );
  double    runes_cooldown_time( rune_t* r );
  bool      runes_depleted( rune_type rt, int position );
  void      trigger_runic_corruption();
  void      default_apl_blood();

  target_specific_t<death_knight_td_t*> target_data;

  virtual death_knight_td_t* get_target_data( player_t* target ) const
  {
    death_knight_td_t*& td = target_data[ target ];
    if ( ! td )
    {
      td = new death_knight_td_t( target, const_cast<death_knight_t*>(this) );
    }
    return td;
  }
};


inline death_knight_td_t::death_knight_td_t( player_t* target, death_knight_t* death_knight ) :
  actor_pair_t( target, death_knight )
{
  dots_blood_plague    = target -> get_dot( "blood_plague",    death_knight );
  dots_death_and_decay = target -> get_dot( "death_and_decay", death_knight );
  dots_frost_fever     = target -> get_dot( "frost_fever",     death_knight );
  dots_soul_reaper     = target -> get_dot( "soul_reaper_dot", death_knight );

  debuffs_frost_vulnerability = buff_creator_t( *this, "frost_vulnerability", death_knight -> find_spell( 51714 ) );
}

inline void rune_t::fill_rune()
{
  if ( state != STATE_FULL )
  {
    if ( is_blood() )
      dk -> procs.ready_blood -> occur();
    else if ( is_frost() )
      dk -> procs.ready_frost -> occur();
    else if ( is_unholy() )
      dk -> procs.ready_unholy -> occur();
  }
  value = 1.0;
  state = STATE_FULL;
}

// ==========================================================================
// Local Utility Functions
// ==========================================================================


// Log rune status ==========================================================

static void log_rune_status( const death_knight_t* p )
{
  std::string rune_str;
  std::string runeval_str;
  for ( int j = 0; j < RUNE_SLOT_MAX; ++j )
  {
    char rune_letter = rune_symbols[p -> _runes.slot[j].get_type()];
    std::string runeval = util::to_string( p -> _runes.slot[j].value, 2 );

    if ( p -> _runes.slot[j].is_death() )
      rune_letter = 'd';

    if ( p -> _runes.slot[j].is_ready() )
      rune_letter = toupper( rune_letter );

    rune_str += rune_letter;
    runeval_str += '[' + runeval + ']';
  }
  p -> sim -> out_log.printf( "%s runes: %s %s", p -> name(), rune_str.c_str(), runeval_str.c_str() );
}

// Count Death Runes ========================================================

static int count_death_runes( const death_knight_t* p, bool inactive )
{
  // Getting death rune count is a bit more complicated as it depends
  // on talents which runetype can be converted to death runes
  int count = 0;
  for ( int i = 0; i < RUNE_SLOT_MAX; ++i )
  {
    const rune_t& r = p -> _runes.slot[ i ];
    if ( ( inactive || r.is_ready() ) && r.is_death() )
      ++count;
  }
  return count;
}

// Consume Runes ============================================================

static void consume_runes( death_knight_t* player, const std::array<bool,RUNE_SLOT_MAX>& use, bool convert_runes = false )
{
  if ( player -> sim -> log )
  {
    log_rune_status( player );
  }

  for ( int i = 0; i < RUNE_SLOT_MAX; ++i )
  {
    if ( use[i] )
    {
      // Show the consumed type of the rune
      // Not the type it is after consumption
      int consumed_type = player -> _runes.slot[i].type;
      player -> _runes.slot[i].consume( convert_runes );

      if ( player -> sim -> log )
        player -> sim -> out_log.printf( "%s consumes rune #%d, type %d", player -> name(), i, consumed_type );
    }
  }

  if ( player -> sim -> log )
  {
    log_rune_status( player );
  }
}

// Group Runes ==============================================================

static int use_rune( const death_knight_t* p, rune_type rt, const std::array<bool,RUNE_SLOT_MAX>& use )
{
  const rune_t* r = 0;
  if ( rt == RUNE_TYPE_BLOOD )
    r = &( p -> _runes.slot[ 0 ] );
  else if ( rt == RUNE_TYPE_FROST )
    r = &( p -> _runes.slot[ 2 ] );
  else if ( rt == RUNE_TYPE_UNHOLY )
    r = &( p -> _runes.slot[ 4 ] );

  // 1) Choose first non-death rune of rune_type
  if ( r && ! use[ r -> slot_number ] && r -> is_ready() && ! r -> is_death() )
    return r -> slot_number;
  // 2) Choose paired non-death rune of rune_type
  else if ( r && ! use[ r -> paired_rune -> slot_number ] && r -> paired_rune -> is_ready() && ! r -> paired_rune -> is_death() )
    return r -> paired_rune -> slot_number;
  // 3) Choose first death rune of rune_type
  else if ( r && ! use[ r -> slot_number ] && r -> is_ready() && r -> is_death() )
    return r -> slot_number;
  // 4) Choose paired death rune of rune_type
  else if ( r && ! use[ r -> paired_rune -> slot_number ] && r -> paired_rune -> is_ready() && r -> paired_rune -> is_death() )
    return r -> paired_rune -> slot_number;
  // 5) If the ability uses a death rune, use custom order of f > b > u to pick
  // the death rune
  else if ( rt == RUNE_TYPE_DEATH )
  {
    if ( ! use[ 2 ] && p -> _runes.slot[ 2 ].is_ready() && p -> _runes.slot[ 2 ].is_death() )
      return 2;
    else if ( ! use[ 3 ] && p -> _runes.slot[ 3 ].is_ready() && p -> _runes.slot[ 3 ].is_death() )
      return 3;
    else if ( ! use[ 0 ] && p -> _runes.slot[ 0 ].is_ready() && p -> _runes.slot[ 0 ].is_death() )
      return 0;
    else if ( ! use[ 1 ] && p -> _runes.slot[ 1 ].is_ready() && p -> _runes.slot[ 1 ].is_death() )
      return 1;
    else if ( ! use[ 4 ] && p -> _runes.slot[ 4 ].is_ready() && p -> _runes.slot[ 4 ].is_death() )
      return 4;
    else if ( ! use[ 5 ] && p -> _runes.slot[ 5 ].is_ready() && p -> _runes.slot[ 5 ].is_death() )
      return 5;
  }
  // 6) Choose the first death rune of any type, in the order b > u > f
  else
  {
    if ( ! use[ 0 ] && p -> _runes.slot[ 0 ].is_ready() && p -> _runes.slot[ 0 ].is_death() )
      return 0;
    else if ( ! use[ 1 ] && p -> _runes.slot[ 1 ].is_ready() && p -> _runes.slot[ 1 ].is_death() )
      return 1;
    else if ( ! use[ 4 ] && p -> _runes.slot[ 4 ].is_ready() && p -> _runes.slot[ 4 ].is_death() )
      return 4;
    else if ( ! use[ 5 ] && p -> _runes.slot[ 5 ].is_ready() && p -> _runes.slot[ 5 ].is_death() )
      return 5;
    else if ( ! use[ 2 ] && p -> _runes.slot[ 2 ].is_ready() && p -> _runes.slot[ 2 ].is_death() )
      return 2;
    else if ( ! use[ 3 ] && p -> _runes.slot[ 3 ].is_ready() && p -> _runes.slot[ 3 ].is_death() )
      return 3;
  }

  // 7) No rune found
  return -1;
}

static bool group_runes ( const death_knight_t* player, int blood, int frost, int unholy, int death, std::array<bool,RUNE_SLOT_MAX>& group )
{
  assert( blood < 2 && frost < 2 && unholy < 2 && death < 2 );

<<<<<<< HEAD
  std::array<bool,RUNE_SLOT_MAX> use = { { false } };
=======
  std::array<bool,RUNE_SLOT_MAX> use;
  range::fill( use, false );
>>>>>>> 8ab5d9b9
  int use_slot = -1;

  if ( blood )
  {
    if ( ( use_slot = use_rune( player, RUNE_TYPE_BLOOD, use ) ) == -1 )
      return false;
    else
    {
      assert( ! use[ use_slot ] );
      use[ use_slot ] = true;
    }
  }

  if ( frost )
  {
    if ( ( use_slot = use_rune( player, RUNE_TYPE_FROST, use ) ) == -1 )
      return false;
    else
    {
      assert( ! use[ use_slot ] );
      use[ use_slot ] = true;
    }
  }

  if ( unholy )
  {
    if ( ( use_slot = use_rune( player, RUNE_TYPE_UNHOLY, use ) ) == -1 )
      return false;
    else
    {
      assert( ! use[ use_slot ] );
      use[ use_slot ] = true;
    }
  }

  if ( death )
  {
    if ( ( use_slot = use_rune( player, RUNE_TYPE_DEATH, use ) ) == -1 )
      return false;
    else
    {
      assert( ! use[ use_slot ] );
      use[ use_slot ] = true;
    }
  }

  // Storing rune slots selected
  for ( int i = 0; i < RUNE_SLOT_MAX; ++i ) group[ i ] = use[ i ];

  return true;
}

// Select a "random" fully depleted rune ====================================

static int random_depleted_rune( death_knight_t* p )
{
  int num_depleted = 0;
  int depleted_runes[ RUNE_SLOT_MAX ] = { 0 };

  // Blood prefers Blood runes
  if ( p -> specialization() == DEATH_KNIGHT_BLOOD )
  {
    if ( p -> _runes.slot[ 0 ].is_depleted() )
      depleted_runes[ num_depleted++] = 0;

    if ( p -> _runes.slot[ 1 ].is_depleted() )
      depleted_runes[ num_depleted++ ] = 1;

    // Check Frost and Unholy runes, if Blood runes are not eligible
    if ( num_depleted == 0 )
    {
      for ( int i = 2; i < RUNE_SLOT_MAX; ++i )
      {
        if ( p -> _runes.slot[ i ].is_depleted() )
          depleted_runes[ num_depleted++ ] = i;
      }
    }
  }
  // Frost prefers Unholy runes
  else if ( p -> specialization() == DEATH_KNIGHT_FROST )
  {
    if ( p -> _runes.slot[ 4 ].is_depleted() )
      depleted_runes[ num_depleted++] = 4;

    if ( p -> _runes.slot[ 5 ].is_depleted() )
      depleted_runes[ num_depleted++ ] = 5;

    // Check Blood and Frost runes, if Unholy runes are not eligible
    if ( num_depleted == 0 )
    {
      for ( int i = 0; i < 4; ++i )
      {
        if ( p -> _runes.slot[ i ].is_depleted() )
          depleted_runes[ num_depleted++ ] = i;
      }
    }
  }
  // Finally, Unholy prefers non-Unholy runes
  else if ( p -> specialization() == DEATH_KNIGHT_UNHOLY )
  {
    for ( int i = 0; i < 4; ++i )
    {
      if ( p -> _runes.slot[ i ].is_depleted() )
        depleted_runes[ num_depleted++ ] = i;
    }

    // Check Unholy runes, if Blood and Frost runes are not eligible
    if ( num_depleted == 0 )
    {
      if ( p -> _runes.slot[ 4 ].is_depleted() )
        depleted_runes[ num_depleted++ ] = 4;

      if ( p -> _runes.slot[ 5 ].is_depleted() )
        depleted_runes[ num_depleted++ ] = 5;
    }
  }

  if ( num_depleted > 0 )
  {
    if ( p -> sim -> debug ) log_rune_status( p );

    return depleted_runes[ ( int ) p -> rng().range( 0, num_depleted ) ];
  }

  return -1;
}

void rune_t::regen_rune( death_knight_t* p, timespan_t periodicity, bool rc )
{
  // If the other rune is already regening, we don't
  // but if both are full we still continue on to record resource gain overflow
  if ( state == STATE_DEPLETED &&   paired_rune -> state == STATE_REGENERATING ) return;
  if ( state == STATE_FULL     && ! ( paired_rune -> state == STATE_FULL )     ) return;

  // Base rune regen rate is 10 seconds; we want the per-second regen
  // rate, so divide by 10.0.  Haste is a multiplier (so 30% haste
  // means composite_attack_haste is 1/1.3), so we invert it.  Haste
  // linearly scales regen rate -- 100% haste means a rune regens in 5
  // seconds, etc.
  double runes_per_second = 1.0 / 10.0 / p -> cache.attack_haste();

  runes_per_second *= 1.0 + p -> spec.improved_blood_presence -> effectN( 1 ).percent();

  double regen_amount = periodicity.total_seconds() * runes_per_second;

  // record rune gains and overflow
  gain_t* gains_rune      = ( rc ) ? p -> gains.rc : p -> gains.rune;
  gain_t* gains_rune_type;
  if ( ! rc )
  {
    gains_rune_type = is_frost()  ? p -> gains.rune_frost   :
                      is_blood()  ? p -> gains.rune_blood   :
                      is_unholy() ? p -> gains.rune_unholy  :
                                    p -> gains.rune_unknown ; // should never happen, so if you've seen this in a report happy bug hunting
  }
  else
  {
    gains_rune_type = is_frost()  ? p -> gains.rc_frost   :
                      is_blood()  ? p -> gains.rc_blood   :
                      is_unholy() ? p -> gains.rc_unholy  :
                                    p -> gains.rune_unknown ; // should never happen, so if you've seen this in a report happy bug hunting
  }

  // Full runes don't regen, however only record the overflow once, instead of two times.
  if ( state == STATE_FULL && paired_rune -> state == STATE_FULL )
  {
    if ( slot_number % 2 == 0 )
    {
      // FIXME: Resource type?
      gains_rune_type -> add( RESOURCE_NONE, 0, regen_amount );
      gains_rune      -> add( RESOURCE_NONE, 0, regen_amount );
    }
    return;
  }

  // Chances are, we will overflow by a small amount.  Toss extra
  // overflow into our paired rune if it is regenerating or depleted.
  value += regen_amount;
  double overflow = 0.0;
  if ( value > 1.0 )
  {
    overflow = value - 1.0;
    value = 1.0;
  }

  if ( value >= 1.0 )
  {
    if ( state == STATE_REGENERATING )
    {
      if ( is_blood() )
        dk -> procs.ready_blood -> occur();
      else if ( is_frost() )
        dk -> procs.ready_frost -> occur();
      else if ( is_unholy() )
        dk -> procs.ready_unholy -> occur();
    }
    state = STATE_FULL;
  }
  else
    state = STATE_REGENERATING;

  if ( overflow > 0.0 && ( paired_rune -> state == STATE_REGENERATING || paired_rune -> state == STATE_DEPLETED ) )
  {
    // we shouldn't ever overflow the paired rune, but take care just in case
    paired_rune -> value += overflow;
    if ( paired_rune -> value > 1.0 )
    {
      overflow = paired_rune -> value - 1.0;
      paired_rune -> value = 1.0;
    }
    if ( paired_rune -> value >= 1.0 )
    {
      if ( paired_rune -> state == STATE_REGENERATING )
      {
        if ( paired_rune -> is_blood() )
          dk -> procs.ready_blood -> occur();
        else if ( paired_rune -> is_frost() )
          dk -> procs.ready_frost -> occur();
        else if ( paired_rune -> is_unholy() )
          dk -> procs.ready_unholy -> occur();
      }
      paired_rune -> state = STATE_FULL;
    }
    else
      paired_rune -> state = STATE_REGENERATING;
  }
  gains_rune_type -> add( RESOURCE_NONE, regen_amount - overflow, overflow );
  gains_rune      -> add( RESOURCE_NONE, regen_amount - overflow, overflow );

  if ( p -> sim -> debug )
    p -> sim -> out_debug.printf( "rune %d has %.2f regen time (%.3f per second) with %.2f%% haste",
                        slot_number, 1 / runes_per_second, runes_per_second, 100 * ( 1 / p -> cache.attack_haste() - 1 ) );

  if ( state == STATE_FULL )
  {
    if ( p -> sim -> log )
      log_rune_status( p );

    if ( p -> sim -> debug )
      p -> sim -> out_debug.printf( "rune %d regens to full", slot_number );
  }
}

namespace pets {

// ==========================================================================
// Dancing Rune Weapon
// ==========================================================================

struct dancing_rune_weapon_td_t : public actor_pair_t
{
  dot_t* dots_blood_plague;
  dot_t* dots_frost_fever;
  dot_t* dots_soul_reaper;

  int diseases() const
  {
    int disease_count = 0;
    if ( dots_blood_plague -> ticking ) disease_count++;
    if ( dots_frost_fever  -> ticking ) disease_count++;
    return disease_count;
  }

  dancing_rune_weapon_td_t( player_t* target, dancing_rune_weapon_pet_t* drw );
};

struct dancing_rune_weapon_pet_t : public pet_t
{
  struct drw_spell_t : public spell_t
  {
    drw_spell_t( const std::string& n, dancing_rune_weapon_pet_t* p, const spell_data_t* s = spell_data_t::nil() ) :
      spell_t( n, p, s )
    {
      background                   = true;
      base_spell_power_multiplier  = 0;
      base_attack_power_multiplier = 1;
    }

    dancing_rune_weapon_td_t* td( player_t* t = 0 )
    { return p() -> get_target_data( t ? t : target ); }

    dancing_rune_weapon_pet_t* p()
    { return static_cast<dancing_rune_weapon_pet_t*>( player ); }
    const dancing_rune_weapon_pet_t* p() const
    { return static_cast<dancing_rune_weapon_pet_t*>( player ); }

    death_knight_t* o()
    { return static_cast< death_knight_t* >( p() -> owner ); }
    const death_knight_t* o() const
    { return static_cast< death_knight_t* >( p() -> owner ); }
  };

  struct drw_melee_attack_t : public melee_attack_t
  {
    drw_melee_attack_t( const std::string& n, dancing_rune_weapon_pet_t* p, const spell_data_t* s = spell_data_t::nil() ) :
      melee_attack_t( n, p, s )
    {
      background = true;
      special    = true;
      may_crit   = true;
    }

    dancing_rune_weapon_td_t* td( player_t* t ) const
    { return p() -> get_target_data( t ); }

    dancing_rune_weapon_pet_t* p()
    { return static_cast<dancing_rune_weapon_pet_t*>( player ); }
    const dancing_rune_weapon_pet_t* p() const
    { return static_cast<dancing_rune_weapon_pet_t*>( player ); }

    death_knight_t* o()
    { return static_cast< death_knight_t* >( p() -> owner ); }
    const death_knight_t* o() const
    { return static_cast< death_knight_t* >( p() -> owner ); }
  };

  struct drw_blood_plague_t : public drw_spell_t
  {
    drw_blood_plague_t( dancing_rune_weapon_pet_t* p ) :
      drw_spell_t( "blood_plague", p, p -> owner -> find_spell( 55078 ) )  // Also check spell id 55078
    {
      tick_may_crit    = true;
      tick_power_mod   = data().extra_coeff();
      dot_behavior     = DOT_REFRESH;
      may_miss         = false;
      may_crit         = false;
      hasted_ticks     = false;
    }

    virtual double composite_crit() const
    { return action_t::composite_crit() + player -> cache.attack_crit(); }
  };

  struct drw_frost_fever_t : public drw_spell_t
  {
    drw_frost_fever_t( dancing_rune_weapon_pet_t* p ) :
      drw_spell_t( "frost_fever", p, p -> owner -> find_spell( 55095 ) )
    {
      hasted_ticks     = false;
      may_miss         = false;
      may_crit         = false;
      tick_may_crit    = true;
      dot_behavior     = DOT_REFRESH;
      tick_power_mod   = data().extra_coeff();
    }
  };

  struct drw_blood_boil_t : public drw_spell_t
  {
    drw_blood_boil_t( dancing_rune_weapon_pet_t* p ) :
      drw_spell_t( "blood_boil", p, p -> owner -> find_class_spell( "Blood Boil" ) )
    {
      aoe              = -1;
      may_crit         = true;
      direct_power_mod = data().extra_coeff();
    }

    double composite_target_multiplier( player_t* t ) const
    {
      double m = drw_spell_t::composite_target_multiplier( t );

      // Apparently inherits damage bonus from owner's diseases ...
      if ( o() -> get_target_data( t ) -> diseases() > 0 )
          m *= 1.50; // hardcoded into tooltip, 18/12/2012

      return m;
    }
  };

  struct drw_death_coil_t : public drw_spell_t
  {
    drw_death_coil_t( dancing_rune_weapon_pet_t* p ) :
      drw_spell_t( "death_coil", p, p -> owner -> find_class_spell( "Death Coil" ) )
    {
      direct_power_mod = 0.514;
    }
  };

  struct drw_death_siphon_t : public drw_spell_t
  {
    drw_death_siphon_t( dancing_rune_weapon_pet_t* p ) :
      drw_spell_t( "death_siphon", p, p -> owner -> find_spell( 108196 ) )
    {
      direct_power_mod = data().extra_coeff();
    }
  };

  struct drw_death_strike_t : public drw_melee_attack_t
  {
    drw_death_strike_t( dancing_rune_weapon_pet_t* p ) :
      drw_melee_attack_t( "death_strike", p, p -> owner -> find_class_spell( "Death Strike" ) )
    {
      weapon = &( p -> main_hand_weapon );
    }
  };

  struct drw_heart_strike_t : public drw_melee_attack_t
  {
    drw_heart_strike_t( dancing_rune_weapon_pet_t* p ) :
      drw_melee_attack_t( "heart_strike", p, p -> owner -> find_spell( 55050 ) )
    {
      weapon = &( p -> main_hand_weapon );
      aoe = 3;
      base_add_multiplier = 0.75;
    }

    virtual double composite_target_multiplier( player_t* t ) const
    {
      double ctm = drw_melee_attack_t::composite_target_multiplier( t );

      ctm *= 1.0 + td( t ) -> diseases() * data().effectN( 3 ).percent();

      return ctm;
    }
  };

  struct drw_icy_touch_t : public drw_spell_t
  {
    drw_icy_touch_t( dancing_rune_weapon_pet_t* p ) :
      drw_spell_t( "icy_touch", p, p -> owner -> find_class_spell( "Icy Touch" ) )
    {
      direct_power_mod = 0.319;
    }

    virtual void impact( action_state_t* s )
    {
      drw_spell_t::impact( s );

      if ( result_is_hit( s -> result ) )
      {
        p() -> drw_frost_fever -> target = s -> target;
        p() -> drw_frost_fever -> execute();
      }
    }
  };

  struct drw_pestilence_t : public drw_spell_t
  {
    drw_pestilence_t( dancing_rune_weapon_pet_t* p ) :
      drw_spell_t( "pestilence", p, p -> owner -> find_class_spell( "Pestilence" ) )
    {
      aoe = -1;
    }

    virtual void impact( action_state_t* s )
    {
      drw_spell_t::impact( s );

      // Doesn't affect the original target
      if ( s -> target == target )
        return;

      if ( result_is_hit( s -> result ) )
      {
        if ( td( target ) -> dots_blood_plague -> ticking )
        {
          p() -> drw_blood_plague -> target = s -> target;
          p() -> drw_blood_plague -> execute();
        }

        if ( td( target ) -> dots_frost_fever -> ticking )
        {
          p() -> drw_frost_fever -> target = s -> target;
          p() -> drw_frost_fever -> execute();
        }
      }
    }
  };

  struct drw_outbreak_t : public drw_spell_t
  {
    drw_outbreak_t( dancing_rune_weapon_pet_t* p ):
      drw_spell_t( "outbreak", p, p -> owner -> find_class_spell( "Outbreak" ) )
    {
      may_crit = false;
    }

    virtual void execute()
    {
      drw_spell_t::execute();

      if ( result_is_hit( execute_state -> result ) )
      {
        p() -> drw_blood_plague -> target = target;
        p() -> drw_blood_plague -> execute();

        p() -> drw_frost_fever -> target = target;
        p() -> drw_frost_fever -> execute();
      }
    }
  };

  struct drw_plague_strike_t : public drw_melee_attack_t
  {
    drw_plague_strike_t( dancing_rune_weapon_pet_t* p ) :
      drw_melee_attack_t( "plague_strike", p, p -> owner -> find_class_spell( "Plague Strike" ) )
    {
      weapon = &( p -> main_hand_weapon );
    }

    virtual void impact( action_state_t* s )
    {
      drw_melee_attack_t::impact( s );

      if ( result_is_hit( s -> result ) )
      {
        p() -> drw_blood_plague -> target = s->target;
        p() -> drw_blood_plague -> execute();
      }
    }
  };

  struct drw_soul_reaper_t : public drw_melee_attack_t
  {
    struct soul_reaper_dot_t : public drw_melee_attack_t
    {
      soul_reaper_dot_t( dancing_rune_weapon_pet_t* p ) :
        drw_melee_attack_t( "soul_reaper_execute", p, p -> find_spell( 114867 ) )
      {
        may_miss = false;
        weapon_multiplier = 0;
        direct_power_mod = data().extra_coeff();
      }

      virtual void init()
      {
        drw_melee_attack_t::init();
        stats = p() -> get_stats( name(), this );
      }
    };

    soul_reaper_dot_t* soul_reaper_dot;

    drw_soul_reaper_t( dancing_rune_weapon_pet_t* p ) :
      drw_melee_attack_t( "soul_reaper", p, p -> owner -> find_spell( 114866 ) ),
      soul_reaper_dot( 0 )
    {
      weapon = &( p -> main_hand_weapon );

      dynamic_tick_action = true;
      tick_action = new soul_reaper_dot_t( p );
      add_child( tick_action );
    }

    void init()
    {
      drw_melee_attack_t::init();

      snapshot_flags |= STATE_MUL_TA;
    }

    void tick( dot_t* dot )
    {
      int pct = 35;
      if ( o() -> sets.has_set_bonus( SET_T15_4PC_MELEE ) )
        pct = o() -> sets.set( SET_T15_4PC_MELEE ) -> effectN( 1 ).base_value();

      if ( dot -> state -> target -> health_percentage() <= pct )
        drw_melee_attack_t::tick( dot );
    }
  };

  struct drw_necrotic_strike_t : public drw_melee_attack_t
  {
    drw_necrotic_strike_t( dancing_rune_weapon_pet_t* p ) :
      drw_melee_attack_t( "necrotic_strike", p, p -> owner -> find_class_spell( "Necrotic Strike" ) )
    { weapon = &( p -> main_hand_weapon ); }
  };

  struct drw_melee_t : public drw_melee_attack_t
  {
    drw_melee_t( dancing_rune_weapon_pet_t* p ) :
      drw_melee_attack_t( "drw_melee", p )
    {
      weapon            = &( p -> main_hand_weapon );
      base_execute_time = weapon -> swing_time;
      special           = false;
    }
  };

  target_specific_t<dancing_rune_weapon_td_t*> target_data;

  spell_t*        drw_blood_plague;
  spell_t*        drw_frost_fever;

  spell_t*        drw_blood_boil;
  spell_t*        drw_death_coil;
  spell_t*        drw_death_siphon;
  spell_t*        drw_icy_touch;
  spell_t*        drw_outbreak;
  spell_t*        drw_pestilence;

  melee_attack_t* drw_death_strike;
  melee_attack_t* drw_heart_strike;
  melee_attack_t* drw_necrotic_strike;
  melee_attack_t* drw_plague_strike;
  melee_attack_t* drw_soul_reaper;
  melee_attack_t* drw_melee;

  dancing_rune_weapon_pet_t( sim_t* sim, player_t* owner ) :
    pet_t( sim, owner, "dancing_rune_weapon", true ),
    drw_blood_plague( nullptr ), drw_frost_fever( nullptr ),
    drw_blood_boil( nullptr ), drw_death_coil( nullptr ),
    drw_death_siphon( nullptr ), drw_icy_touch( nullptr ),
    drw_outbreak( nullptr ), drw_pestilence( nullptr ),
    drw_death_strike( nullptr ), drw_heart_strike( nullptr ),
    drw_necrotic_strike( nullptr ), drw_plague_strike( nullptr ),
    drw_soul_reaper( nullptr ), drw_melee( nullptr )
  {
    main_hand_weapon.type       = WEAPON_BEAST_2H;
    main_hand_weapon.min_dmg    = dbc.spell_scaling( o() -> type, level ) * 3.0;
    main_hand_weapon.max_dmg    = dbc.spell_scaling( o() -> type, level ) * 3.0;
    main_hand_weapon.swing_time = timespan_t::from_seconds( 3.5 );

    owner_coeff.ap_from_ap = 1.0;
  }

  death_knight_t* o() const
  { return static_cast< death_knight_t* >( owner ); }

  dancing_rune_weapon_td_t* td( player_t* t ) const
  { return get_target_data( t ); }

  virtual dancing_rune_weapon_td_t* get_target_data( player_t* target ) const
  {
    dancing_rune_weapon_td_t*& td = target_data[ target ];
    if ( ! td )
      td = new dancing_rune_weapon_td_t( target, const_cast<dancing_rune_weapon_pet_t*>(this) );
    return td;
  }

  virtual void init_spells()
  {
    pet_t::init_spells();

    // Kludge of the century to get pointless initialization warnings to
    // go away.
    type = DEATH_KNIGHT; _spec = DEATH_KNIGHT_BLOOD;

    drw_frost_fever   = new drw_frost_fever_t  ( this );
    drw_blood_plague  = new drw_blood_plague_t ( this );

    drw_blood_boil    = new drw_blood_boil_t   ( this );
    drw_death_coil    = new drw_death_coil_t   ( this );
    drw_death_siphon  = new drw_death_siphon_t ( this );
    drw_icy_touch     = new drw_icy_touch_t    ( this );
    drw_outbreak      = new drw_outbreak_t     ( this );
    drw_pestilence    = new drw_pestilence_t   ( this );

    drw_death_strike  = new drw_death_strike_t ( this );
    drw_heart_strike  = new drw_heart_strike_t ( this );
    drw_necrotic_strike = new drw_necrotic_strike_t( this );
    drw_plague_strike = new drw_plague_strike_t( this );
    drw_soul_reaper   = new drw_soul_reaper_t  ( this );
    drw_melee         = new drw_melee_t        ( this );

    type = PLAYER_GUARDIAN; _spec = SPEC_NONE;
  }

  void summon( timespan_t duration = timespan_t::zero() )
  {
    pet_t::summon( duration );
    drw_melee -> schedule_execute();
  }

  double composite_player_multiplier( school_e school ) const
  {
    double m = pet_t::composite_player_multiplier( school );

    if ( o() -> glyph.dancing_rune_weapon -> ok() )
      m *= 1.0 + o() -> glyph.dancing_rune_weapon -> effectN( 2 ).percent();

    return m;
  }
};

dancing_rune_weapon_td_t::dancing_rune_weapon_td_t( player_t* target, dancing_rune_weapon_pet_t* drw ) :
  actor_pair_t( target, drw )
{
  dots_blood_plague    = target -> get_dot( "blood_plague",        drw );
  dots_frost_fever     = target -> get_dot( "frost_fever",         drw );
  dots_soul_reaper     = target -> get_dot( "soul_reaper_execute", drw );
}

struct death_knight_pet_t : public pet_t
{
  const spell_data_t* command;

  death_knight_pet_t( sim_t* sim, death_knight_t* owner, const std::string& n, bool guardian, bool dynamic = false ) :
    pet_t( sim, owner, n, guardian, dynamic )
  {
    command = find_spell( 54562 );
  }

  death_knight_t* o()
  { return debug_cast<death_knight_t*>( owner ); }

  double composite_player_multiplier( school_e school ) const
  {
    double m = pet_t::composite_player_multiplier( school );

    if ( owner -> race == RACE_ORC )
      m *= 1.0 + command -> effectN( 1 ).percent();

    return m;
  }
};

// ==========================================================================
// Guardians
// ==========================================================================

// ==========================================================================
// Army of the Dead Ghoul
// ==========================================================================

struct army_ghoul_pet_t : public death_knight_pet_t
{
  army_ghoul_pet_t( sim_t* sim, death_knight_t* owner ) :
    death_knight_pet_t( sim, owner, "army_of_the_dead", true )
  {
    main_hand_weapon.type       = WEAPON_BEAST;
    main_hand_weapon.min_dmg    = dbc.spell_scaling( o() -> type, level ) * 0.5;
    main_hand_weapon.max_dmg    = dbc.spell_scaling( o() -> type, level ) * 0.5;
    main_hand_weapon.swing_time = timespan_t::from_seconds( 2.0 );

    action_list_str = "snapshot_stats/auto_attack/claw";


  }

  struct army_ghoul_pet_melee_attack_t : public melee_attack_t
  {
    army_ghoul_pet_melee_attack_t( const std::string& n, army_ghoul_pet_t* p,
                                   const spell_data_t* s = spell_data_t::nil() ) :
      melee_attack_t( n, p, s )
    {
      weapon = &( player -> main_hand_weapon );
      may_crit = true;
    }

    army_ghoul_pet_t* p() const
    { return static_cast<army_ghoul_pet_t*>( player ); }

    void init()
    {
      melee_attack_t::init();

      if ( ! player -> sim -> report_pets_separately && player != p() -> o() -> pets.army_ghoul[ 0 ] )
        stats = p() -> o() -> pets.army_ghoul[ 0 ] -> get_stats( name_str );
    }
  };

  struct army_ghoul_pet_melee_t : public army_ghoul_pet_melee_attack_t
  {
    army_ghoul_pet_melee_t( army_ghoul_pet_t* p ) :
      army_ghoul_pet_melee_attack_t( "melee", p )
    {
      school          = SCHOOL_PHYSICAL;
      base_execute_time = weapon -> swing_time;
      background        = true;
      repeating         = true;
      special           = false;
    }
  };

  struct army_ghoul_pet_auto_melee_attack_t : public army_ghoul_pet_melee_attack_t
  {
    army_ghoul_pet_auto_melee_attack_t( army_ghoul_pet_t* p ) :
      army_ghoul_pet_melee_attack_t( "auto_attack", p )
    {
      weapon = &( p -> main_hand_weapon );
      p -> main_hand_attack = new army_ghoul_pet_melee_t( p );
      trigger_gcd = timespan_t::zero();
      special = true;
    }

    virtual void execute()
    {
      player -> main_hand_attack -> schedule_execute();
    }

    virtual bool ready()
    {
      return( player -> main_hand_attack -> execute_event == 0 ); // not swinging
    }
  };

  struct army_ghoul_pet_claw_t : public army_ghoul_pet_melee_attack_t
  {
    army_ghoul_pet_claw_t( army_ghoul_pet_t* p ) :
      army_ghoul_pet_melee_attack_t( "claw", p, p -> find_spell( 91776 ) )
    {
      special = true;
    }
  };

  virtual void init_base_stats()
  {
    initial.stats.attack_power = -20;

    // Ghouls don't appear to gain any crit from agi, they may also just have none
    // initial_attack_crit_per_agility = rating_t::interpolate( level, 0.01/25.0, 0.01/40.0, 0.01/83.3 );

    resources.base[ RESOURCE_ENERGY ] = 100;
    base_energy_regen_per_second  = 10;

    owner_coeff.ap_from_ap = 0.5;
  }

  virtual resource_e primary_resource() const { return RESOURCE_ENERGY; }

  virtual action_t* create_action( const std::string& name, const std::string& options_str )
  {
    if ( name == "auto_attack"    ) return new  army_ghoul_pet_auto_melee_attack_t( this );
    if ( name == "claw"           ) return new         army_ghoul_pet_claw_t( this );

    return pet_t::create_action( name, options_str );
  }

  timespan_t available() const
  {
    double energy = resources.current[ RESOURCE_ENERGY ];

    if ( energy > 40 )
      return timespan_t::from_seconds( 0.1 );

    return std::max(
             timespan_t::from_seconds( ( 40 - energy ) / energy_regen_per_second() ),
             timespan_t::from_seconds( 0.1 )
           );
  }
};

// ==========================================================================
// Bloodworms
// ==========================================================================
struct bloodworms_pet_t : public death_knight_pet_t
{
  // FIXME: Verify heal amounts, currently uses 15% owner max hp * stacks * 25%
  struct blood_burst_t : public heal_t
  {
    blood_burst_t( bloodworms_pet_t* p ) :
      heal_t( "blood_burst", p, p -> owner -> find_spell( 81280 ) )
    {
      background = true;
      aoe = -1;
    }

    double base_da_min( const action_state_t* ) const
    {
      death_knight_t* o = debug_cast< death_knight_t* >( p() -> owner );
      return o -> resources.max[ RESOURCE_HEALTH ] * 0.15 * p() -> blood_gorged -> check() * 0.25;
    }

    double base_da_max( const action_state_t* ) const
    {
      death_knight_t* o = debug_cast< death_knight_t* >( p() -> owner );
      return o -> resources.max[ RESOURCE_HEALTH ] * 0.15 * p() -> blood_gorged -> check() * 0.25;
    }

    bloodworms_pet_t* p() const
    { return debug_cast< bloodworms_pet_t* >( player ); }

    void init()
    {
      heal_t::init();

      death_knight_t* o = debug_cast< death_knight_t* >( p() -> owner );

      if ( ! player -> sim -> report_pets_separately && player != o -> pets.bloodworms[ 0 ] )
        stats = o -> pets.bloodworms[ 0 ] -> get_stats( name_str );
    }
  };

  // FIXME: Level 80/85 values
  struct melee_t : public melee_attack_t
  {
    struct blood_burst_event_t : public event_t
    {
      blood_burst_event_t( bloodworms_pet_t& p, timespan_t delta_time ) :
        event_t( p, "blood_burst" )
      { add_event( delta_time ); }

      void execute()
      {
        bloodworms_pet_t& p = static_cast< bloodworms_pet_t& >( *actor );
        p.blood_burst -> execute();
        if ( ! p.is_sleeping() )
          p.dismiss();
      }
    };

    melee_t( player_t* player ) :
      melee_attack_t( "melee", player )
    {
      school          = SCHOOL_PHYSICAL;
      weapon = &( player -> main_hand_weapon );
      base_execute_time = weapon -> swing_time;
      base_dd_min = base_dd_max = 1;
      may_crit    = true;
      background  = true;
      repeating   = true;
    }

    void init()
    {
      melee_attack_t::init();

      death_knight_t* o = debug_cast< death_knight_t* >( p() -> owner );

      if ( ! player -> sim -> report_pets_separately && player != o -> pets.bloodworms[ 0 ] )
        stats = o -> pets.bloodworms[ 0 ] -> get_stats( name_str );
    }

    void impact( action_state_t* s )
    {
      melee_attack_t::impact( s );

      if ( result_is_hit( s -> result ) )
      {
        if ( p() -> blood_gorged -> check() > 0 )
        {
          death_knight_t* o = debug_cast< death_knight_t* >( p() -> owner );

          double base_proc_chance = pow( p() -> blood_gorged -> check() + 1, 3.0 );
          double multiplier = 0;
          if ( o -> health_percentage() >= 100 && p() -> blood_gorged -> check() >= 5 )
            multiplier = 0.5;
          else if ( o -> health_percentage() > 60 && o -> health_percentage() < 100 )
            multiplier = 1.0;
          else if ( o -> health_percentage() > 30 && o -> health_percentage() <= 60 )
            multiplier = 1.5;
          else if ( o -> health_percentage() <= 30 )
            multiplier = 2.0;

          if ( sim -> debug )
            sim -> out_debug.printf( "%s-%s burst chance, base=%f multiplier=%f total=%f",
                           o -> name(), player -> name(), base_proc_chance, multiplier, base_proc_chance * multiplier );

          if ( base_proc_chance * multiplier > rng().range( 0, 999 ) )
            new ( *sim ) blood_burst_event_t( *p(), timespan_t::zero() );
          else
            p() -> blood_gorged -> trigger();
        }
        else
          p() -> blood_gorged -> trigger();
      }
    }

    bloodworms_pet_t* p() const
    { return debug_cast< bloodworms_pet_t* >( player ); }
  };

  melee_t* melee;
  buff_t* blood_gorged;
  blood_burst_t* blood_burst;

  bloodworms_pet_t( sim_t* sim, death_knight_t* owner ) :
    death_knight_pet_t( sim, owner, "bloodworms", true, true ),
    melee( nullptr ), blood_gorged( nullptr ), blood_burst( nullptr )
  {
    main_hand_weapon.type       = WEAPON_BEAST;
    main_hand_weapon.min_dmg    = dbc.spell_scaling( o() -> type, level ) * 0.55;
    main_hand_weapon.max_dmg    = dbc.spell_scaling( o() -> type, level ) * 0.55;
    main_hand_weapon.swing_time = timespan_t::from_seconds( 2.0 );

    owner_coeff.ap_from_ap = 0.385;
  }

  void init_spells()
  {
    pet_t::init_spells();

    melee = new melee_t( this );
    blood_burst = new blood_burst_t( this );
  }

  void create_buffs()
  {
    pet_t::create_buffs();

    blood_gorged = buff_creator_t( this, "blood_gorged", find_spell( 81277 ) )
                   .chance( 1 );
  }

  virtual void summon( timespan_t duration = timespan_t::zero() )
  {
    pet_t::summon( duration );
    melee -> schedule_execute();
  }

  virtual resource_e primary_resource() const { return RESOURCE_MANA; }
};

// ==========================================================================
// Gargoyle
// ==========================================================================

struct gargoyle_pet_t : public death_knight_pet_t
{
  struct travel_t : public action_t
  {
    bool executed;

    travel_t( player_t* player ) :
      action_t( ACTION_OTHER, "travel", player ),
      executed( false )
    {
      may_miss = false;
      dual = true;
    }

    result_e calculate_result( action_state_t* /* s */ )
    { return RESULT_HIT; }

    block_result_e calculate_block_result( action_state_t* )
    { return BLOCK_RESULT_UNBLOCKED; }

    void execute()
    {
      action_t::execute();
      executed = true;
    }

    void cancel()
    {
      action_t::cancel();
      executed = false;
    }

    // ~3 seconds seems to be the optimal initial delay
    // FIXME: Verify if behavior still exists on 5.3 PTR
    timespan_t execute_time() const
    { return timespan_t::from_seconds( const_cast<travel_t*>( this ) -> rng().gauss( 2.9, 0.2 ) ); }

    bool ready()
    { return ! executed; }
  };

  struct gargoyle_strike_t : public spell_t
  {
    gargoyle_strike_t( gargoyle_pet_t* pet ) :
      spell_t( "gargoyle_strike", pet, pet -> find_pet_spell( "Gargoyle Strike" ) )
    {
      harmful            = true;
      trigger_gcd        = timespan_t::from_seconds( 1.5 );
      may_crit           = true;
      min_gcd            = timespan_t::from_seconds( 1.5 ); // issue961
      school             = SCHOOL_SHADOWSTORM;
      auto_cast          = true;
    }

    double composite_da_multiplier() const
    {
      double m = spell_t::composite_da_multiplier();

      death_knight_t* dk = debug_cast< death_knight_t* >( static_cast<gargoyle_pet_t*>(player) -> owner );
      if ( dk -> mastery.dreadblade -> ok() )
        m *= 1.0 + dk -> cache.mastery_value();

      return m;
    }
  };

  gargoyle_pet_t( sim_t* sim, death_knight_t* owner ) :
    death_knight_pet_t( sim, owner, "gargoyle", true )
  { }

  virtual void init_base_stats()
  {
    action_list_str = "travel/gargoyle_strike";

    // As per Blizzard
    owner_coeff.sp_from_ap = 0.7;
  }

  virtual action_t* create_action( const std::string& name,
                                   const std::string& options_str )
  {
    if ( name == "gargoyle_strike" ) return new gargoyle_strike_t( this );
    if ( name == "travel"          ) return new travel_t( this );

    return pet_t::create_action( name, options_str );
  }
};

// ==========================================================================
// Pet Ghoul
// ==========================================================================

struct ghoul_pet_t : public death_knight_pet_t
{
  ghoul_pet_t( sim_t* sim, death_knight_t* owner, const std::string& name, bool guardian ) :
    death_knight_pet_t( sim, owner, name, guardian )
  {
    main_hand_weapon.type       = WEAPON_BEAST;
    main_hand_weapon.min_dmg    = dbc.spell_scaling( o() -> type, level ) * 0.8;
    main_hand_weapon.max_dmg    = dbc.spell_scaling( o() -> type, level ) * 0.8;
    main_hand_weapon.swing_time = timespan_t::from_seconds( 2.0 );

    action_list_str = "auto_attack/sweeping_claws/claw";
  }

  struct ghoul_pet_melee_attack_t : public melee_attack_t
  {
    ghoul_pet_melee_attack_t( const char* n, ghoul_pet_t* p, const spell_data_t* s = spell_data_t::nil() ) :
      melee_attack_t( n, p, s )
    {
      weapon = &( player -> main_hand_weapon );
      may_crit = true;
    }

    virtual double action_multiplier() const
    {
      double am = melee_attack_t::action_multiplier();

      ghoul_pet_t* p = debug_cast<ghoul_pet_t*>( player );

      am *= 1.0 + p -> o() -> buffs.shadow_infusion -> stack() * p -> o() -> buffs.shadow_infusion -> data().effectN( 1 ).percent();

      if ( p -> o() -> buffs.dark_transformation -> up() )
        am *= 1.0 + p -> o() -> buffs.dark_transformation -> data().effectN( 1 ).percent();

      return am;
    }
  };

  struct ghoul_pet_melee_t : public ghoul_pet_melee_attack_t
  {
    ghoul_pet_melee_t( ghoul_pet_t* p ) :
      ghoul_pet_melee_attack_t( "melee", p )
    {
      school          = SCHOOL_PHYSICAL;
      base_execute_time = weapon -> swing_time;
      background        = true;
      repeating         = true;
      special           = false;
    }
  };

  struct ghoul_pet_auto_melee_attack_t : public ghoul_pet_melee_attack_t
  {
    ghoul_pet_auto_melee_attack_t( ghoul_pet_t* p ) :
      ghoul_pet_melee_attack_t( "auto_attack", p )
    {
      weapon = &( p -> main_hand_weapon );
      p -> main_hand_attack = new ghoul_pet_melee_t( p );
      trigger_gcd = timespan_t::zero();
      special = true;
    }

    virtual void execute()
    {
      player -> main_hand_attack -> schedule_execute();
    }

    virtual bool ready()
    {
      return( player -> main_hand_attack -> execute_event == 0 ); // not swinging
    }
  };

  struct ghoul_pet_claw_t : public ghoul_pet_melee_attack_t
  {
    ghoul_pet_claw_t( ghoul_pet_t* p ) :
      ghoul_pet_melee_attack_t( "claw", p, p -> find_spell( 91776 ) )
    {
      special = true;
    }
  };

  struct ghoul_pet_sweeping_claws_t : public ghoul_pet_melee_attack_t
  {
    ghoul_pet_sweeping_claws_t( ghoul_pet_t* p ) :
      ghoul_pet_melee_attack_t( "sweeping_claws", p, p -> find_spell( 91778 ) )
    {
      aoe = 3;
      special = true;
    }

    virtual bool ready()
    {
      death_knight_t* dk = debug_cast<ghoul_pet_t*>( player ) -> o();

      if ( ! dk -> buffs.dark_transformation -> check() )
        return false;

      return ghoul_pet_melee_attack_t::ready();
    }
  };

  virtual void init_base_stats()
  {
    //assert( owner -> specialization() != SPEC_NONE ); // Is there a reason for this?

    initial.stats.attack_power = -20;

    resources.base[ RESOURCE_ENERGY ] = 100;
    base_energy_regen_per_second  = 10;
    owner_coeff.ap_from_ap = 0.8;
  }

  //Ghoul regen doesn't benefit from haste (even bloodlust/heroism)
  virtual resource_e primary_resource() const
  {
    return RESOURCE_ENERGY;
  }

  virtual action_t* create_action( const std::string& name, const std::string& options_str )
  {
    if ( name == "auto_attack"    ) return new    ghoul_pet_auto_melee_attack_t( this );
    if ( name == "claw"           ) return new           ghoul_pet_claw_t( this );
    if ( name == "sweeping_claws" ) return new ghoul_pet_sweeping_claws_t( this );

    return pet_t::create_action( name, options_str );
  }

  timespan_t available() const
  {
    double energy = resources.current[ RESOURCE_ENERGY ];

    // Cheapest Ability need 40 Energy
    if ( energy > 40 )
      return timespan_t::from_seconds( 0.1 );

    return std::max(
             timespan_t::from_seconds( ( 40 - energy ) / energy_regen_per_second() ),
             timespan_t::from_seconds( 0.1 )
           );
  }
};

// ==========================================================================
// Tier15 2 piece minion
// ==========================================================================

struct fallen_zandalari_t : public death_knight_pet_t
{
  fallen_zandalari_t( death_knight_t* owner ) :
    death_knight_pet_t( owner -> sim, owner, "fallen_zandalari", true, true )
  { }

  struct zandalari_melee_attack_t : public melee_attack_t
  {
    zandalari_melee_attack_t( const std::string& n, fallen_zandalari_t* p, const spell_data_t* s = spell_data_t::nil() ) :
      melee_attack_t( n, p, s )
    {
      school   = SCHOOL_PHYSICAL;
      may_crit = special = true;
      weapon   = &( p -> main_hand_weapon );
    }

    void init()
    {
      melee_attack_t::init();
      fallen_zandalari_t* p = debug_cast< fallen_zandalari_t* >( player );
      if ( ! player -> sim -> report_pets_separately )
        stats = p -> o() -> pets.fallen_zandalari[ 0 ] -> find_action( name_str ) -> stats;
    }
  };

  struct zandalari_melee_t : public zandalari_melee_attack_t
  {
    zandalari_melee_t( fallen_zandalari_t* p ) :
      zandalari_melee_attack_t( "melee", p )
    {
      base_execute_time = weapon -> swing_time;
      background        = true;
      repeating         = true;
      special           = false;
    }
  };

  struct zandalari_auto_attack_t : public zandalari_melee_attack_t
  {
    zandalari_auto_attack_t( fallen_zandalari_t* p ) :
      zandalari_melee_attack_t( "auto_attack", p )
    {
      p -> main_hand_attack = new zandalari_melee_t( p );
      trigger_gcd = timespan_t::zero();
    }

    virtual void execute()
    { player -> main_hand_attack -> schedule_execute(); }

    virtual bool ready()
    { return( player -> main_hand_attack -> execute_event == 0 ); }
  };

  struct zandalari_strike_t : public zandalari_melee_attack_t
  {
    zandalari_strike_t( fallen_zandalari_t* p ) :
      zandalari_melee_attack_t( "strike", p, p -> find_spell( 138537 ) )
    {
      special = true;
    }
  };

  virtual void init_base_stats()
  {
    resources.base[ RESOURCE_ENERGY ] = 100;
    base_energy_regen_per_second  = 10;
    owner_coeff.ap_from_ap = 0.8;

    main_hand_weapon.type       = WEAPON_BEAST;
    main_hand_weapon.min_dmg    = dbc.spell_scaling( o() -> type, level ) * 0.8;
    main_hand_weapon.max_dmg    = dbc.spell_scaling( o() -> type, level ) * 0.8;
    main_hand_weapon.swing_time = timespan_t::from_seconds( 2.0 );

    action_list_str = "auto_attack/strike";
  }

  virtual resource_e primary_resource() const
  { return RESOURCE_ENERGY; }

  virtual action_t* create_action( const std::string& name, const std::string& options_str )
  {
    if ( name == "auto_attack" ) return new zandalari_auto_attack_t( this );
    if ( name == "strike"        ) return new    zandalari_strike_t( this );

    return death_knight_pet_t::create_action( name, options_str );
  }

  timespan_t available() const
  {
    double energy = resources.current[ RESOURCE_ENERGY ];

    // Cheapest Ability need 40 Energy
    if ( energy > 40 )
      return timespan_t::from_seconds( 0.1 );

    return std::max(
             timespan_t::from_seconds( ( 40 - energy ) / energy_regen_per_second() ),
             timespan_t::from_seconds( 0.1 )
           );
  }
};

} // namespace pets

namespace { // UNNAMED NAMESPACE

// Template for common death knight action code. See priest_action_t.
template <class Base>
struct death_knight_action_t : public Base
{
  int    cost_blood;
  int    cost_frost;
  int    cost_unholy;
  int    cost_death;
  double convert_runes;
  std::array<bool,RUNE_SLOT_MAX> use;
  gain_t* rp_gains;

  typedef Base action_base_t;
  typedef death_knight_action_t base_t;

  death_knight_action_t( const std::string& n, death_knight_t* p,
                         const spell_data_t* s = spell_data_t::nil() ) :
    action_base_t( n, p, s ),
    cost_blood( 0 ), cost_frost( 0 ), cost_unholy( 0 ), cost_death( 0 ),
    convert_runes( 0 )
  {
    range::fill( use, false );

    action_base_t::may_crit   = true;
    action_base_t::may_glance = false;

    rp_gains = action_base_t::player -> get_gain( "rp_" + action_base_t::name_str );
    extract_rune_cost( s );
  }

  death_knight_t* p() const { return static_cast< death_knight_t* >( action_base_t::player ); }

  death_knight_td_t* td( player_t* t ) const
  { return p() -> get_target_data( t ); }


  void trigger_t16_2pc_tank()
  {
    death_knight_t* p = this -> p();
    if ( ! p -> sets.has_set_bonus( SET_T16_2PC_TANK ) )
      return;

    p -> t16_tank_2pc_driver++;

    if ( p -> t16_tank_2pc_driver == p -> sets.set( SET_T16_2PC_TANK ) -> effectN( 1 ).base_value() )
    {
      p -> buffs.bone_wall -> trigger();
      p -> t16_tank_2pc_driver = 0;
    }
  }

  void trigger_t16_4pc_melee( action_state_t* s )
  {
    death_knight_t* p = this -> p();
    if ( ! p -> sets.has_set_bonus( SET_T16_4PC_MELEE ) )
      return;

    if ( ! this -> special || ! this -> harmful || this -> proc )
      return;

    if ( ! this -> result_is_hit( s -> result ) )
      return;

    if ( s -> result_amount <= 0 )
      return;

    if ( ! p -> buffs.pillar_of_frost -> check() )
      return;

    p -> active_spells.frozen_power -> target = s -> target;
    p -> active_spells.frozen_power -> schedule_execute();
  }

// Virtual Overrides

  virtual void reset()
  {
    for ( int i = 0; i < RUNE_SLOT_MAX; ++i )
      use[i] = false;

    action_base_t::reset();
  }

  virtual void consume_resource()
  {
    if ( action_base_t::rp_gain > 0 )
    {
      if ( action_base_t::result_is_hit( action_base_t::execute_state -> result ) )
      {
        if ( p() -> buffs.frost_presence -> check() )
        {
          p() -> resource_gain( RESOURCE_RUNIC_POWER,
                                action_base_t::rp_gain * p() -> buffs.frost_presence -> value(),
                                p() -> gains.frost_presence );
        }
        p() -> resource_gain( RESOURCE_RUNIC_POWER, action_base_t::rp_gain, rp_gains );
      }
    }
    else
      action_base_t::consume_resource();
  }

  virtual double composite_target_multiplier( player_t* t ) const
  {
    double m = action_base_t::composite_target_multiplier( t );

    if ( dbc::is_school( action_base_t::school, SCHOOL_FROST ) )
    {
      m *= 1.0 + td( t ) -> debuffs_frost_vulnerability -> check() *
          td( t ) -> debuffs_frost_vulnerability -> data().effectN( 1 ).percent();
    }

    return m;
  }
private:
  void extract_rune_cost( const spell_data_t* spell )
  {
    // Rune costs appear to be in binary: 0a0b0c0d where 'd' is whether the ability
    // costs a blood rune, 'c' is whether it costs an unholy rune, 'b'
    // is whether it costs a frost rune, and 'a' is whether it costs a  death
    // rune

    if ( ! spell -> ok() ) return;

    uint32_t rune_cost = spell -> rune_cost();
    cost_blood  =          rune_cost & 0x1;
    cost_unholy = ( rune_cost >> 2 ) & 0x1;
    cost_frost  = ( rune_cost >> 4 ) & 0x1;
    cost_death  = ( rune_cost >> 6 ) & 0x1;
  }
};

// ==========================================================================
// Death Knight Attack
// ==========================================================================

struct death_knight_melee_attack_t : public death_knight_action_t<melee_attack_t>
{
  bool   always_consume;
  bool   requires_weapon;

  death_knight_melee_attack_t( const std::string& n, death_knight_t* p,
                               const spell_data_t* s = spell_data_t::nil() ) :
    base_t( n, p, s ),
    always_consume( false ), requires_weapon( true )
  {
    may_crit   = true;
    may_glance = false;
  }

  void trigger_t15_2pc_melee()
  {
    death_knight_t* p = this -> p();

    if ( ! p -> sets.has_set_bonus( SET_T15_2PC_MELEE ) )
      return;

    if ( ( p -> t15_2pc_melee.trigger() ) )
    {
      p -> procs.t15_2pc_melee -> occur();
      size_t i;

      for ( i = 0; i < p -> pets.fallen_zandalari.size(); i++ )
      {
        if ( ! p -> pets.fallen_zandalari[ i ] -> is_sleeping() )
          continue;

        p -> pets.fallen_zandalari[ i ] -> summon( timespan_t::from_seconds( 15 ) );
        break;
      }

      assert( i < p -> pets.fallen_zandalari.size() );
    }
  }

  void trigger_bloodworms()
  {
    death_knight_t* p = this -> p();

    if ( p -> specialization() != DEATH_KNIGHT_BLOOD )
      return;

    if ( p -> rng().roll( p -> spec.blood_parasite -> proc_chance() ) )
    {
      p -> procs.blood_parasite -> occur();

      size_t i;
      for ( i = 0; i < p -> pets.bloodworms.size(); i++ )
      {
        if ( ! p -> pets.bloodworms[ i ] -> is_sleeping() )
          continue;

        p -> pets.bloodworms[ i ] -> summon( p -> spell.blood_parasite -> duration() );
        break;
      }
      assert( i < p -> pets.bloodworms.size() && "Could not find any non-sleeping bloodworm." );
    }
  }

  virtual void   consume_resource();
  virtual void   execute();
  virtual void   impact( action_state_t* state );

  virtual double composite_da_multiplier() const
  {
    double m = base_t::composite_da_multiplier();

    if ( player -> main_hand_weapon.group() == WEAPON_2H )
      m *= 1.0 + p() -> spec.might_of_the_frozen_wastes -> effectN( 2 ).percent();

    if ( dbc::is_school( school, SCHOOL_SHADOW ) || dbc::is_school( school, SCHOOL_FROST ) )
    {
      if ( ! proc )
        m *= 1.0 + p() -> runeforge.rune_of_cinderglacier -> value();
    }

    return m;
  }

  virtual bool   ready();
};

// ==========================================================================
// Death Knight Spell
// ==========================================================================

struct death_knight_spell_t : public death_knight_action_t<spell_t>
{
  death_knight_spell_t( const std::string& n, death_knight_t* p,
                        const spell_data_t* s = spell_data_t::nil() ) :
    base_t( n, p, s )
  {
    _init_dk_spell();
  }

  void _init_dk_spell()
  {
    may_crit = true;

    base_spell_power_multiplier = 0;
    base_attack_power_multiplier = 1;
  }

  virtual void   consume_resource();
  virtual void   execute();
  virtual void   impact( action_state_t* state );

  virtual double composite_da_multiplier() const
  {
    double m = base_t::composite_da_multiplier();

    if ( dbc::is_school( school, SCHOOL_SHADOW ) || dbc::is_school( school, SCHOOL_FROST ) )
    {
      if ( ! proc )
        m *= 1.0 + p() -> runeforge.rune_of_cinderglacier -> value();
    }

    return m;
  }

  virtual bool   ready();
};

struct death_knight_heal_t : public death_knight_action_t<heal_t>
{
  death_knight_heal_t( const std::string& n, death_knight_t* p,
                       const spell_data_t* s = spell_data_t::nil() ) :
    base_t( n, p, s )
  {
    base_attack_power_multiplier = 1;
    base_spell_power_multiplier = 0;
  }
};

// Count Runes ==============================================================

// currently not used. but useful. commenting out to get rid of compile warning
//static int count_runes( player_t* player )
//{
//  ;
//  int count_by_type[RUNE_SLOT_MAX / 2] = { 0, 0, 0 }; // blood, frost, unholy
//
//  for ( int i = 0; i < RUNE_SLOT_MAX / 2; ++i )
//    count_by_type[i] = ( ( int )p() -> _runes.slot[2 * i].is_ready() +
//                         ( int )p() -> _runes.slot[2 * i + 1].is_ready() );
//
//  return count_by_type[0] + ( count_by_type[1] << 8 ) + ( count_by_type[2] << 16 );
//}

// ==========================================================================
// Triggers
// ==========================================================================

// ==========================================================================
// Death Knight Attack Methods
// ==========================================================================

// death_knight_melee_attack_t::consume_resource() ==========================

void death_knight_melee_attack_t::consume_resource()
{
  base_t::consume_resource();

  if ( result_is_hit( execute_state -> result ) || always_consume )
    consume_runes( p(), use, convert_runes == 0 ? false : rng().roll( convert_runes ) == 1 );
}

// death_knight_melee_attack_t::execute() ===================================

void death_knight_melee_attack_t::execute()
{
  base_t::execute();

  if ( ! proc && result_is_hit( execute_state -> result ) )
  {
    trigger_bloodworms();
    if ( dbc::is_school( school, SCHOOL_SHADOW ) || dbc::is_school( school, SCHOOL_FROST ) )
    {
      p() -> runeforge.rune_of_cinderglacier -> decrement();
    }
  }

  if ( ! result_is_hit( execute_state -> result ) && ! always_consume && resource_consumed > 0 )
    p() -> resource_gain( RESOURCE_RUNIC_POWER, resource_consumed * RUNIC_POWER_REFUND, p() -> gains.power_refund );

  if ( result_is_hit( execute_state -> result ) && td( execute_state -> target ) -> dots_blood_plague -> ticking )
    p() -> buffs.crimson_scourge -> trigger();

  trigger_t15_2pc_melee();
}

// death_knight_melee_attack_t::impact() ====================================

void death_knight_melee_attack_t::impact( action_state_t* state )
{
  base_t::impact( state );

  trigger_t16_4pc_melee( state );
}

// death_knight_melee_attack_t::ready() =====================================

bool death_knight_melee_attack_t::ready()
{
  if ( ! base_t::ready() )
    return false;

  if ( requires_weapon )
    if ( ! weapon || weapon -> group() == WEAPON_RANGED )
      return false;

  return group_runes( p(), cost_blood, cost_frost, cost_unholy, cost_death, use );
}

// ==========================================================================
// Death Knight Spell Methods
// ==========================================================================


// death_knight_spell_t::consume_resource() =================================

void death_knight_spell_t::consume_resource()
{
  base_t::consume_resource();

  if ( result_is_hit( execute_state -> result ) )
    consume_runes( p(), use, convert_runes == 0 ? false : rng().roll( convert_runes ) == 1 );
}

// death_knight_spell_t::execute() ==========================================

void death_knight_spell_t::execute()
{
  base_t::execute();

  if ( result_is_hit( execute_state -> result ) )
  {
    if ( dbc::is_school( school, SCHOOL_SHADOW ) || dbc::is_school( school, SCHOOL_FROST ) )
    {
      p() -> runeforge.rune_of_cinderglacier -> decrement();
    }
  }
}

// death_knight_spell_t::impact() ===========================================

void death_knight_spell_t::impact( action_state_t* state )
{
  base_t::impact( state );

  trigger_t16_4pc_melee( state );
}


// death_knight_spell_t::ready() ============================================

bool death_knight_spell_t::ready()
{
  if ( ! base_t::ready() )
    return false;

  return group_runes( p(), cost_blood, cost_frost, cost_unholy, cost_death, use );
}

// ==========================================================================
// Death Knight Attacks
// ==========================================================================

// Melee Attack =============================================================

struct melee_t : public death_knight_melee_attack_t
{
  int sync_weapons;
  melee_t( const char* name, death_knight_t* p, int sw ) :
    death_knight_melee_attack_t( name, p ), sync_weapons( sw )
  {
    school          = SCHOOL_PHYSICAL;
    may_glance      = true;
    background      = true;
    repeating       = true;
    trigger_gcd     = timespan_t::zero();

    if ( p -> dual_wield() )
      base_hit -= 0.19;
  }

  virtual timespan_t execute_time() const
  {
    timespan_t t = death_knight_melee_attack_t::execute_time();
    if ( ! player -> in_combat )
    {
      return ( weapon -> slot == SLOT_OFF_HAND ) ? ( sync_weapons ? std::min( t / 2, timespan_t::from_seconds( 0.2 ) ) : t / 2 ) : timespan_t::from_seconds( 0.01 );
    }
    return t;
  }

  virtual void impact( action_state_t* s )
  {
    death_knight_melee_attack_t::impact( s );

    if ( result_is_hit( s -> result ) )
    {
      if ( weapon -> slot == SLOT_MAIN_HAND )
      {
        // T13 2pc gives 2 stacks of SD, otherwise we can only ever have one
        // Ensure that if we have 1 that we only refresh, not add another stack
        int new_stacks = ( p() -> rng().roll( p() -> sets.set( SET_T13_2PC_MELEE ) -> effectN( 1 ).percent() ) ) ? 2 : 1;

        // Mists of Pandaria Sudden Doom is 3 PPM
        if ( p() -> spec.sudden_doom -> ok() &&
             p() -> rng().roll( weapon -> proc_chance_on_swing( 3 ) ) )
        {
          // If we're proccing 2 or we have 0 stacks, trigger like normal
          if ( new_stacks == 2 || p() -> buffs.sudden_doom -> check() == 0 )
            p() -> buffs.sudden_doom -> trigger( new_stacks );
          // refresh stacks. However if we have a double stack and only 1 procced, it refreshes to 1 stack
          else
          {
            p() -> buffs.sudden_doom -> refresh( 0 );
            if ( p() -> buffs.sudden_doom -> check() == 2 && new_stacks == 1 )
              p() -> buffs.sudden_doom -> decrement( 1 );
          }

          p() -> buffs.death_shroud -> trigger( 1, buff_t::DEFAULT_VALUE(), -1.0, timespan_t::from_seconds( 15 ) );
        }

        if ( p() -> spec.scent_of_blood -> ok() && 
             p() -> buffs.scent_of_blood -> trigger( 1, buff_t::DEFAULT_VALUE(), weapon -> swing_time.total_seconds() / 3.6 ) )
        {
          p() -> resource_gain( RESOURCE_RUNIC_POWER,
                                p() -> buffs.scent_of_blood -> data().effectN( 2 ).resource( RESOURCE_RUNIC_POWER ),
                                p() -> gains.scent_of_blood );
        }
      }

      // Killing Machine is 6 PPM
      if ( p() -> spec.killing_machine -> ok() )
      {
        if ( p() -> buffs.killing_machine -> trigger( 1, buff_t::DEFAULT_VALUE(), weapon -> proc_chance_on_swing( 6 ) ) )
        {
          timespan_t duration = timespan_t::from_seconds( 4 + ( ( weapon -> group() == WEAPON_2H ) ? 2 : 1 ) * 2 );
          p() -> buffs.death_shroud -> trigger( 1, buff_t::DEFAULT_VALUE(), -1.0, duration );
        }
      }
    }
  }
};

// Auto Attack ==============================================================

struct auto_attack_t : public death_knight_melee_attack_t
{
  int sync_weapons;

  auto_attack_t( death_knight_t* p, const std::string& options_str ) :
    death_knight_melee_attack_t( "auto_attack", p ), sync_weapons( 0 )
  {
    option_t options[] =
    {
      opt_bool( "sync_weapons", sync_weapons ),
      opt_null()
    };
    parse_options( options, options_str );

    assert( p -> main_hand_weapon.type != WEAPON_NONE );

    p -> main_hand_attack = new melee_t( "melee_main_hand", p, sync_weapons );
    p -> main_hand_attack -> weapon = &( p -> main_hand_weapon );
    p -> main_hand_attack -> base_execute_time = p -> main_hand_weapon.swing_time;

    if ( p -> off_hand_weapon.type != WEAPON_NONE )
    {
      p -> off_hand_attack = new melee_t( "melee_off_hand", p, sync_weapons );
      p -> off_hand_attack -> weapon = &( p -> off_hand_weapon );
      p -> off_hand_attack -> base_execute_time = p -> off_hand_weapon.swing_time;
      p -> off_hand_attack -> id = 1;
    }

    trigger_gcd = timespan_t::zero();
  }

  virtual void execute()
  {
    player -> main_hand_attack -> schedule_execute();
    if ( player -> off_hand_attack )
    {
      player -> off_hand_attack -> schedule_execute();
    }
  }

  virtual bool ready()
  {
    if ( player -> is_moving() )
      return false;
    return( player -> main_hand_attack -> execute_event == 0 ); // not swinging
  }
};

// ==========================================================================
// Death Knight Abilities
// ==========================================================================

// Army of the Dead =========================================================

struct army_of_the_dead_t : public death_knight_spell_t
{
  army_of_the_dead_t( death_knight_t* p, const std::string& options_str ) :
    death_knight_spell_t( "army_of_the_dead", p, p -> find_class_spell( "Army of the Dead" ) )
  {
    parse_options( NULL, options_str );

    harmful     = false;
    channeled   = true;
    hasted_ticks = false;
  }

  timespan_t tick_time( double ) const
  { return data().effectN( 1 ).period(); }

  virtual void schedule_execute( action_state_t* s )
  {
    death_knight_spell_t::schedule_execute( s );

    p() -> buffs.army_of_the_dead -> trigger( 1, p() -> cache.dodge() + p() -> cache.parry() );
  }

  virtual void execute()
  {
    if ( ! p() -> in_combat )
    {
      // Pre-casting it before the fight
      int saved_ticks = num_ticks;
      num_ticks = 0;
      channeled = false;
      death_knight_spell_t::execute();
      channeled = true;
      num_ticks = saved_ticks;
      // Because of the new rune regen system in 4.0, it only makes
      // sense to cast ghouls 7-10s before a fight begins so you don't
      // waste rune regen and enter the fight depleted.  So, the time
      // you get for ghouls is 4-6 seconds less.
      // TODO: DBC
      for ( int i = 0; i < 8; i++ )
        p() -> pets.army_ghoul[ i ] -> summon( timespan_t::from_seconds( 35 ) );

      // Simulate rune regen for 5 seconds for the consumed runes. Ugly but works
      // Note that this presumes no other rune-using abilities are used
      // precombat
      for ( int i = 0; i < RUNE_SLOT_MAX; ++i )
        p() -> _runes.slot[ i ].regen_rune( p(), timespan_t::from_seconds( 5.0 ) );

      //simulate RP decay for that 5 seconds
      p() -> resource_loss( RESOURCE_RUNIC_POWER, p() -> runic_power_decay_rate * 5, 0, 0 );
    }
    else
    {
      death_knight_spell_t::execute();

      // TODO: DBC
      for ( int i = 0; i < 8; i++ )
        p() -> pets.army_ghoul[ i ] -> summon( timespan_t::from_seconds( 40 ) );
    }
  }

  virtual bool ready()
  {
    if ( p() -> pets.army_ghoul[ 0 ] && ! p() -> pets.army_ghoul[ 0 ] -> is_sleeping() )
      return false;

    return death_knight_spell_t::ready();
  }
};

// Blood Boil ===============================================================

struct blood_boil_t : public death_knight_spell_t
{
  death_knight_spell_t* proxy_pestilence;

  blood_boil_t( death_knight_t* p, const std::string& options_str ) :
    death_knight_spell_t( "blood_boil", p, p -> find_class_spell( "Blood Boil" ) ),
    proxy_pestilence( 0 )
  {
    parse_options( NULL, options_str );

    if ( p -> spec.reaping -> ok() )
      convert_runes = 1.0;

    aoe                = -1;
    direct_power_mod   = data().extra_coeff();

    if ( p -> talent.roiling_blood -> ok() )
    {
      // Make up a dummy pestilence action that consumes no runes, gives no
      // runic power, and converts no runes. It is also prohibited to proc
      // anything by default. It will however show in the reports.
      proxy_pestilence = static_cast< death_knight_spell_t* >( p -> create_action( "pestilence", std::string() ) );
      proxy_pestilence -> cost_blood = 0;
      proxy_pestilence -> cost_unholy = 0;
      proxy_pestilence -> cost_frost = 0;
      proxy_pestilence -> rp_gain = 0;
      proxy_pestilence -> convert_runes = 0;
      proxy_pestilence -> background = true;
      proxy_pestilence -> proc = true;
    }
  }

  virtual void consume_resource()
  {
    if ( p() -> buffs.crimson_scourge -> check() )
      return;

    death_knight_spell_t::consume_resource();
  }

  virtual double cost() const
  {
    if ( p() -> buffs.crimson_scourge -> check() )
      return 0;
    return death_knight_spell_t::cost();
  }

  virtual void execute()
  {
    death_knight_spell_t::execute();

    if ( p() -> buffs.dancing_rune_weapon -> check() )
      p() -> pets.dancing_rune_weapon -> drw_blood_boil -> execute();

    if ( p() -> buffs.crimson_scourge -> up() )
      p() -> buffs.crimson_scourge -> expire();

    if ( p() -> talent.roiling_blood -> ok() )
    {
      proxy_pestilence -> target = target;
      proxy_pestilence -> execute();
    }
  }

  virtual double composite_target_multiplier( player_t* t ) const
  {
    double m = death_knight_spell_t::composite_target_multiplier( t );

    if ( td( t ) -> diseases() > 0 || p() -> glyph.festering_blood -> ok() )
        m *= 1.50; // hardcoded into tooltip, 18/12/2012

    return m;
  }

  virtual void impact( action_state_t* s )
  {
    death_knight_spell_t::impact( s );

    if ( p() -> spec.scarlet_fever -> ok() )
    {
      if ( td( s -> target ) -> dots_blood_plague -> ticking )
        td( s -> target ) -> dots_blood_plague -> refresh_duration();

      if ( td( s -> target ) -> dots_frost_fever -> ticking )
        td( s -> target ) -> dots_frost_fever -> refresh_duration();
    }

    if ( result_is_hit( s -> result ) )
      trigger_t16_2pc_tank();
  }

  virtual bool ready()
  {
    if ( ! spell_t::ready() )
      return false;

    if ( ( ! p() -> in_combat && ! harmful ) || p() -> buffs.crimson_scourge -> check() )
      return group_runes( p(), 0, 0, 0, 0, use );
    else
      return group_runes( p(), cost_blood, cost_frost, cost_unholy, cost_death, use );
  }
};

// Blood Plague =============================================================

struct blood_plague_t : public death_knight_spell_t
{
  blood_plague_t( death_knight_t* p ) :
    death_knight_spell_t( "blood_plague", p, p -> find_spell( 55078 ) )
  {
    tick_may_crit    = true;
    background       = true;
    tick_power_mod   = data().extra_coeff();
    dot_behavior     = DOT_REFRESH;
    may_miss         = false;
    may_crit         = false;
    hasted_ticks     = false;
    base_multiplier += p -> spec.ebon_plaguebringer -> effectN( 2 ).percent();
    if ( p -> glyph.enduring_infection -> ok() )
      base_multiplier += p -> find_spell( 58671 ) -> effectN( 1 ).percent();
  }

  virtual double composite_crit() const
  { 
  double cc = action_t::composite_crit();
  
  cc = action_t::composite_crit() + player -> cache.attack_crit(); 
  cc -= 0.03;   // Blood plague suffers from crit suppression, unlike Frost Fever so 3% is hardcoded as being removed here. 
                // https://code.google.com/p/simulationcraft/issues/detail?id=1478 comments near the bottom.
  return cc; 
  }

  virtual void impact( action_state_t* s )
  {
    death_knight_spell_t::impact( s );

    if ( ! sim -> overrides.weakened_blows && p() -> spec.scarlet_fever -> ok() &&
         result_is_hit( s -> result ) )
      s -> target -> debuffs.weakened_blows -> trigger();

    if ( ! sim -> overrides.physical_vulnerability && p() -> spec.ebon_plaguebringer -> ok() &&
         result_is_hit( s -> result ) )
      s -> target -> debuffs.physical_vulnerability -> trigger();
  }
};

// Blood Strike =============================================================

struct blood_strike_offhand_t : public death_knight_melee_attack_t
{
  blood_strike_offhand_t( death_knight_t* p ) :
    death_knight_melee_attack_t( "blood_strike_offhand", p, p -> find_spell( 66215 ) )
  {
    special          = true;
    background       = true;
    weapon           = &( p -> off_hand_weapon );
    rp_gain          = 0;
    cost_blood       = 0;
  }

  virtual double composite_target_multiplier( player_t* t ) const
  {
    double ctm = death_knight_melee_attack_t::composite_target_multiplier( t );

    ctm *= 1 + td( t ) -> diseases() * 0.1875; // Currently giving a 18.75% increase per disease instead of expected 12.5

    return ctm;
  }
};

struct blood_strike_t : public death_knight_melee_attack_t
{
  melee_attack_t* oh_attack;

  blood_strike_t( death_knight_t* p, const std::string& options_str ) :
    death_knight_melee_attack_t( "blood_strike", p, p -> find_spell( "Blood Strike" ) ), oh_attack( 0 )
  {
    parse_options( NULL, options_str );

    special = true;

    weapon = &( p -> main_hand_weapon );

    if ( p -> spec.reaping -> ok() )
      convert_runes = 1.0;

    if ( p -> specialization() == DEATH_KNIGHT_FROST )
      convert_runes = 1.0;

    if ( p -> off_hand_weapon.type != WEAPON_NONE )
      oh_attack = new blood_strike_offhand_t( p );
  }

  virtual double composite_target_multiplier( player_t* t ) const
  {
    double ctm = death_knight_melee_attack_t::composite_target_multiplier( t );

    ctm *= 1 + td( t ) -> diseases() * data().effectN( 3 ).base_value() / 1000.0;

    return ctm;
  }
};

// Soul Reaper ==============================================================

struct soul_reaper_dot_t : public death_knight_melee_attack_t
{
  soul_reaper_dot_t( death_knight_t* p ) :
    death_knight_melee_attack_t( "soul_reaper_execute", p, p -> find_spell( 114867 ) )
  {
    special = background = may_crit = proc = true;
    may_miss = may_dodge = may_parry = may_block = false;
    weapon_multiplier = 0;
    direct_power_mod = data().extra_coeff();
  }

  virtual void init()
  {
    death_knight_melee_attack_t::init();
    stats = p() -> get_stats( name(), this );
  }
};

struct soul_reaper_t : public death_knight_melee_attack_t
{
  soul_reaper_dot_t* soul_reaper_dot;

  soul_reaper_t( death_knight_t* p, const std::string& options_str ) :
    death_knight_melee_attack_t( "soul_reaper", p, p -> find_specialization_spell( "Soul Reaper" ) ),
    soul_reaper_dot( 0 )
  {
    parse_options( NULL, options_str );
    special   = true;

    weapon = &( p -> main_hand_weapon );

    dynamic_tick_action = true;
    tick_action = new soul_reaper_dot_t( p );
    add_child( tick_action );
  }

  virtual double composite_crit() const
  {
    double cc = death_knight_melee_attack_t::composite_crit();
    if ( player -> sets.has_set_bonus( SET_T15_4PC_MELEE ) && p() -> buffs.killing_machine -> check() )
      cc += p() -> buffs.killing_machine -> value();
    return cc;
  }

  double composite_ta_multiplier() const
  {
    double m = death_knight_melee_attack_t::composite_ta_multiplier();

    if ( p() -> mastery.dreadblade -> ok() )
      m *= 1.0 + p() -> cache.mastery_value();

    return m;
  }

  void init()
  {
    death_knight_melee_attack_t::init();

    snapshot_flags |= STATE_MUL_TA;
  }

  virtual void execute()
  {
    death_knight_melee_attack_t::execute();
    if ( player -> sets.has_set_bonus( SET_T15_4PC_MELEE ) && p() -> buffs.killing_machine -> check() )
    {
      p() -> procs.sr_killing_machine -> occur();
      p() -> buffs.killing_machine -> expire();
    }

    if ( p() -> buffs.dancing_rune_weapon -> check() )
      p() -> pets.dancing_rune_weapon -> drw_soul_reaper -> execute();

    if ( result_is_hit( execute_state -> result ) )
      trigger_t16_2pc_tank();
  }

  void tick( dot_t* dot )
  {
    int pct = p() -> sets.has_set_bonus( SET_T15_4PC_MELEE ) ? p() -> sets.set( SET_T15_4PC_MELEE ) -> effectN( 1 ).base_value() : 35;

    if ( dot -> state -> target -> health_percentage() <= pct )
      death_knight_melee_attack_t::tick( dot );
  }
};

// Death Siphon =============================================================

struct death_siphon_heal_t : public death_knight_heal_t
{
  death_siphon_heal_t( death_knight_t* p ) :
    death_knight_heal_t( "death_siphon_heal", p, p -> find_spell( 116783 ) )
  {
    background = true;
    may_crit = true;
    target = p;
  }
};

struct death_siphon_t : public death_knight_spell_t
{
  death_siphon_heal_t* heal;

  death_siphon_t( death_knight_t* p, const std::string& options_str ) :
    death_knight_spell_t( "death_siphon", p, p -> find_talent_spell( "Death Siphon" ) ),
    heal( new death_siphon_heal_t( p ) )
  {
    parse_options( NULL, options_str );

    direct_power_mod = data().extra_coeff();
  }

  void impact( action_state_t* s )
  {
    death_knight_spell_t::impact( s );

    if ( result_is_hit( s -> result ) )
    {
      heal -> base_dd_min = heal -> base_dd_max = s -> result_amount * data().effectN( 2 ).percent();
      heal -> schedule_execute();
    }

    if ( p() -> buffs.dancing_rune_weapon -> check() )
      p() -> pets.dancing_rune_weapon -> drw_death_siphon -> execute();
  }
};

// Blood Tap ================================================================

struct blood_tap_t : public death_knight_spell_t
{
  int consume_charges;
  blood_tap_t( death_knight_t* p, const std::string& options_str ) :
    death_knight_spell_t( "blood_tap", p, p -> find_talent_spell( "Blood Tap" ) ),
    consume_charges( 0 )
  {
    parse_options( NULL, options_str );

    harmful   = false;
    consume_charges = ( int  ) p -> find_spell( 114851 ) -> effectN( 1 ).base_value();
  }

  void execute()
  {
    // Blood tap prefers to refresh runes that are least valuable to you
    int selected_rune = random_depleted_rune( p() );

    // It's possible in the sim to get a regen event between ready() check and
    // execute(), causing a previously eligible rune to be filled. Thus,
    // if we find no rune to pop with blood tap, we just exit early
    if ( selected_rune == -1 )
    {
      death_knight_spell_t::execute();
      return;
    }

    if ( sim -> debug ) log_rune_status( p() );

    rune_t* regen_rune = &( p() -> _runes.slot[ selected_rune ] );

    regen_rune -> fill_rune();
    regen_rune -> type |= RUNE_TYPE_DEATH;

    p() -> gains.blood_tap -> add( RESOURCE_RUNE, 1, 0 );
    if ( regen_rune -> is_blood() )
      p() -> gains.blood_tap_blood -> add( RESOURCE_RUNE, 1, 0 );
    else if ( regen_rune -> is_frost() )
      p() -> gains.blood_tap_frost -> add( RESOURCE_RUNE, 1, 0 );
    else
      p() -> gains.blood_tap_unholy -> add( RESOURCE_RUNE, 1, 0 );

    if ( sim -> log ) sim -> out_log.printf( "%s regened rune %d", name(), selected_rune );

    p() -> buffs.blood_charge -> decrement( consume_charges );

    // Called last so we print the correct runes
    death_knight_spell_t::execute();
  }

  bool ready()
  {
    if ( p() -> buffs.blood_charge -> check() < consume_charges )
      return false;

    bool rd = death_knight_spell_t::ready();

    rune_t& b = p() -> _runes.slot[ 0 ];
    if ( b.is_depleted() || b.paired_rune -> is_depleted() )
      return rd;

    rune_t& f = p() -> _runes.slot[ 2 ];
    if ( f.is_depleted() || f.paired_rune -> is_depleted() )
      return rd;

    rune_t& u = p() -> _runes.slot[ 4 ];
    if ( u.is_depleted() || u.paired_rune -> is_depleted() )
      return rd;

    return false;
  }
};

// Bone Shield ==============================================================

struct bone_shield_t : public death_knight_spell_t
{
  bone_shield_t( death_knight_t* p, const std::string& options_str ) :
    death_knight_spell_t( "bone_shield", p, p -> find_specialization_spell( "Bone Shield" ) )
  {
    parse_options( NULL, options_str );

    harmful = false;
  }

  virtual void execute()
  {
    size_t max_stacks = p() -> buffs.bone_shield -> data().initial_stacks() +
                        p() -> buffs.bone_wall -> stack();

    if ( ! p() -> in_combat )
    {
      // Pre-casting it before the fight, perfect timing would be so
      // that the used rune is ready when it is needed in the
      // rotation.  Assume we casted Bone Shield somewhere between
      // 8-16s before we start fighting.  The cost in this case is
      // zero and we don't cause any cooldown.
      timespan_t pre_cast = timespan_t::from_seconds( rng().range( 8.0, 16.0 ) );

      cooldown -> duration -= pre_cast;
      p() -> buffs.bone_shield -> buff_duration -= pre_cast;

      p() -> buffs.bone_shield -> trigger( max_stacks ); // FIXME
      death_knight_spell_t::execute();

      cooldown -> duration += pre_cast;
      p() -> buffs.bone_shield -> buff_duration += pre_cast;
    }
    else
    {
      p() -> buffs.bone_shield -> trigger( max_stacks ); // FIXME
      p() -> buffs.bone_wall -> expire();
      death_knight_spell_t::execute();
    }
  }
};

// Dancing Rune Weapon ======================================================

struct dancing_rune_weapon_t : public death_knight_spell_t
{
  dancing_rune_weapon_t( death_knight_t* p, const std::string& options_str ) :
    death_knight_spell_t( "dancing_rune_weapon", p, p -> find_class_spell( "Dancing Rune Weapon" ) )
  {
    may_miss = may_crit = may_dodge = may_parry = harmful = false;

    parse_options( NULL, options_str );
  }

  virtual void execute()
  {
    death_knight_spell_t::execute();

    p() -> buffs.dancing_rune_weapon -> trigger();
    p() -> pets.dancing_rune_weapon -> summon( data().duration() );

    if ( p() -> sets.has_set_bonus( SET_T16_4PC_TANK ) )
    {
      for ( int i = 2; i < RUNE_SLOT_MAX; ++i )
        p() -> _runes.slot[ i ].type |= RUNE_TYPE_DEATH;

      p() -> buffs.deathbringer -> trigger( p() -> buffs.deathbringer -> data().initial_stacks() );
    }
  }
};

// Dark Transformation ======================================================

struct dark_transformation_t : public death_knight_spell_t
{
  dark_transformation_t( death_knight_t* p, const std::string& options_str ) :
    death_knight_spell_t( "dark_transformation", p, p -> find_class_spell( "Dark Transformation" ) )
  {
    parse_options( NULL, options_str );

    harmful = false;
  }

  virtual void execute()
  {
    death_knight_spell_t::execute();

    p() -> buffs.dark_transformation -> trigger();
    p() -> buffs.shadow_infusion -> expire();
  }

  virtual bool ready()
  {
    if ( p() -> buffs.shadow_infusion -> check() != p() -> buffs.shadow_infusion -> max_stack() )
      return false;

    return death_knight_spell_t::ready();
  }
};

// Death and Decay ==========================================================

struct death_and_decay_t : public death_knight_spell_t
{
  death_and_decay_t( death_knight_t* p, const std::string& options_str ) :
    death_knight_spell_t( "death_and_decay", p, p -> find_class_spell( "Death and Decay" ) )
  {
    parse_options( NULL, options_str );

    aoe              = -1;
    tick_power_mod   = 0.064;
    base_td          = data().effectN( 2 ).average( p );
    base_tick_time   = timespan_t::from_seconds( 1.0 );
    num_ticks        = ( int ) ( data().duration().total_seconds() / base_tick_time.total_seconds() ); // 11 with tick_zero
    tick_may_crit    = true;
    tick_zero        = true;
    hasted_ticks     = false;
  }

  virtual void consume_resource()
  {
    if ( p() -> buffs.crimson_scourge -> check() )
      return;

    death_knight_spell_t::consume_resource();
  }

  virtual double cost() const
  {
    if ( p() -> buffs.crimson_scourge -> check() )
      return 0;
    return death_knight_spell_t::cost();
  }

  virtual void execute()
  {
    death_knight_spell_t::execute();

    if ( p() -> buffs.crimson_scourge -> up() )
      p() -> buffs.crimson_scourge -> expire();
  }

  virtual void impact( action_state_t* s )
  {
    if ( s -> target -> debuffs.flying -> check() )
    {
      if ( sim -> debug ) sim -> out_debug.printf( "Ground effect %s can not hit flying target %s", name(), s -> target -> name() );
    }
    else
    {
      death_knight_spell_t::impact( s );
    }
  }

  virtual bool ready()
  {
    if ( ! spell_t::ready() )
      return false;

    if ( p() -> buffs.crimson_scourge -> check() )
      return group_runes( p(), 0, 0, 0, 0, use );
    else
      return group_runes( p(), cost_blood, cost_frost, cost_unholy, cost_death, use );
  }
};

// Death Coil ===============================================================

struct death_coil_t : public death_knight_spell_t
{
  death_coil_t( death_knight_t* p, const std::string& options_str ) :
    death_knight_spell_t( "death_coil", p, p -> find_class_spell( "Death Coil" ) )
  {
    parse_options( NULL, options_str );

    direct_power_mod = 0.514;
    base_dd_min      = data().effectN( 1 ).min( p ); // "average" value of base damage scaling from spell data is inaccurate
    base_dd_max      = data().effectN( 1 ).max( p ); // it is overridden to 0.745 in sc_const_data.cpp apply_hotfixes()

    base_costs[ RESOURCE_RUNIC_POWER ] *= 1.0 + p -> spec.sudden_doom -> effectN( 2 ).percent();
  }

  virtual double cost() const
  {
    if ( p() -> buffs.sudden_doom -> check() )
      return 0;

    return death_knight_spell_t::cost();
  }

  void execute()
  {
    death_knight_spell_t::execute();

    p() -> buffs.sudden_doom -> decrement();

    if ( p() -> buffs.dancing_rune_weapon -> check() )
      p() -> pets.dancing_rune_weapon -> drw_death_coil -> execute();

    if ( ! p() -> buffs.dark_transformation -> check() )
      p() -> buffs.shadow_infusion -> trigger(); // Doesn't stack while your ghoul is empowered
  }

  void impact( action_state_t* s )
  {
    death_knight_spell_t::impact( s );

    if ( result_is_hit( s -> result ) )
    {
      p() -> trigger_runic_empowerment();
      p() -> buffs.blood_charge -> trigger( 2 );
      p() -> trigger_runic_corruption();

      if ( p() -> sets.has_set_bonus( SET_T16_4PC_MELEE ) && p() -> buffs.dark_transformation -> check() )
        p() -> buffs.dark_transformation -> extend_duration( p(), timespan_t::from_millis( p() -> sets.set( SET_T16_4PC_MELEE ) -> effectN( 1 ).base_value() ) );

      trigger_t16_2pc_tank();
    }
  }
};

// Death Strike =============================================================

struct death_strike_offhand_t : public death_knight_melee_attack_t
{
  death_strike_offhand_t( death_knight_t* p ) :
    death_knight_melee_attack_t( "death_strike_offhand", p, p -> find_spell( 66188 ) )
  {
    background       = true;
    weapon           = &( p -> off_hand_weapon );
  }
};

struct death_strike_heal_t : public death_knight_heal_t
{
  death_strike_heal_t( death_knight_t* p ) :
    death_knight_heal_t( "death_strike_heal", p, p -> find_spell( 45470 ) )
  {
    may_crit   = false;
    background = true;
    target     = p;
  }
};

struct death_strike_t : public death_knight_melee_attack_t
{
  death_strike_offhand_t* oh_attack;
  death_strike_heal_t* heal;

  death_strike_t( death_knight_t* p, const std::string& options_str ) :
    death_knight_melee_attack_t( "death_strike", p, p -> find_class_spell( "Death Strike" ) ),
    oh_attack( 0 ), heal( new death_strike_heal_t( p ) )
  {
    parse_options( NULL, options_str );
    special = true;
    may_parry = false;
    base_multiplier = 1.0 + p -> spec.blood_rites -> effectN( 2 ).percent();

    always_consume = true; // Death Strike always consumes runes, even if doesn't hit

    if ( p -> spec.blood_rites -> ok() )
      convert_runes = 1.0;

    weapon = &( p -> main_hand_weapon );

    if ( p -> off_hand_weapon.type != WEAPON_NONE )
    {
      if ( p -> spec.threat_of_thassarian -> ok() )
        oh_attack = new death_strike_offhand_t( p );
    }
  }

  virtual void consume_resource()
  {
    if ( p() -> buffs.deathbringer -> check() )
      return;

    death_knight_melee_attack_t::consume_resource();
  }

  virtual double cost() const
  {
    if ( p() -> buffs.deathbringer -> check() )
      return 0;

    return death_knight_melee_attack_t::cost();
  }

  void trigger_death_strike_heal()
  {
    double amount = p() -> compute_incoming_damage();

    amount = std::max( p() -> resources.max[ RESOURCE_HEALTH ] * data().effectN( 3 ).percent(),
                       amount * data().effectN( 1 ).chain_multiplier() / 100.0 );

    // Note that the Scent of Blood bonus is calculated here, so we can get
    // it to Blood Shield. Apparently any other healing bonus that the DKs get
    // does not affect the size of the blood shield
    amount *= 1.0 + p() -> buffs.scent_of_blood -> check() * p() -> buffs.scent_of_blood -> data().effectN( 1 ).percent();

    if ( sim -> debug )
      sim -> out_debug.printf( "%s Death Strike heal, incoming_damage=%f incoming_heal=%f min_heal=%f",
                     p() -> name(), p() -> compute_incoming_damage(),
                     amount, p() -> resources.max[ RESOURCE_HEALTH ] * data().effectN( 3 ).percent() );

    heal -> base_dd_min = heal -> base_dd_max = amount;
    heal -> schedule_execute();
  }

  void trigger_blood_shield()
  {
    if ( p() -> specialization() != DEATH_KNIGHT_BLOOD )
      return;

    double amount = p() -> buffs.blood_shield -> current_value;

    if ( p() -> mastery.blood_shield -> ok() )
      amount += heal -> base_dd_min * p() -> cache.mastery_value();

    amount = std::min( p() -> resources.max[ RESOURCE_HEALTH ], amount );

    if ( sim -> debug )
      sim -> out_debug.printf( "%s Blood Shield buff trigger, old_value=%f added_value=%f new_value=%f",
                     player -> name(), p() -> buffs.blood_shield -> current_value,
                     heal -> base_dd_min * p() -> cache.mastery_value(),
                     amount );

    p() -> buffs.blood_shield -> trigger( 1, amount );
  }

  virtual void execute()
  {
    death_knight_melee_attack_t::execute();

    if ( oh_attack )
      oh_attack -> execute();

    if ( p() -> buffs.dancing_rune_weapon -> check() )
      p() -> pets.dancing_rune_weapon -> drw_death_strike -> execute();

    trigger_death_strike_heal();
    trigger_blood_shield();

    if ( result_is_hit( execute_state -> result ) )
      trigger_t16_2pc_tank();

    p() -> buffs.scent_of_blood -> expire();
    p() -> buffs.deathbringer -> decrement();
  }

  virtual bool ready()
  {
    if ( ! melee_attack_t::ready() )
      return false;

    if ( p() -> buffs.deathbringer -> check() )
      return group_runes( p(), 0, 0, 0, 0, use );
    else
      return group_runes( p(), cost_blood, cost_frost, cost_unholy, cost_death, use );
  }
};

// Empower Rune Weapon ======================================================

struct empower_rune_weapon_t : public death_knight_spell_t
{
  empower_rune_weapon_t( death_knight_t* p, const std::string& options_str ) :
    death_knight_spell_t( "empower_rune_weapon", p, p -> find_spell( 47568 ) )
  {
    parse_options( NULL, options_str );

    harmful = false;
  }

  virtual void execute()
  {
    death_knight_spell_t::execute();

    double erw_gain = 0.0;
    double erw_over = 0.0;
    for ( int i = 0; i < RUNE_SLOT_MAX; ++i )
    {
      rune_t& r = p() -> _runes.slot[ i ];
      erw_gain += 1 - r.value;
      erw_over += r.value;
      r.fill_rune();
    }
    p() -> gains.empower_rune_weapon -> add( RESOURCE_RUNE, erw_gain, erw_over );
  }
};

// Festering Strike =========================================================

struct festering_strike_t : public death_knight_melee_attack_t
{
  festering_strike_t( death_knight_t* p, const std::string& options_str ) :
    death_knight_melee_attack_t( "festering_strike", p, p -> find_class_spell( "Festering Strike" ) )
  {
    parse_options( NULL, options_str );

    if ( p -> spec.reaping -> ok() )
      convert_runes = 1.0;
  }

  virtual void impact( action_state_t* s )
  {
    death_knight_melee_attack_t::impact( s );

    if ( result_is_hit( s -> result ) )
    {
      td( s -> target ) -> dots_blood_plague -> extend_duration_seconds( timespan_t::from_seconds( data().effectN( 3 ).base_value() ), 0 );
      td( s -> target ) -> dots_frost_fever  -> extend_duration_seconds( timespan_t::from_seconds( data().effectN( 3 ).base_value() ), 0 );
    }
  }
};

// Frost Fever ==============================================================

struct frost_fever_t : public death_knight_spell_t
{
  frost_fever_t( death_knight_t* p ) :
    death_knight_spell_t( "frost_fever", p, p -> find_spell( 55095 ) )
  {
    base_td          = data().effectN( 1 ).average( p );
    hasted_ticks     = false;
    may_miss         = false;
    may_crit         = false;
    background       = true;
    tick_may_crit    = true;
    dot_behavior     = DOT_REFRESH;
    tick_power_mod   = data().extra_coeff();
    base_multiplier += p -> spec.ebon_plaguebringer -> effectN( 2 ).percent();
    if ( p -> glyph.enduring_infection -> ok() )
      base_multiplier += p -> find_spell( 58671 ) -> effectN( 1 ).percent();
  }

  virtual double composite_crit() const
  { return action_t::composite_crit() + player -> cache.attack_crit(); }

  virtual void impact( action_state_t* s )
  {
    death_knight_spell_t::impact( s );

    if ( ! sim -> overrides.physical_vulnerability && p() -> spec.brittle_bones -> ok() &&
         result_is_hit( s -> result ) )
      s -> target -> debuffs.physical_vulnerability -> trigger();
  }

};

// Frost Strike =============================================================

struct frost_strike_offhand_t : public death_knight_melee_attack_t
{
  frost_strike_offhand_t( death_knight_t* p ) :
    death_knight_melee_attack_t( "frost_strike_offhand", p, p -> find_spell( 66196 ) )
  {
    background       = true;
    weapon           = &( p -> off_hand_weapon );
    special          = true;
    base_multiplier += p -> spec.threat_of_thassarian -> effectN( 3 ).percent() +
                       p -> sets.set( SET_T14_2PC_MELEE ) -> effectN( 1 ).percent();

    rp_gain = 0; // Incorrectly set to 10 in the DBC
  }

  virtual double composite_crit() const
  {
    double cc = death_knight_melee_attack_t::composite_crit();

    cc += p() -> buffs.killing_machine -> value();

    return cc;
  }
};

struct frost_strike_t : public death_knight_melee_attack_t
{
  frost_strike_offhand_t* oh_attack;

  frost_strike_t( death_knight_t* p, const std::string& options_str ) :
    death_knight_melee_attack_t( "frost_strike", p, p -> find_class_spell( "Frost Strike" ) ),
    oh_attack( 0 )
  {
    special = true;
    base_multiplier += p -> sets.set( SET_T14_2PC_MELEE ) -> effectN( 1 ).percent();

    parse_options( NULL, options_str );

    weapon     = &( p -> main_hand_weapon );

    if ( p -> off_hand_weapon.type != WEAPON_NONE )
    {
      base_multiplier += p -> spec.threat_of_thassarian -> effectN( 3 ).percent();

      if ( p -> spec.threat_of_thassarian -> ok() )
        oh_attack = new frost_strike_offhand_t( p );
    }
  }

  virtual double cost() const
  {
    double c = death_knight_melee_attack_t::cost();

    if ( p() -> buffs.frost_presence -> check() )
      c += p() -> spec.improved_frost_presence -> effectN( 1 ).resource( RESOURCE_RUNIC_POWER );

    return c;
  }

  virtual void execute()
  {
    death_knight_melee_attack_t::execute();

    if ( result_is_hit( execute_state -> result ) )
    {
      if ( oh_attack )
        oh_attack -> execute();

      if ( p() -> buffs.killing_machine -> check() )
        p() -> procs.fs_killing_machine -> occur();

      p() -> buffs.killing_machine -> expire();
    }
  }

  virtual void impact( action_state_t* s )
  {
    death_knight_melee_attack_t::impact( s );

    if ( result_is_hit( s -> result ) )
    {
      p() -> trigger_runic_empowerment();
      p() -> buffs.blood_charge -> trigger( 2 );
      p() -> trigger_runic_corruption();
    }
  }

  virtual double composite_crit() const
  {
    double cc = death_knight_melee_attack_t::composite_crit();

    cc += p() -> buffs.killing_machine -> value();

    return cc;
  }
};

// Heart Strike =============================================================

struct heart_strike_t : public death_knight_melee_attack_t
{
  heart_strike_t( death_knight_t* p, const std::string& options_str ) :
    death_knight_melee_attack_t( "heart_strike", p, p -> find_class_spell( "Heart Strike" ) )
  {
    parse_options( NULL, options_str );

    special = true;

    aoe = 3;
    base_add_multiplier = 0.75;
  }

  void execute()
  {
    death_knight_melee_attack_t::execute();

    if ( result_is_hit( execute_state -> result ) )
    {
      if ( p() -> buffs.dancing_rune_weapon -> check() )
        p() -> pets.dancing_rune_weapon -> drw_heart_strike -> execute();

      trigger_t16_2pc_tank();
    }
  }

  virtual double composite_target_multiplier( player_t* t ) const
  {
    double ctm = death_knight_melee_attack_t::composite_target_multiplier( t );

    ctm *= 1.0 + td( t ) -> diseases() * data().effectN( 3 ).percent();

    return ctm;
  }
};

// Horn of Winter============================================================

struct horn_of_winter_t : public death_knight_spell_t
{
  horn_of_winter_t( death_knight_t* p, const std::string& options_str ) :
    death_knight_spell_t( "horn_of_winter", p, p -> find_spell( 57330 ) )
  {
    parse_options( NULL, options_str );

    harmful = false;
    if( p -> glyph.loud_horn -> ok() )
      rp_gain = data().runic_power_gain() + p -> find_spell( 147078 ) -> effectN( 1 ).resource( RESOURCE_RUNIC_POWER );

  }

  virtual void execute()
  {
    death_knight_spell_t::execute();  // 10 RP gain happens in here

    if ( ! sim -> overrides.attack_power_multiplier )
      sim -> auras.attack_power_multiplier -> trigger( 1, buff_t::DEFAULT_VALUE(), -1.0, data().duration() );

    if ( ! p() -> in_combat )
    {
      // RP decay for 1.5 second GCD
      p() -> resource_loss( RESOURCE_RUNIC_POWER, p() -> runic_power_decay_rate * 1.5, 0, 0 );
    }
  }
};

// Howling Blast ============================================================

// FIXME: -3% spell crit suppression? Seems to have the same crit chance as FS in the absence of KM
struct howling_blast_t : public death_knight_spell_t
{
  howling_blast_t( death_knight_t* p, const std::string& options_str ) :
    death_knight_spell_t( "howling_blast", p, p -> find_class_spell( "Howling Blast" ) )
  {
    parse_options( NULL, options_str );

    aoe                 = -1;
    base_aoe_multiplier = data().effectN( 3 ).percent();
    direct_power_mod    = 0.8480; // tested on PTR, was a 14.9% buff, not a 15% buff

    assert( p -> active_spells.frost_fever );
  }

  virtual void consume_resource()
  {
    if ( p() -> buffs.rime -> check() )
      return;

    death_knight_spell_t::consume_resource();
  }

  virtual double cost() const
  {
    // Rime also prevents getting RP because there are no runes used!
    if ( p() -> buffs.rime -> check() )
      return 0;
    return death_knight_spell_t::cost();
  }

  virtual void execute()
  {
    death_knight_spell_t::execute();

    p() -> buffs.rime -> decrement();
  }

  virtual void impact( action_state_t* s )
  {
    death_knight_spell_t::impact( s );

    if ( result_is_hit( s -> result ) )
    {
      p() -> active_spells.frost_fever -> target = s -> target;
      p() -> active_spells.frost_fever -> execute();
    }
  }

  virtual bool ready()
  {
    if ( p() -> buffs.rime -> check() )
    {
      // If Rime is up, runes are no restriction.
      cost_frost  = 0;
      bool rime_ready = death_knight_spell_t::ready();
      cost_frost  = 1;
      return rime_ready;
    }
    return death_knight_spell_t::ready();
  }
};

// Icy Touch ================================================================

struct icy_touch_t : public death_knight_spell_t
{
  icy_touch_t( death_knight_t* p, const std::string& options_str ) :
    death_knight_spell_t( "icy_touch", p, p -> find_class_spell( "Icy Touch" ) )
  {
    parse_options( NULL, options_str );

    direct_power_mod = 0.319;

    if ( p -> spec.reaping -> ok() )
      convert_runes = 1.0;

    assert( p -> active_spells.frost_fever );
  }

  virtual void consume_resource()
  {
    // We only consume resources when rime is not up
    if ( p() -> buffs.rime -> check() )
      return;

    death_knight_spell_t::consume_resource();
  }

  virtual double cost() const
  {
    // Rime also prevents getting RP because there are no runes used!
    if ( p() -> buffs.rime -> check() )
      return 0;
    return death_knight_spell_t::cost();
  }

  virtual void execute()
  {
    death_knight_spell_t::execute();

    if ( p() -> buffs.dancing_rune_weapon -> check() )
      p() -> pets.dancing_rune_weapon -> drw_icy_touch -> execute();

    p() -> buffs.rime -> decrement();
  }

  virtual void impact( action_state_t* s )
  {
    death_knight_spell_t::impact( s );

    if ( result_is_hit( s -> result ) )
    {
      p() -> active_spells.frost_fever -> target = s->target;
      p() -> active_spells.frost_fever -> execute();
    }
  }

  virtual bool ready()
  {
    if ( p() -> buffs.rime -> check() )
    {
      // If Rime is up, runes are no restriction.
      cost_frost  = 0;
      bool rime_ready = death_knight_spell_t::ready();
      cost_frost  = 1;
      return rime_ready;
    }
    return death_knight_spell_t::ready();
  }
};

// Mind Freeze ==============================================================

struct mind_freeze_t : public death_knight_spell_t
{
  mind_freeze_t( death_knight_t* p, const std::string& options_str ) :
    death_knight_spell_t( "mind_freeze", p, p -> find_class_spell( "Mind Freeze" ) )
  {
    parse_options( NULL, options_str );

    may_miss = may_glance = may_block = may_dodge = may_parry = may_crit = false;
  }

  virtual bool ready()
  {
    if ( ! target -> debuffs.casting -> check() )
      return false;

    return death_knight_spell_t::ready();
  }
};

// Necrotic Strike ==========================================================

struct necrotic_strike_t : public death_knight_melee_attack_t
{
  necrotic_strike_t( death_knight_t* p, const std::string& options_str ) :
    death_knight_melee_attack_t( "necrotic_strike", p, p -> find_class_spell( "Necrotic Strike" ) )
  {
    parse_options( NULL, options_str );

    weapon = &( p -> main_hand_weapon );

    special = true;
  }

  virtual void impact( action_state_t* s )
  {
    death_knight_melee_attack_t::impact( s );

    if ( ! sim -> overrides.slowed_casting && result_is_hit( s -> result ) )
      s -> target -> debuffs.slowed_casting -> trigger();

    if ( p() -> buffs.dancing_rune_weapon -> check() )
      p() -> pets.dancing_rune_weapon -> drw_necrotic_strike -> execute();
  }
};

// Obliterate ===============================================================

struct obliterate_offhand_t : public death_knight_melee_attack_t
{
  obliterate_offhand_t( death_knight_t* p ) :
    death_knight_melee_attack_t( "obliterate_offhand", p, p -> find_spell( 66198 ) )
  {
    background       = true;
    weapon           = &( p -> off_hand_weapon );
    special          = true;
    base_multiplier += p -> sets.set( SET_T14_2PC_MELEE ) -> effectN( 1 ).percent();

    // These both stack additive with MOTFW
    // http://elitistjerks.com/f72/t110296-frost_dps_cataclysm_4_0_6_my_life/p14/#post1886388
  }

  virtual double composite_crit() const
  {
    double cc = death_knight_melee_attack_t::composite_crit();

    cc += p() -> buffs.killing_machine -> value();

    return cc;
  }

  virtual double composite_target_multiplier( player_t* t ) const
  {
    double ctm = death_knight_melee_attack_t::composite_target_multiplier( t );

    ctm *= 1.0 + td( t ) -> diseases() * data().effectN( 3 ).percent() / 2.0;

    return ctm;
  }
};

struct obliterate_t : public death_knight_melee_attack_t
{
  obliterate_offhand_t* oh_attack;

  obliterate_t( death_knight_t* p, const std::string& options_str ) :
    death_knight_melee_attack_t( "obliterate", p, p -> find_class_spell( "Obliterate" ) ), oh_attack( 0 )
  {
    parse_options( NULL, options_str );

    special = true;
    base_multiplier += p -> sets.set( SET_T14_2PC_MELEE ) -> effectN( 1 ).percent();

    weapon = &( p -> main_hand_weapon );

    // These both stack additive with MOTFW
    // http://elitistjerks.com/f72/t110296-frost_dps_cataclysm_4_0_6_my_life/p14/#post1886388

    if ( p -> off_hand_weapon.type != WEAPON_NONE )
    {
      if ( p -> spec.threat_of_thassarian -> ok() )
        oh_attack = new obliterate_offhand_t( p );
    }

    if ( p -> main_hand_weapon.group() == WEAPON_2H )
      weapon_multiplier *= 1.0 + p -> spec.might_of_the_frozen_wastes -> effectN( 1 ).percent();
  }

  virtual void execute()
  {
    death_knight_melee_attack_t::execute();

    if ( result_is_hit( execute_state -> result ) )
    {
      if ( oh_attack )
        oh_attack -> execute();

      if ( p() -> buffs.killing_machine -> check() )
        p() -> procs.oblit_killing_machine -> occur();

      p() -> buffs.killing_machine -> expire();
    }
  }

  virtual void impact( action_state_t* s )
  {
    death_knight_melee_attack_t::impact( s );

    if ( result_is_hit( s -> result ) )
    {
      if ( rng().roll( p() -> spec.rime -> proc_chance() ) )
      {
        // T13 2pc gives 2 stacks of Rime, otherwise we can only ever have one
        // Ensure that if we have 1 that we only refresh, not add another stack
        int new_stacks = 1;
        if ( rng().roll( p() -> sets.set( SET_T13_2PC_MELEE ) -> effectN( 2 ).percent() ) )
          new_stacks++;

        // If we're proccing 2 or we have 0 stacks, trigger like normal
        if ( new_stacks == 2 || p() -> buffs.rime -> check() == 0 )
          p() -> buffs.rime -> trigger( new_stacks );
        // refresh stacks. However if we have a double stack and only 1 procced, it refreshes to 1 stack
        else
        {
          p() -> buffs.rime -> refresh( 0 );
          if ( p() -> buffs.rime -> check() == 2 && new_stacks == 1 )
            p() -> buffs.rime -> decrement( 1 );
        }
      }
    }
  }

  virtual double composite_crit() const
  {
    double cc = death_knight_melee_attack_t::composite_crit();

    cc += p() -> buffs.killing_machine -> value();

    return cc;
  }

  virtual double composite_target_multiplier( player_t* t ) const
  {
    double ctm = death_knight_melee_attack_t::composite_target_multiplier( t );

    ctm *= 1.0 + td( t ) -> diseases() * data().effectN( 3 ).percent() / 2.0;

    return ctm;
  }
};

// Outbreak =================================================================

struct outbreak_t : public death_knight_spell_t
{
  outbreak_t( death_knight_t* p, const std::string& options_str ) :
    death_knight_spell_t( "outbreak", p, p -> find_class_spell( "Outbreak" ) )
  {
    parse_options( NULL, options_str );

    may_crit = false;

    cooldown -> duration *= 1.0 + p -> glyph.outbreak -> effectN( 1 ).percent();
    base_costs[ RESOURCE_RUNIC_POWER ] += p -> glyph.outbreak -> effectN( 2 ).resource( RESOURCE_RUNIC_POWER );

    assert( p -> active_spells.blood_plague );
    assert( p -> active_spells.frost_fever );
  }

  virtual void execute()
  {
    death_knight_spell_t::execute();

    if ( result_is_hit( execute_state -> result ) )
    {
      p() -> active_spells.blood_plague -> target = target;
      p() -> active_spells.blood_plague -> execute();

      p() -> active_spells.frost_fever -> target = target;
      p() -> active_spells.frost_fever -> execute();
    }

    if ( p() -> buffs.dancing_rune_weapon -> check() )
      p() -> pets.dancing_rune_weapon -> drw_outbreak -> execute();
  }
};

// Pestilence ===============================================================

struct pestilence_t : public death_knight_spell_t
{
  pestilence_t( death_knight_t* p, const std::string& options_str ) :
    death_knight_spell_t( "pestilence", p, p -> find_class_spell( "Pestilence" ) )
  {
    parse_options( NULL, options_str );

    if ( p -> spec.reaping -> ok() )
      convert_runes = 1.0;

    aoe = -1;
  }

  virtual void execute()
  {
    death_knight_spell_t::execute();

    if ( p() -> buffs.dancing_rune_weapon -> check() )
      p() -> pets.dancing_rune_weapon -> drw_pestilence -> execute();
  }

  virtual void impact( action_state_t* s )
  {
    death_knight_spell_t::impact( s );

    // Doesn't affect the original target
    if ( s -> target == target )
      return;

    if ( result_is_hit( s -> result ) )
    {
      if ( td( s -> target ) -> dots_blood_plague -> ticking )
      {
        p() -> active_spells.blood_plague -> target = s -> target;
        p() -> active_spells.blood_plague -> execute();
      }
      if ( td( s -> target ) -> dots_frost_fever -> ticking )
      {
        p() -> active_spells.frost_fever -> target = s -> target;
        p() -> active_spells.frost_fever -> execute();
      }
    }
  }

  virtual bool ready()
  {
    if ( ! death_knight_spell_t::ready() )
      return false;

    // BP or FF must be ticking to use
    return td( target ) -> diseases() > 0;
  }
};

// Pillar of Frost ==========================================================

struct pillar_of_frost_t : public death_knight_spell_t
{
  pillar_of_frost_t( death_knight_t* p, const std::string& options_str ) :
    death_knight_spell_t( "pillar_of_frost", p, p -> find_class_spell( "Pillar of Frost" ) )
  {
    parse_options( NULL, options_str );

    harmful = false;
  }

  void execute()
  {
    death_knight_spell_t::execute();

    p() -> buffs.pillar_of_frost -> trigger();
  }

  bool ready()
  {
    if ( ! spell_t::ready() )
      return false;

    // Always activate runes, even pre-combat.
    return group_runes( p(), cost_blood, cost_frost, cost_unholy, cost_death, use );
  }
};

// Plague Strike ============================================================

struct plague_strike_offhand_t : public death_knight_melee_attack_t
{
  plague_strike_offhand_t( death_knight_t* p ) :
    death_knight_melee_attack_t( "plague_strike_offhand", p, p -> find_spell( 66216 ) )
  {
    background       = true;
    weapon           = &( p -> off_hand_weapon );
    special          = true;

    assert( p -> active_spells.blood_plague );
  }

  virtual void execute()
  {
    death_knight_melee_attack_t::execute();


  }

  virtual void impact( action_state_t* s )
  {
    death_knight_melee_attack_t::impact( s );

    if ( result_is_hit( s -> result ) )
    {
      p() -> active_spells.blood_plague -> target = s->target;
      p() -> active_spells.blood_plague -> execute();

      if ( p() -> spec.ebon_plaguebringer -> ok() )
      {
        p() -> active_spells.frost_fever -> target = s->target;
        p() -> active_spells.frost_fever -> execute();
      }
    }
  }
};

struct plague_strike_t : public death_knight_melee_attack_t
{
  plague_strike_offhand_t* oh_attack;

  plague_strike_t( death_knight_t* p, const std::string& options_str ) :
    death_knight_melee_attack_t( "plague_strike", p, p -> find_class_spell( "Plague Strike" ) ), oh_attack( 0 )
  {
    parse_options( NULL, options_str );

    special = true;

    weapon = &( p -> main_hand_weapon );

    if ( p -> off_hand_weapon.type != WEAPON_NONE )
    {
      if ( p -> spec.threat_of_thassarian -> ok() )
        oh_attack = new plague_strike_offhand_t( p );
    }

    assert( p -> active_spells.blood_plague );
  }

  virtual void execute()
  {
    death_knight_melee_attack_t::execute();

    if ( p() -> buffs.dancing_rune_weapon -> check() )
      p() -> pets.dancing_rune_weapon -> drw_plague_strike -> execute();

    if ( result_is_hit( execute_state -> result ) && oh_attack )
      oh_attack -> execute();
  }

  virtual void impact( action_state_t* s )
  {
    death_knight_melee_attack_t::impact( s );

    if ( result_is_hit( s -> result ) )
    {
      p() -> active_spells.blood_plague -> target = s->target;
      p() -> active_spells.blood_plague -> execute();

      if ( p() -> spec.ebon_plaguebringer -> ok() )
      {
        p() -> active_spells.frost_fever -> target = s->target;
        p() -> active_spells.frost_fever -> execute();
      }
    }
  }
};

// Presence =================================================================

struct presence_t : public death_knight_spell_t
{
  death_knight_presence switch_to_presence;
  presence_t( death_knight_t* p, const std::string& n, death_knight_presence pres, const std::string& options_str ) :
    death_knight_spell_t( n, p ), switch_to_presence( pres )
  {
    parse_options( NULL, options_str );
    trigger_gcd = timespan_t::zero();
    cooldown -> duration = timespan_t::from_seconds( 1.0 );
    harmful     = false;
  }

  virtual resource_e current_resource() const
  {
    return RESOURCE_RUNIC_POWER;
  }

  virtual double cost() const
  {
    // Presence changes consume all runic power
    return p() -> resources.current [ RESOURCE_RUNIC_POWER ] * ( 1.0 - p() -> glyph.shifting_presences -> effectN( 1 ).percent() );
  }

  virtual void execute()
  {
    death_knight_spell_t::execute();

    bool to_blood = false;

    switch ( p() -> active_presence )
    {
      case PRESENCE_BLOOD:  p() -> buffs.blood_presence  -> expire(); break;
      case PRESENCE_FROST:  p() -> buffs.frost_presence  -> expire(); break;
      case PRESENCE_UNHOLY: p() -> buffs.unholy_presence -> expire(); break;
    }

    p() -> active_presence = switch_to_presence;

    switch ( p() -> active_presence )
    {
      case PRESENCE_BLOOD:  p() -> buffs.blood_presence  -> trigger(); to_blood = true; break;
      case PRESENCE_FROST:  p() -> buffs.frost_presence  -> trigger(); break;
      case PRESENCE_UNHOLY: p() -> buffs.unholy_presence -> trigger(); break;
    }

    p() -> recalculate_resource_max( RESOURCE_HEALTH );
    if ( ! p() -> in_combat && to_blood )
      p() -> resource_gain( RESOURCE_HEALTH, p() -> resources.max[ RESOURCE_HEALTH ] - p() -> resources.current[ RESOURCE_HEALTH ] );
  }

  virtual bool ready()
  {
    if ( p() -> active_presence == switch_to_presence )
      return false;

    return death_knight_spell_t::ready();
  }
};

// Blood Presence ===========================================================

struct blood_presence_t : public presence_t
{
  blood_presence_t( death_knight_t* p, const std::string& options_str ) :
    presence_t( p, "blood_presence", PRESENCE_BLOOD, options_str )
  {
    parse_options( NULL, options_str );
    id = p -> find_class_spell( "Blood Presence" ) -> id();
  }
};

// Frost Presence ===========================================================

struct frost_presence_t : public presence_t
{
  frost_presence_t( death_knight_t* p, const std::string& options_str ) :
    presence_t( p, "frost_presence", PRESENCE_FROST, options_str )
  {
    parse_options( NULL, options_str );
    id = p -> find_class_spell( "Frost Presence" ) -> id();
  }
};

// Unholy Presence ==========================================================

struct unholy_presence_t : public presence_t
{
  unholy_presence_t( death_knight_t* p, const std::string& options_str ) :
    presence_t( p, "unholy_presence", PRESENCE_UNHOLY, options_str )
  {
    parse_options( NULL, options_str );
    id = p -> find_class_spell( "Unholy Presence" ) -> id();
  }
};


// Raise Dead ===============================================================

struct raise_dead_t : public death_knight_spell_t
{
  raise_dead_t( death_knight_t* p, const std::string& options_str ) :
    death_knight_spell_t( "raise_dead", p, p -> find_class_spell( "Raise Dead" ) )
  {
    parse_options( NULL, options_str );

    harmful = false;
  }

  virtual void execute()
  {
    death_knight_spell_t::execute();

    if ( p() -> specialization() == DEATH_KNIGHT_UNHOLY )
      p() -> pets.ghoul_pet -> summon( timespan_t::zero() );
    else
      p() -> pets.ghoul_guardian -> summon( p() -> dbc.spell( data().effectN( 1 ).base_value() ) -> duration() );
  }

  virtual bool ready()
  {
    if ( ( p() -> pets.ghoul_pet && ! p() -> pets.ghoul_pet -> is_sleeping() ) ||
         ( p() -> pets.ghoul_guardian && ! p() -> pets.ghoul_guardian -> is_sleeping() ) )
      return false;

    return death_knight_spell_t::ready();
  }
};

// Rune Strike ==============================================================

struct rune_strike_t : public death_knight_melee_attack_t
{
  rune_strike_t( death_knight_t* p, const std::string& options_str ) :
    death_knight_melee_attack_t( "rune_strike", p, p -> find_specialization_spell( "Rune Strike" ) )
  {
    parse_options( NULL, options_str );

    special          = true;
    may_dodge = may_block = may_parry = false;

    weapon = &( p -> main_hand_weapon );
  }

  void execute()
  {
    death_knight_melee_attack_t::execute();

    if ( result_is_hit( execute_state -> result ) )
      trigger_t16_2pc_tank();
  }

  virtual void impact( action_state_t* s )
  {
    death_knight_melee_attack_t::impact( s );

    if ( result_is_hit( s -> result ) )
    {
      p() -> trigger_runic_empowerment();
      p() -> buffs.blood_charge -> trigger( 2 );
      p() -> trigger_runic_corruption();
    }
  }
};

// Scourge Strike ===========================================================

struct scourge_strike_t : public death_knight_melee_attack_t
{
  spell_t* scourge_strike_shadow;

  struct scourge_strike_shadow_t : public death_knight_spell_t
  {
    double   disease_coeff;

    scourge_strike_shadow_t( death_knight_t* p ) :
      death_knight_spell_t( "scourge_strike_shadow", p, p -> find_spell( 70890 ) ),
      disease_coeff( 0 )
    {
      may_miss = may_parry = may_dodge = may_crit = false;
      special = proc = background = true;
      weapon = &( player -> main_hand_weapon );
      weapon_multiplier = 0;
      disease_coeff = p -> find_class_spell( "Scourge Strike" ) -> effectN( 3 ).percent();
      dual = true;
    }

    virtual void init()
    {
      death_knight_spell_t::init();
      stats = p() -> get_stats( name(), this );
    }

    double composite_target_multiplier( player_t* t ) const
    {
      double m = death_knight_spell_t::composite_target_multiplier( t );

      m *= disease_coeff * td( t ) -> diseases();

      return m;
    }
  };

  scourge_strike_t( death_knight_t* p, const std::string& options_str ) :
    death_knight_melee_attack_t( "scourge_strike", p, p -> find_class_spell( "Scourge Strike" ) ),
    scourge_strike_shadow( 0 )
  {
    parse_options( NULL, options_str );

    special = true;
    base_multiplier += p -> sets.set( SET_T14_2PC_MELEE ) -> effectN( 1 ).percent();

    scourge_strike_shadow = new scourge_strike_shadow_t( p );
    add_child( scourge_strike_shadow );
  }

  void impact( action_state_t* s )
  {
    death_knight_melee_attack_t::impact( s );

    if ( result_is_hit( s -> result ) && td( s -> target ) -> diseases() > 0 )
    {
      scourge_strike_shadow -> base_dd_max = scourge_strike_shadow -> base_dd_min = s -> result_amount;
      scourge_strike_shadow -> execute();
    }
  }
};

// Summon Gargoyle ==========================================================

struct summon_gargoyle_t : public death_knight_spell_t
{
  summon_gargoyle_t( death_knight_t* p, const std::string& options_str ) :
    death_knight_spell_t( "summon_gargoyle", p, p -> find_class_spell( "Summon Gargoyle" ) )
  {
    rp_gain = 0.0;  // For some reason, the inc file thinks we gain RP for this spell
    parse_options( NULL, options_str );
    num_ticks = 0;
    harmful = false;
  }

  virtual void execute()
  {
    death_knight_spell_t::execute();

    p() -> pets.gargoyle -> summon( data().effectN( 3 ).trigger() -> duration() );
  }
};

// Unholy Blight ============================================================

struct unholy_blight_tick_t : public death_knight_spell_t
{
  unholy_blight_tick_t( death_knight_t* p ) :
    death_knight_spell_t( "unholy_blight_tick", p )
  {
    aoe        = -1;
    background = true;
    may_miss   = false;
  }

  virtual void impact( action_state_t* s )
  {
    death_knight_spell_t::impact( s );

    p() -> active_spells.blood_plague -> target = s -> target;
    p() -> active_spells.blood_plague -> execute();

    p() -> active_spells.frost_fever -> target = s -> target;
    p() -> active_spells.frost_fever -> execute();
  }
};

struct unholy_blight_t : public death_knight_spell_t
{
  unholy_blight_t( death_knight_t* p, const std::string& options_str ) :
    death_knight_spell_t( "unholy_blight", p, p -> find_talent_spell( "Unholy Blight" ) )
  {
    parse_options( NULL, options_str );

    may_crit     = false;
    may_miss     = false;
    hasted_ticks = false;

    assert( p -> active_spells.blood_plague );
    assert( p -> active_spells.frost_fever );

    tick_action = new unholy_blight_tick_t( p );
  }
};

// Unholy Frenzy ============================================================

struct unholy_frenzy_t : public death_knight_spell_t
{
  unholy_frenzy_t( death_knight_t* p, const std::string& options_str ) :
    death_knight_spell_t( "unholy_frenzy", p, p -> find_class_spell( "Unholy Frenzy" ) )
  {
    parse_options( NULL, options_str );

    // If we don't specify a target, it's defaulted to the mob, so default to the player instead
    if ( target -> is_enemy() || target -> is_add() )
      target = p;
    harmful = false;
    num_ticks = 0;
  }

  virtual void execute()
  {
    death_knight_spell_t::execute();
    target -> buffs.unholy_frenzy -> trigger( 1,
        data().effectN( 1 ).percent() +
        p() -> sets.set( SET_T14_4PC_MELEE ) -> effectN( 2 ).percent() );
  }
};

// Plague Leech =============================================================

struct plague_leech_t : public death_knight_spell_t
{
  plague_leech_t( death_knight_t* p, const std::string& options_str ) :
    death_knight_spell_t( "plague_leech", p, p -> find_talent_spell( "Plague Leech" ) )
  {
    may_crit = may_miss = false;

    parse_options( NULL, options_str );
  }

  void impact( action_state_t* state )
  {
    death_knight_spell_t::impact( state );

    for ( int i = 0; i < 2; i++ )
    {
      int selected_rune = random_depleted_rune( p() );
      if ( selected_rune == -1 )
        return;

      rune_t* regen_rune = &( p() -> _runes.slot[ selected_rune ] );

      regen_rune -> fill_rune();
      regen_rune -> type |= RUNE_TYPE_DEATH;

      p() -> gains.plague_leech -> add( RESOURCE_RUNE, 1, 0 );

      if ( sim -> log ) sim -> out_log.printf( "%s regened rune %d", name(), selected_rune );
    }

    td( state -> target ) -> dots_frost_fever -> cancel();
    td( state -> target ) -> dots_blood_plague -> cancel();
  }

  bool ready()
  {
    if ( ! td( target ) -> dots_frost_fever -> ticking ||
         ! td( target ) -> dots_blood_plague -> ticking )
      return false;

    bool rd = death_knight_spell_t::ready();

    rune_t& b = p() -> _runes.slot[ 0 ];
    if ( b.is_depleted() || b.paired_rune -> is_depleted() )
      return rd;

    rune_t& f = p() -> _runes.slot[ 2 ];
    if ( f.is_depleted() || f.paired_rune -> is_depleted() )
      return rd;

    rune_t& u = p() -> _runes.slot[ 4 ];
    if ( u.is_depleted() || u.paired_rune -> is_depleted() )
      return rd;

    return false;
  }
};

// Anti-magic Shell =========================================================

struct antimagic_shell_t : public death_knight_spell_t
{
  double interval;
  double interval_stddev;
  double interval_stddev_opt;
  double damage;

  antimagic_shell_t( death_knight_t* p, const std::string& options_str ) :
    death_knight_spell_t( "antimagic_shell", p, p -> find_class_spell( "Anti-Magic Shell" ) ),
    interval( 60 ), interval_stddev( 0.05 ), interval_stddev_opt( 0 ), damage( 0 )
  {
    harmful = false;
    base_dd_min = base_dd_max = 0;

    option_t options[] =
    {
      opt_float( "interval", interval ),
      opt_float( "interval_stddev", interval_stddev_opt ),
      opt_float( "damage", damage ),
      opt_null()
    };

    parse_options( options, options_str );

    // Allow as low as 15 second intervals, due to new glyph
    if ( interval < 15.0 )
    {
      sim -> errorf( "%s minimum interval for Anti-Magic Shell is 15 seconds.", player -> name() );
      interval = 15.0;
    }

    // Less than a second standard deviation is translated to a percent of
    // interval
    if ( interval_stddev_opt < 1 )
      interval_stddev = interval * interval_stddev_opt;
    // >= 1 seconds is used as a standard deviation normally
    else
      interval_stddev = interval_stddev_opt;

    if ( damage > 0 )
      cooldown -> set_recharge_multiplier( 1.0 );
  }

  void execute()
  {
    if ( damage > 0 )
    {
      timespan_t new_cd = timespan_t::from_seconds( rng().gauss( interval, interval_stddev ) );
      if ( new_cd < timespan_t::from_seconds( 15.0 ) )
        new_cd = timespan_t::from_seconds( 15.0 );

      cooldown -> duration = new_cd;
    }

    death_knight_spell_t::execute();

    if ( damage > 0 )
    {
      double absorbed = std::min( damage * data().effectN( 1 ).percent(),
                                  p() -> resources.max[ RESOURCE_HEALTH ] * data().effectN( 2 ).percent() );

      p() -> buffs.antimagic_shell -> trigger( 1, absorbed / 1000.0 / data().duration().total_seconds() );
    }
    else
      p() -> buffs.antimagic_shell -> trigger();
  }
};

// Vampiric Blood ===========================================================

struct vampiric_blood_t : public death_knight_spell_t
{
  vampiric_blood_t( death_knight_t* p, const std::string& options_str ) :
    death_knight_spell_t( "vampiric_blood", p, p -> find_specialization_spell( "Vampiric Blood" ) )
  {
    parse_options( NULL, options_str );

    harmful = false;
    base_dd_min = base_dd_max = 0;
  }

  void execute()
  {
    death_knight_spell_t::execute();

    p() -> buffs.vampiric_blood -> trigger();
  }
};

// Icebound Fortitude =======================================================

struct icebound_fortitude_t : public death_knight_spell_t
{
  icebound_fortitude_t( death_knight_t* p, const std::string& options_str ) :
    death_knight_spell_t( "icebound_fortitude", p, p -> find_class_spell( "Icebound Fortitude" ) )
  {
    parse_options( NULL, options_str );

    harmful = false;

    cooldown -> duration = data().cooldown() * ( 1.0 + p -> glyph.icebound_fortitude -> effectN( 1 ).percent() );
    if ( p -> spec.sanguine_fortitude -> ok() )
      base_costs[ RESOURCE_RUNIC_POWER ] = 0;
  }

  void execute()
  {
    death_knight_spell_t::execute();

    p() -> buffs.icebound_fortitude -> trigger();
  }
};

// Rune Tap

struct rune_tap_t : public death_knight_heal_t
{
  rune_tap_t( death_knight_t* p, const std::string& options_str ) :
    death_knight_heal_t( "rune_tap", p, p -> find_specialization_spell( "Rune Tap" ) )
  {
    parse_options( NULL, options_str );
  }

  double base_da_min( const action_state_t* ) const
  { return p() -> resources.max[ RESOURCE_HEALTH ] * data().effectN( 1 ).percent(); }

  double base_da_max( const action_state_t* ) const
  { return p() -> resources.max[ RESOURCE_HEALTH ] * data().effectN( 1 ).percent(); }

  void consume_resource()
  {
    if ( p() -> buffs.will_of_the_necropolis_rt -> check() )
      return;

    death_knight_heal_t::consume_resource();
  }

  double cost() const
  {
    if ( p() -> buffs.will_of_the_necropolis_rt -> check() )
      return 0;
    return death_knight_heal_t::cost();
  }

  bool ready()
  {
    if ( p() -> buffs.will_of_the_necropolis_rt-> check() )
    {
      cost_blood = 0;
      bool r = death_knight_heal_t::ready();
      cost_blood  = 1;
      return r;
    }
    return death_knight_heal_t::ready();
  }
};

// Death Pact

struct death_pact_t : public death_knight_heal_t
{
  death_pact_t( death_knight_t* p, const std::string& options_str ) :
    death_knight_heal_t( "death_pact", p, p -> find_talent_spell( "Death Pact" ) )
  {
    may_crit = false;

    parse_options( NULL, options_str );
  }

  double base_da_min( const action_state_t* ) const
  { return p() -> resources.max[ RESOURCE_HEALTH ] * data().effectN( 3 ).percent(); }

  double base_da_max( const action_state_t* ) const
  { return p() -> resources.max[ RESOURCE_HEALTH ] * data().effectN( 3 ).percent(); }

  bool ready()
  {
    if ( p() -> specialization() == DEATH_KNIGHT_UNHOLY && p() -> pets.ghoul_pet -> is_sleeping() )
      return false;

    if ( p() -> specialization() != DEATH_KNIGHT_UNHOLY && p() -> pets.ghoul_guardian -> is_sleeping() )
      return false;

    return death_knight_heal_t::ready();
  }
};

// Buffs ====================================================================

struct runic_corruption_regen_t : public event_t
{
  buff_t* buff;

  runic_corruption_regen_t( death_knight_t& p, buff_t* b ) :
    event_t( p, "runic_corruption_regen_event" ),
    buff( b )
  {
    add_event( timespan_t::from_seconds( 0.1 ) );
  }

  void execute();
};

struct runic_corruption_buff_t : public buff_t
{
  core_event_t* regen_event;

  runic_corruption_buff_t( death_knight_t* p ) :
    buff_t( buff_creator_t( p, "runic_corruption", p -> find_spell( 51460 ) )
            .chance( p -> talent.runic_corruption -> ok() ) ),
    regen_event( 0 )
  { }

  void execute( int stacks = 1, double value = buff_t::DEFAULT_VALUE(), timespan_t duration = timespan_t::min() )
  {
    buff_t::execute( stacks, value, duration );
    if ( sim -> debug )
      sim -> out_debug.printf( "%s runic_corruption_regen_event duration=%f", player -> name(), duration.total_seconds() );
    if ( ! regen_event )
    {
      death_knight_t& p = static_cast< death_knight_t& >( *player );
      regen_event = new ( *sim ) runic_corruption_regen_t( p, this );
    }
  }

  void expire_override()
  {
    buff_t::expire_override();

    if ( regen_event )
    {
      timespan_t remaining_duration = timespan_t::from_seconds( 0.1 ) - ( regen_event -> occurs() - sim -> current_time );

      if ( sim -> debug )
        sim -> out_debug.printf( "%s runic_corruption_regen_event expires, remaining duration %f", player -> name(), remaining_duration.total_seconds() );

      death_knight_t* p = debug_cast< death_knight_t* >( player );
      for ( int i = 0; i < RUNE_SLOT_MAX; ++i )
        p -> _runes.slot[i].regen_rune( p, remaining_duration, true );

      core_event_t::cancel( regen_event );
    }
  }
};

inline void runic_corruption_regen_t::execute()
{
  death_knight_t& p = static_cast< death_knight_t& >( *actor );
  runic_corruption_buff_t* regen_buff = debug_cast< runic_corruption_buff_t* >( buff );

  for ( int i = 0; i < RUNE_SLOT_MAX; ++i )
    p._runes.slot[i].regen_rune( &p, timespan_t::from_seconds( 0.1 ), true );

  regen_buff -> regen_event = new ( sim() ) runic_corruption_regen_t( p, buff );
}

struct vampiric_blood_buff_t : public buff_t
{
  int health_gain;

  vampiric_blood_buff_t( death_knight_t* p ) :
    buff_t( buff_creator_t( p, "vampiric_blood", p -> find_specialization_spell( "Vampiric Blood" ) ) ),
    health_gain ( 0 )
  { }

  void execute( int stacks = 1, double value = buff_t::DEFAULT_VALUE(), timespan_t duration = timespan_t::min() )
  {
    buff_t::execute( stacks, value, duration );

    death_knight_t* p = debug_cast< death_knight_t* >( player );
    if ( ! p -> glyph.vampiric_blood -> ok() )
    {
      health_gain = ( int ) floor( player -> resources.max[ RESOURCE_HEALTH ] * data().effectN( 2 ).percent() );
      player -> stat_gain( STAT_MAX_HEALTH, health_gain );
      player -> stat_gain( STAT_HEALTH, health_gain );
    }
  }

  void expire_override()
  {
    buff_t::expire_override();

    if ( health_gain > 0 )
    {
      player -> stat_loss( STAT_MAX_HEALTH, health_gain );
      player -> stat_loss( STAT_HEALTH, health_gain );
    }
  }
};

} // UNNAMED NAMESPACE

// ==========================================================================
// Death Knight Character Definition
// ==========================================================================

// death_knight_t::create_action  ===========================================

action_t* death_knight_t::create_action( const std::string& name, const std::string& options_str )
{
  // General Actions
  if ( name == "antimagic_shell"          ) return new antimagic_shell_t          ( this, options_str );
  if ( name == "auto_attack"              ) return new auto_attack_t              ( this, options_str );
  if ( name == "blood_presence"           ) return new blood_presence_t           ( this, options_str );
  if ( name == "unholy_presence"          ) return new unholy_presence_t          ( this, options_str );
  if ( name == "frost_presence"           ) return new frost_presence_t           ( this, options_str );
  if ( name == "soul_reaper"              ) return new soul_reaper_t              ( this, options_str );
  if ( name == "plague_leech"             ) return new plague_leech_t             ( this, options_str );
  if ( name == "icebound_fortitude"       ) return new icebound_fortitude_t       ( this, options_str );

  // Blood Actions
  if ( name == "blood_boil"               ) return new blood_boil_t               ( this, options_str );
  if ( name == "blood_strike"             ) return new blood_strike_t             ( this, options_str );
  if ( name == "blood_tap"                ) return new blood_tap_t                ( this, options_str );
  if ( name == "dancing_rune_weapon"      ) return new dancing_rune_weapon_t      ( this, options_str );
  if ( name == "heart_strike"             ) return new heart_strike_t             ( this, options_str );
  if ( name == "pestilence"               ) return new pestilence_t               ( this, options_str );
  if ( name == "rune_tap"                 ) return new rune_tap_t                 ( this, options_str );
  if ( name == "vampiric_blood"           ) return new vampiric_blood_t           ( this, options_str );

  // Frost Actions
  if ( name == "empower_rune_weapon"      ) return new empower_rune_weapon_t      ( this, options_str );
  if ( name == "frost_strike"             ) return new frost_strike_t             ( this, options_str );
  if ( name == "horn_of_winter"           ) return new horn_of_winter_t           ( this, options_str );
  if ( name == "howling_blast"            ) return new howling_blast_t            ( this, options_str );
  if ( name == "icy_touch"                ) return new icy_touch_t                ( this, options_str );
  if ( name == "mind_freeze"              ) return new mind_freeze_t              ( this, options_str );
  if ( name == "obliterate"               ) return new obliterate_t               ( this, options_str );
  if ( name == "pillar_of_frost"          ) return new pillar_of_frost_t          ( this, options_str );
  if ( name == "rune_strike"              ) return new rune_strike_t              ( this, options_str );

  // Unholy Actions
  if ( name == "army_of_the_dead"         ) return new army_of_the_dead_t         ( this, options_str );
  if ( name == "bone_shield"              ) return new bone_shield_t              ( this, options_str );
  if ( name == "dark_transformation"      ) return new dark_transformation_t      ( this, options_str );
  if ( name == "death_and_decay"          ) return new death_and_decay_t          ( this, options_str );
  if ( name == "death_coil"               ) return new death_coil_t               ( this, options_str );
  if ( name == "death_strike"             ) return new death_strike_t             ( this, options_str );
  if ( name == "festering_strike"         ) return new festering_strike_t         ( this, options_str );
  if ( name == "outbreak"                 ) return new outbreak_t                 ( this, options_str );
  if ( name == "necrotic_strike"          ) return new necrotic_strike_t          ( this, options_str );
  if ( name == "plague_strike"            ) return new plague_strike_t            ( this, options_str );
  if ( name == "raise_dead"               ) return new raise_dead_t               ( this, options_str );
  if ( name == "scourge_strike"           ) return new scourge_strike_t           ( this, options_str );
  if ( name == "summon_gargoyle"          ) return new summon_gargoyle_t          ( this, options_str );
  if ( name == "unholy_frenzy"            ) return new unholy_frenzy_t            ( this, options_str );

  // Talents
  if ( name == "unholy_blight"            ) return new unholy_blight_t            ( this, options_str );
  if ( name == "death_siphon"             ) return new death_siphon_t             ( this, options_str );
  if ( name == "death_pact"               ) return new death_pact_t               ( this, options_str );

  return player_t::create_action( name, options_str );
}

// death_knight_t::create_expression ========================================

void parse_rune_type( const std::string& rune_str, bool& include_death, rune_type& type )
{
  if ( util::str_compare_ci( rune_str, "blood" ) )
    type = RUNE_TYPE_BLOOD;
  else if ( util::str_compare_ci( rune_str, "frost" ) )
    type = RUNE_TYPE_FROST;
  else if ( util::str_compare_ci( rune_str, "unholy" ) )
    type = RUNE_TYPE_UNHOLY;
  else if ( util::str_compare_ci( rune_str, "death" ) )
    type = RUNE_TYPE_DEATH;

  if ( rune_str[ 0 ] == 'B' || rune_str[ 0 ] == 'F' || rune_str[ 0 ] == 'U' )
    include_death = true;
}

void death_knight_t::trigger_runic_corruption()
{
  if ( ! rng().roll( talent.runic_corruption -> proc_chance() ) )
    return;

  timespan_t duration = timespan_t::from_seconds( 3.0 * cache.attack_haste() );
  if ( buffs.runic_corruption -> check() == 0 )
    buffs.runic_corruption -> trigger( 1, buff_t::DEFAULT_VALUE(), -1.0, duration );
  else
    buffs.runic_corruption -> extend_duration( this, duration );

  buffs.tier13_4pc_melee -> trigger( 1, buff_t::DEFAULT_VALUE(), sets.set( SET_T13_4PC_MELEE ) -> effectN( 2 ).percent() );
}

expr_t* death_knight_t::create_expression( action_t* a, const std::string& name_str )
{
  std::vector<std::string> splits = util::string_split( name_str, "." );

  if ( util::str_compare_ci( splits[ 0 ], "rune" ) )
  {
    rune_type rt = RUNE_TYPE_NONE;
    bool include_death = false; // whether to include death runes
    parse_rune_type( splits[ 1 ], include_death, rt );

    int position = 0; // any
    switch ( splits[1][splits[1].size() - 1] )
    {
      case '1': position = 1; break;
      case '2': position = 2; break;
    }

    int act = 0;
    if ( splits.size() == 3 && util::str_compare_ci( splits[ 2 ], "cooldown_remains" ) )
      act = 1;
    else if ( splits.size() == 3 && util::str_compare_ci( splits[ 2 ], "cooldown_remains_all" ) )
      act = 2;
    else if ( splits.size() == 3 && util::str_compare_ci( splits[ 2 ], "depleted" ) )
      act = 3;

    struct rune_inspection_expr_t : public expr_t
    {
      death_knight_t* dk;
      rune_type r;
      bool include_death;
      int position;
      int myaction; // -1 count, 0 cooldown remains, 1 cooldown_remains_all

      rune_inspection_expr_t( death_knight_t* p, rune_type r, bool include_death, int position, int myaction )
        : expr_t( "rune_evaluation" ), dk( p ), r( r ),
          include_death( include_death ), position( position ), myaction( myaction )
      { }

      virtual double evaluate()
      {
        switch ( myaction )
        {
          case 0: return dk -> runes_count( r, include_death, position );
          case 1: return dk -> runes_cooldown_any( r, include_death, position );
          case 2: return dk -> runes_cooldown_all( r, include_death, position );
          case 3: return dk -> runes_depleted( r, position );
        }
        return 0.0;
      }
    };
    return new rune_inspection_expr_t( this, rt, include_death, position, act );
  }
  else if ( splits.size() == 2 )
  {
    rune_type rt = RUNE_TYPE_NONE;
    bool include_death = false;
    parse_rune_type( splits[ 0 ], include_death, rt );

    if ( rt != RUNE_TYPE_NONE && util::str_compare_ci( splits[ 1 ], "cooldown_remains" ) )
    {
      struct rune_cooldown_expr_t : public expr_t
      {
        death_knight_t* dk;
        rune_type r;
        bool death;

        rune_cooldown_expr_t( death_knight_t* p, rune_type r, bool include_death ) :
          expr_t( "rune_cooldown_remains" ),
          dk( p ), r( r ), death( include_death ) {}
        virtual double evaluate()
        {
          return dk -> runes_cooldown_any( r, death, 0 );
        }
      };

      return new rune_cooldown_expr_t( this, rt, include_death );
    }
  }
  else if ( name_str == "inactive_death" )
  {
    struct death_expr_t : public expr_t
    {
      death_knight_t* dk;
      death_expr_t( death_knight_t* p ) :
        expr_t( "inactive_death" ), dk( p ) { }
      virtual double evaluate()
      {
        return count_death_runes( dk, true );
      }
    };
    return new death_expr_t( this );
  }
  else
  {
    rune_type rt = RUNE_TYPE_NONE;
    bool include_death = false;
    parse_rune_type( splits[ 0 ], include_death, rt );

    struct rune_expr_t : public expr_t
    {
      death_knight_t* dk;
      rune_type r;
      bool death;
      rune_expr_t( death_knight_t* p, rune_type r, bool include_death ) :
        expr_t( "rune" ), dk( p ), r( r ), death( include_death ) { }
      virtual double evaluate()
      { return dk -> runes_count( r, death, 0 ); }
    };
    if ( rt ) return new rune_expr_t( this, rt, include_death );

  }

  return player_t::create_expression( a, name_str );
}

// death_knight_t::create_pets ==============================================

void death_knight_t::create_pets()
{
  if ( specialization() == DEATH_KNIGHT_UNHOLY )
  {
    pets.gargoyle             = create_pet( "gargoyle" );
    pets.ghoul_pet            = create_pet( "ghoul_pet" );
  }
  else
    pets.ghoul_guardian       = create_pet( "ghoul_guardian" );

  if ( specialization() == DEATH_KNIGHT_BLOOD )
  {
    pets.dancing_rune_weapon  = new pets::dancing_rune_weapon_pet_t ( sim, this );
    for ( int i = 0; i < 10; i++ )
      pets.bloodworms[ i ] = new pets::bloodworms_pet_t( sim, this );
  }

  for ( int i = 0; i < 8; i++ )
    pets.army_ghoul[ i ] = new pets::army_ghoul_pet_t( sim, this );

  for ( int i = 0; i < 10; i++ )
    pets.fallen_zandalari[ i ] = new pets::fallen_zandalari_t( this );
}

// death_knight_t::create_pet ===============================================

pet_t* death_knight_t::create_pet( const std::string& pet_name,
                                   const std::string& /* pet_type */ )
{
  pet_t* p = find_pet( pet_name );

  if ( p ) return p;

  if ( pet_name == "gargoyle"       ) return new pets::gargoyle_pet_t( sim, this );
  if ( pet_name == "ghoul_pet"      ) return new pets::ghoul_pet_t   ( sim, this, "ghoul", false );
  if ( pet_name == "ghoul_guardian" ) return new pets::ghoul_pet_t   ( sim, this, "ghoul", true );

  return 0;
}

// death_knight_t::composite_attack_haste() =================================

double death_knight_t::composite_melee_haste() const
{
  double haste = player_t::composite_melee_haste();

  haste *= 1.0 / ( 1.0 + buffs.unholy_presence -> value() );

  return haste;
}

// death_knight_t::composite_spell_haste() ==================================

double death_knight_t::composite_spell_haste() const
{
  double haste = player_t::composite_spell_haste();

  haste *= 1.0 / ( 1.0 + buffs.unholy_presence -> value() );

  return haste;
}

// death_knight_t::init_rng =================================================

void death_knight_t::init_rng()
{
  player_t::init_rng();

  const spell_data_t* spell = find_spell( 138343 );
  t15_2pc_melee.set_frequency( spell -> real_ppm() );
}

// death_knight_t::init_base ================================================

void death_knight_t::init_base_stats()
{
  player_t::init_base_stats();

  base.attribute_multiplier[ ATTR_STRENGTH ] *= 1.0 + spec.unholy_might -> effectN( 1 ).percent();
  base.attribute_multiplier[ ATTR_STAMINA ]  *= 1.0 + spec.veteran_of_the_third_war -> effectN( 1 ).percent();

  base.stats.attack_power = level * ( level > 80 ? 3.0 : 2.0 );

  base.attack_power_per_strength = 2.0;

  resources.base[ RESOURCE_RUNIC_POWER ] = 100;

  base_gcd = timespan_t::from_seconds( 1.0 );

  // Avoidance diminishing Returns constants/conversions
  base.dodge   = 0.0300 + spec.veteran_of_the_third_war -> effectN( 2 ).percent();
  base.miss    = 0.0300;
  base.parry   = 0.0300;
  base.block   = 0.0000;

  // based on http://www.sacredduty.net/2013/08/08/updated-diminishing-returns-coefficients-all-tanks/
  diminished_kfactor   = 0.956;
  diminished_dodge_cap = 0.90642574;
  diminished_parry_cap = 2.3718614;

  // note that these conversions are level-specific; these are L90 values
  base.parry_per_strength = 1 / 95115.8596; // exact value given by Blizzard
  base.dodge_per_agility = 1 / 10000.0 / 100.0; // empirically tested
}

// death_knight_t::init_spells ==============================================

void death_knight_t::init_spells()
{
  player_t::init_spells();

  // Specialization

  // Generic
  spec.plate_specialization = find_specialization_spell( "Plate Specialization" );

  // Blood
  spec.blood_parasite             = find_specialization_spell( "Blood Parasite" );
  spec.blood_rites                = find_specialization_spell( "Blood Rites" );
  spec.veteran_of_the_third_war   = find_specialization_spell( "Veteran of the Third War" );
  spec.scent_of_blood             = find_specialization_spell( "Scent of Blood" );
  spec.improved_blood_presence    = find_specialization_spell( "Improved Blood Presence" );
  spec.scarlet_fever              = find_specialization_spell( "Scarlet Fever" );
  spec.crimson_scourge            = find_specialization_spell( "Crimson Scourge" );
  spec.sanguine_fortitude         = find_specialization_spell( "Sanguine Fortitude" );
  spec.will_of_the_necropolis     = find_specialization_spell( "Will of the Necropolis" );
  spec.riposte                    = find_specialization_spell( "Riposte" );

  // Frost
  spec.blood_of_the_north         = find_specialization_spell( "Blood of the North" );
  spec.icy_talons                 = find_specialization_spell( "Icy Talons" );
  spec.improved_frost_presence    = find_specialization_spell( "Improved Frost Presence" );
  spec.brittle_bones              = find_specialization_spell( "Brittle Bones" );
  spec.rime                       = find_specialization_spell( "Rime" );
  spec.might_of_the_frozen_wastes = find_specialization_spell( "Might of the Frozen Wastes" );
  spec.threat_of_thassarian       = find_specialization_spell( "Threat of Thassarian" );
  spec.killing_machine            = find_specialization_spell( "Killing Machine" );

  // Unholy
  spec.master_of_ghouls           = find_specialization_spell( "Master of Ghouls" );
  spec.reaping                    = find_specialization_spell( "Reaping" );
  spec.unholy_might               = find_specialization_spell( "Unholy Might" );
  spec.shadow_infusion            = find_specialization_spell( "Shadow Infusion" );
  spec.sudden_doom                = find_specialization_spell( "Sudden Doom" );
  spec.ebon_plaguebringer         = find_specialization_spell( "Ebon Plaguebringer" );
  spec.improved_unholy_presence   = find_specialization_spell( "Improved Unholy Presence" );

  mastery.blood_shield            = find_mastery_spell( DEATH_KNIGHT_BLOOD );
  mastery.frozen_heart            = find_mastery_spell( DEATH_KNIGHT_FROST );
  mastery.dreadblade              = find_mastery_spell( DEATH_KNIGHT_UNHOLY );

  // Talents
  talent.roiling_blood            = find_talent_spell( "Roiling Blood" );
  talent.plague_leech             = find_talent_spell( "Plague Leech" );
  talent.unholy_blight            = find_talent_spell( "Unholy Blight" );

  talent.death_siphon             = find_talent_spell( "Death Siphon" );

  talent.blood_tap                = find_talent_spell( "Blood Tap" );
  talent.runic_empowerment        = find_talent_spell( "Runic Empowerment" );
  talent.runic_corruption         = find_talent_spell( "Runic Corruption" );

  // Glyphs
  glyph.chains_of_ice             = find_glyph_spell( "Glyph of Chains of Ice" );
  glyph.dancing_rune_weapon       = find_glyph_spell( "Glyph of Dancing Rune Weapon" );
  glyph.enduring_infection        = find_glyph_spell( "Glyph of Enduring Infection" );
  glyph.festering_blood           = find_glyph_spell( "Glyph of Festering Blood" );
  glyph.icebound_fortitude        = find_glyph_spell( "Glyph of Icebound Fortitude" );
  glyph.loud_horn                 = find_glyph_spell( "Glyph of Loud Horn" );
  glyph.outbreak                  = find_glyph_spell( "Glyph of Outbreak" );
  glyph.regenerative_magic        = find_glyph_spell( "Glyph of Regenerative Magic" );
  glyph.shifting_presences        = find_glyph_spell( "Glyph of Shifting Presences" );
  glyph.vampiric_blood            = find_glyph_spell( "Glyph of Vampiric Blood" );

  // Generic spells
  spell.antimagic_shell           = find_class_spell( "Anti-Magic Shell" );
  spell.blood_parasite            = find_spell( 50452 );
  spell.t15_4pc_tank              = find_spell( 138214 );
  spell.t16_4pc_melee             = find_spell( 144909 );

  // Active Spells
  active_spells.blood_plague = new blood_plague_t( this );
  active_spells.frost_fever = new frost_fever_t( this );

  // Tier Bonuses
  static const set_bonus_description_t set_bonuses =
  {
    //  C2P    C4P     M2P     M4P     T2P     T4P    H2P    H4P
    {     0,     0, 105609, 105646, 105552, 105587,     0,     0 }, // Tier13
    {     0,     0, 123077, 123078, 123079, 123080,     0,     0 }, // Tier14
    {     0,     0, 138343, 138347, 138195, 138197,     0,     0 }, // Tier15
    {     0,     0, 144899, 144907, 144934, 144950,     0,     0 }, // Tier16
  };

  sets.register_spelldata( set_bonuses );

  if ( sets.has_set_bonus( SET_T16_4PC_MELEE ) && specialization() == DEATH_KNIGHT_FROST )
  {
    struct frozen_power_t : public melee_attack_t
    {
      frozen_power_t( death_knight_t* p ) :
        melee_attack_t( "frozen_power", p, p -> spell.t16_4pc_melee -> effectN( 1 ).trigger() )
      {
        direct_power_mod = data().extra_coeff();
        special = background = callbacks = proc = may_crit = true;
        if ( p -> main_hand_weapon.group() != WEAPON_2H )
          base_multiplier = 0.5;
      }
    };

    active_spells.frozen_power = new frozen_power_t( this );
  }

}

// death_knight_t::default_apl_blood ========================================

// FIXME: Add talent support

void death_knight_t::default_apl_blood()
{
  action_priority_list_t* precombat = get_action_priority_list( "precombat" );
  action_priority_list_t* def       = get_action_priority_list( "default"   );

  std::string srpct     = sets.has_set_bonus( SET_T15_4PC_MELEE ) ? "45" : "35";
  std::string flask_str = "flask,type=";
  std::string food_str  = "food,type=";
  std::string potion_str;

  if ( primary_role() == ROLE_TANK )
  {
    potion_str = ( level >= 85 ) ? "mountains_potion" : "earthen_potion";
    flask_str += ( level >= 85 ) ? "earth" : "steelskin";
    food_str += ( level >= 85 ) ? "chun_tian_spring_rolls" : "beer_basted_crocolisk";
  }
  else
  {
    potion_str = ( level >= 85 ) ? "mogu_power_potion" : "golemblood_potion";
    flask_str += ( level >= 85 ) ? "winters_bite" : "titanic_strength";
    food_str += ( level >= 85 ) ? "black_pepper_ribs_and_shrimp" : "beer_basted_crocolisk";
  }

  // Precombat actions

  if ( sim -> allow_flasks && level >= 80 )
    precombat -> add_action( flask_str );

  if ( sim -> allow_food && level >= 80 )
    precombat -> add_action( food_str );

  precombat -> add_action( this, "Blood Presence" );
  precombat -> add_action( this, "Horn of Winter" );
  precombat -> add_action( "snapshot_stats", "Snapshot raid buffed stats before combat begins and pre-potting is done." );

  if ( sim -> allow_potions && level >= 80 )
    precombat -> add_action( potion_str );

  precombat -> add_action( this, "Bone Shield" );

  // Action list proper

  def -> add_action( "auto_attack" );

  for ( size_t i = 0; i < get_profession_actions().size(); i++ )
    def -> add_action( get_profession_actions()[ i ], "if=time>10" );

  for ( size_t i = 0; i < get_racial_actions().size(); i++ )
    def -> add_action( get_racial_actions()[ i ], "if=time>10" );

  for ( size_t i = 0; i < get_item_actions().size(); i++ )
    def -> add_action( get_item_actions()[ i ], "if=time>10" );

  if ( primary_role() == ROLE_TANK )
  {
    if ( sim -> allow_potions && level >= 80 )
      def -> add_action( potion_str + ",if=buff.mountains_potion.down&buff.blood_shield.down&!unholy&!frost" );

    def -> add_action( this, "Anti-Magic Shell" );
    def -> add_action( this, "Death Strike", "if=incoming_damage_5s>=health.max*0.65" );
    def -> add_action( this, "Army of the Dead", "if=buff.bone_shield.down&buff.dancing_rune_weapon.down&buff.icebound_fortitude.down&buff.vampiric_blood.down" );
    def -> add_action( this, "Bone Shield", "if=buff.army_of_the_dead.down&buff.bone_shield.down&buff.dancing_rune_weapon.down&buff.icebound_fortitude.down&buff.vampiric_blood.down" );
    def -> add_action( this, "Vampiric Blood", "if=health.pct<50" );
    def -> add_action( this, "Icebound Fortitude", "if=health.pct<30&buff.army_of_the_dead.down&buff.dancing_rune_weapon.down&buff.bone_shield.down&buff.vampiric_blood.down" );
    def -> add_action( this, "Rune Tap", "if=health.pct<90" );
    def -> add_action( this, "Dancing Rune Weapon", "if=health.pct<80&buff.army_of_the_dead.down&buff.icebound_fortitude.down&buff.bone_shield.down&buff.vampiric_blood.down" );
    def -> add_action( this, "Raise Dead", "if=health.pct<50" );
    def -> add_talent( this, "Death Pact", "if=health.pct<50" );
    def -> add_action( this, "Outbreak", "if=(dot.frost_fever.remains<=2|dot.blood_plague.remains<=2)|(!dot.blood_plague.ticking&!dot.frost_fever.ticking)" );
    def -> add_action( this, "Plague Strike", "if=!dot.blood_plague.ticking" );
    def -> add_action( this, "Icy Touch", "if=!dot.frost_fever.ticking" );
    def -> add_action( this, "Soul Reaper", "if=target.health.pct-3*(target.health.pct%target.time_to_die)<=" + srpct + "&blood>=1" );
    def -> add_action( this, "Blood Boil", "if=buff.crimson_scourge.react|(blood>=1&(dot.frost_fever.remains<=10|dot.blood_plague.remains<=10))" );
    def -> add_action( this, "Heart Strike", "if=blood>=1" );
    def -> add_action( this, "Rune Strike" );
    def -> add_talent( this, "Blood Tap" );
    def -> add_action( this, "Horn of Winter" );
    def -> add_action( this, "Death Strike", "if=(unholy=2|frost=2)&incoming_damage_5s>=health.max*0.4" );
    def -> add_action( this, "Empower Rune Weapon", "if=!blood&!unholy&!frost" );
  }
  else
  {
    precombat -> add_action( this, "Army of the Dead" );

    if ( sim -> allow_potions && level >= 80 )
      def -> add_action( potion_str + ",if=buff.bloodlust.react|target.time_to_die<=60" );

    def -> add_action( this, "Anti-Magic Shell" );
    def -> add_action( this, "Bone Shield", "if=buff.bone_shield.down&buff.dancing_rune_weapon.down&buff.icebound_fortitude.down&buff.vampiric_blood.down" );
    def -> add_action( this, "Vampiric Blood", "if=health.pct<50" );
    def -> add_action( this, "Icebound Fortitude", "if=health.pct<30&buff.dancing_rune_weapon.down&buff.bone_shield.down&buff.vampiric_blood.down" );
    def -> add_action( this, "Rune Tap", "if=health.pct<90" );
    def -> add_action( this, "Dancing Rune Weapon" );
    def -> add_action( this, "Raise Dead", "if=time>10" );
    def -> add_talent( this, "Death Pact", "if=health.pct<50" );
    def -> add_action( this, "Outbreak", "if=buff.dancing_rune_weapon.up" );
    def -> add_action( this, "Death Strike", "if=unholy=2|frost=2" );
    def -> add_action( this, "Rune Strike", "if=runic_power>=80" );
    def -> add_action( this, "Plague Strike", "if=!dot.blood_plague.ticking" );
    def -> add_action( this, "Icy Touch", "if=!dot.frost_fever.ticking" );
    def -> add_action( this, "Soul Reaper", "if=target.health.pct-3*(target.health.pct%target.time_to_die)<=" + srpct );
    def -> add_action( this, "Death Strike" );
    def -> add_action( this, "Blood Boil", "if=buff.crimson_scourge.react|(blood>=1&(dot.frost_fever.remains<=2|dot.blood_plague.remains<=2))" );
    def -> add_action( this, "Heart Strike", "if=(blood>1&target.health.pct<" + srpct + ")|blood>=1" );
    def -> add_action( this, "Rune Strike" );
    def -> add_talent( this, "Blood Tap" );
    def -> add_action( this, "Horn of Winter" );
    def -> add_action( this, "Empower Rune Weapon", "if=!blood&!unholy&!frost" );
  }

  // FIMXME Needs support for T5 other than RC. Severely reduces TMI right now.
  // if ( talent.blood_tap -> ok() )
  // action_list_str += "/blood_tap,if=(unholy=0&frost>=1)|(unholy>=1&frost=0)|(death=1)";
}

// death_knight_t::init_actions =============================================

void death_knight_t::init_action_list()
{
  if ( main_hand_weapon.type == WEAPON_NONE )
  {
    if ( ! quiet )
      sim -> errorf( "Player %s has no weapon equipped at the Main-Hand slot.", name() );
    quiet = true;
    return;
  }

  if ( ! action_list_str.empty() )
  {
    player_t::init_action_list();
    return;
  }

  clear_action_priority_lists();

  if ( specialization() == DEATH_KNIGHT_BLOOD )
  {
    default_apl_blood();
    use_default_action_list = true;
    player_t::init_action_list();
    return;
  }


  int tree = specialization();

  action_priority_list_t* precombat = get_action_priority_list( "precombat" );
  action_priority_list_t* def       = get_action_priority_list( "default"   );
  action_priority_list_t* aoe = get_action_priority_list( "aoe" );
  action_priority_list_t* st       = get_action_priority_list( "single_target"   );
  std::string soul_reaper_pct = sets.has_set_bonus( SET_T15_4PC_MELEE ) ? "45" : "35";
  std::string flask_str = "flask,type=";
  std::string food_str  = "food,type=";
  std::string potion_str;
  potion_str = ( level >= 85 ) ? "mogu_power_potion" : "golemblood_potion";
  flask_str += ( level >= 85 ) ? "winters_bite" : "titanic_strength";
  food_str += ( level >= 85 ) ? "black_pepper_ribs_and_shrimp" : "beer_basted_crocolisk";

  if ( tree == DEATH_KNIGHT_FROST || tree == DEATH_KNIGHT_UNHOLY )
  
  // Precombat actions

  if ( sim -> allow_flasks && level >= 80 )
    precombat -> add_action( flask_str );

  if ( sim -> allow_food && level >= 80 )
    precombat -> add_action( food_str );

  
  precombat -> add_action( this, "Horn of Winter" );
  

  

  if ( specialization() == DEATH_KNIGHT_FROST )
    precombat -> add_action( this, "Frost Presence" );
  else
    precombat -> add_action( this, "Unholy Presence" );
    



  precombat -> add_action( "snapshot_stats", "Snapshot raid buffed stats before combat begins and pre-potting is done." );

  precombat -> add_action( this, "Army of the Dead" );
  
  if ( sim -> allow_potions && level >= 80 )
    precombat -> add_action( potion_str );

  for ( size_t i = 0; i < get_profession_actions().size(); i++ )
    precombat -> add_action( get_profession_actions()[ i ] );

  def -> add_action( "auto_attack" );
  def -> add_action( this, "Anti-Magic Shell", "damage=100000" );


  switch ( specialization() )
  {
    case DEATH_KNIGHT_FROST:
    {
      // Frost specific precombat stuff
      precombat -> add_action( this, "Pillar of Frost" );
      precombat -> add_action( this, "Raise Dead" );

      def -> add_action( this, "Pillar of Frost" );

      if ( sim -> allow_potions && level >= 80 )
        def -> add_action( potion_str + ",if=target.time_to_die<=30|(target.time_to_die<=60&buff.pillar_of_frost.up)" );
      
      def -> add_action( this, "Empower Rune Weapon", "if=target.time_to_die<=60&(buff.mogu_power_potion.up|buff.golemblood_potion.up)" );

      for ( size_t i = 0; i < get_profession_actions().size(); i++ )
        def -> add_action( get_profession_actions()[ i ] );

      for ( size_t i = 0; i < get_racial_actions().size(); i++ )
        def -> add_action( get_racial_actions()[ i ] );

      for ( size_t i = 0; i < get_item_actions().size(); i++ )
        def -> add_action( get_item_actions()[ i ] );

      def -> add_action( this, "Raise Dead" );

      //decide between single_target and aoe rotation
      def -> add_action( "run_action_list,name=aoe,if=active_enemies>=3" );
      def -> add_action( "run_action_list,name=single_target,if=active_enemies<3" );
      

      if ( main_hand_weapon.group() == WEAPON_2H )
      {
        // Diseases for free
        st -> add_talent( this, "Plague Leech", "if=(dot.blood_plague.remains<1|dot.frost_fever.remains<1)" );
        st -> add_action( this, "Outbreak", "if=!dot.frost_fever.ticking|!dot.blood_plague.ticking" );
        st -> add_talent( this, "Unholy Blight", "if=(!dot.frost_fever.ticking|!dot.blood_plague.ticking)" );

        // Soul Reaper
        st -> add_action( this, "Soul Reaper", "if=target.health.pct-3*(target.health.pct%target.time_to_die)<=" + soul_reaper_pct );
        st -> add_talent( this, "Blood Tap", "if=(target.health.pct-3*(target.health.pct%target.time_to_die)<=" + soul_reaper_pct + "&cooldown.soul_reaper.remains=0)" );
       
        // Diseases for runes
        st -> add_action( this, "Howling Blast", "if=!dot.frost_fever.ticking" );
        st -> add_action( this, "Plague Strike", "if=!dot.blood_plague.ticking" );

        // Rime
        st -> add_action( this, "Howling Blast", "if=buff.rime.react" );

        // Killing Machine
        st -> add_action( this, "Obliterate", "if=buff.killing_machine.react" );
        st -> add_talent( this, "Blood Tap", "if=buff.killing_machine.react" );
        
        // Don't waste Runic Power
        st -> add_talent( this, "Blood Tap", "if=buff.blood_charge.stack>10&runic_power>76" );
        st -> add_action( this, "Frost Strike", "if=runic_power>76" );

        // Keep runes on cooldown
        st -> add_action( this, "Obliterate", "if=blood=2|frost=2|unholy=2" );

        // Refresh diseases
        st -> add_talent( this, "Plague Leech", "if=(dot.blood_plague.remains<3|dot.frost_fever.remains<3)" );
        st -> add_action( this, "Outbreak", "if=dot.frost_fever.remains<3|dot.blood_plague.remains<3" );
        st -> add_talent( this, "Unholy Blight", "if=(dot.frost_fever.remains<3|dot.blood_plague.remains<3)" );
        
        // Regenerate resources
        st -> add_action( this, "Frost Strike", "if=talent.runic_empowerment.enabled&(frost=0|unholy=0|blood=0)" );
        st -> add_action( this, "Frost Strike", "if=talent.blood_tap.enabled&buff.blood_charge.stack<=10" );
        st -> add_action( this, "Horn of Winter" );

        // Normal stuff
        st -> add_action( this, "Obliterate" );
        st -> add_talent( this, "Blood Tap", "if=buff.blood_charge.stack>10&runic_power>=20" );
        st -> add_action( this, "Frost Strike" );

        // Better than waiting
        st -> add_talent( this, "Plague Leech" );
        st -> add_action( this, "Empower Rune Weapon" );
      }
      else
      {
        st -> add_talent( this, "Blood Tap", "if=buff.blood_charge.stack>10&(runic_power>76|(runic_power>=20&buff.killing_machine.react))" );

        // Killing Machine / Very High RP
        st -> add_action( this, "Frost Strike", "if=buff.killing_machine.react|runic_power>88" );
        
        // Capped Runes
        st -> add_action( this, "Howling Blast", "if=death>1|frost>1" );

        // Diseases for free
        st -> add_talent( this, "Unholy Blight", "if=(dot.frost_fever.remains<3|dot.blood_plague.remains<3)" );

        // Soul Reaper
        st -> add_action( this, "Soul Reaper", "if=target.health.pct-3*(target.health.pct%target.time_to_die)<=" + soul_reaper_pct );
        st -> add_talent( this, "Blood Tap", "if=(target.health.pct-3*(target.health.pct%target.time_to_die)<=" + soul_reaper_pct + "&cooldown.soul_reaper.remains=0)" );

        // Diseases for runes
        st -> add_action( this, "Howling Blast", "if=!dot.frost_fever.ticking" );
        st -> add_action( this, "Plague Strike", "if=!dot.blood_plague.ticking&unholy>0" );

        // Rime
        st -> add_action( this, "Howling Blast", "if=buff.rime.react" );

        // Don't waste Runic Power
        st -> add_action( this, "Frost Strike", "if=runic_power>76" );

        // Keep Runes on Cooldown
        st -> add_action( this, "Obliterate", "if=unholy>0&!buff.killing_machine.react" );
        st -> add_action( this, "Howling Blast" );

        // Generate Runic Power or Runes
        st -> add_action( this, "Frost Strike", "if=talent.runic_empowerment.enabled&unholy=1" );
        st -> add_talent( this, "Blood Tap", "if=target.health.pct-3*(target.health.pct%target.time_to_die)>35|buff.blood_charge.stack>=8" );

        // Better than waiting
        st -> add_action( this, "Frost Strike", "if=runic_power>=40" );
        st -> add_action( this, "Horn of Winter" );
        st -> add_talent( this, "Blood Tap" );
        st -> add_talent( this, "Plague Leech" );
        st -> add_action( this, "Empower Rune Weapon" );
      }

      //AoE
      aoe -> add_talent( this, "Unholy Blight" );
      aoe -> add_action( this, "Pestilence", "if=dot.blood_plague.ticking&talent.plague_leech.enabled,line_cd=28" );
      aoe -> add_action( this, "Pestilence", "if=dot.blood_plague.ticking&talent.unholy_blight.enabled&cooldown.unholy_blight.remains<49,line_cd=28" );
      aoe -> add_action( this, "Howling Blast" );
      aoe -> add_talent( this, "Blood Tap", "if=buff.blood_charge.stack>10" );
      aoe -> add_action( this, "Frost Strike", "if=runic_power>76" );
      aoe -> add_action( this, "Death and Decay", "if=unholy=1" );
      aoe -> add_action( this, "Plague Strike", "if=unholy=2" );
      aoe -> add_talent( this, "Blood Tap" );
      aoe -> add_action( this, "Frost Strike" );
      aoe -> add_action( this, "Horn of Winter" );
      aoe -> add_talent( this, "Plague Leech", "if=unholy=1" );
      aoe -> add_action( this, "Plague Strike", "if=unholy=1" );
      aoe -> add_action( this, "Empower Rune Weapon" );

      
      break;
    }
    case DEATH_KNIGHT_UNHOLY:
	  {
	    precombat -> add_action( this, "Raise Dead" );

	    for ( size_t i = 0; i < get_profession_actions().size( ); i++ )
	      def -> add_action( get_profession_actions()[ i ] );
	
	    for ( size_t i = 0; i < get_racial_actions().size( ); i++ )
	      def -> add_action( get_racial_actions()[ i ] );
	
	    for ( size_t i = 0; i < get_item_actions().size( ); i++ )
	      def -> add_action( get_item_actions()[ i ] );
	
            if ( sim -> allow_potions && level >= 80 )
              def -> add_action( potion_str + ",if=buff.dark_transformation.up&target.time_to_die<=60" );

            def -> add_action( this, "Unholy Frenzy", "if=time>=4" );

	    //decide between single_target and aoe rotation
	    def -> add_action( "run_action_list,name=aoe,if=active_enemies>=3" );
	    def -> add_action( "run_action_list,name=single_target,if=active_enemies<3" );

	    // Disease Gaming
		  st -> add_action( this, "Outbreak", "if=stat.attack_power>(dot.blood_plague.attack_power*1.1)&time>15&!(cooldown.unholy_blight.remains>79)" );
		  st -> add_action( this, "Plague Strike", "if=stat.attack_power>(dot.blood_plague.attack_power*1.1)&time>15&!(cooldown.unholy_blight.remains>79)" );

		  st -> add_talent( this, "Blood Tap", "if=buff.blood_charge.stack>10&runic_power>=32" );

	    // Diseases for free
		  st -> add_talent( this, "Unholy Blight", "if=(dot.frost_fever.remains<3|dot.blood_plague.remains<3)" );
		  st -> add_action( this, "Outbreak", "if=dot.frost_fever.remains<3|dot.blood_plague.remains<3" );

	    // Soul Reaper
		  st -> add_action( this, "Soul Reaper", "if=target.health.pct-3*(target.health.pct%target.time_to_die)<=" + soul_reaper_pct );
		  st -> add_talent( this, "Blood Tap", "if=(target.health.pct-3*(target.health.pct%target.time_to_die)<=" + soul_reaper_pct + "&cooldown.soul_reaper.remains=0)" );
     

	    // Diseases for Runes
		  st -> add_action( this, "Plague Strike", "if=!dot.blood_plague.ticking|!dot.frost_fever.ticking" );

	    // GCD Cooldowns
		  st -> add_action( this, "Summon Gargoyle" );
		  st -> add_action( this, "Dark Transformation" );
		  st -> add_talent( this, "Blood Tap,if=buff.shadow_infusion.stack=5" );

	    // Don't waste runic power
		  st -> add_action( this, "Death Coil", "if=runic_power>90" );

	    // Get runes on cooldown
		  st -> add_action( this, "Death and Decay", "if=unholy=2" );
		  st -> add_talent( this, "Blood Tap", "if=unholy=2&cooldown.death_and_decay.remains=0" );
		  st -> add_action( this, "Scourge Strike", "if=unholy=2" );
		  st -> add_action( this, "Festering Strike", "if=blood=2&frost=2" );

	    // Normal stuff
		  st -> add_action( this, "Death and Decay" );
		  st -> add_talent( this, "Blood Tap", "if=cooldown.death_and_decay.remains=0" );
		  st -> add_action( this, "Death Coil", "if=buff.sudden_doom.react|(buff.dark_transformation.down&rune.unholy<=1)" );
		  st -> add_action( this, "Scourge Strike" );
		  st -> add_talent( this, "Plague Leech", "if=cooldown.outbreak.remains<1" );
		  st -> add_action( this, "Festering Strike" );
		  st -> add_action( this, "Horn of Winter" );
		  st -> add_action( this, "Death Coil" );

	    // Less waiting
		  st -> add_talent( this, "Blood Tap", "if=buff.blood_charge.stack>=8" );
		  st -> add_action( this, "Empower Rune Weapon" );

	    //AoE
	    aoe -> add_talent( this, "Unholy Blight" );
	    aoe -> add_action( this, "Plague Strike", "if=!dot.blood_plague.ticking|!dot.frost_fever.ticking" );
	    aoe -> add_action( this, "Pestilence", "if=dot.blood_plague.ticking&talent.plague_leech.enabled,line_cd=28" );
	    aoe -> add_action( this, "Pestilence", "if=dot.blood_plague.ticking&talent.unholy_blight.enabled&cooldown.unholy_blight.remains<49,line_cd=28" );
	    aoe -> add_action( this, "Summon Gargoyle" );
	    aoe -> add_action( this, "Dark Transformation" );
	    aoe -> add_talent( this, "Blood Tap", "if=buff.shadow_infusion.stack=5" );
	    aoe -> add_action( this, "Blood Boil", "if=blood=2|death=2" );
	    aoe -> add_action( this, "Death and Decay", "if=unholy=1" );
	    aoe -> add_action( this, "Soul Reaper", "if=unholy=2&target.health.pct-3*(target.health.pct%target.time_to_die)<=" + soul_reaper_pct );
	    aoe -> add_action( this, "Scourge Strike", "if=unholy=2" );
	    aoe -> add_talent( this, "Blood Tap", "if=buff.blood_charge.stack>10" );
	    aoe -> add_action( this, "Death Coil", "if=runic_power>90|buff.sudden_doom.react|(buff.dark_transformation.down&rune.unholy<=1)" );
	    aoe -> add_action( this, "Blood Boil" );
	    aoe -> add_action( this, "Icy Touch" );
	    aoe -> add_action( this, "Soul Reaper", "if=unholy=1&target.health.pct-3*(target.health.pct%target.time_to_die)<=" + soul_reaper_pct );
	    aoe -> add_action( this, "Scourge Strike", "if=unholy=1" );
	    aoe -> add_action( this, "Death Coil" );
	    aoe -> add_talent( this, "Blood Tap" );
	    aoe -> add_talent( this, "Plague Leech", "if=unholy=1" );
	    aoe -> add_action( this, "Horn of Winter" );
	    aoe -> add_action( this, "Empower Rune Weapon" );

	    break;
	  }
	  default: break;
	}


  use_default_action_list = true;

  player_t::init_action_list();
}

// death_knight_t::init_special_effects =====================================

// TODO: Broken, fix fix fix
void death_knight_t::init_special_effects()
{
  player_t::init_special_effects();

  const special_effect_t& mh_effect = items[ SLOT_MAIN_HAND ].special_effect( SPECIAL_EFFECT_SOURCE_ENCHANT );
  const special_effect_t& oh_effect = items[ SLOT_OFF_HAND ].special_effect( SPECIAL_EFFECT_SOURCE_ENCHANT );

  // Rune of Cinderglacier ==================================================
  struct cinderglacier_callback_t : public action_callback_t
  {
    int slot;
    buff_t* buff;

    cinderglacier_callback_t( player_t* p, int s, buff_t* b ) : action_callback_t( p ), slot( s ), buff( b ) {}

    virtual void trigger( action_t* a, void* /* call_data */ )
    {
      weapon_t* w = a -> weapon;
      if ( ! w || w -> slot != slot ) return;

      // FIX ME: What is the proc rate? For now assuming the same as FC
      buff -> trigger( 2, buff_t::DEFAULT_VALUE(), w -> proc_chance_on_swing( 2.0 ) );

      // FIX ME: This should roll the benefit when casting DND, it does not
    }
  };

  // Rune of the Fallen Crusader ============================================
  struct fallen_crusader_callback_t : public action_callback_t
  {
    int slot;
    buff_t* buff;

    fallen_crusader_callback_t( player_t* p, int s, buff_t* b ) : action_callback_t( p ), slot( s ), buff( b ) {}

    virtual void trigger( action_t* a, void* /* call_data */ )
    {
      weapon_t* w = a -> weapon;
      if ( ! w ) return;
      if ( w -> slot != slot ) return;

      // RotFC is 2 PPM.
      buff -> trigger( 1, 0.15, w -> proc_chance_on_swing( 2.0 ) );
    }
  };

  // Rune of the Razorice ===================================================

  // Damage Proc
  struct razorice_attack_t : public death_knight_melee_attack_t
  {
    razorice_attack_t( death_knight_t* player ) :
      death_knight_melee_attack_t( "razorice", player, player -> find_spell( 50401 ) )
    {
      school      = SCHOOL_FROST;
      may_miss    = false;
      may_crit    = false;
      background  = true;
      proc        = true;
      callbacks   = false;
    }

    virtual double composite_target_multiplier( player_t* t ) const
    {
      double m = death_knight_melee_attack_t::composite_target_multiplier( t );

      m /= 1.0 + td( t ) -> debuffs_frost_vulnerability -> check() *
            td( t ) -> debuffs_frost_vulnerability -> data().effectN( 1 ).percent();

      return m;
    }
  };

  struct razorice_callback_t : public action_callback_t
  {
    int slot;
    razorice_attack_t* razorice_damage_proc;

    razorice_callback_t( death_knight_t* p, int s ) :
      action_callback_t( p ), slot( s ), razorice_damage_proc( 0 )
    {
      razorice_damage_proc = new razorice_attack_t( p );
    }

    virtual void trigger( action_t* a, void* /* call_data */ )
    {
      weapon_t* w = a -> weapon;
      if ( ! w || w -> slot != slot )
        return;

      // http://elitistjerks.com/f72/t64830-dw_builds_3_2_revenge_offhand/p28/#post1332820
      // double PPM        = 2.0;
      // double swing_time = a -> time_to_execute;
      // double chance     = w -> proc_chance_on_swing( PPM, swing_time );

      debug_cast< death_knight_t* >( a -> player ) -> get_target_data( a -> execute_state -> target ) -> debuffs_frost_vulnerability -> trigger();
      razorice_damage_proc -> weapon = w;
      razorice_damage_proc -> execute();
    }
  };

  runeforge.rune_of_cinderglacier       = buff_creator_t( this, "rune_of_cinderglacier", find_spell( 53386 ) )
                                          .default_value( find_spell( 53386 ) -> effectN( 1 ).percent() );
  runeforge.rune_of_the_fallen_crusader = buff_creator_t( this, "rune_of_the_fallen_crusader" ).max_stack( 1 )
                                          .duration( timespan_t::from_seconds( 15.0 ) )
                                          .add_invalidate( CACHE_STRENGTH );

  runeforge.rune_of_the_stoneskin_gargoyle = buff_creator_t( this, "rune_of_the_stoneskin_gargoyle", find_spell( 62157 ) )
                                             .quiet( true )
                                             .chance( 0 );
  runeforge.rune_of_the_nerubian_carapace = buff_creator_t( this, "rune_of_the_nerubian_carapace", find_spell( 70163 ) )
                                           .quiet( true )
                                           .chance( 0 );
  runeforge.rune_of_the_nerubian_carapace_oh = buff_creator_t( this, "rune_of_the_nerubian_carapace_oh", find_spell( 70163 ) )
                                               .quiet( true )
                                               .chance( 0 );

  runeforge.rune_of_spellshattering = buff_creator_t( this, "rune_of_spellshattering", find_spell( 53362 ) )
                                      .quiet( true )
                                      .chance( 0 );
  runeforge.rune_of_spellbreaking = buff_creator_t( this, "rune_of_spellbreaking", find_spell( 54449 ) )
                                    .quiet( true )
                                    .chance( 0 );
  runeforge.rune_of_spellbreaking_oh = buff_creator_t( this, "rune_of_spellbreaking_oh", find_spell( 54449 ) )
                                       .quiet( true )
                                       .chance( 0 );

  runeforge.rune_of_swordshattering = buff_creator_t( this, "rune_of_swordshattering", find_spell( 53387 ) )
                                      .quiet( true )
                                      .chance( 0 );
  runeforge.rune_of_swordbreaking = buff_creator_t( this, "rune_of_swordbreaking", find_spell( 54448 ) )
                                    .quiet( true )
                                    .chance( 0 );
  runeforge.rune_of_swordbreaking_oh = buff_creator_t( this, "rune_of_swordbreaking_oh", find_spell( 54448 ) )
                                       .quiet( true )
                                       .chance( 0 );

  if ( mh_effect.name_str == "rune_of_the_fallen_crusader" )
  {
    callbacks.register_attack_callback( RESULT_HIT_MASK, new fallen_crusader_callback_t( this, SLOT_MAIN_HAND, runeforge.rune_of_the_fallen_crusader ) );
  }
  else if ( mh_effect.name_str == "rune_of_razorice" )
  {
    callbacks.register_attack_callback( RESULT_HIT_MASK, new razorice_callback_t( this, SLOT_MAIN_HAND ) );
  }
  else if ( mh_effect.name_str == "rune_of_cinderglacier" )
  {
    callbacks.register_attack_callback( RESULT_HIT_MASK, new cinderglacier_callback_t( this, SLOT_MAIN_HAND, runeforge.rune_of_cinderglacier ) );
  }

  if ( oh_effect.name_str == "rune_of_the_fallen_crusader" )
  {
    callbacks.register_attack_callback( RESULT_HIT_MASK, new fallen_crusader_callback_t( this, SLOT_OFF_HAND, runeforge.rune_of_the_fallen_crusader ) );
  }
  else if ( oh_effect.name_str == "rune_of_razorice" )
  {
    callbacks.register_attack_callback( RESULT_HIT_MASK, new razorice_callback_t( this, SLOT_OFF_HAND ) );
  }
  else if ( oh_effect.name_str == "rune_of_cinderglacier" )
  {
    callbacks.register_attack_callback( RESULT_HIT_MASK, new cinderglacier_callback_t( this, SLOT_OFF_HAND, runeforge.rune_of_cinderglacier ) );
  }

  if ( mh_effect.name_str == "rune_of_the_stoneskin_gargoyle" )
    runeforge.rune_of_the_stoneskin_gargoyle -> default_chance = 1.0;

  if ( mh_effect.name_str == "rune_of_the_nerubian_carapace" )
    runeforge.rune_of_the_nerubian_carapace -> default_chance = 1.0;

  if ( oh_effect.name_str == "rune_of_the_nerubian_carapace" )
    runeforge.rune_of_the_nerubian_carapace_oh -> default_chance = 1.0;

  if ( mh_effect.name_str == "rune_of_spellshattering" )
    runeforge.rune_of_spellshattering -> default_chance = 1.0;

  if ( mh_effect.name_str == "rune_of_swordshattering" )
    runeforge.rune_of_swordshattering -> default_chance = 1.0;

  if ( mh_effect.name_str == "rune_of_spellbreaking" )
    runeforge.rune_of_spellbreaking -> default_chance = 1.0;

  if ( oh_effect.name_str == "rune_of_spellbreaking" )
    runeforge.rune_of_spellbreaking_oh -> default_chance = 1.0;

  if ( mh_effect.name_str == "rune_of_swordbreaking" )
    runeforge.rune_of_swordbreaking -> default_chance = 1.0;

  if ( oh_effect.name_str == "rune_of_swordbreaking" )
    runeforge.rune_of_swordbreaking_oh -> default_chance = 1.0;
}

// death_knight_t::init_scaling =============================================

void death_knight_t::init_scaling()
{
  player_t::init_scaling();

  if ( off_hand_weapon.type != WEAPON_NONE )
  {
    scales_with[ STAT_WEAPON_OFFHAND_DPS   ] = true;
    scales_with[ STAT_WEAPON_OFFHAND_SPEED ] = sim -> weapon_speed_scale_factors != 0;
    scales_with[ STAT_HIT_RATING2          ] = true;
  }

  if ( primary_role() == ROLE_TANK )
  {
    scales_with[ STAT_PARRY_RATING ] = true;
    scales_with[ STAT_DODGE_RATING ] = true;
    scales_with[ STAT_AGILITY      ] = false; // Yes yes on paper this isnt really true.
    scales_with[ STAT_BLOCK_RATING ] = false;
  }
}

// death_knight_t::init_buffs ===============================================
struct death_shroud_mastery
{
  death_shroud_mastery( player_t* p ) : player(p) {}
  bool operator()(const stat_buff_t&) const
  {

    double haste = player -> composite_melee_haste_rating();
    if ( player -> sim -> scaling -> scale_stat == STAT_HASTE_RATING )
      haste -= player -> sim -> scaling -> scale_value * player -> composite_rating_multiplier( RATING_MELEE_HASTE );

    double mastery = player -> composite_mastery_rating();
    if ( player -> sim -> scaling -> scale_stat == STAT_MASTERY_RATING )
      mastery -= player -> sim -> scaling -> scale_value * player -> composite_rating_multiplier( RATING_MASTERY );

    if ( mastery >= haste )
      return true;
    return false;
  }
  player_t* player;
};

struct death_shroud_haste
{
  death_shroud_haste( player_t* p ) : player(p) {}
  bool operator()(const stat_buff_t&) const
  {

    double haste = player -> composite_melee_haste_rating();
    if ( player -> sim -> scaling -> scale_stat == STAT_HASTE_RATING )
      haste -= player -> sim -> scaling -> scale_value * player -> composite_rating_multiplier( RATING_MELEE_HASTE );

    double mastery = player -> composite_mastery_rating();
    if ( player -> sim -> scaling -> scale_stat == STAT_MASTERY_RATING )
      mastery -= player -> sim -> scaling -> scale_value * player -> composite_rating_multiplier( RATING_MASTERY );

    if ( haste > mastery )
      return true;
    return false;
  }
   player_t* player;
};

void death_knight_t::create_buffs()
{
  player_t::create_buffs();

  // buff_t( player, name, max_stack, duration, chance=-1, cd=-1, quiet=false, reverse=false, activated=true )
  // buff_t( player, id, name, chance=-1, cd=-1, quiet=false, reverse=false, activated=true )
  // buff_t( player, name, spellname, chance=-1, cd=-1, quiet=false, reverse=false, activated=true )

  buffs.army_of_the_dead    = buff_creator_t( this, "army_of_the_dead", find_class_spell( "Army of the Dead" ) )
                              .cd( timespan_t::zero() );
  buffs.blood_shield        = absorb_buff_creator_t( this, "blood_shield", find_spell( 77535 ) )
                              .school( SCHOOL_PHYSICAL )
                              .source( get_stats( "blood_shield" ) )
                              .gain( get_gain( "blood_shield" ) );

  buffs.antimagic_shell     = buff_creator_t( this, "antimagic_shell", find_class_spell( "Anti-Magic Shell" ) )
                              .cd( timespan_t::zero() );
  buffs.blood_charge        = buff_creator_t( this, "blood_charge", find_spell( 114851 ) )
                              .chance( find_talent_spell( "Blood Tap" ) -> ok() );
  buffs.blood_presence      = buff_creator_t( this, "blood_presence", find_class_spell( "Blood Presence" ) )
                              .add_invalidate( CACHE_STAMINA );
  buffs.bone_shield         = buff_creator_t( this, "bone_shield", find_specialization_spell( "Bone Shield" ) )
                              .cd( timespan_t::zero() )
                              .max_stack( specialization() == DEATH_KNIGHT_BLOOD ? ( find_specialization_spell( "Bone Shield" ) -> initial_stacks() +
                                          find_spell( 144948 ) -> max_stacks() ) : -1 );
  buffs.bone_wall           = buff_creator_t( this, "bone_wall", find_spell( 144948 ) )
                              .chance( sets.has_set_bonus( SET_T16_2PC_TANK ) );
  buffs.crimson_scourge     = buff_creator_t( this, "crimson_scourge" ).spell( find_spell( 81141 ) )
                              .chance( spec.crimson_scourge -> proc_chance() );
  buffs.dancing_rune_weapon = buff_creator_t( this, "dancing_rune_weapon", find_spell( 81256 ) )
                              .cd( timespan_t::zero() )
                              .add_invalidate( CACHE_PARRY );
  buffs.dark_transformation = buff_creator_t( this, "dark_transformation", find_class_spell( "Dark Transformation" ) );
  buffs.deathbringer        = buff_creator_t( this, "deathbringer", find_spell( 144953 ) )
                              .chance( sets.has_set_bonus( SET_T16_4PC_TANK ) );
  buffs.death_shroud        = stat_buff_creator_t( this, "death_shroud", sets.set( SET_T16_2PC_MELEE ) -> effectN( 1 ).trigger() )
                              .chance( sets.set( SET_T16_2PC_MELEE ) -> proc_chance() )
                              .add_stat( STAT_MASTERY_RATING, sets.set( SET_T16_2PC_MELEE ) -> effectN( 1 ).trigger() -> effectN( 2 ).base_value(), death_shroud_mastery( this ) )
                              .add_stat( STAT_HASTE_RATING, sets.set( SET_T16_2PC_MELEE ) -> effectN( 1 ).trigger() -> effectN( 1 ).base_value(), death_shroud_haste( this ) );
  buffs.frost_presence      = buff_creator_t( this, "frost_presence", find_class_spell( "Frost Presence" ) )
                              .default_value( find_class_spell( "Frost Presence" ) -> effectN( 1 ).percent() );
  buffs.icebound_fortitude  = buff_creator_t( this, "icebound_fortitude", find_class_spell( "Icebound Fortitude" ) )
                              .duration( find_class_spell( "Icebound Fortitude" ) -> duration() *
                                         ( 1.0 + glyph.icebound_fortitude -> effectN( 2 ).percent() ) )
                              .cd( timespan_t::zero() );
  buffs.killing_machine     = buff_creator_t( this, "killing_machine", find_spell( 51124 ) )
                              .default_value( find_spell( 51124 ) -> effectN( 1 ).percent() )
                              .chance( find_specialization_spell( "Killing Machine" ) -> proc_chance() ); // PPM based!
  buffs.pillar_of_frost     = buff_creator_t( this, "pillar_of_frost", find_class_spell( "Pillar of Frost" ) )
                              .cd( timespan_t::zero() )
                              .default_value( find_class_spell( "Pillar of Frost" ) -> effectN( 1 ).percent() +
                                              sets.set( SET_T14_4PC_MELEE ) -> effectN( 1 ).percent() )
                              .add_invalidate( CACHE_STRENGTH );
  buffs.rime                = buff_creator_t( this, "rime", find_spell( 59052 ) )
                              .max_stack( ( sets.has_set_bonus( SET_T13_2PC_MELEE ) ) ? 2 : 1 )
                              .cd( timespan_t::zero() )
                              .chance( spec.rime -> ok() );
  buffs.riposte             = stat_buff_creator_t( this, "riposte", spec.riposte -> effectN( 1 ).trigger() )
                              .cd( spec.riposte -> internal_cooldown() )
                              .chance( spec.riposte -> proc_chance() )
                              .add_stat( STAT_CRIT_RATING, 0 );
  //buffs.runic_corruption    = buff_creator_t( this, "runic_corruption", find_spell( 51460 ) )
  //                            .chance( talent.runic_corruption -> proc_chance() );
  buffs.runic_corruption    = new runic_corruption_buff_t( this );
  buffs.scent_of_blood      = buff_creator_t( this, "scent_of_blood", spec.scent_of_blood -> effectN( 1 ).trigger() )
                              .chance( spec.scent_of_blood -> proc_chance() );
  buffs.sudden_doom         = buff_creator_t( this, "sudden_doom", find_spell( 81340 ) )
                              .max_stack( ( sets.has_set_bonus( SET_T13_2PC_MELEE ) ) ? 2 : 1 )
                              .cd( timespan_t::zero() )
                              .chance( spec.sudden_doom -> ok() );
  buffs.shadow_infusion     = buff_creator_t( this, "shadow_infusion", spec.shadow_infusion -> effectN( 1 ).trigger() );
  buffs.tier13_4pc_melee    = stat_buff_creator_t( this, "tier13_4pc_melee" )
                              .spell( find_spell( 105647 ) );

  buffs.unholy_presence     = buff_creator_t( this, "unholy_presence", find_class_spell( "Unholy Presence" ) )
                              .default_value( find_class_spell( "Unholy Presence" ) -> effectN( 1 ).percent() +
                                              spec.improved_unholy_presence -> effectN( 1 ).percent() )
                              .add_invalidate( CACHE_HASTE );
  buffs.vampiric_blood      = new vampiric_blood_buff_t( this );
  buffs.will_of_the_necropolis_dr = buff_creator_t( this, "will_of_the_necropolis_dr", find_spell( 81162 ) )
                                    .cd( timespan_t::from_seconds( 45 ) );
  buffs.will_of_the_necropolis_rt = buff_creator_t( this, "will_of_the_necropolis_rt", find_spell( 96171 ) )
                                    .cd( timespan_t::from_seconds( 45 ) );
}

// death_knight_t::init_gains ===============================================

void death_knight_t::init_gains()
{
  player_t::init_gains();

  gains.antimagic_shell                  = get_gain( "antimagic_shell"            );
  gains.butchery                         = get_gain( "butchery"                   );
  gains.chill_of_the_grave               = get_gain( "chill_of_the_grave"         );
  gains.frost_presence                   = get_gain( "frost_presence"             );
  gains.horn_of_winter                   = get_gain( "horn_of_winter"             );
  gains.improved_frost_presence          = get_gain( "improved_frost_presence"    );
  gains.power_refund                     = get_gain( "power_refund"               );
  gains.scent_of_blood                   = get_gain( "scent_of_blood"             );
  gains.rune                             = get_gain( "rune_regen_all"             );
  gains.rune_unholy                      = get_gain( "rune_regen_unholy"          );
  gains.rune_blood                       = get_gain( "rune_regen_blood"           );
  gains.rune_frost                       = get_gain( "rune_regen_frost"           );
  gains.rune_unknown                     = get_gain( "rune_regen_unknown"         );
  gains.runic_empowerment                = get_gain( "runic_empowerment"          );
  gains.runic_empowerment_blood          = get_gain( "runic_empowerment_blood"    );
  gains.runic_empowerment_frost          = get_gain( "runic_empowerment_frost"    );
  gains.runic_empowerment_unholy         = get_gain( "runic_empowerment_unholy"   );
  gains.empower_rune_weapon              = get_gain( "empower_rune_weapon"        );
  gains.blood_tap                        = get_gain( "blood_tap"                  );
  gains.blood_tap_blood                  = get_gain( "blood_tap_blood"            );
  gains.blood_tap_frost                  = get_gain( "blood_tap_frost"            );
  gains.blood_tap_unholy                 = get_gain( "blood_tap_unholy"           );
  gains.plague_leech                     = get_gain( "plague_leech"               );
  gains.rc                               = get_gain( "runic_corruption_all"       );
  gains.rc_unholy                        = get_gain( "runic_corruption_unholy"    );
  gains.rc_blood                         = get_gain( "runic_corruption_blood"     );
  gains.rc_frost                         = get_gain( "runic_corruption_frost"     );
  // gains.blood_tap_blood                  = get_gain( "blood_tap_blood"            );
  //gains.blood_tap_blood          -> type = ( resource_e ) RESOURCE_RUNE_BLOOD   ;
  gains.hp_death_siphon                  = get_gain( "hp_death_siphon"            );
  gains.t15_4pc_tank                     = get_gain( "t15_4pc_tank"               );
}

// death_knight_t::init_procs ===============================================

void death_knight_t::init_procs()
{
  player_t::init_procs();

  procs.blood_parasite           = get_proc( "blood_parasite"              );
  procs.runic_empowerment        = get_proc( "runic_empowerment"            );
  procs.runic_empowerment_wasted = get_proc( "runic_empowerment_wasted"     );
  procs.oblit_killing_machine    = get_proc( "oblit_killing_machine"        );
  procs.sr_killing_machine       = get_proc( "sr_killing_machine"           );
  procs.fs_killing_machine       = get_proc( "frost_strike_killing_machine" );
  procs.t15_2pc_melee            = get_proc( "t15_2pc_melee"                );

  procs.ready_blood              = get_proc( "Blood runes ready" );
  procs.ready_frost              = get_proc( "Frost runes ready" );
  procs.ready_unholy             = get_proc( "Unholy runes ready" );
}

// death_knight_t::init_resources ===========================================

void death_knight_t::init_resources( bool force )
{
  player_t::init_resources( force );

  resources.current[ RESOURCE_RUNIC_POWER ] = 0;
}

// death_knight_t::reset ====================================================

void death_knight_t::reset()
{
  player_t::reset();

  // Active
  active_presence = 0;

  t16_tank_2pc_driver = 0;

  runic_power_decay_rate = 1; // 1 RP per second decay

  t15_2pc_melee.reset();

  _runes.reset();
}

// death_knight_t::combat_begin =============================================

void death_knight_t::combat_begin()
{
  player_t::combat_begin();

  if ( specialization() == DEATH_KNIGHT_BLOOD )
    vengeance_start();
}

// death_knight_t::assess_heal ==============================================

void death_knight_t::assess_heal( school_e school, dmg_e t, action_state_t* s )
{
  if ( buffs.vampiric_blood -> up() )
    s -> result_amount *= 1.0 + buffs.vampiric_blood -> data().effectN( 1 ).percent() +
                                glyph.vampiric_blood -> effectN( 1 ).percent();

  player_t::assess_heal( school, t, s );
}

// death_knight_t::assess_damage_imminent ===================================

void death_knight_t::assess_damage_imminent( school_e school, dmg_e, action_state_t* s )
{
  if ( buffs.antimagic_shell -> up() && school != SCHOOL_PHYSICAL )
  {
    double absorbed = std::min( s -> result_amount * spell.antimagic_shell -> effectN( 1 ).percent(),
                                resources.max[ RESOURCE_HEALTH ] * spell.antimagic_shell -> effectN( 2 ).percent() );

    s -> result_amount -= absorbed;
    s -> result_absorbed -= absorbed;

    gains.antimagic_shell -> add( RESOURCE_HEALTH, absorbed );
    buffs.antimagic_shell -> current_value += absorbed / 1000.0 / spell.antimagic_shell -> duration().total_seconds();
  }
}

// death_knight_t::assess_damage ============================================

void death_knight_t::assess_damage( school_e     school,
                                    dmg_e        dtype,
                                    action_state_t* s )
{
  double health_pct = health_percentage();

  player_t::assess_damage( school, dtype, s );

  // Bone shield will only decrement, if someone did damage to the dk
  if ( s -> result_amount > 0 )
  {
    if ( cooldown.bone_shield_icd -> up() )
    {
      buffs.bone_shield -> decrement();
      cooldown.bone_shield_icd -> start();

      if ( sets.has_set_bonus( SET_T15_4PC_TANK ) && buffs.bone_shield -> check() )
      {
        resource_gain( RESOURCE_RUNIC_POWER,
                       spell.t15_4pc_tank -> effectN( 1 ).resource( RESOURCE_RUNIC_POWER ),
                       gains.t15_4pc_tank );
      }
    }
  }

  if ( health_pct >= 35 && health_percentage() < 35 )
  {
    buffs.will_of_the_necropolis_dr -> trigger();
    buffs.will_of_the_necropolis_rt -> trigger();
  }

  if ( s -> result == RESULT_DODGE || s -> result == RESULT_PARRY )
  {
    if ( spec.scent_of_blood -> ok() && 
         buffs.scent_of_blood -> trigger( buffs.scent_of_blood -> trigger( 1, buff_t::DEFAULT_VALUE(), main_hand_weapon.swing_time.total_seconds() / 3.6 ) ) )
    {
      resource_gain( RESOURCE_RUNIC_POWER,
                     buffs.scent_of_blood -> data().effectN( 2 ).resource( RESOURCE_RUNIC_POWER ),
                     gains.scent_of_blood );
    }

    buffs.riposte -> stats[ 0 ].amount = ( current.stats.dodge_rating + current.stats.parry_rating ) * spec.riposte -> effectN( 1 ).percent();
    buffs.riposte -> trigger();
  }
}

// death_knight_t::target_mitigation ========================================

void death_knight_t::target_mitigation( school_e school, dmg_e type, action_state_t* state )
{
  if ( buffs.blood_presence -> check() )
    state -> result_amount *= 1.0 + buffs.blood_presence -> data().effectN( 9 ).percent();

  if ( school != SCHOOL_PHYSICAL && runeforge.rune_of_spellshattering -> check() )
    state -> result_amount *= 1.0 + runeforge.rune_of_spellshattering -> data().effectN( 1 ).percent();

  if ( school != SCHOOL_PHYSICAL && runeforge.rune_of_spellbreaking -> check() )
    state -> result_amount *= 1.0 + runeforge.rune_of_spellbreaking -> data().effectN( 1 ).percent();

  if ( school != SCHOOL_PHYSICAL && runeforge.rune_of_spellbreaking_oh -> check() )
    state -> result_amount *= 1.0 + runeforge.rune_of_spellbreaking_oh -> data().effectN( 1 ).percent();

  if ( buffs.bone_shield -> up() )
    state -> result_amount *= 1.0 + buffs.bone_shield -> data().effectN( 1 ).percent();

  if ( buffs.icebound_fortitude -> up() )
    state -> result_amount *= 1.0 + buffs.icebound_fortitude -> data().effectN( 3 ).percent() + spec.sanguine_fortitude -> effectN( 1 ).percent();

  if ( buffs.will_of_the_necropolis_dr -> up() )
    state -> result_amount *= 1.0 + spec.will_of_the_necropolis -> effectN( 1 ).percent();

  if ( buffs.army_of_the_dead -> check() )
    state -> result_amount *= 1.0 - buffs.army_of_the_dead -> value();

  player_t::target_mitigation( school, type, state );
}

// death_knight_t::composite_armor_multiplier ===============================

double death_knight_t::composite_armor_multiplier() const
{
  double a = player_t::composite_armor_multiplier();

  if ( buffs.blood_presence -> check() )
    a *= 1.0 + buffs.blood_presence -> data().effectN( 6 ).percent();

  if ( runeforge.rune_of_the_stoneskin_gargoyle -> check() )
    a *= 1.0 + runeforge.rune_of_the_stoneskin_gargoyle -> data().effectN( 1 ).percent();

  if ( runeforge.rune_of_the_nerubian_carapace -> check() )
    a *= 1.0 + runeforge.rune_of_the_nerubian_carapace -> data().effectN( 1 ).percent();

  if ( runeforge.rune_of_the_nerubian_carapace_oh -> check() )
    a *= 1.0 + runeforge.rune_of_the_nerubian_carapace_oh -> data().effectN( 1 ).percent();

  return a;
}

// death_knight_t::composite_attribute_multiplier ===========================

double death_knight_t::composite_attribute_multiplier( attribute_e attr ) const
{
  double m = player_t::composite_attribute_multiplier( attr );

  if ( attr == ATTR_STRENGTH )
  {
    m *= 1.0 + runeforge.rune_of_the_fallen_crusader -> value();
    m *= 1.0 + buffs.pillar_of_frost -> value();
  }
  else if ( attr == ATTR_STAMINA )
  {
    if ( buffs.blood_presence -> check() )
      m *= 1.0 + buffs.blood_presence -> data().effectN( 8 ).percent();

    if ( runeforge.rune_of_the_stoneskin_gargoyle -> check() )
      m *= 1.0 + runeforge.rune_of_the_stoneskin_gargoyle -> data().effectN( 2 ).percent();

    if ( runeforge.rune_of_the_nerubian_carapace -> check() )
      m *= 1.0 + runeforge.rune_of_the_nerubian_carapace -> data().effectN( 2 ).percent();

    if ( runeforge.rune_of_the_nerubian_carapace_oh -> check() )
      m *= 1.0 + runeforge.rune_of_the_nerubian_carapace_oh -> data().effectN( 2 ).percent();
  }

  return m;
}

// death_knight_t::matching_gear_multiplier =================================

double death_knight_t::matching_gear_multiplier( attribute_e attr ) const
{
  int tree = specialization();

  if ( tree == DEATH_KNIGHT_UNHOLY || tree == DEATH_KNIGHT_FROST )
    if ( attr == ATTR_STRENGTH )
      return spec.plate_specialization -> effectN( 1 ).percent();

  if ( tree == DEATH_KNIGHT_BLOOD )
    if ( attr == ATTR_STAMINA )
      return spec.plate_specialization -> effectN( 1 ).percent();

  return 0.0;
}

// death_knight_t::composite_tank_parry =====================================

double death_knight_t::composite_parry() const
{
  double parry = player_t::composite_parry();

  if ( buffs.dancing_rune_weapon -> up() )
    parry += buffs.dancing_rune_weapon -> data().effectN( 1 ).percent();

  if ( runeforge.rune_of_swordshattering -> check() )
    parry += runeforge.rune_of_swordshattering -> data().effectN( 1 ).percent();

  if ( runeforge.rune_of_swordbreaking -> check() )
    parry += runeforge.rune_of_swordbreaking -> data().effectN( 1 ).percent();

  if ( runeforge.rune_of_swordbreaking_oh -> check() )
    parry += runeforge.rune_of_swordbreaking_oh -> data().effectN( 1 ).percent();

  return parry;
}

// death_knight_t::composite_player_multiplier ==============================

double death_knight_t::composite_player_multiplier( school_e school ) const
{
  double m = player_t::composite_player_multiplier( school );

  if ( mastery.dreadblade -> ok() && dbc::is_school( school, SCHOOL_SHADOW )  )
    m *= 1.0 + cache.mastery_value();

  if ( mastery.frozen_heart -> ok() && dbc::is_school( school, SCHOOL_FROST )  )
    m *= 1.0 + cache.mastery_value();

  return m;
}

// death_knight_t::composite_attack_speed() =================================

double death_knight_t::composite_melee_speed() const
{
  double haste = player_t::composite_melee_speed();

  haste *= 1.0 / ( 1.0 + spec.icy_talons -> effectN( 1 ).percent() );

  return haste;
}

// death_knight_t::composite_tank_crit ======================================

double death_knight_t::composite_crit_avoidance() const
{
  double c = player_t::composite_crit_avoidance();

  c += spec.improved_blood_presence -> effectN( 5 ).percent();

  return c;
}

void death_knight_t::invalidate_cache( cache_e c )
{
  player_t::invalidate_cache( c );

  switch ( c )
  {
    case CACHE_MASTERY:
      player_t::invalidate_cache( CACHE_PLAYER_DAMAGE_MULTIPLIER );
      break;
    default: break;
  }
}

// death_knight_t::primary_role =============================================

role_e death_knight_t::primary_role() const
{
  if ( player_t::primary_role() == ROLE_TANK )
    return ROLE_TANK;

  if ( player_t::primary_role() == ROLE_DPS || player_t::primary_role() == ROLE_ATTACK )
    return ROLE_ATTACK;

  if ( specialization() == DEATH_KNIGHT_BLOOD )
    return ROLE_TANK;

  return ROLE_ATTACK;
}

// death_knight_t::regen ====================================================

void death_knight_t::regen( timespan_t periodicity )
{
  player_t::regen( periodicity );

  if ( buffs.antimagic_shell -> check() && buffs.antimagic_shell -> current_value > 0 )
    resource_gain( RESOURCE_RUNIC_POWER, buffs.antimagic_shell -> value() * periodicity.total_seconds(), gains.antimagic_shell );

  for ( int i = 0; i < RUNE_SLOT_MAX; ++i )
    _runes.slot[i].regen_rune( this, periodicity );
}

// death_knight_t::create_options ===========================================

void death_knight_t::create_options()
{
  player_t::create_options();

  option_t death_knight_options[] =
  {
    opt_string( "unholy_frenzy_target", unholy_frenzy_target_str ),
    opt_null()
  };

  option_t::copy( options, death_knight_options );
}

// death_knight_t::decode_set ===============================================

set_e death_knight_t::decode_set( const item_t& item ) const
{
  if ( item.slot != SLOT_HEAD      &&
       item.slot != SLOT_SHOULDERS &&
       item.slot != SLOT_CHEST     &&
       item.slot != SLOT_HANDS     &&
       item.slot != SLOT_LEGS      )
  {
    return SET_NONE;
  }

  const char* s = item.name();

  if ( strstr( s, "necrotic_boneplate" ) )
  {
    bool is_melee = ( strstr( s, "helmet"        ) ||
                      strstr( s, "pauldrons"     ) ||
                      strstr( s, "breastplate"   ) ||
                      strstr( s, "greaves"       ) ||
                      strstr( s, "gauntlets"     ) );

    bool is_tank = ( strstr( s, "faceguard"      ) ||
                     strstr( s, "shoulderguards" ) ||
                     strstr( s, "chestguard"     ) ||
                     strstr( s, "legguards"      ) ||
                     strstr( s, "handguards"     ) );

    if ( is_melee ) return SET_T13_MELEE;
    if ( is_tank  ) return SET_T13_TANK;
  }

  if ( strstr( s, "lost_catacomb" ) )
  {
    bool is_melee = ( strstr( s, "helmet"        ) ||
                      strstr( s, "pauldrons"     ) ||
                      strstr( s, "breastplate"   ) ||
                      strstr( s, "greaves"       ) ||
                      strstr( s, "gauntlets"     ) );

    bool is_tank = ( strstr( s, "faceguard"      ) ||
                     strstr( s, "shoulderguards" ) ||
                     strstr( s, "chestguard"     ) ||
                     strstr( s, "legguards"      ) ||
                     strstr( s, "handguards"     ) );

    if ( is_melee ) return SET_T14_MELEE;
    if ( is_tank  ) return SET_T14_TANK;
  }

  if ( strstr( s, "_of_the_allconsuming_maw" ) )
  {
    bool is_melee = ( strstr( s, "helmet"        ) ||
                      strstr( s, "pauldrons"     ) ||
                      strstr( s, "breastplate"   ) ||
                      strstr( s, "greaves"       ) ||
                      strstr( s, "gauntlets"     ) );

    bool is_tank = ( strstr( s, "faceguard"      ) ||
                     strstr( s, "shoulderguards" ) ||
                     strstr( s, "chestguard"     ) ||
                     strstr( s, "legguards"      ) ||
                     strstr( s, "handguards"     ) );

    if ( is_melee ) return SET_T15_MELEE;
    if ( is_tank  ) return SET_T15_TANK;
  }
  
    if ( strstr( s, "_of_cyclopean_dread" ) )
  {
    bool is_melee = ( strstr( s, "helmet"        ) ||
                      strstr( s, "pauldrons"     ) ||
                      strstr( s, "breastplate"   ) ||
                      strstr( s, "greaves"       ) ||
                      strstr( s, "gauntlets"     ) );

    bool is_tank = ( strstr( s, "faceguard"      ) ||
                     strstr( s, "shoulderguards" ) ||
                     strstr( s, "chestguard"     ) ||
                     strstr( s, "legguards"      ) ||
                     strstr( s, "handguards"     ) );

    if ( is_melee ) return SET_T16_MELEE;
    if ( is_tank  ) return SET_T16_TANK;
  }


  if ( strstr( s, "_gladiators_dreadplate_" ) ) return SET_PVP_MELEE;

  return SET_NONE;
}

// death_knight_t::trigger_runic_empowerment ================================

void death_knight_t::trigger_runic_empowerment()
{
  if ( ! rng().roll( talent.runic_empowerment -> proc_chance() ) )
    return;

  int depleted_runes[RUNE_SLOT_MAX];
  int num_depleted = 0;

  // Find fully depleted runes, i.e., both runes are on CD
  for ( int i = 0; i < RUNE_SLOT_MAX; ++i )
    if ( _runes.slot[i].is_depleted() )
      depleted_runes[ num_depleted++ ] = i;

  if ( num_depleted > 0 )
  {
    int rune_to_regen = depleted_runes[ ( int ) ( player_t::rng().real() * num_depleted * 0.9999 ) ];
    rune_t* regen_rune = &_runes.slot[rune_to_regen];
    regen_rune -> fill_rune();
    if      ( regen_rune -> is_blood()  ) gains.runic_empowerment_blood  -> add ( RESOURCE_RUNE_BLOOD, 1, 0 );
    else if ( regen_rune -> is_unholy() ) gains.runic_empowerment_unholy -> add ( RESOURCE_RUNE_UNHOLY, 1, 0 );
    else if ( regen_rune -> is_frost()  ) gains.runic_empowerment_frost  -> add ( RESOURCE_RUNE_FROST, 1, 0 );

    gains.runic_empowerment -> add ( RESOURCE_RUNE, 1, 0 );
    if ( sim -> log ) sim -> out_log.printf( "runic empowerment regen'd rune %d", rune_to_regen );
    procs.runic_empowerment -> occur();

    buffs.tier13_4pc_melee -> trigger( 1, buff_t::DEFAULT_VALUE(), sets.set( SET_T13_4PC_MELEE ) -> effectN( 1 ).percent() );
  }
  else
  {
    // If there were no available runes to refresh
    procs.runic_empowerment_wasted -> occur();
    gains.runic_empowerment -> add ( RESOURCE_RUNE, 0, 1 );
  }
}

// death_knight_t rune inspections ==========================================

// death_knight_t::runes_count ==============================================
// how many runes of type rt are available
int death_knight_t::runes_count( rune_type rt, bool include_death, int position )
{
  int result = 0;
  // positional checks first
  if ( position > 0 && ( rt == RUNE_TYPE_BLOOD || rt == RUNE_TYPE_FROST || rt == RUNE_TYPE_UNHOLY ) )
  {
    rune_t* r = &_runes.slot[( ( rt - 1 ) * 2 ) + ( position - 1 ) ];
    if ( r -> is_ready() )
      result = 1;
  }
  else
  {
    int rpc = 0;
    for ( int i = 0; i < RUNE_SLOT_MAX; i++ )
    {
      rune_t* r = &_runes.slot[ i ];
      // query a specific position death rune.
      if ( position != 0 && rt == RUNE_TYPE_DEATH && r -> is_death() )
      {
        if ( ++rpc == position )
        {
          if ( r -> is_ready() )
            result = 1;
          break;
        }
      }
      // just count the runes
      else if ( ( ( ( include_death || rt == RUNE_TYPE_DEATH ) && r -> is_death() ) || r -> get_type() == rt )
                && r -> is_ready() )
      {
        result++;
      }
    }
  }
  return result;
}

// death_knight_t::runes_cooldown_any =======================================

double death_knight_t::runes_cooldown_any( rune_type rt, bool include_death, int position )
{
  rune_t* rune = 0;
  int rpc = 0;
  for ( int i = 0; i < RUNE_SLOT_MAX; i++ )
  {
    rune_t* r = &_runes.slot[i];
    if ( position == 0 && include_death && r -> is_death() && r -> is_ready() )
      return 0;
    if ( position == 0 && r -> get_type() == rt && r -> is_ready() )
      return 0;
    if ( ( ( include_death && r -> is_death() ) || ( r -> get_type() == rt ) ) )
    {
      if ( position != 0 && ++rpc == position )
      {
        rune = r;
        break;
      }
      if ( !rune || ( r -> value > rune -> value ) )
        rune = r;
    }
  }

  assert( rune );

  double time = this -> runes_cooldown_time( rune );
  // if it was a  specified rune and is depleted, we have to add its paired rune to the time
  if ( rune -> is_depleted() )
    time += this -> runes_cooldown_time( rune -> paired_rune );

  return time;
}

// death_knight_t::runes_cooldown_all =======================================

double death_knight_t::runes_cooldown_all( rune_type rt, bool include_death, int position )
{
  // if they specified position then they only get 1 answer. duh. handled in the other function
  if ( position > 0 )
    return this -> runes_cooldown_any( rt, include_death, position );

  // find all matching runes. total the pairs. Return the highest number.

  double max = 0;
  for ( int i = 0; i < RUNE_SLOT_MAX; i += 2 )
  {
    double total = 0;
    rune_t* r = &_runes.slot[i];
    if ( ( ( rt == RUNE_TYPE_DEATH && r -> is_death() ) || r -> get_type() == rt ) && !r -> is_ready() )
    {
      total += this->runes_cooldown_time( r );
    }
    r = r -> paired_rune;
    if ( ( ( rt == RUNE_TYPE_DEATH && r -> is_death() ) || r -> get_type() == rt ) && !r -> is_ready() )
    {
      total += this->runes_cooldown_time( r );
    }
    if ( max < total )
      max = total;
  }
  return max;
}

// death_knight_t::runes_cooldown_time ======================================

double death_knight_t::runes_cooldown_time( rune_t* rune )
{
  double result_num;

  double runes_per_second = 1.0 / 10.0 / composite_melee_haste();
  // Unholy Presence's 10% (or, talented, 15%) increase is factored in elsewhere as melee haste.
  result_num = ( 1.0 - rune -> value ) / runes_per_second;

  return result_num;
}

// death_knight_t::runes_depleted ===========================================

bool death_knight_t::runes_depleted( rune_type rt, int position )
{
  rune_t* rune = 0;
  int rpc = 0;
  // iterate, to allow finding death rune slots as well
  for ( int i = 0; i < RUNE_SLOT_MAX; i++ )
  {
    rune_t* r = &_runes.slot[i];
    if ( r -> get_type() == rt && ++rpc == position )
    {
      rune = r;
      break;
    }
  }
  if ( ! rune ) return false;
  return rune -> is_depleted();
}

void death_knight_t::arise()
{
  player_t::arise();

  if ( spec.blood_of_the_north -> ok() )
  {
    for ( int i = 0; i < RUNE_SLOT_MAX; ++i )
    {
      if ( _runes.slot[i].type == RUNE_TYPE_BLOOD )
        _runes.slot[i].make_permanent_death_rune();
    }
  }

  if ( specialization() == DEATH_KNIGHT_FROST  && ! sim -> overrides.attack_speed ) sim -> auras.attack_speed -> trigger();
  if ( specialization() == DEATH_KNIGHT_UNHOLY && ! sim -> overrides.attack_speed ) sim -> auras.attack_speed -> trigger();

  runeforge.rune_of_the_stoneskin_gargoyle -> trigger();
  runeforge.rune_of_the_nerubian_carapace -> trigger();
  runeforge.rune_of_the_nerubian_carapace_oh -> trigger();
  runeforge.rune_of_swordshattering -> trigger();
  runeforge.rune_of_swordbreaking -> trigger();
  runeforge.rune_of_swordbreaking_oh -> trigger();
  runeforge.rune_of_spellshattering -> trigger();
  runeforge.rune_of_spellbreaking -> trigger();
  runeforge.rune_of_spellbreaking_oh -> trigger();
}

// DEATH_KNIGHT MODULE INTERFACE ============================================

struct death_knight_module_t : public module_t
{
  death_knight_module_t() : module_t( DEATH_KNIGHT ) {}

  virtual player_t* create_player( sim_t* sim, const std::string& name, race_e r = RACE_NONE ) const
  {
    return new death_knight_t( sim, name, r );
  }
  virtual bool valid() const { return true; }
  virtual void init( sim_t* sim ) const
  {
    for ( size_t i = 0; i < sim -> actor_list.size(); i++ )
    {
      player_t* p = sim -> actor_list[i];
      p -> buffs.unholy_frenzy = haste_buff_creator_t( p, "unholy_frenzy", p -> find_spell( 49016 ) ).add_invalidate( CACHE_HASTE ).cd( timespan_t::zero() );
    }
  }
  virtual void combat_begin( sim_t* ) const {}
  virtual void combat_end( sim_t* ) const {}
};

} // UNNAMED NAMESPACE

const module_t* module_t::death_knight()
{
  static death_knight_module_t m;
  return &m;
}<|MERGE_RESOLUTION|>--- conflicted
+++ resolved
@@ -621,12 +621,9 @@
 {
   assert( blood < 2 && frost < 2 && unholy < 2 && death < 2 );
 
-<<<<<<< HEAD
-  std::array<bool,RUNE_SLOT_MAX> use = { { false } };
-=======
   std::array<bool,RUNE_SLOT_MAX> use;
   range::fill( use, false );
->>>>>>> 8ab5d9b9
+
   int use_slot = -1;
 
   if ( blood )
