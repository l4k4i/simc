--- conflicted
+++ resolved
@@ -2553,11 +2553,7 @@
   struct blood_plague_t : public drw_spell_t
   {
     blood_plague_t( dancing_rune_weapon_pet_t* p ) :
-<<<<<<< HEAD
       drw_spell_t( p, "blood_plague", p -> o() -> find_spell( 55078 ) ) 
-=======
-      drw_spell_t( p, "blood_plague", p -> owner -> find_spell( 55078 ) )  // Also check spell id 55078
->>>>>>> 64fbe540
     {
       base_multiplier *= 1.0 + p -> o() -> spec.blood_death_knight -> effectN( 2 ).percent();
     }
@@ -2594,11 +2590,7 @@
   struct deaths_caress_t : public drw_spell_t
   {
     deaths_caress_t( dancing_rune_weapon_pet_t* p ) :
-<<<<<<< HEAD
       drw_spell_t( p, "deaths_caress", p -> o() -> spec.deaths_caress )
-=======
-      drw_spell_t( p, "deaths_caress", p -> owner -> find_specialization_spell( "Death's Caress" ) )
->>>>>>> 64fbe540
     {
       base_multiplier *= 1.0 + p -> o() -> spec.blood_death_knight -> effectN( 1 ).percent();
     }
@@ -8690,12 +8682,7 @@
 	  .trigger_spell( talent.hungering_rune_weapon );
   
   buffs.vampiric_aura = buff_creator_t( this, "vampiric_aura" )
-<<<<<<< HEAD
     .spell( spell.vampiric_aura );
-=======
-    .spell( find_spell( 238698 ) );
->>>>>>> 64fbe540
-
   buffs.t20_2pc_unholy = buff_creator_t( this, "master_of_ghouls" )
     .spell( find_spell( 246995 ) )
     .trigger_spell( sets -> set( DEATH_KNIGHT_UNHOLY, T20, B2 ) )
@@ -8790,11 +8777,7 @@
     
     if ( sets -> has_set_bonus( DEATH_KNIGHT_BLOOD, T21, B2 ) )
     {
-<<<<<<< HEAD
       cooldown.dancing_rune_weapon -> adjust( timespan_t::from_millis( sets -> set( DEATH_KNIGHT_BLOOD, T21, B4) -> effectN( 1 ).base_value() ), false );
-=======
-      cooldown.dancing_rune_weapon -> adjust( timespan_t::from_millis( find_spell( 251876 ) -> effectN( 1 ).base_value() ), false );
->>>>>>> 64fbe540
       cooldown.blood_tap -> adjust( timespan_t::from_seconds( -2.0 ), false );
     }
 
@@ -8816,11 +8799,7 @@
 
     if ( sets -> has_set_bonus( DEATH_KNIGHT_BLOOD, T21, B2 ) )
     {
-<<<<<<< HEAD
       cooldown.dancing_rune_weapon -> adjust( timespan_t::from_millis( sets -> set( DEATH_KNIGHT_BLOOD, T21, B4) -> effectN( 1 ).base_value() ), false );
-=======
-      cooldown.dancing_rune_weapon -> adjust( timespan_t::from_millis( find_spell( 251876 ) -> effectN( 1 ).base_value() ), false );
->>>>>>> 64fbe540
       cooldown.blood_tap -> adjust( timespan_t::from_seconds( -2.0 ), false );
     }
   }
@@ -9054,11 +9033,7 @@
     leech += 0.25;
 
   if ( buffs.vampiric_aura -> check() )
-<<<<<<< HEAD
     leech += spell.vampiric_aura -> effectN( 1 ).percent();
-=======
-    leech += find_spell( 238698 ) -> effectN( 1 ).percent();
->>>>>>> 64fbe540
 
   return leech;
 }
