// ==========================================================================
// Dedmonwakeen's DPS-DPM Simulator.
// Send questions to natehieter@gmail.com
// ==========================================================================
/*
  TODO:
  5.4: Remove Unbreakable Spirit code
  Selfless Healer?
  Sacred Shield proxy buff for APL trickery
*/
#include "simulationcraft.hpp"

namespace { // UNNAMED NAMESPACE

// Forward declarations
struct paladin_t;
struct hand_of_sacrifice_redirect_t;
struct blessing_of_the_guardians_t;
namespace buffs { 
                  struct avenging_wrath_buff_t;
                  struct ardent_defender_buff_t;
                }

enum seal_e
{
  SEAL_NONE = 0,
  SEAL_OF_JUSTICE,
  SEAL_OF_INSIGHT,
  SEAL_OF_RIGHTEOUSNESS,
  SEAL_OF_TRUTH,
  SEAL_MAX
};

// ==========================================================================
// Paladin Target Data
// ==========================================================================

struct paladin_td_t : public actor_pair_t
{
  struct dots_t
  {
    dot_t* censure;
    dot_t* eternal_flame;
    dot_t* execution_sentence;
    dot_t* stay_of_execution;
    dot_t* holy_radiance;
  } dots;

  struct buffs_t
  {
    buff_t* debuffs_censure;
    buff_t* eternal_flame;
    buff_t* glyph_of_flash_of_light;
    buff_t* sacred_shield;
  } buffs;

  paladin_td_t( player_t* target, paladin_t* paladin );
};

// ==========================================================================
// Paladin
// ==========================================================================

struct paladin_t : public player_t
{
public:

  // Active
  seal_e    active_seal;
  heal_t*   active_beacon_of_light;
  action_t* active_censure;  // this is the Censure dot application
  heal_t*   active_enlightened_judgments;
  action_t* active_hand_of_light_proc;
  action_t* active_holy_shield_proc;
  absorb_t* active_illuminated_healing;
  heal_t*   active_protector_of_the_innocent;
  action_t* active_seal_of_insight_proc;
  action_t* active_seal_of_justice_proc;
  action_t* active_seal_of_righteousness_proc;
  action_t* active_seal_of_truth_proc;
  heal_t*   active_shining_protector_proc;
  player_t* last_judgement_target;

  struct active_actions_t
  {
    hand_of_sacrifice_redirect_t* hand_of_sacrifice_redirect;
    blessing_of_the_guardians_t* blessing_of_the_guardians;
  } active;

  // Buffs
  struct buffs_t
  {
    // core
    buffs::ardent_defender_buff_t* ardent_defender;
    buffs::avenging_wrath_buff_t* avenging_wrath;
    buff_t* bastion_of_glory;
    buff_t* daybreak;
    buff_t* divine_protection;
    buff_t* divine_shield;
    buff_t* enhanced_holy_shock;
    buff_t* guardian_of_ancient_kings;
    buff_t* grand_crusader;
    buff_t* infusion_of_light;
    buff_t* shield_of_the_righteous;

    // glyphs
    buff_t* alabaster_shield;
    buff_t* blessed_life;
    buff_t* double_jeopardy;
    buff_t* glyph_templars_verdict;
    buff_t* glyph_of_word_of_glory;

    // talents
    buff_t* divine_purpose;
    buff_t* final_verdict;
    buff_t* hand_of_purity;
    buff_t* holy_avenger;
    absorb_buff_t* holy_shield_absorb; // Dummy buff to trigger spell damage "blocking" absorb effect
    buff_t* liadrins_righteousness;
    buff_t* long_arm_of_the_law;
    buff_t* maraads_truth;
    buff_t* sacred_shield;  // dummy buff for APL simplicity
    buff_t* selfless_healer;
    stat_buff_t* seraphim;
    buff_t* speed_of_light;
    buff_t* turalyons_justice;
    buff_t* uthers_insight;

    // Set Bonuses
    buff_t* tier15_2pc_melee;     // t15_2pc_melee
    buff_t* tier15_4pc_melee;     // t15_4pc_melee
    buff_t* shield_of_glory;      // t15_2pc_tank
    buff_t* favor_of_the_kings;   // t16_4pc_heal
    buff_t* warrior_of_the_light; // t16_2pc_melee
    buff_t* divine_crusader;      // t16_4pc_melee
    buff_t* bastion_of_power;     // t16_4pc_tank
    buff_t* crusaders_fury;       // t17_2pc_melee
    buff_t* blazing_contempt;     // t17_4pc_melee
    buff_t* faith_barricade;      // t17_2pc_tank
    buff_t* defender_of_the_light; // t17_4pc_tank
  } buffs;
  
  // Gains
  struct gains_t
  {
    // Healing/absorbs
    gain_t* holy_shield;
    gain_t* seal_of_insight;
    gain_t* glyph_divine_storm;
    gain_t* glyph_divine_shield;

    // Mana
    gain_t* divine_plea;
    gain_t* extra_regen;
    gain_t* glyph_of_divinity;
    gain_t* glyph_of_illumination;
    gain_t* mana_beacon_of_light;

    // Holy Power
    gain_t* hp_blazing_contempt;
    gain_t* hp_blessed_life;
    gain_t* hp_crusader_strike;
    gain_t* hp_exorcism;
    gain_t* hp_grand_crusader;
    gain_t* hp_hammer_of_the_righteous;
    gain_t* hp_hammer_of_wrath;
    gain_t* hp_holy_avenger;
    gain_t* hp_holy_shock;
    gain_t* hp_pursuit_of_justice;
    gain_t* hp_sanctified_wrath;
    gain_t* hp_selfless_healer;
    gain_t* hp_templars_verdict_refund;
    gain_t* hp_judgment;
    gain_t* hp_t15_4pc_tank;
  } gains;

  // Cooldowns
  struct cooldowns_t
  {
    // these seem to be required to get Art of War and Grand Crusader procs working
    cooldown_t* ardent_defender;
    cooldown_t* avengers_shield;
    cooldown_t* exorcism;
  } cooldowns;

  // Passives
  struct passives_t
  {
    const spell_data_t* bladed_armor;
    const spell_data_t* boundless_conviction;
    const spell_data_t* daybreak;
    const spell_data_t* divine_bulwark;
    const spell_data_t* exorcism; // for cooldown reset
    const spell_data_t* grand_crusader;
    const spell_data_t* guarded_by_the_light;
    const spell_data_t* hand_of_light;
    const spell_data_t* holy_insight;
    const spell_data_t* illuminated_healing;
    const spell_data_t* infusion_of_light;
    const spell_data_t* judgments_of_the_wise;  // hidden
    const spell_data_t* plate_specialization;
    const spell_data_t* resolve;
    const spell_data_t* righteous_vengeance;
    const spell_data_t* riposte;   // hidden
    const spell_data_t* sacred_duty;
    const spell_data_t* sanctified_light;
    const spell_data_t* sanctity_of_battle;
    const spell_data_t* sanctuary;
    const spell_data_t* shining_protector; 
    const spell_data_t* seal_of_insight;
    const spell_data_t* sword_of_light;
    const spell_data_t* sword_of_light_value;
  } passives;

  // Perks
  struct 
  {
    // Multiple
    const spell_data_t* improved_forbearance;   // all
    
    // Holy
    const spell_data_t* empowered_beacon_of_light;
    const spell_data_t* enhanced_holy_shock;
    const spell_data_t* improved_daybreak; 
    
    // Protection
    const spell_data_t* empowered_avengers_shield;
    const spell_data_t* improved_block;
    const spell_data_t* improved_consecration;

    // Retribution
    const spell_data_t* empowered_divine_storm;
    const spell_data_t* empowered_hammer_of_wrath;
    const spell_data_t* enhanced_hand_of_sacrifice;
  } perk;
  
  // Procs
  struct procs_t
  {
    proc_t* divine_purpose;
    proc_t* divine_crusader;
    proc_t* eternal_glory;
    proc_t* exorcism_cd_reset;
    proc_t* redundant_divine_crusader;
    proc_t* wasted_exorcism_cd_reset;
    proc_t* crusaders_fury;
    proc_t* defender_of_the_light;
  } procs;

  real_ppm_t rppm_defender_of_the_light;

  // Spells
  struct spells_t
  {
    const spell_data_t* alabaster_shield;
    const spell_data_t* holy_light;
    const spell_data_t* glyph_of_word_of_glory;
    const spell_data_t* sanctified_wrath; // needed to pull out spec-specific effects
  } spells;

  // Talents
  struct talents_t
  {
    const spell_data_t* speed_of_light;
    const spell_data_t* long_arm_of_the_law;
    const spell_data_t* pursuit_of_justice;
    const spell_data_t* hand_of_purity;
    const spell_data_t* unbreakable_spirit;
    const spell_data_t* clemency;
    const spell_data_t* selfless_healer;
    const spell_data_t* eternal_flame;
    const spell_data_t* sacred_shield;
    const spell_data_t* holy_avenger;
    const spell_data_t* sanctified_wrath;
    const spell_data_t* divine_purpose;
    const spell_data_t* holy_prism;
    const spell_data_t* lights_hammer;
    const spell_data_t* execution_sentence;
    const spell_data_t* empowered_seals;
    const spell_data_t* seraphim;
    const spell_data_t* holy_shield;
    const spell_data_t* final_verdict;
    const spell_data_t* beacon_of_faith;
    const spell_data_t* beacon_of_insight;
    const spell_data_t* saved_by_the_light;
  } talents;

  // Glyphs
  struct glyphs_t
  {
    const spell_data_t* alabaster_shield;
    const spell_data_t* ardent_defender;
    const spell_data_t* avenging_wrath;
    const spell_data_t* battle_healer;
    const spell_data_t* blessed_life;
    const spell_data_t* devotion_aura;
    const spell_data_t* divine_protection;
    const spell_data_t* divine_shield;
    const spell_data_t* divine_storm;
    const spell_data_t* divine_wrath;
    const spell_data_t* divinity;
    const spell_data_t* double_jeopardy;
    const spell_data_t* flash_of_light;
    const spell_data_t* final_wrath;
    const spell_data_t* focused_shield;
    const spell_data_t* focused_wrath;
    const spell_data_t* hand_of_sacrifice;
    const spell_data_t* harsh_words;
    const spell_data_t* immediate_truth;
    const spell_data_t* illumination;
    const spell_data_t* judgment;
    const spell_data_t* mass_exorcism;
    const spell_data_t* merciful_wrath;
    const spell_data_t* templars_verdict;
    const spell_data_t* word_of_glory;
  } glyphs;

  player_t* beacon_target;
  int ret_pvp_gloves;

  bool bok_up;
  bool bom_up;
  timespan_t last_extra_regen;
  timespan_t extra_regen_period;
  double extra_regen_percent;

  paladin_t( sim_t* sim, const std::string& name, race_e r = RACE_TAUREN ) :
    player_t( sim, PALADIN, name, r ),
    last_judgement_target(),
    active( active_actions_t() ),
    buffs( buffs_t() ),
    gains( gains_t() ),
    cooldowns( cooldowns_t() ),
    passives( passives_t() ),
    procs( procs_t() ),
    rppm_defender_of_the_light( *this, 0, RPPM_HASTE ),
    spells( spells_t() ),
    talents( talents_t() ),
    glyphs( glyphs_t() ),
    beacon_target( nullptr ),
    ret_pvp_gloves( 0 ),
    bok_up( false ),
    bom_up( false ),
    last_extra_regen( timespan_t::from_seconds( 0.0 ) ),
    extra_regen_period( timespan_t::from_seconds( 0.0 ) ),
    extra_regen_percent( 0.0 )
  {
    active_beacon_of_light             = 0;
    active_censure                     = 0;
    active_enlightened_judgments       = 0;
    active_hand_of_light_proc          = 0;
    active_holy_shield_proc            = 0;
    active_illuminated_healing         = 0;
    active_protector_of_the_innocent   = 0;
    active_seal                        = SEAL_NONE;
    active_seal_of_justice_proc        = 0;
    active_seal_of_insight_proc        = 0;
    active_seal_of_righteousness_proc  = 0;
    active_seal_of_truth_proc          = 0;
    active_shining_protector_proc      = 0;
    bok_up                             = false;
    bom_up                             = false;

    cooldowns.ardent_defender = get_cooldown( "ardent_defender" );
    cooldowns.avengers_shield = get_cooldown( "avengers_shield" );
    cooldowns.exorcism = get_cooldown( "exorcism" );

    beacon_target = 0;

    base.distance = 3;
    regen_type = REGEN_DYNAMIC;
  }

  virtual void      init_base_stats();
  virtual void      init_gains();
  virtual void      init_procs();
  virtual void      init_scaling();
  virtual void      create_buffs();
  virtual void      init_spells();
  virtual void      init_action_list();
  virtual void      reset();
  virtual void      arise();
  virtual expr_t*   create_expression( action_t*, const std::string& name );
  
  // player stat functions
  virtual double    composite_attribute_multiplier( attribute_e attr ) const;
  virtual double    composite_rating_multiplier( rating_e rating ) const;
  virtual double    composite_attack_power_multiplier() const;
  virtual double    composite_mastery() const;
  virtual double    composite_mastery_rating() const;
  virtual double    composite_multistrike() const;
  virtual double    composite_bonus_armor() const;
  virtual double    composite_melee_attack_power() const;
  virtual double    composite_melee_crit() const;
  virtual double    composite_melee_expertise( weapon_t* weapon ) const;
  virtual double    composite_melee_haste() const;
  virtual double    composite_melee_speed() const;
  virtual double    composite_spell_crit() const;
  virtual double    composite_spell_haste() const;
  virtual double    composite_player_multiplier( school_e school ) const;
  virtual double    composite_player_heal_multiplier( const action_state_t* s ) const;
  virtual double    composite_player_absorb_multiplier( const action_state_t* s ) const;
  virtual double    composite_spell_power( school_e school ) const;
  virtual double    composite_spell_power_multiplier() const;
  virtual double    composite_crit_avoidance() const;
  virtual double    composite_parry_rating() const;
  virtual double    composite_block() const;
  virtual double    composite_block_reduction() const;
  virtual double    temporary_movement_modifier() const;

  // combat outcome functions
  virtual void      assess_damage( school_e, dmg_e, action_state_t* );
  virtual void      assess_damage_imminent( school_e, dmg_e, action_state_t* );
  virtual void      assess_heal( school_e, dmg_e, action_state_t* );
  virtual void      target_mitigation( school_e, dmg_e, action_state_t* );

  virtual void      invalidate_cache( cache_e );
  virtual void      create_options();
  virtual double    matching_gear_multiplier( attribute_e attr ) const;
  virtual action_t* create_action( const std::string& name, const std::string& options_str );
  virtual resource_e primary_resource() const { return RESOURCE_MANA; }
  virtual role_e    primary_role() const;
  virtual stat_e    convert_hybrid_stat( stat_e s ) const;
  virtual void      regen( timespan_t periodicity );
  virtual void      combat_begin();

  int     holy_power_stacks() const;
  double  get_hand_of_light();
  double  jotp_haste();
  void    trigger_grand_crusader();
  void    trigger_shining_protector( action_state_t* );
  void    trigger_holy_shield();
  void    generate_action_prio_list_prot();
  void    generate_action_prio_list_ret();
  void    generate_action_prio_list_holy();

  target_specific_t<paladin_td_t*> target_data;

  virtual paladin_td_t* get_target_data( player_t* target ) const
  {
    paladin_td_t*& td = target_data[ target ];
    if ( ! td )
    {
      td = new paladin_td_t( target, const_cast<paladin_t*>(this) );
    }
    return td;
  }
};


// ==========================================================================
// Paladin Buffs, Part One
// ==========================================================================
// Paladin buffs are split up into two sections. This one is for ones that 
// need to be defined before action_t definitions, because those action_t 
// definitions call methods of these buffs. Generic buffs that can be defined 
// anywhere are also put here. There's a second buffs section near the end 
// containing ones that require action_t definitions to function properly.

namespace buffs {

struct ardent_defender_buff_t : public buff_t
{
  bool oneup_triggered;

  ardent_defender_buff_t( player_t* p ) :
    buff_t( buff_creator_t( p, "ardent_defender", p -> find_specialization_spell( "Ardent Defender" ) ) ),
    oneup_triggered( false )
  {
    
  }

  void use_oneup()
  {
    oneup_triggered = true;
  }

  virtual void expire_override()
  {
    buff_t::expire_override();

    paladin_t* p = static_cast<paladin_t*>( player );
    if ( ! oneup_triggered && p -> glyphs.ardent_defender -> ok() )
    {
      p -> cooldowns.ardent_defender -> start( timespan_t::from_seconds( p -> glyphs.ardent_defender -> effectN( 1 ).base_value() ) );
    }
  }

};

struct avenging_wrath_buff_t : public buff_t
{
  avenging_wrath_buff_t( player_t* p ) :
    buff_t( buff_creator_t( p, "avenging_wrath", p -> specialization() == PALADIN_RETRIBUTION ? p -> find_spell( 31884 ) : p -> find_spell( 31842 ) ) ),
    damage_modifier( 0.0 ),
    healing_modifier( 0.0 ),
    crit_bonus( 0.0 ),
    haste_bonus( 0.0 )
  {
    paladin_t* paladin = static_cast<paladin_t*>( player );

    // Map modifiers appropriately based on spec
    if ( p -> specialization() == PALADIN_RETRIBUTION )
    {
      damage_modifier = data().effectN( 1 ).percent();
      healing_modifier = data().effectN( 2 ).percent();
    }
    else // we're Holy
    {
      damage_modifier = data().effectN( 5 ).percent();
      healing_modifier = data().effectN( 3 ).percent();
      crit_bonus = data().effectN( 2 ).percent();
      haste_bonus = data().effectN( 1 ).percent();
      // merciful wrath reduces the healing effect by 50%
      healing_modifier += paladin -> glyphs.divine_wrath -> effectN( 1 ).percent();
      // merciful wrath glyph reduces all effects by 50%
      damage_modifier  *= 1.0 + paladin -> glyphs.merciful_wrath -> effectN( 1 ).percent();
      healing_modifier *= 1.0 + paladin -> glyphs.merciful_wrath -> effectN( 2 ).percent();
      crit_bonus       *= 1.0 + paladin -> glyphs.merciful_wrath -> effectN( 3 ).percent();
      haste_bonus      *= 1.0 + paladin -> glyphs.merciful_wrath -> effectN( 4 ).percent();

      // invalidate crit and haste
      add_invalidate( CACHE_CRIT );
      add_invalidate( CACHE_HASTE );
    }

    // Lengthen duration if Sanctified Wrath is taken
    const spell_data_t* s = p -> find_talent_spell( "Sanctified Wrath" );
    if ( s -> ok() )
      buff_duration *= 1.0 + s -> effectN( 2 ).percent();

    // let the ability handle the cooldown
    cooldown -> duration = timespan_t::zero();

    // invalidate Damage and Healing for both specs
    add_invalidate( CACHE_PLAYER_DAMAGE_MULTIPLIER );
    add_invalidate( CACHE_PLAYER_HEAL_MULTIPLIER );
  }

  double get_damage_mod() const
  {
    return damage_modifier;
  }

  double get_healing_mod() const
  {
    return healing_modifier;
  }

  double get_crit_bonus() const
  {
    return crit_bonus;
  }

  double get_haste_bonus() const
  {
    return haste_bonus;
  }
private:
  double damage_modifier;
  double healing_modifier;
  double crit_bonus;
  double haste_bonus;

};

// Eternal Flame buff
struct eternal_flame_t : public buff_t
{
  paladin_td_t* pair;
  eternal_flame_t( paladin_td_t* q ) :
    buff_t( buff_creator_t( *q, "eternal_flame", q -> source -> find_spell( 156322 ) ) ),
    pair( q )
  {
    cooldown -> duration = timespan_t::zero();
  }

  virtual void expire_override()
  {
    buff_t::expire_override();

    // cancel existing Eternal Flame HoT
    pair -> dots.eternal_flame -> cancel();    
  }
  
};

} // end namespace buffs
// ==========================================================================
// End Paladin Buffs, Part One
// ==========================================================================


// ==========================================================================
// Paladin Ability Templates
// ==========================================================================

// Template for common paladin action code. See priest_action_t.
template <class Base>
struct paladin_action_t : public Base
{
private:
  typedef Base ab; // action base, eg. spell_t
public:
  typedef paladin_action_t base_t;

  // Sanctity of Battle bools
  bool hasted_cd;
  bool hasted_gcd;

  paladin_action_t( const std::string& n, paladin_t* player,
                    const spell_data_t* s = spell_data_t::nil() ) :
    ab( n, player, s ),
    hasted_cd( ab::data().affected_by( player -> passives.sanctity_of_battle -> effectN( 1 ) ) ),
    hasted_gcd( ab::data().affected_by( player -> passives.sanctity_of_battle -> effectN( 2 ) ) )
  {
  }

  paladin_t* p()
  { return static_cast<paladin_t*>( ab::player ); }
  const paladin_t* p() const
  { return static_cast<paladin_t*>( ab::player ); }

  paladin_td_t* td( player_t* t ) const
  { return p() -> get_target_data( t ); }

  virtual double cost() const
  {
    if ( ab::current_resource() == RESOURCE_HOLY_POWER )
    {
      // check for divine purpose - if active, return a resource cost of 0
      if ( p() -> buffs.divine_purpose -> check() )
        return 0.0;

      // otherwise return a value equal to our current holy power,
      // lower-bounded by the ability's base cost, upper-bounded by 3
      return std::max( ab::base_costs[ RESOURCE_HOLY_POWER ], std::min( 3.0, p() -> resources.current[ RESOURCE_HOLY_POWER ] ) );
    }

    double c = ab::cost();

    if ( p() -> glyphs.divine_wrath -> ok() && p() -> buffs.avenging_wrath -> check() )
      c *= 1.0 + p() -> glyphs.divine_wrath -> effectN( 2 ).percent();

    return c;
  }

  // hand of light handling
  void trigger_hand_of_light( action_state_t* s )
  {
    if ( p() -> passives.hand_of_light -> ok() )
    {
      p() -> active_hand_of_light_proc -> base_dd_max = p() -> active_hand_of_light_proc-> base_dd_min = s -> result_amount;
      p() -> active_hand_of_light_proc -> execute();
    }
  }

  // Method for consuming "free" holy power effects (Divine Purpose et. al.)
  virtual void consume_free_hp_effects()
  {
    // check for Divine Purpose buff
    if ( p() -> buffs.divine_purpose -> up() )
    {
      // get rid of buff corresponding to the current proc
      p() -> buffs.divine_purpose -> expire();
    }
    // other general effects can go here if added in the future
    // ability-specific effects (e.g. T16 4-pc melee) go in the ability definition, overriding this method
  }

  virtual void trigger_free_hp_effects( double c )
  {
    // now we trigger new buffs.  Need to treat c=0 as c=3 for proc purposes
    double c_effective = ( c == 0.0 ) ? 3 : c;

    // if Divine Purpose is talented, trigger a DP proc
    if ( p() -> talents.divine_purpose -> ok() )
    {
      // chance to proc the buff needs to be scaled by holy power spent
      bool success = p() -> buffs.divine_purpose -> trigger( 1,
        p() -> buffs.divine_purpose -> default_value,
        p() -> buffs.divine_purpose -> default_chance * c_effective / 3 );

      // record success for output
      if ( success )
        p() -> procs.divine_purpose -> occur();
    }

    bool t164pc_success = false;
    bool perk_success = false;

    // If T16 4pc melee set bonus is equipped, trigger a proc
    if ( p() -> sets.has_set_bonus( SET_MELEE, T16, B4 ) )
    {
      // chance to proc the buff needs to be scaled by holy power spent
      t164pc_success = p() -> buffs.divine_crusader -> trigger( 1,
        p() -> buffs.divine_crusader -> default_value,
        p() -> buffs.divine_crusader -> default_chance * c_effective / 3 );

    }

    // Repeat for Draenor perk
    if ( p() -> perk.empowered_divine_storm -> ok() )
    {
      perk_success = p() -> buffs.divine_crusader -> trigger( 1, 
        p() -> buffs.divine_crusader -> default_value,
        p() -> perk.empowered_divine_storm -> effectN( 1 ).percent() * c_effective / 3 );
    }
    // record success for output
    if ( perk_success || t164pc_success )
      p() -> procs.divine_crusader -> occur();
    if ( perk_success && t164pc_success )
      p() -> procs.redundant_divine_crusader -> occur();

  }

  virtual void execute()
  {
    double c = ( this -> current_resource() == RESOURCE_HOLY_POWER ) ? this -> cost() : -1.0;

    ab::execute();

    // if the ability uses Holy Power, handle Divine Purpose and other freebie effects
    if ( c >= 0 )
    {
      // consume divine purpose and other "free hp finisher" buffs (e.g. Divine Purpose)
      if ( c == 0.0 )
        consume_free_hp_effects();

      // trigger new "free hp finisher" buffs (e.g. Divine Purpose)
      trigger_free_hp_effects( c );
      
      // trigger T17 Ret set bonus
      if ( p() -> buffs.crusaders_fury -> trigger() )
        p() -> procs.crusaders_fury -> occur();
    }
  }

  virtual double cooldown_multiplier() { return 1.0; }

  void update_ready( timespan_t cd = timespan_t::min() )
  {
    if ( hasted_cd )
    {
      if ( cd == timespan_t::min() && ab::cooldown && ab::cooldown -> duration > timespan_t::zero() )
      {
        cd = ab::cooldown -> duration;
        cd *= ab::player -> cache.attack_haste();
        cd *= cooldown_multiplier();
      }
    }

    ab::update_ready( cd );
  }
};

// paladin "Spell" Base for paladin_spell_t, paladin_heal_t and paladin_absorb_t

template <class Base>
struct paladin_spell_base_t : public paladin_action_t< Base >
{
private:
  typedef paladin_action_t< Base > ab;
public:
  typedef paladin_spell_base_t base_t;

  paladin_spell_base_t( const std::string& n, paladin_t* player,
                        const spell_data_t* s = spell_data_t::nil() ) :
    ab( n, player, s )
  {
  }

};


// ==========================================================================
// The damage formula in action_t::calculate_direct_amount in sc_action.cpp is documented here:
// https://code.google.com/p/simulationcraft/wiki/DevelopersDocumentation#Damage_Calculations
// ==========================================================================


// ==========================================================================
// Paladin Spells, Heals, and Absorbs
// ==========================================================================

// paladin-specific spell_t, heal_t, and absorb_t classes for inheritance ===

struct paladin_spell_t : public paladin_spell_base_t<spell_t>
{
  paladin_spell_t( const std::string& n, paladin_t* p,
                   const spell_data_t* s = spell_data_t::nil() ) :
    base_t( n, p, s )
  {    
    // Holy Insight - Holy passive
    base_multiplier *= 1.0 + p -> passives.holy_insight -> effectN( 6 ).percent();
  }
};

struct paladin_heal_t : public paladin_spell_base_t<heal_t>
{
  paladin_heal_t( const std::string& n, paladin_t* p,
                  const spell_data_t* s = spell_data_t::nil() ) :
    base_t( n, p, s )
  {
    may_crit          = true;
    tick_may_crit     = true;
    benefits_from_seal_of_insight = true;
    harmful = false;

    weapon_multiplier = 0.0;
  }

  bool benefits_from_seal_of_insight;

  virtual double action_multiplier() const
  {
    double am = base_t::action_multiplier();

    if ( p() -> active_seal == SEAL_OF_INSIGHT && benefits_from_seal_of_insight )
      am *= 1.0 + p() -> passives.seal_of_insight -> effectN( 2 ).percent();

    return am;
  }

  virtual double action_ta_multiplier() const
  {
    double am = base_t::action_ta_multiplier();

    if ( p() -> active_seal == SEAL_OF_INSIGHT && benefits_from_seal_of_insight )
      am *= 1.0 + p() -> passives.seal_of_insight -> effectN( 2 ).percent();

    return am;
  }
    
  virtual double composite_target_multiplier( player_t* t ) const
  {
    double ctm = base_t::composite_target_multiplier( t );

    if ( td( t ) -> buffs.glyph_of_flash_of_light -> check() )
    {
      ctm *= 1.0 + p() -> glyphs.flash_of_light -> effectN( 1 ).percent();
      if ( sim -> debug )
        sim -> out_debug.printf("=================== %s benefits from GoFoL buff ====================", name() );
    }

    return ctm;

  }
  
  virtual void impact( action_state_t* s )
  {
    base_t::impact( s );

    trigger_illuminated_healing( s );

    if ( s -> target != p() -> beacon_target )
      trigger_beacon_of_light( s );

    // expire Glyph of Flash of Light buff if it exists
    if ( td( s -> target ) -> buffs.glyph_of_flash_of_light -> up() )
    {
      td( s -> target ) -> buffs.glyph_of_flash_of_light -> expire();
      if ( sim -> debug )
        sim -> out_debug.printf("=================== %s consumes GoFoL buff ====================", name() );
    }

  }

  void trigger_beacon_of_light( action_state_t* s )
  {
    if ( ! p() -> beacon_target )
      return;

    if ( ! p() -> beacon_target -> buffs.beacon_of_light -> up() )
      return;

    if ( proc )
      return;

    assert( p() -> active_beacon_of_light );

    p() -> active_beacon_of_light -> target = p() -> beacon_target;

    double amount = s -> result_amount;
    amount *= p() -> beacon_target -> buffs.beacon_of_light -> data().effectN( 1 ).percent();
    amount *= 1.0 + p() -> perk.empowered_beacon_of_light -> effectN( 1 ).percent();

    p() -> active_beacon_of_light -> base_dd_min = amount;
    p() -> active_beacon_of_light -> base_dd_max = amount;

    // Holy light heals for 100% instead of 50%
    if ( data().id() == p() -> spells.holy_light -> id() )
    {
      p() -> active_beacon_of_light -> base_dd_min *= 2.0;
      p() -> active_beacon_of_light -> base_dd_max *= 2.0;
    }

    p() -> active_beacon_of_light -> execute();
  };

  void trigger_illuminated_healing( action_state_t* s )
  {
    if ( s -> result_amount <= 0 )
      return;

    if ( proc )
      return;

    if ( ! p() -> passives.illuminated_healing -> ok() )
      return;

    // FIXME: Each player can have their own bubble, so this should probably be a vector as well
    assert( p() -> active_illuminated_healing );

    // FIXME: This should stack when the buff is present already

    double bubble_value = p() -> cache.mastery_value() // Illuminated Healing is in effect 1
                          * s -> result_amount;

    p() -> active_illuminated_healing -> base_dd_min = p() -> active_illuminated_healing -> base_dd_max = bubble_value;
    p() -> active_illuminated_healing -> execute();
  }
};

struct paladin_absorb_t : public paladin_spell_base_t< absorb_t >
{
  paladin_absorb_t( const std::string& n, paladin_t* p,
                    const spell_data_t* s = spell_data_t::nil() ) :
    base_t( n, p, s )
  { }
};

// Ardent Defender ==========================================================

struct ardent_defender_t : public paladin_spell_t
{
  ardent_defender_t( paladin_t* p, const std::string& options_str ) :
    paladin_spell_t( "ardent_defender", p, p -> find_specialization_spell( "Ardent Defender" ) )
  {
    parse_options( nullptr, options_str );

    harmful = false;
    use_off_gcd = true;
    trigger_gcd = timespan_t::zero();

    // required for glyph of ardent defender
    cooldown = p -> cooldowns.ardent_defender;
    // T14 set bonus reduces cooldown as well
    if (  p -> sets.has_set_bonus( SET_TANK, T14, B2 ) )
      cooldown -> duration = data().cooldown() + p -> sets.set( SET_TANK, T14, B2 ) -> effectN( 1 ).time_value();
  }

  virtual void execute()
  {
    paladin_spell_t::execute();

    p() -> buffs.ardent_defender -> trigger();
  }
};

// Avengers Shield ==========================================================

struct avengers_shield_t : public paladin_spell_t
{
  avengers_shield_t( paladin_t* p, const std::string& options_str )
    : paladin_spell_t( "avengers_shield", p, p -> find_class_spell( "Avenger's Shield" ) )
  {
    parse_options( NULL, options_str );

    if ( ! p -> has_shield_equipped() )
    {
      sim -> errorf( "%s: %s only usable with shield equiped in offhand\n", p -> name(), name() );
      background = true;
    }

    // hits 1 target if FS glyphed, 3 otherwise
    aoe = ( p -> glyphs.focused_shield -> ok() ) ? 1 : 3 + p -> perk.empowered_avengers_shield -> effectN( 1 ).base_value();
    may_crit     = true;
    
    // link needed for trigger_grand_crusader
    cooldown = p -> cooldowns.avengers_shield;
    cooldown -> duration = data().cooldown();

    // Focused Shield gives another multiplicative factor of 1.3 (tested 5/26/2013, multiplicative with HA)
    if ( p -> glyphs.focused_shield -> ok() )
      base_multiplier *= 1.0 + p -> glyphs.focused_shield -> effectN( 2 ).percent();
  }

  // Multiplicative damage effects
  virtual double action_multiplier() const
  {
    double am = paladin_spell_t::action_multiplier();

    // Holy Avenger buffs damage if Grand Crusader is active
    if ( p() -> buffs.holy_avenger -> check() && p() -> buffs.grand_crusader -> check() )
      am *= 1.0 + p() -> buffs.holy_avenger -> data().effectN( 4 ).percent();

    return am;
  }

  virtual void execute()
  {
    paladin_spell_t::execute();

    // Holy Power gains - only if Grand Crusader is active
    if ( p() -> buffs.grand_crusader -> up() )
    {
      // base gain is 1 Holy Power
      int g = 1;
      // apply gain, attribute to Grand Crusader
      p() -> resource_gain( RESOURCE_HOLY_POWER, g, p() -> gains.hp_grand_crusader );

      // Holy Avenger adds another 2 Holy Power
      if ( p() -> buffs.holy_avenger -> check() )
      {
        // apply gain, attribute to Holy Avenger
        p() -> resource_gain( RESOURCE_HOLY_POWER,
                              p() -> buffs.holy_avenger -> value() - g,
                              p() -> gains.hp_holy_avenger );
      }

      // Remove Grand Crsuader buff
      p() -> buffs.grand_crusader -> expire();
    }

    // Protection T17 2-piece grants block buff
    if ( p() -> sets.has_set_bonus( PALADIN_PROTECTION, T17, B2 ) )
      p() -> buffs.faith_barricade -> trigger();
  }
};

// Avenging Wrath ===========================================================
// AW is two spells now (31884 for Ret, 31842 for Holy) and the effects are all jumbled. 
// Thus, we need to use some ugly hacks to get it to work seamlessly for both specs within the same spell.
// Most of them can be found in buffs::avenging_wrath_buff_t, this spell just triggers the buff

struct avenging_wrath_t : public paladin_heal_t
{
  avenging_wrath_t( paladin_t* p, const std::string& options_str )
    : paladin_heal_t( "avenging_wrath", p, p -> specialization() == PALADIN_RETRIBUTION ? p -> find_spell( 31884 ) : p -> find_spell( 31842 ) )
  {
    parse_options( NULL, options_str );

    cooldown -> duration += p -> passives.sword_of_light -> effectN( 7 ).time_value();

    // T16 Holy 4PC reduces AW cooldown by 60s
    cooldown -> duration -= timespan_t::from_millis( p -> sets.set( SET_HEALER, T16, B2 ) -> effectN( 1 ).base_value() );

    cooldown -> duration *= ( 1.0 + p -> glyphs.merciful_wrath -> effectN( 5 ).percent() );

    // disable for protection
    if ( p -> specialization() == PALADIN_PROTECTION )
      background = true;

    harmful = false;
    use_off_gcd = true;    
    trigger_gcd = timespan_t::zero();

    // hack in Glyph of Avenging Wrath behavior
    if ( p -> glyphs.avenging_wrath -> ok() )
    {
      parse_effect_data( p -> find_spell( 115547 ) -> effectN( 1 ) );
      // adjust duration for Sanctified Wrath
      dot_duration = p -> buffs.avenging_wrath -> buff_duration;
      hasted_ticks = false;
      tick_may_crit = false;
      may_multistrike = false;
      target = p;
    }
  }

  virtual void tick( dot_t* d )
  {
    // override for this just in case Avenging Wrath were to get canceled or removed
    // early, or if there's a duration mismatch (unlikely, but...)
    if ( p() -> buffs.avenging_wrath -> up() )
    {
      // call tick()
      heal_t::tick( d );
    }
  }

  virtual void execute()
  {
    paladin_heal_t::execute();

    p() -> buffs.avenging_wrath -> trigger();
    if ( p() -> sets.has_set_bonus( SET_HEALER, T16, B4 ) )
      p() -> buffs.favor_of_the_kings -> trigger();
  }
};

// Beacon of Light ==========================================================

struct beacon_of_light_t : public paladin_heal_t
{
  beacon_of_light_t( paladin_t* p, const std::string& options_str ) :
    paladin_heal_t( "beacon_of_light", p, p -> find_class_spell( "Beacon of Light" ) )
  {
    parse_options( NULL, options_str );

    // Target is required for Beacon
    if ( target_str.empty() )
    {
      sim -> errorf( "Warning %s's \"%s\" needs a target", p -> name(), name() );
      sim -> cancel();
    }

    // Remove the 'dot'
    dot_duration = timespan_t::zero();
  }

  virtual void execute()
  {
    paladin_heal_t::execute();

    p() -> beacon_target = target;
    target -> buffs.beacon_of_light -> trigger();
  }
};

struct beacon_of_light_heal_t : public heal_t
{
  beacon_of_light_heal_t( paladin_t* p ) :
    heal_t( "beacon_of_light_heal", p, p -> find_spell( 53652 ) )
  {
    background = true;
    may_crit = false;
    proc = true;
    trigger_gcd = timespan_t::zero();

    target = p -> beacon_target;
  }
};

// Blessing of Kings ========================================================

struct blessing_of_kings_t : public paladin_spell_t
{
  blessing_of_kings_t( paladin_t* p, const std::string& options_str ) :
    paladin_spell_t( "blessing_of_kings", p, p -> find_class_spell( "Blessing of Kings" ) )
  {
    parse_options( NULL, options_str );

    harmful = false;

    background = ( sim -> overrides.str_agi_int != 0 );
  }

  virtual void execute()
  {
    paladin_spell_t::execute();

    if ( ! sim -> overrides.str_agi_int )
    {
      sim -> auras.str_agi_int -> trigger();
      p() -> bok_up = true;
    }

    if ( ! sim -> overrides.mastery && p() -> bom_up )
    {
      sim -> auras.mastery -> decrement();
      p() -> bom_up = false;
    }
  }
};

// Blessing of Might ========================================================

struct blessing_of_might_t : public paladin_spell_t
{
  blessing_of_might_t( paladin_t* p, const std::string& options_str ) :
    paladin_spell_t( "blessing_of_might", p, p -> find_class_spell( "Blessing of Might" ) )
  {
    parse_options( NULL, options_str );

    harmful = false;

    background = ( sim -> overrides.mastery != 0 );
  }

  virtual void execute()
  {
    paladin_spell_t::execute();

    if ( ! sim -> overrides.mastery )
    {
      double mastery_rating = data().effectN( 1 ).average( player );
      if ( ! sim -> auras.mastery -> check() || sim -> auras.mastery -> current_value < mastery_rating )
        sim -> auras.mastery -> trigger( 1, mastery_rating );
      p() -> bom_up = true;
    }

    if ( ! sim -> overrides.str_agi_int && p() -> bok_up )
    {
      sim -> auras.str_agi_int -> decrement();
      p() -> bok_up = false;
    }
  }
};

// Blessing of the Guardians =====================================
// Blessing of the Guardians is the t16_2pc_tank set bonus

struct blessing_of_the_guardians_t : public paladin_heal_t
{
  double accumulated_damage;
  double healing_multiplier;

  blessing_of_the_guardians_t( paladin_t* p ) :
    paladin_heal_t( "blessing_of_the_guardians", p, p -> find_spell( 144581 ) )
  {
    background = true;
    
    // tested 8/7/2013 by Theck. Cannot crit, not affected by SoI, ticks not hasted
    // It _is_ affected by Sanctified Wrath, but that's handled in assess_heal()
    hasted_ticks = false;
    may_crit = tick_may_crit = false;
    benefits_from_seal_of_insight = false;
    
    // spell info not yet returning proper details, should heal for X every 1 sec for 10 sec.
    base_tick_time = timespan_t::from_seconds( 1 );

    dot_duration = timespan_t::from_seconds( 10.0 );

    // initialize accumulator
    accumulated_damage = 0.0;

    // store healing multiplier
    healing_multiplier = p -> find_spell( 144580 ) -> effectN( 1 ).percent();
    
    // unbreakable spirit seems to halve the healing done
    if ( p -> talents.unbreakable_spirit -> ok() )
      healing_multiplier /= 2; 
  }

  virtual void increment_damage( double amount )
  {
    accumulated_damage += amount;
  }

  virtual void execute()
  {
    base_td = healing_multiplier * accumulated_damage * dot_duration / base_tick_time;

    paladin_heal_t::execute();

    accumulated_damage = 0;
  }

};

//Censure  ==================================================================

// Censure is the debuff applied by Seal of Truth, and it's an oddball.  The dot ticks are really melee attacks, believe it or not.
// They cannot miss/dodge/parry (though the application of the debuff can do all of those things, and often shows up in WoL reports
// as such) and use melee crit.  However, the tick interval also scales with spell haste like a normal DoT.  What a mess.
//
// The easiest solution here is to treat it like a spell, since that way it gets all of the spell-like properties it ought to.  However,
// we need to tweak it to use melee crit, which we do in impact() by setting the action_state_t -> crit variable accordingly.
//
// The way this works is that censure_t represents a spell attack proc which is made every time we succeed with a qualifying melee attack.
// That spell attack proc does 0 damage and applies the censure dot, which is defined in the dots_t structure.  The dot takes care of the
// tick damage, but since we don't support stackable dots, we have to handle the stacking in the player -> debuff_censure variable and use
// that value as an action multiplier to scale the damage.  Got all that?

struct censure_t : public paladin_spell_t
{
  censure_t( paladin_t* p ) :
    paladin_spell_t( "censure", p, p -> find_spell( p -> find_class_spell( "Seal of Truth" ) -> ok() ? 31803 : 0 ) )
  {
    background       = true;
    proc             = true;
    tick_may_crit    = true;
    hasted_ticks     = true; // unnecessary, as spell_base_t does this automatically; here in case we ever transition it back to a melee attack

    // Glyph of Immediate Truth reduces DoT damage
    if ( p -> glyphs.immediate_truth -> ok() )
    {
      base_multiplier *= 1.0 + p -> glyphs.immediate_truth -> effectN( 2 ).percent();
    }
  }
  
  virtual void impact( action_state_t* s )
  {
    if ( result_is_hit( s -> result ) )
    {
      // if the application hits, apply/refresh the censure debuff; this will also increment stacks
      td( s -> target ) -> buffs.debuffs_censure -> trigger();
      // cheesy hack to make Censure use melee crit rather than spell crit
      s -> crit = p() -> composite_melee_crit();
    }

    paladin_spell_t::impact( s );
  }

  virtual double composite_target_multiplier( player_t* t ) const
  {
    // since we don't support stacking debuffs, we handle the stack size in paladin_td buffs.debuffs_censure
    // and apply the stack size as an action multiplier
    double am = paladin_spell_t::composite_target_multiplier( t );

    am *= td( t ) -> buffs.debuffs_censure -> check();

    return am;
  }

  virtual void last_tick( dot_t* d )
  {
    // if this is the last tick, expire the debuff locally
    // (this shouldn't happen ... ever? ... under normal operation)
    td( d -> state -> target ) -> buffs.debuffs_censure -> expire();

    paladin_spell_t::last_tick( d );
  }
};

// Consecration =============================================================

struct consecration_tick_t : public paladin_spell_t
{
  consecration_tick_t( paladin_t* p )
    : paladin_spell_t( "consecration_tick", p, p -> find_spell( 81297 ) )
  {
    aoe         = -1;
    dual        = true;
    direct_tick = true;
    background  = true;
    may_crit    = true;
  }
};

struct consecration_t : public paladin_spell_t
{
  consecration_t( paladin_t* p, const std::string& options_str )
    : paladin_spell_t( "consecration", p, p -> find_class_spell( "Consecration" ) )
  {
    parse_options( NULL, options_str );

    hasted_ticks   = false;
    may_miss       = false;

    tick_action = new consecration_tick_t( p );
  }

  virtual void tick( dot_t* d )
  {
    if ( d -> state -> target -> debuffs.flying -> check() )
    {
      if ( sim -> debug ) sim -> out_debug.printf( "Ground effect %s can not hit flying target %s", name(), d -> state -> target -> name() );
    }
    else
    {
      paladin_spell_t::tick( d );
    }
  }

  virtual double action_ta_multiplier() const
  {
    double am = paladin_spell_t::action_ta_multiplier();

    am *= 1.0 + p() -> perk.improved_consecration -> effectN( 1 ).percent();

    return am;
  }
};

// Daybreak =================================================================
//This is the aoe healing proc triggered by Holy Shock

struct daybreak_t : public paladin_heal_t
{
  daybreak_t( paladin_t* p )
    : paladin_heal_t( "daybreak", p, p->find_spell( 121129 ) )
  {
    background = true;
    aoe = -1;
    split_aoe_damage = false;
    may_crit = false;
    may_multistrike = false; // guess, TODO: Test

    base_multiplier  = p -> passives.daybreak -> effectN( 1 ).percent();
    base_multiplier *= 1.0 + p -> perk.improved_daybreak -> effectN( 1 ).percent();
  }

  virtual void init()
  {
    paladin_heal_t::init();
    // add snapshot flags to allow for action_multiplier() to be called
    snapshot_flags |= STATE_MUL_DA | STATE_TGT_MUL_DA;
  }


  // Daybreak ignores the target of the holy_shock_heal_t that procs it. 
  // This is the standard heal_t::available_targets() with tl.push_back( target ) removed
  // (since we don't want to include the target) and an unnecessary group_only check removed
  virtual size_t available_targets( std::vector< player_t* >& tl ) const
  {
    tl.clear();

    for ( size_t i = 0, actors = sim -> player_non_sleeping_list.size(); i < actors; i++ )
    {
      player_t* t = sim -> player_non_sleeping_list[ i ];

      if ( t != target )
        tl.push_back( t );
    }

    return tl.size();
  }

  virtual double action_multiplier() const
  {
    // override action_multiplier(), as this amount is set by the triggering Holy Shock
    return base_multiplier;
  }
  
};

// Devotion Aura Spell ======================================================

struct devotion_aura_t : public paladin_spell_t
{
  devotion_aura_t( paladin_t* p, const std::string& options_str ) :
    paladin_spell_t( "devotion_aura", p, p -> find_specialization_spell( "Devotion Aura" ) )
  {
    parse_options( NULL, options_str );

    if ( p -> glyphs.devotion_aura -> ok() )
      cooldown -> duration += timespan_t::from_millis( p -> glyphs.devotion_aura -> effectN( 1 ).base_value() );
  }

  virtual void execute()
  {
    paladin_spell_t::execute();

    if ( p() -> glyphs.devotion_aura -> ok() )
      player -> buffs.devotion_aura -> trigger();
    else
    {
      for ( size_t i = 0; i < sim -> player_non_sleeping_list.size(); ++i )
      {
        player_t* p = sim -> player_non_sleeping_list[ i ];
        if ( p -> is_pet() || p -> is_enemy() )
          continue;

        p -> buffs.devotion_aura -> trigger(); // Technically these stack; we're abstracting somewhat by assuming they don't
      }
    }
  }
};

// Divine Plea ==============================================================

struct divine_plea_t : public paladin_spell_t
{
  divine_plea_t( paladin_t* p, const std::string& options_str )
    : paladin_spell_t( "divine_plea", p, p -> find_class_spell( "Divine Plea" ) )
  {
    parse_options( NULL, options_str );

    harmful = false;
  }

  virtual void impact( action_state_t* s )
  {
    paladin_spell_t::impact( s );

    // Mana gain
    p() -> resource_gain( RESOURCE_MANA, 
                          data().effectN( 2 ).base_value() / 10000.0 * p() -> resources.max[ RESOURCE_MANA ], 
                          p() -> gains.divine_plea );
  }

  // TODO: may need to override cost if this cannot consume divine purpose!

  
};

// Divine Protection ========================================================

struct divine_protection_t : public paladin_spell_t
{
  divine_protection_t( paladin_t* p, const std::string& options_str ) :
    paladin_spell_t( "divine_protection", p, p -> find_class_spell( "Divine Protection" ) )
  {
    parse_options( NULL, options_str );

    harmful = false;
    use_off_gcd = true;
    trigger_gcd = timespan_t::zero();

    // unbreakable spirit reduces cooldown
    if ( p -> talents.unbreakable_spirit -> ok() )
      cooldown -> duration = data().cooldown() * ( 1 + p -> talents.unbreakable_spirit -> effectN( 1 ).percent() );

    if ( p -> sets.has_set_bonus( SET_TANK, T16, B2 ) )
      p -> active.blessing_of_the_guardians = new blessing_of_the_guardians_t( p );
  }

  virtual void execute()
  {
    paladin_spell_t::execute();
    
    p() -> buffs.divine_protection -> trigger();
  }
};

// Divine Shield ============================================================
struct glyph_of_divine_shield_t : public paladin_heal_t
{
  glyph_of_divine_shield_t( paladin_t* p )
    : paladin_heal_t( "glyph_of_divine_shield", p, p -> find_glyph_spell( "Glyph of Divine Shield" ) )
  {
    pct_heal = 0.0;
    background = true;
    target = p;
  }

  void set_num_destroyed( int n )
  {
    pct_heal = std::min( data().effectN( 1 ).percent() * n,
                         data().effectN( 1 ).percent() * data().effectN( 2 ).base_value() );
  }

};

struct divine_shield_t : public paladin_spell_t
{
  glyph_of_divine_shield_t* glyph_heal; 

  divine_shield_t( paladin_t* p, const std::string& options_str ) :
    paladin_spell_t( "divine_shield", p, p -> find_class_spell( "Divine Shield" ) )
  {
    parse_options( NULL, options_str );

    harmful = false;
    
    // unbreakable spirit reduces cooldown
    if ( p -> talents.unbreakable_spirit -> ok() )
      cooldown -> duration = data().cooldown() * ( 1 + p -> talents.unbreakable_spirit -> effectN( 1 ).percent() );
    
    // glyph of divine shield heals
    if ( p -> glyphs.divine_shield -> ok() )
      glyph_heal = new glyph_of_divine_shield_t( p );
  }

  virtual void execute()
  {
    paladin_spell_t::execute();

    // Technically this should also drop you from the mob's threat table,
    // but we'll assume the MT isn't using it for now
    p() -> buffs.divine_shield -> trigger();

    // in this sim, the only debuffs we care about are enemy DoTs.
    // Check for them and remove them when cast, and apply Glyph of Divine Shield appropriately
    int num_destroyed = 0;
    for ( size_t i = 0, size = p() -> dot_list.size(); i < size; i++ )
    {
      dot_t* d = p() -> dot_list[ i ];

      if ( d -> source != p() && d -> source -> is_enemy() && d -> is_ticking() )
      {
        d -> cancel();
        num_destroyed++;
      }
    }

    // glyph of divine shield heals
    if ( p() -> glyphs.divine_shield -> ok() )
    {
      glyph_heal -> set_num_destroyed( num_destroyed );
      glyph_heal -> schedule_execute();
    }

    // trigger forbearance
    p() -> debuffs.forbearance -> trigger();
  }

  virtual bool ready()
  {
    if ( player -> debuffs.forbearance -> check() )
      return false;

    return paladin_spell_t::ready();
  }
};

// Eternal Flame  ===========================================================

// HoT portion
struct eternal_flame_hot_t : public paladin_heal_t
{
  double hopo;
  double base_num_ticks;

  eternal_flame_hot_t( paladin_t* p ) :
    paladin_heal_t( "eternal_flame_tick", p, p -> find_spell( 156322 ) )
  {
    background = true;
    hopo = 0;
  }
  
  virtual void impact( action_state_t* s )
  {
    paladin_heal_t::impact( s );

    td( s -> target ) -> buffs.eternal_flame -> trigger( 1, buff_t::DEFAULT_VALUE(), -1, composite_dot_duration( s ) );

  }
  
  virtual void last_tick( dot_t* d )
  {
    td( d -> state -> target ) -> buffs.eternal_flame -> expire();

    paladin_heal_t::last_tick( d );
  }

  virtual double action_ta_multiplier() const
  {
    // this scales just the ticks
    double am = paladin_heal_t::action_ta_multiplier();

    // Scale based on HP used - removed in 6/13 patch notes
    // am *= hopo;

    if ( target == player )
    {
      // HoT is more effective when used on self
      am *= 1.0 + p() -> talents.eternal_flame -> effectN( 2 ).percent();
    }

    // Holy Insight buffs all healing by 25% & WoG/EF/LoD by 50%.
    // The 25% buff is already in paladin_heal_t, so we need to divide by that first & then apply 50%
    am /= 1.0 + p() -> passives.holy_insight -> effectN( 6 ).percent();
    am *= 1.0 + p() -> passives.holy_insight -> effectN( 9 ).percent();

    return am;
  }

  virtual timespan_t composite_dot_duration( const action_state_t* ) const override
  {
    // Scale dot duration base on hp here!
    // scale duration based on holy power spent
    return dot_duration * hopo;
  }

  virtual void execute()
  {

    paladin_heal_t::execute();
  }

};

// Direct Heal
struct eternal_flame_t : public paladin_heal_t
{
  eternal_flame_hot_t* hot;

  eternal_flame_t( paladin_t* p, const std::string& options_str ) :
    paladin_heal_t( "eternal_flame", p, p -> find_talent_spell( "Eternal Flame" ) ),
    hot( new eternal_flame_hot_t( p ) )
  {
    parse_options( NULL, options_str );

    // remove GCD constraints & cast time for prot
    if ( p -> passives.guarded_by_the_light -> ok() )
    {
      trigger_gcd = timespan_t::zero();
      use_off_gcd = true;
      base_execute_time *= 1 + p -> passives.guarded_by_the_light -> effectN( 9 ).percent();
    }
    // remove cast time for ret
    if ( p -> passives.sword_of_light -> ok() )
    {
      base_execute_time *= 1 + p -> passives.sword_of_light -> effectN( 7 ).percent();
    }
    // redirect to self if not specified
    if ( target -> is_enemy() || ( target -> type == HEALING_ENEMY && p -> specialization() == PALADIN_PROTECTION ) )
      target = p;
    // attach HoT as child object - doesn't seem to work?
    add_child( hot );
       
    // Holy Insight buffs all healing by 25% & WoG/EF/LoD by 50%.
    // The 25% buff is already in paladin_heal_t, so we need to divide by that first & then apply 50%
    base_multiplier /= 1.0 + p -> passives.holy_insight -> effectN( 6 ).percent();
    base_multiplier *= 1.0 + p -> passives.holy_insight -> effectN( 9 ).percent();
    
    // Sword of light
    base_multiplier *= 1.0 + p -> passives.sword_of_light -> effectN( 3 ).percent();
  }

  virtual double cost() const
  {
    // check for T16 4-pc tank effect
    if ( p() -> buffs.bastion_of_power -> check() && target == player )
      return 0.0;

    return paladin_heal_t::cost();
  }

  virtual void consume_free_hp_effects()
  {
    // order of operations: T16 4-pc tank, then Divine Purpose (assumed!)

    // check for T16 4pc tank bonus
    if ( p() -> buffs.bastion_of_power -> check() && target == player )
    {
      // nothing necessary here, BoG & BoPower will be consumed automatically upon cast
      return;
    }

    paladin_heal_t::consume_free_hp_effects();
  }

  virtual double action_multiplier() const
  {
    // this scales both the base heal and the ticks
    double am = paladin_heal_t::action_multiplier();
    double c = cost();

    // scale the am by holy power spent, can't be more than 3 and Divine Purpose counts as 3
    am *= ( ( p() -> holy_power_stacks() <= 3  && c > 0.0 ) ? p() -> holy_power_stacks() : 3 ) / 3;

    if ( target == player )
    {      
      // grant extra healing per stack of BoG; can't expire() BoG here because it's needed in execute()
      double bog_m = p() -> buffs.bastion_of_glory -> data().effectN( 1 ).percent(); // base multiplier is in effect 1 of BoG buff
      bog_m += p() -> cache.mastery() * p() -> passives.divine_bulwark -> effectN( 3 ).mastery_value(); // add mastery contribution
      bog_m *= p() -> buffs.bastion_of_glory -> stack(); // multiply by stack size

      am *= ( 1.0 + bog_m );
    }

    return am;
  }

  virtual void execute()
  {
    double hopo = ( ( p() -> holy_power_stacks() <= 3  && cost() > 0.0 ) ? p() -> holy_power_stacks() : 3 );

    paladin_heal_t::execute();

    // trigger HoT
    hot -> target = target;
    hot -> hopo = hopo;
    hot -> schedule_execute();

    // Glyph of Word of Glory handling
    if ( p() -> spells.glyph_of_word_of_glory -> ok() )
    {
      p() -> buffs.glyph_of_word_of_glory -> trigger( 1, p() -> spells.glyph_of_word_of_glory -> effectN( 1 ).percent() * hopo );
    }

    // Shield of Glory (Tier 15 protection 2-piece bonus)
    if ( p() -> sets.has_set_bonus( SET_TANK, T15, B2 ) )
      p() -> buffs.shield_of_glory -> trigger( 1, buff_t::DEFAULT_VALUE(), 1.0, p() -> buffs.shield_of_glory -> buff_duration * hopo );
    
    // consume BoG stacks and Bastion of Power if used on self
    if ( target == player )
    {
      p() -> buffs.bastion_of_glory -> expire();
      p() -> buffs.bastion_of_power -> expire();
    }
  }
};

// Execution Sentence =======================================================

// this is really two components: Execution Sentence is the damage portion, Stay of Execution the heal
// it operates based on smart targeting - if the target is an enemy, Execution Sentence does its thing
// if the target is friendly, Execution Sentence calls Stay of Execution
struct stay_of_execution_t : public paladin_heal_t
{
  std::array<double, 11> soe_tick_multiplier;

  stay_of_execution_t( paladin_t* p, const std::string& options_str )
    : paladin_heal_t( "stay_of_execution", p, p -> find_talent_spell( "Execution Sentence" ) ),
      soe_tick_multiplier()
  {
    parse_options( NULL, options_str );
    hasted_ticks   = false;
    travel_speed   = 0;
    tick_may_crit  = 1;
    benefits_from_seal_of_insight = false;
    background = true;

    // Where the 0.0374151195 comes from
    // The whole dots scales with data().effectN( 2 ).base_value()/1000 * SP
    // Tick 1-9 grow exponentionally by 10% each time, 10th deals 5x the
    // damage of the 9th.
    // 1.1 + 1.1^2 + ... + 1.1^9 + 1.1^9 * 5 = 26.727163056
    // 1 / 26,727163056 = 0.0374151195, which is the factor to get from the
    // whole spells SP scaling to the base scaling of the 0th tick
    // 1st tick is already 0th * 1.1!
    if ( data().ok() )
    {
      parse_effect_data( ( p -> find_spell( 114916 ) -> effectN( 1 ) ) );
      spell_power_mod.tick = p -> find_spell( 114916 ) -> effectN( 2 ).base_value() / 1000.0 * 0.0374151195;
    }

    // this is reversed from Execution Sentence's tick order
    soe_tick_multiplier[ 10 ] = 1.0;
    for ( int i = 9; i > 0 ; --i )
      soe_tick_multiplier[ i ] = soe_tick_multiplier[ i + 1 ] * 1.1;
    soe_tick_multiplier[ 0 ] = soe_tick_multiplier[ 1 ] * 5;

  }

  double composite_target_multiplier( player_t* target ) const
  {
    double m = paladin_heal_t::composite_target_multiplier( target );

    // Workaround for some clang insanity. soe_tick_multiplier.at( ... ) does not compile ..
    assert( static_cast<size_t>( td( target ) -> dots.stay_of_execution -> current_tick ) < soe_tick_multiplier.size() && "Stay of Execution current tick > tick multiplier array" );
    m *= soe_tick_multiplier[ td( target ) -> dots.stay_of_execution -> current_tick ];

    return m;
  }
};

struct execution_sentence_t : public paladin_spell_t
{
  std::array<double, 11> tick_multiplier;
  stay_of_execution_t* stay_of_execution;

  execution_sentence_t( paladin_t* p, const std::string& options_str )
    : paladin_spell_t( "execution_sentence", p, p -> find_talent_spell( "Execution Sentence" ) ),
      tick_multiplier()
  {
    parse_options( NULL, options_str );
    hasted_ticks   = false;
    travel_speed   = 0;
    tick_may_crit  = 1;
    
    // Where the 0.0374151195 comes from
    // The whole dots scales with data().effectN( 2 ).base_value()/1000 * SP
    // Tick 1-9 grow exponentionally by 10% each time, 10th deals 5x the
    // damage of the 9th.
    // 1.1 + 1.1^2 + ... + 1.1^9 + 1.1^9 * 5 = 26.727163056
    // 1 / 26,727163056 = 0.0374151195, which is the factor to get from the
    // whole spells SP scaling to the base scaling of the 0th tick
    // 1st tick is already 0th * 1.1!
    
    // 9/2/2014 edit: ES now starts with a 1.0 multiplier on tick #1, and the 
    // 10% growth applies to tick #10. So the sequence is now:
    // 1.0 + 1.1 + 1.1^2 + ... + 1.1^8 + 5*1.1^9 = 25.3692153650.
    // However, the spell power mod is still hardcoded with the old value,
    // causing the spell to do about 5% less damage overall. 
    // Full description here:
    // http://maintankadin.failsafedesign.com/forum/viewtopic.php?p=784654#p784654

    if ( data().ok() )
    {
      parse_effect_data( ( p -> find_spell( 114916 ) -> effectN( 1 ) ) );
      spell_power_mod.tick = p -> find_spell( 114916 ) -> effectN( 2 ).base_value() / 1000.0 * 0.0374151195;

      tick_multiplier[ 1 ] = 1.0;
      for ( int i = 2; i <= dot_duration / base_tick_time; ++i )
        tick_multiplier[ i ] = tick_multiplier[ i - 1 ] * 1.1;
      tick_multiplier[ 10 ] *= 5;
    }

    stay_of_execution = new stay_of_execution_t( p, options_str );
    add_child( stay_of_execution );

    // disable if not talented
    if ( ! ( p -> talents.execution_sentence -> ok() ) )
      background = true;
  }

  double composite_target_multiplier( player_t* target ) const
  {
    double m = paladin_spell_t::composite_target_multiplier( target );

    // Workaround for some clang insanity. tick_multiplier.at( ... ) does not compile ..
    assert( static_cast<size_t>( td( target ) -> dots.execution_sentence -> current_tick ) < tick_multiplier.size() && "Execution Sentence current tick > tick multiplier array" );
    int idx = td( target ) -> dots.execution_sentence -> current_tick;
    m *= tick_multiplier[ idx ];


    return m;
  }

  virtual void execute()
  {
    if ( target -> is_enemy() )
    {
      paladin_spell_t::execute();
    }
    else
    {
      stay_of_execution -> schedule_execute();
    }
  }
};

// Exorcism =================================================================

struct exorcism_t : public paladin_spell_t
{
  exorcism_t( paladin_t* p, const std::string& options_str )
    : paladin_spell_t( "exorcism", p, p -> find_class_spell( "Exorcism" ) )
  {
    parse_options( NULL, options_str );

    may_crit                     = true;

    if ( p -> glyphs.mass_exorcism -> ok() )
    {
      aoe = -1;
      base_aoe_multiplier = 0.25;
    }

    cooldown = p -> cooldowns.exorcism;
    cooldown -> duration = data().cooldown();
  }

  virtual double action_multiplier() const
  {
    double am = paladin_spell_t::action_multiplier();
    
    // Holy Avenger
    if ( p() -> buffs.holy_avenger -> check() )
    {
      am *= 1.0 + p() -> buffs.holy_avenger -> data().effectN( 4 ).percent();
    }

    return am;
  }

  virtual void execute()
  {
    paladin_spell_t::execute();
    if ( result_is_hit( execute_state -> result ) )
    {
      // base spell adds one Holy Power
      int g = 1;
      p() -> resource_gain( RESOURCE_HOLY_POWER, g, p() -> gains.hp_exorcism );

      // T17 Ret 4-piece bonus adds two holy power
      if ( p() -> buffs.blazing_contempt -> up() )
      {
        p() -> resource_gain( RESOURCE_HOLY_POWER, p() -> buffs.blazing_contempt -> default_value, p() -> gains.hp_blazing_contempt );
        p() -> buffs.blazing_contempt -> expire();
      }
      // Holy Avenger also adds 2 holy power
      if ( p() -> buffs.holy_avenger -> check() )
      {
        p() -> resource_gain( RESOURCE_HOLY_POWER, p() -> buffs.holy_avenger -> value() - g, p() -> gains.hp_holy_avenger );
      }
    }
  }

  virtual void impact( action_state_t* s )
  {
    if ( result_is_hit( s -> result ) && p() -> sets.has_set_bonus( SET_MELEE, T15, B2 ) )
    {
      p() -> buffs.tier15_2pc_melee -> trigger();
    }

    paladin_spell_t::impact( s );
  }
};

// Flash of Light Spell =====================================================

struct flash_of_light_t : public paladin_heal_t
{
  flash_of_light_t( paladin_t* p, const std::string& options_str ) :
    paladin_heal_t( "flash_of_light", p, p -> find_class_spell( "Flash of Light" ) )
  {
    parse_options( NULL, options_str );
    
    // Sword of light
    base_multiplier *= 1.0 + p -> passives.sword_of_light -> effectN( 6 ).percent();
  }

  virtual double cost() const
  {
    // selfless healer reduces mana cost by 35% per stack
    double cost_multiplier = std::max( 1.0 + p() -> buffs.selfless_healer -> stack() * p() -> buffs.selfless_healer -> data().effectN( 3 ).percent(), 0.0 );

    return ( paladin_heal_t::cost() * cost_multiplier );
  }

  virtual timespan_t execute_time() const
  {
    // Selfless Healer reduces cast time by 35% per stack
    double cast_multiplier = std::max( 1.0 + p() -> buffs.selfless_healer -> stack() * p() -> buffs.selfless_healer -> data().effectN( 3 ).percent(), 0.0 );

    return ( paladin_heal_t::execute_time() * cast_multiplier );
  }

  virtual double action_multiplier() const
  {
    double am = paladin_heal_t::action_multiplier();
    
    // Selfless healer has two effects
    if ( p() -> talents.selfless_healer -> ok() )
    {
      // multiplicative 35% per Selfless Healer stack when FoL is used on others
      if ( target != player )
      {
        am *= 1.0 + p() -> buffs.selfless_healer -> data().effectN( 2 ).percent() * p() -> buffs.selfless_healer -> stack();
      }
    }

    return am;
  }

  virtual void execute()
  {
    paladin_heal_t::execute();

    // if Selfless Healer is talented, expire SH buff 
    if ( p() -> talents.selfless_healer -> ok() )
      p() -> buffs.selfless_healer -> expire();

    // Enhanced Holy Shock trigger
    p() -> buffs.enhanced_holy_shock -> trigger();

  }

  virtual void impact( action_state_t* s )
  {
    paladin_heal_t::impact( s );

    // apply glyph_of_flash_of_light buff if applicable
    if ( p() -> glyphs.flash_of_light -> ok() )
    {
      td( s -> target ) -> buffs.glyph_of_flash_of_light -> trigger();
      if ( sim -> debug )
        sim -> out_debug.printf("=================== Flash of Light applies GoFoL buff ====================");      
    }
        
    // Grant Holy Power if healing the beacon target
    if ( s -> target == p() -> beacon_target )
      p() -> resource_gain( RESOURCE_MANA, p() -> find_spell( 88852 ) -> effectN(1).percent() * p() -> resources.max[RESOURCE_MANA], p() -> gains.mana_beacon_of_light );
  }
};

// Guardian of Ancient Kings ============================================

struct guardian_of_ancient_kings_t : public paladin_spell_t
{
  guardian_of_ancient_kings_t( paladin_t* p, const std::string& options_str )
    : paladin_spell_t( "guardian_of_ancient_kings", p, p -> find_specialization_spell( "Guardian of Ancient Kings" ) )
  {
    parse_options( NULL, options_str );
    use_off_gcd = true;
    trigger_gcd = timespan_t::zero();
  }

  virtual void execute()
  {
    paladin_spell_t::execute();

    p() -> buffs.guardian_of_ancient_kings -> trigger();

  }
};

// Hand of Purity ===========================================================

struct hand_of_purity_t : public paladin_spell_t
{
  hand_of_purity_t( paladin_t* p, const std::string& options_str ) :
    paladin_spell_t( "hand_of_purity", p, p -> find_talent_spell( "Hand of Purity" ) )
  {
    parse_options( NULL, options_str );

    harmful = false;
    may_miss = false; //probably redundant with harmul=false?

    // disable if not talented
    if ( ! ( p -> talents.hand_of_purity -> ok() ) )
      background = true;
  }

  virtual void execute()
  {
    paladin_spell_t::execute();

    p() -> buffs.hand_of_purity -> trigger();
  }
};

// Hand of Sacrifice ========================================================

struct hand_of_sacrifice_redirect_t : public paladin_spell_t
{
  hand_of_sacrifice_redirect_t( paladin_t* p ) :
    paladin_spell_t( "hand_of_sacrifice_redirect", p, p -> find_class_spell( "Hand of Sacrifice" ) )
  {
    background = true;
    trigger_gcd = timespan_t::zero();
    may_crit = false;
    may_miss = false;
    base_multiplier = data().effectN( 1 ).percent();
    target = p;

    cooldown -> duration += timespan_t::from_millis( p -> perk.enhanced_hand_of_sacrifice -> effectN( 1 ).base_value() );
  }

  void trigger( double redirect_value )
  {
    // set the redirect amount based on the result of the action
    base_dd_min = redirect_value;
    base_dd_max = redirect_value;

    // glyph of HoSac eliminates redirected damage
    if ( ! p() -> glyphs.hand_of_sacrifice -> ok() )
      execute();
  }

  // Hand of Sacrifice's Execute function is defined after Paladin Buffs, Part Deux because it requires 
  // the definition of the buffs_t::hand_of_sacrifice_t object.
};

struct hand_of_sacrifice_t : public paladin_spell_t
{
  hand_of_sacrifice_t( paladin_t* p, const std::string& options_str ) :
    paladin_spell_t( "hand_of_sacrifice", p, p-> find_class_spell( "Hand of Sacrifice" ) )
  {
    parse_options( NULL, options_str );

    harmful = false;
    may_miss = false;
//    p -> active.hand_of_sacrifice_redirect = new hand_of_sacrifice_redirect_t( p );

    if ( p -> talents.clemency -> ok() )
      cooldown -> charges = 2;

    // Create redirect action conditionalized on the existence of HoS.
    if ( ! p -> active.hand_of_sacrifice_redirect )
      p -> active.hand_of_sacrifice_redirect = new hand_of_sacrifice_redirect_t( p );
  }

  virtual void execute();

};

// Holy Avenger =============================================================

struct holy_avenger_t : public paladin_spell_t
{
  holy_avenger_t( paladin_t* p, const std::string& options_str )
    : paladin_spell_t( "holy_avenger", p, p -> find_talent_spell( "Holy Avenger" ) )
  {
    parse_options( NULL, options_str );

    harmful = false;

    // disable if not talented
    if ( ! p -> talents.holy_avenger -> ok() )
      background = true;
  }

  virtual void execute()
  {
    paladin_spell_t::execute();

    p() -> buffs.holy_avenger -> trigger( 1, 3 );
  }
};

// Holy Light Spell =========================================================

struct holy_light_t : public paladin_heal_t
{
  holy_light_t( paladin_t* p, const std::string& options_str ) :
    paladin_heal_t( "holy_light", p, p -> find_class_spell( "Holy Light" ) )
  {
    parse_options( NULL, options_str );
  }

  virtual void execute()
  {
    paladin_heal_t::execute();

    p() -> buffs.infusion_of_light -> expire();
    
    // Enhanced Holy Shock trigger
    p() -> buffs.enhanced_holy_shock -> trigger();
  }

  virtual timespan_t execute_time() const
  {
    timespan_t t = paladin_heal_t::execute_time();

    if ( p() -> buffs.infusion_of_light -> check() )
      t += p() -> buffs.infusion_of_light -> data().effectN( 1 ).time_value();

    return t;
  }

  virtual void schedule_execute( action_state_t* state = 0 )
  {
    paladin_heal_t::schedule_execute( state );

    p() -> buffs.infusion_of_light -> up(); // Buff uptime tracking
  }

  virtual void impact( action_state_t* s )
  {
    paladin_heal_t::impact( s );
    
    // Grant Holy Power if healing the beacon target
    if ( s -> target == p() -> beacon_target )
      p() -> resource_gain( RESOURCE_MANA, p() -> find_spell( 88852 ) -> effectN(1).percent() * p() -> resources.max[RESOURCE_MANA], p() -> gains.mana_beacon_of_light );
  }

};

// Holy Shield damage proc ====================================================

struct holy_shield_proc_t : public paladin_spell_t
{
  holy_shield_proc_t( paladin_t* p )
    : paladin_spell_t( "holy_shield", p, p -> find_spell( 157122 ) ) // damage data stored in 157122
  {
    background = true;
    proc = true;
    may_miss = false;
    // may_crit = true; TODO: test?
    // may_multistrike = false; TODO: test?
  }

};

// Holy Prism ===============================================================

// Holy Prism AOE (damage) - This is the aoe damage proc that triggers when holy_prism_heal is cast.

struct holy_prism_aoe_damage_t : public paladin_spell_t
{
  holy_prism_aoe_damage_t( paladin_t* p )
    : paladin_spell_t( "holy_prism_aoe_damage", p, p->find_spell( 114871 ) )
  {
    background = true;
    may_crit = true;
    may_miss = false;
    aoe = 5;

  }
};

// Holy Prism AOE (heal) -  This is the aoe healing proc that triggers when holy_prism_damage is cast

struct holy_prism_aoe_heal_t : public paladin_heal_t
{
  holy_prism_aoe_heal_t( paladin_t* p )
    : paladin_heal_t( "holy_prism_aoe_heal", p, p->find_spell( 114871 ) )
  {
    background = true;
    aoe = 5;
  }

};

// Holy Prism (damage) - This is the damage version of the spell; for the heal version, see holy_prism_heal_t

struct holy_prism_damage_t : public paladin_spell_t
{
  holy_prism_damage_t( paladin_t* p )
    : paladin_spell_t( "holy_prism_damage", p, p->find_spell( 114852 ) )
  {
    background = true;
    may_crit = true;
    may_miss = false;
    // this updates the spell coefficients appropriately for single-target damage
    parse_effect_data( p -> find_spell( 114852 ) -> effectN( 1 ) );

    // on impact, trigger a holy_prism_aoe_heal cast
    impact_action = new holy_prism_aoe_heal_t( p );
  }
};


// Holy Prism (heal) - This is the healing version of the spell; for the damage version, see holy_prism_damage_t

struct holy_prism_heal_t : public paladin_heal_t
{
  holy_prism_heal_t( paladin_t* p ) :
    paladin_heal_t( "holy_prism_heal", p, p -> find_spell( 114871 ) )
  {
    background = true;

    // update spell coefficients appropriately for single-target healing
    parse_effect_data( p -> find_spell( 114871 ) -> effectN( 1 ) );

    // on impact, trigger a holy_prism_aoe cast
    impact_action = new holy_prism_aoe_damage_t( p );
  }

};

// Holy Prism - This is the base spell, it chooses the effects to trigger based on the target

struct holy_prism_t : public paladin_spell_t
{
  holy_prism_damage_t* damage;
  holy_prism_heal_t* heal;

  holy_prism_t( paladin_t* p, const std::string& options_str )
    : paladin_spell_t( "holy_prism", p, p->find_spell( 114165 ) )
  {
    parse_options( NULL, options_str );

    // create the damage and healing spell effects, designate them as children for reporting
    damage = new holy_prism_damage_t( p );
    add_child( damage );
    heal = new holy_prism_heal_t( p );
    add_child( heal );

    // disable if not talented
    if ( ! ( p -> talents.holy_prism -> ok() ) )
      background = true;
  }

  virtual void execute()
  {
    if ( target -> is_enemy() )
    {
      // damage enemy
      damage -> target = target;
      damage -> schedule_execute();
    }
    else
    {
      // heal friendly
      heal -> target = target;
      heal -> schedule_execute();
    }

    paladin_spell_t::consume_resource();
    paladin_spell_t::update_ready();
  }
};

// Holy Radiance ============================================================

// TODO: fix this - now a direct heal w/ aoe component that has aoe=5 and (presumably) doesn't hit primary target

struct holy_radiance_hot_t : public paladin_heal_t
{
  holy_radiance_hot_t( paladin_t* p, const spell_data_t* s ) :
    paladin_heal_t( "holy_radiance", p, s )
  {
    background = true;
    dual = true;
    direct_tick = true;
  }
};

struct holy_radiance_t : public paladin_heal_t
{
  holy_radiance_hot_t* hot;

  holy_radiance_t( paladin_t* p, const std::string& options_str ) :
    paladin_heal_t( "holy_radiance", p, p -> find_class_spell( "Holy Radiance" ) ),
    hot( new holy_radiance_hot_t( p, data().effectN( 1 ).trigger() ) )
  {
    parse_options( NULL, options_str );

    // FIXME: This is an AoE Hot, which isn't supported currently
    aoe = data().effectN( 2 ).base_value();
  }

  virtual void tick( dot_t* d )
  {
    paladin_heal_t::tick( d );

    hot -> execute();
  }

  virtual void execute()
  {
    paladin_heal_t::execute();

    p() -> buffs.infusion_of_light -> expire();
    p() -> buffs.daybreak -> trigger();
  }

  virtual timespan_t execute_time() const
  {
    timespan_t t = paladin_heal_t::execute_time();

    if ( p() -> buffs.infusion_of_light -> check() )
      t += p() -> buffs.infusion_of_light -> data().effectN( 1 ).time_value();

    return t;
  }

  virtual void schedule_execute( action_state_t* state = 0 )
  {
    paladin_heal_t::schedule_execute( state );

    p() -> buffs.infusion_of_light -> up(); // Buff uptime tracking
  }
};

// Holy Shock ===============================================================

// Holy Shock is another one of those "heals or does damage depending on target" spells.
// The holy_shock_t structure handles global stuff, and calls one of two children 
// (holy_shock_damage_t or holy_shock_heal_t) depending on target to handle healing/damage
// find_class_spell returns spell 20473, which has the cooldown/cost/etc stuff, but the actual 
// damage and healing information is in spells 25912 and 25914, respectively.

struct holy_shock_damage_t : public paladin_spell_t
{
  double crit_chance_multiplier;
  double crit_increase;

  holy_shock_damage_t( paladin_t* p )
    : paladin_spell_t( "holy_shock_damage", p, p -> find_spell( 25912 ) ),
      crit_increase( 0.0 )
  {

    background = true;
    trigger_gcd = timespan_t::zero();

    // this grabs the 100% base crit bonus from 20473
    crit_chance_multiplier = p -> find_class_spell( "Holy Shock" ) -> effectN( 1 ).base_value() / 10.0;
  }

  virtual double composite_crit() const
  {
    double cc = paladin_spell_t::composite_crit();

    if ( p() -> buffs.avenging_wrath -> check() )
    {
      cc += crit_increase;
    }

    // effect 1 doubles crit chance
    cc *= crit_chance_multiplier;

    return cc;
  }

  virtual void execute()
  {
    paladin_spell_t::execute();

    if ( result_is_hit( execute_state -> result ) )
    {
      int g = 1;
      p() -> resource_gain( RESOURCE_HOLY_POWER, g, p() -> gains.hp_holy_shock );
      if ( p() -> buffs.holy_avenger -> check() )
      {
        p() -> resource_gain( RESOURCE_HOLY_POWER,
                              p() -> buffs.holy_avenger -> value() - g,
                              p() -> gains.hp_holy_avenger );
      }
      //phillipuh
      if ( p() -> glyphs.illumination -> ok())
         p() -> resource_gain(RESOURCE_MANA, .01 * p() -> resources.max[RESOURCE_MANA], p() -> gains.glyph_of_illumination);

    }
  }
  
};

// Holy Shock Heal Spell ====================================================

struct holy_shock_heal_t : public paladin_heal_t
{
  double crit_chance_multiplier;
  double crit_increase;
  daybreak_t* daybreak;

  holy_shock_heal_t( paladin_t* p ) :
    paladin_heal_t( "holy_shock_heal", p, p -> find_spell( 25914 ) ),
    crit_increase( 0.0 )
  {
    background = true;
    trigger_gcd = timespan_t::zero();
        
    // this grabs the crit multiplier bonus from 20473
    crit_chance_multiplier = p -> find_class_spell( "Holy Shock" ) -> effectN( 1 ).base_value() / 10.0;

    // Daybreak gives this a 75% splash heal
    daybreak = new daybreak_t( p );
    //add_child( daybreak );
  }

  virtual double composite_crit() const
  {
    double cc = paladin_heal_t::composite_crit();

    if ( p() -> buffs.avenging_wrath -> check() )
    {
      cc += crit_increase;
    }

    // effect 1 doubles crit chance
    cc *= crit_chance_multiplier;

    return cc;
  }

  virtual void execute()
  {
    paladin_heal_t::execute();

    int g = 1;
    p() -> resource_gain( RESOURCE_HOLY_POWER,
                          g,
                          p() -> gains.hp_holy_shock );
    if ( p() -> glyphs.illumination -> ok() )
       p() -> resource_gain(RESOURCE_MANA, .01 * p() -> resources.max[RESOURCE_MANA], p() -> gains.glyph_of_illumination);

    if ( p() -> buffs.holy_avenger -> check() )
    {
      p() -> resource_gain( RESOURCE_HOLY_POWER,
                            std::max( ( int ) 0, ( int )( p() -> buffs.holy_avenger -> value() - g ) ),
                            p() -> gains.hp_holy_avenger );
    }

    if ( execute_state -> result == RESULT_CRIT )
      p() -> buffs.infusion_of_light -> trigger();

  }

  virtual void impact ( action_state_t* s )
  {
    paladin_heal_t::impact( s );

    if ( p() -> buffs.daybreak -> up() )
    {
      // trigger the Daybreak heal
      daybreak -> base_dd_min = daybreak -> base_dd_max = s -> result_amount;
      daybreak -> schedule_execute();
      
      // expire the buff
      p() -> buffs.daybreak -> decrement();
    }
  }

};

struct holy_shock_t : public paladin_heal_t
{
  holy_shock_damage_t* damage;
  holy_shock_heal_t* heal;
  timespan_t cd_duration;
  double cooldown_mult;

  holy_shock_t( paladin_t* p, const std::string& options_str )
    : paladin_heal_t( "holy_shock", p, p -> find_specialization_spell( "Holy Shock" ) ),
    cooldown_mult( 1.0 )
  {
    check_spec( PALADIN_HOLY );
    parse_options( NULL, options_str );

    cd_duration = cooldown -> duration;

    double crit_increase = 0.0;

    // Bonuses from Sanctified Wrath need to be stored for future use
    if ( ( p -> specialization() == PALADIN_HOLY ) && p -> spells.sanctified_wrath -> ok()  )
    {
      // the actual values of these are stored in spell 114232 rather than the spell returned by find_talent_spell
      cooldown_mult = p -> spells.sanctified_wrath -> effectN( 1 ).percent();
      crit_increase = p -> spells.sanctified_wrath -> effectN( 5 ).percent();
    }

    // create the damage and healing spell effects, designate them as children for reporting
    damage = new holy_shock_damage_t( p );
    damage ->crit_increase = crit_increase;
    add_child( damage );
    heal = new holy_shock_heal_t( p );
    heal ->crit_increase = crit_increase;
    add_child( heal );

  }

  virtual void execute()
  {
    if ( target -> is_enemy() )
    {
      // damage enemy
      damage -> target = target;
      damage -> schedule_execute();
    }
    else
    {
      // heal friendly
      heal -> target = target;
      heal -> schedule_execute();
    }


    if ( p() -> buffs.enhanced_holy_shock -> check() )
    {
      // this feels like the wrong way to accomplish this, will review later
      cooldown -> duration = timespan_t::zero();
      p() -> buffs.enhanced_holy_shock -> expire();
    }
    else
      cooldown -> duration = cd_duration;

    paladin_heal_t::execute();
  }

  double cooldown_multiplier()
  {
    double cdm = paladin_heal_t::cooldown_multiplier();
    
    if ( p() -> buffs.avenging_wrath -> up() )
      cdm += cooldown_mult;

    return cdm;
  }
};

// Holy Wrath ===============================================================

struct holy_wrath_t : public paladin_spell_t
{
  int hp_granted;
  holy_wrath_t( paladin_t* p, const std::string& options_str )
    : paladin_spell_t( "holy_wrath", p, p -> find_class_spell( "Holy Wrath" ) ),
    hp_granted( 0 )
  {
    parse_options( NULL, options_str );

    if ( ! p -> glyphs.focused_wrath -> ok() )
      aoe = -1;

    may_crit   = true;
    split_aoe_damage = true;

    base_multiplier += p -> talents.sanctified_wrath -> effectN( 1 ).percent();
    hp_granted += (int) p -> talents.sanctified_wrath -> effectN( 2 ).base_value();   

  }

  virtual double action_multiplier() const
  {
    double am = paladin_spell_t::action_multiplier();

    if ( p() -> glyphs.final_wrath -> ok() && target -> health_percentage() < 20 )
    {
      am *= 1.0 + p() -> glyphs.final_wrath -> effectN( 1 ).percent();
    }

    return am;
  }

  virtual void execute()
  {
    paladin_spell_t::execute();

    if ( hp_granted > 0 && result_is_hit( execute_state -> result ) )
    {
      p() -> resource_gain( RESOURCE_HOLY_POWER, hp_granted, p() -> gains.hp_sanctified_wrath );
    }
  
  }
  
};

// Illuminated Healing ======================================================
struct illuminated_healing_t : public paladin_absorb_t
{
  illuminated_healing_t( paladin_t* p ) :
    paladin_absorb_t( "illuminated_healing", p, p -> find_spell( 86273 ) )
  {
    background = true;
    proc = true;
    trigger_gcd = timespan_t::zero();
  }
};

// Lay on Hands Spell =======================================================

struct lay_on_hands_t : public paladin_heal_t
{
<<<<<<< HEAD
    double mana_return_pct;
  lay_on_hands_t( paladin_t* p, const std::string& options_str ) :
   paladin_heal_t( "lay_on_hands", p, p -> find_class_spell( "Lay on Hands" ) ), mana_return_pct( 0 )
=======
  double mana_return_pct;
  lay_on_hands_t( paladin_t* p, const std::string& options_str ) :
    paladin_heal_t( "lay_on_hands", p, p -> find_class_spell( "Lay on Hands" ) ), mana_return_pct( 0 )
>>>>>>> ff5099a1
  {
      parse_options( NULL, options_str );

      // unbreakable spirit reduces cooldown
      if ( p -> talents.unbreakable_spirit -> ok() )
          cooldown -> duration = data().cooldown() * ( 1 + p -> talents.unbreakable_spirit -> effectN( 1 ).percent() );

      //Glyph of Divinity Phillipuh
      if ( p -> glyphs.divinity -> ok() )
          cooldown -> duration += p -> glyphs.divinity -> effectN( 1 ).time_value();

      use_off_gcd = true;
      trigger_gcd = timespan_t::zero();

<<<<<<< HEAD
      pct_heal = 1.0;
      if ( p -> glyphs.divinity -> ok() )
          mana_return_pct = p -> find_spell( 54986 ) -> effectN( 1 ).percent();
=======
    pct_heal = 1.0;

    if ( p -> glyphs.divinity -> ok() )
      mana_return_pct = p -> find_spell( 54986 ) -> effectN( 1 ).percent();
>>>>>>> ff5099a1
  }

  virtual void execute()
  {
    paladin_heal_t::execute();

    target -> debuffs.forbearance -> trigger();
    if ( p() -> glyphs.divinity -> ok() ){
        p() -> resource_gain(RESOURCE_MANA, p() -> find_spell( 54986 ) -> effectN(1).percent() * p() -> resources.max[RESOURCE_MANA], p() -> gains.glyph_of_divinity);
    }
  }
<<<<<<< HEAD
=======
  virtual void impact( action_state_t* s )
  {
    paladin_heal_t::impact( s );

    if ( mana_return_pct > 0 )
      p() -> resource_gain( RESOURCE_MANA, mana_return_pct * p() -> resources.max[ RESOURCE_MANA ], p() -> gains.glyph_of_divinity );
  }

>>>>>>> ff5099a1

  virtual bool ready()
  {
    if ( target -> debuffs.forbearance -> check() )
      return false;

    return paladin_heal_t::ready();
  }
};

// Light's Hammer ===========================================================

struct lights_hammer_damage_tick_t : public paladin_spell_t
{
  lights_hammer_damage_tick_t( paladin_t* p )
    : paladin_spell_t( "lights_hammer_damage_tick", p, p -> find_spell( 114919 ) )
  {
    //dual = true;
    background = true;
    aoe = -1;
    may_crit = true;
  }
};

struct lights_hammer_heal_tick_t : public paladin_heal_t
{
  lights_hammer_heal_tick_t( paladin_t* p )
    : paladin_heal_t( "lights_hammer_heal_tick", p, p -> find_spell( 114919 ) )
  {
    dual = true;
    background = true;
    aoe = 6;
    may_crit = true;
  }
  
  std::vector< player_t* >& target_list() const
  {
    target_cache.list = paladin_heal_t::target_list();
    target_cache.list = find_lowest_players( aoe );
    return target_cache.list;
  }
};

struct lights_hammer_t : public paladin_spell_t
{
  const timespan_t travel_time_;
  lights_hammer_heal_tick_t* lh_heal_tick;
  lights_hammer_damage_tick_t* lh_damage_tick;

  lights_hammer_t( paladin_t* p, const std::string& options_str )
    : paladin_spell_t( "lights_hammer", p, p -> find_talent_spell( "Light's Hammer" ) ),
      travel_time_( timespan_t::from_seconds( 1.5 ) )
  {
    // 114158: Talent spell, cooldown
    // 114918: Periodic 2s dummy, no duration!
    // 114919: Damage/Scale data
    // 122773: 15.5s duration, 1.5s for hammer to land = 14s aoe dot
    parse_options( NULL, options_str );
    may_miss = false;

    school = SCHOOL_HOLY; // Setting this allows the tick_action to benefit from Inquistion

    base_tick_time = p -> find_spell( 114918 ) -> effectN( 1 ).period();
    dot_duration      = p -> find_spell( 122773 ) -> duration() - travel_time_;
    cooldown -> duration = p -> find_spell( 114158 ) -> cooldown();
    hasted_ticks   = false;

    dynamic_tick_action = true;
    //tick_action = new lights_hammer_tick_t( p, p -> find_spell( 114919 ) );
    lh_heal_tick = new lights_hammer_heal_tick_t( p );
    add_child( lh_heal_tick );
    lh_damage_tick = new lights_hammer_damage_tick_t( p );
    add_child( lh_damage_tick );

    // disable if not talented
    if ( ! ( p -> talents.lights_hammer -> ok() ) )
      background = true;
  }

  virtual timespan_t travel_time() const
  { return travel_time_; }

  virtual void tick( dot_t* d )
  {
    // trigger healing and damage ticks
    lh_heal_tick -> schedule_execute();
    lh_damage_tick -> schedule_execute();

    paladin_spell_t::tick( d );
  }
};

// Light of Dawn ============================================================

struct light_of_dawn_t : public paladin_heal_t
{
  light_of_dawn_t( paladin_t* p, const std::string& options_str ) :
    paladin_heal_t( "light_of_dawn", p, p -> find_class_spell( "Light of Dawn" ) )
  {
    parse_options( NULL, options_str );

    aoe = 6;

    // Holy Insight buffs all healing by 25% & WoG/EF/LoD by 50%.
    // The 25% buff is already in paladin_heal_t, so we need to divide by that first & then apply 50%
    base_multiplier /= 1.0 + p -> passives.holy_insight -> effectN( 6 ).percent();
    base_multiplier *= 1.0 + p -> passives.holy_insight -> effectN( 9 ).percent();
  }

  virtual double action_multiplier() const
  {
    double am = paladin_heal_t::action_multiplier();

    am *= p() -> holy_power_stacks();

    return am;
  }
};

// Sacred Shield ============================================================
// The sacred_shield_t action is the driver, which should act like a HoT that doesn't do any healing.
// Instead it has a sacred_shield_tick_t tick_action, which is the absorb bubble.
// In the spell data, Sacred Shield is Bizarre. The driver for prot/ret is id 20925, but for holy it's 148039.
// The 6-second buff is id 65148 for both specs though, and presumably the value is set by the driver.
// However, the spell power coefficients aren't stored anywhere - they're in the tooltips, but those appear hardcoded
// (and thus frequently wrong) since they don't update automatically when the spell is buffed or nerfed. Fun!

struct sacred_shield_tick_t : public absorb_t 
{
  sacred_shield_tick_t( paladin_t* p ) :
    absorb_t( "sacred_shield_tick", p, p -> find_spell( 65148 ) )
  {
    may_crit = true;
    may_multistrike = true;
    background = true;

    // unfortunately, the following spell info is missing, and only hinted at in tooltips
    // hardcoding these values based on testing on beta servers
    // last updated (9/8/2014 http://maintankadin.failsafedesign.com/forum/viewtopic.php?p=784745#p784745)

    // base amount is zero for prot and holy - this SHOULD be the value in the data
    base_dd_min = base_dd_max = data().effectN( 1 ).average( p ); 
        
    // Spell power mod in tooltip reflects protection values
    spell_power_mod.direct = 1.3059954410;

    // Holy has a different spellpower coefficient entirely, in tooltip of 148039
    if ( p -> specialization() == PALADIN_HOLY )
      spell_power_mod.direct = 0.9946876987;
      
    // Ret gets a 30% larger spellpower coefficient and an extra base amount
    else if ( p -> specialization() == PALADIN_RETRIBUTION )
    {
      spell_power_mod.direct /= 0.7;
      base_dd_min++;
      base_dd_max++;
    }
  }

};

struct sacred_shield_t : public paladin_heal_t
{
  sacred_shield_t( paladin_t* p, const std::string& options_str ) :
    paladin_heal_t( "sacred_shield", p, p -> find_talent_spell( "Sacred Shield" ) ) // todo: find_talent_spell -> find_specialization_spell
  {
    parse_options( NULL, options_str );
    
    // redirect HoT to self if not specified
    if ( target -> is_enemy() || ( target -> type == HEALING_ENEMY && p -> specialization() == PALADIN_PROTECTION ) )
      target = p;

    // treat this as a HoT that spawns an absorb bubble on each tick() call rather than healing
    tick_action = new sacred_shield_tick_t( p );
    // tick_action doesn't natively inherit target, so set that specifically
    tick_action -> target = target;
    hasted_ticks = true;
    may_multistrike = false;
        
    // most of this is irrelevant now, I think?
    may_crit = false;
    tick_may_crit = false;
    benefits_from_seal_of_insight = false;
    harmful = false;
    

    // disable if not talented
    if ( ! ( p -> talents.sacred_shield -> ok() ) )
      background = true;

    // Holy gets other special stuff - no cooldown, no target limit, 3 charges, 10-second recharge time, extra (zero) tick
    if ( p -> specialization() == PALADIN_HOLY )
    {
      // 3 charges, recharge time is 10 seconds (base+4)
      cooldown -> charges = 3;
      cooldown -> duration += timespan_t::from_seconds( 4 );
      // extra tick immediately upon cast
      tick_zero = true; // TODO: retest
    }

  }

  virtual void last_tick( dot_t* d )
  {    
    td( d -> state -> target ) -> buffs.sacred_shield -> expire();

    paladin_heal_t::last_tick( d );
  }

  virtual void execute()
  {
    paladin_heal_t::execute();
    
    td( target ) -> buffs.sacred_shield -> trigger();
  }
};

// Seal of Insight ==========================================================

struct seal_of_insight_proc_t : public paladin_heal_t
{
  double proc_chance;
  proc_t* proc_tracker;

  seal_of_insight_proc_t( paladin_t* p ) :
    paladin_heal_t( "seal_of_insight_proc", p, p -> find_class_spell( "Seal of Insight" ) ),
    proc_chance( 0.0 ),
    proc_tracker( p -> get_proc( name_str ) )
  {
    background  = true;
    proc = true;
    trigger_gcd = timespan_t::zero();
    may_crit = true; 

    // spell database info is in spell 20167
    parse_effect_data( p -> find_spell( 20167 ) -> effectN( 1 ) );

    // Battle Healer glyph
    if ( p -> glyphs.battle_healer -> ok() ) 
    {
      attack_power_mod.direct *= p -> glyphs.battle_healer -> effectN( 1 ).percent();
      spell_power_mod.direct *= p -> glyphs.battle_healer -> effectN( 1 ).percent();
    }

    // needed for weapon speed, I assume
    weapon = &( p -> main_hand_weapon );
    weapon_multiplier = 0.0;
    
    // proc chance is 20 PPM, tested 9/8/14 (http://maintankadin.failsafedesign.com/forum/viewtopic.php?p=784737#p784737)
    // Base PPM value of 15 isn't in spell data, 2nd effect describes the additional 5 PPM added in MoP.
    proc_chance = ppm_proc_chance( 15 + data().effectN( 2 ).base_value() );

    target = player;
  }

  virtual void execute()
  {
    if ( rng().roll( proc_chance ) )
    {
      proc_tracker -> occur();

      // Battle Healer glyph makes SoI a smart heal
      if ( p() -> glyphs.battle_healer -> ok() )
      {
        target = find_lowest_player();
        if ( target ) 
          paladin_heal_t::execute();
      }
      else
        paladin_heal_t::execute();
    }
    else
    {
      update_ready();
    }
  }
};

// Seraphim =================================================================

struct seraphim_t : public paladin_spell_t 
{
  seraphim_t( paladin_t* p, const std::string& options_str  ) 
    : paladin_spell_t( "seraphim", p, p -> find_talent_spell( "Seraphim" ) )
  {
    parse_options( NULL, options_str );

    may_miss = false;
    may_multistrike = false; //necessary?
  }

  virtual void execute()
  {
    paladin_spell_t::execute();

    p() -> buffs.seraphim -> trigger();

  }
};

// Speed of Light ===========================================================

struct speed_of_light_t: public paladin_spell_t
{
  speed_of_light_t( paladin_t* p, const std::string& options_str )
    : paladin_spell_t( "speed_of_light", p, p -> talents.speed_of_light )
  {
    parse_options( NULL, options_str );
  }

  virtual void execute()
  {
    paladin_spell_t::execute();

    p() -> buffs.speed_of_light -> trigger();
  }
};

// Shining Protector ========================================================
// This is a protection-specific multistrike effect

struct shining_protector_t : public paladin_heal_t
{
  proc_t* proc_tracker;

  shining_protector_t( paladin_t* p )
    : paladin_heal_t( "shining_protector", p, p -> find_specialization_spell( "Shining Protector" ) ),
    proc_tracker( p -> get_proc( name_str ) )
  {
    background = true;
    proc = true;
    target = player;
    may_multistrike = false; 
    may_crit = false;        
  }

  // Need to disable multipliers in init() so that it doesn't double-dip on anything  
  virtual void init()
  {
    paladin_heal_t::init();
    // disable the snapshot_flags for all multipliers, but specifically allow 
    // action_multiplier() to be called so we can override.
    snapshot_flags &= STATE_NO_MULTIPLIER;
    snapshot_flags |= STATE_MUL_DA;
  }

  virtual double action_multiplier() const
  {
    double am = p() -> passives.shining_protector -> effectN( 1 ).percent();

    return am;
  }
  

  virtual void execute()
  {
    proc_tracker -> occur();

    paladin_heal_t::execute();
  }
  
};

// Uther's Insight ==========================================================
// This is the healing buff from Empowered Seals

struct uthers_insight_t : public paladin_heal_t
{
  uthers_insight_t( paladin_t* p )
    : paladin_heal_t( "uthers_insight", p, p -> find_spell( 156988 ) )
  {
    background = true;
    proc = true;
    target = player;
    may_crit = tick_may_crit = false; // tested, see CtA thread
    may_multistrike = true; // tested, see CtA thread

    // spell info isn't parsing out of the effect well
    base_tick_time = timespan_t::from_millis( data().effectN( 1 )._amplitude );
    dot_duration = data().duration();
    // pick up the % heal amount from effect #1
    parse_effect_data( data().effectN( 1 ) );
  }

  virtual void execute()
  {
    p() -> buffs.uthers_insight -> trigger();

    paladin_heal_t::execute(); // TODO: is there a direct heal? does this matter?
  }
  
  virtual void tick( dot_t* d )
  {
    paladin_heal_t::tick( d );
  }  
};

// Word of Glory  ===========================================================

struct word_of_glory_t : public paladin_heal_t
{
  // find_class_spell("Word of Glory") returns spellid 85673, which is a stub that points to 130551 for heal and 130552 for harsh words.
  // We'll call that to get spell cooldown, resource cost, and other information and then parse_effect_data on 130551 to get healing coefficients
  // Note: if you have Eternal Flame talented, find_class_spell will return a not_found() object!  Will fix in APL parsing.
  word_of_glory_t( paladin_t* p, const std::string& options_str ) :
    paladin_heal_t( "word_of_glory", p, p -> find_class_spell( "Word of Glory" ) )
  {
    parse_options( NULL, options_str );

    // healing coefficients stored in 130551
    parse_effect_data( p -> find_spell( 130551 ) -> effectN( 1 ) );

    // remove GCD constraints & cast time for prot
    if ( p -> passives.guarded_by_the_light -> ok() )
    {
      trigger_gcd = timespan_t::zero();
      use_off_gcd = true;
      base_execute_time *= 1 + p -> passives.guarded_by_the_light -> effectN( 9 ).percent();
    }
    // remove cast time for ret
    if ( p -> passives.sword_of_light -> ok() )
    {
      base_execute_time *= 1 + p -> passives.sword_of_light -> effectN( 7 ).percent();
    }
    // redirect to self if not specified
    if ( target -> is_enemy() || ( target -> type == HEALING_ENEMY && p -> specialization() == PALADIN_PROTECTION ) )
      target = p;

    // passive effects that affect action_multiplier()

    // Holy Insight buffs all healing by 25% & WoG/EF/LoD by 50%.
    // The 25% buff is already in paladin_heal_t, so we need to divide by that first & then apply 50%
    base_multiplier /= 1.0 + p -> passives.holy_insight -> effectN( 6 ).percent();
    base_multiplier *= 1.0 + p -> passives.holy_insight -> effectN( 9 ).percent();

    // Sword of light
    base_multiplier *= 1.0 + p -> passives.sword_of_light -> effectN( 3 ).percent();
  }

  virtual double cost() const
  {
    // check for T16 4-pc tank effect
    if ( p() -> buffs.bastion_of_power -> check() && target == player )
      return 0.0;

    return paladin_heal_t::cost();
  }

  virtual void consume_free_hp_effects()
  {
    // order of operations: T16 4-pc tank, then Divine Purpose (assumed!)

    // check for T16 4pc tank bonus
    if ( p() -> buffs.bastion_of_power -> check() && target == player )
    {
      // nothing necessary here, BoG & BoPower will be consumed automatically upon cast
      return;
    }

    paladin_heal_t::consume_free_hp_effects();
  }

  virtual double action_multiplier() const
  {
    double am = paladin_heal_t::action_multiplier();
    double c = cost();

    // scale the am by holy power spent, can't be more than 3 and Divine Purpose counts as 3
    am *= ( ( p() -> holy_power_stacks() <= 3  && c > 0.0 ) ? p() -> holy_power_stacks() : 3 );

    // T14 protection 4-piece bonus
    am *= ( 1.0 + p() -> sets.set( SET_TANK, T14, B4 ) -> effectN( 1 ).percent() );

    if ( p() -> buffs.bastion_of_glory -> up() )
    {
      // grant extra healing per stack of BoG; can't expire() BoG here because it's needed in execute()
      double bog_m = p() -> buffs.bastion_of_glory -> data().effectN( 1 ).percent(); // base multiplier is in effect 1 of BoG buff
      bog_m += p() -> cache.mastery() * p() -> passives.divine_bulwark -> effectN( 3 ).mastery_value(); // add mastery contribution
      bog_m *= p() -> buffs.bastion_of_glory -> stack(); // multiply by stack size

      am *= ( 1.0 + bog_m );
    }

    return am;
  }

  virtual void execute()
  {
    double hopo = std::min( 3, p() -> holy_power_stacks() ); //can't consume more than 3 Holy Power

    paladin_heal_t::execute();

    // Glyph of Word of Glory handling
    if ( p() -> spells.glyph_of_word_of_glory -> ok() )
    {
      p() -> buffs.glyph_of_word_of_glory -> trigger( 1, p() -> spells.glyph_of_word_of_glory -> effectN( 1 ).percent() * hopo );
    }

    // Shield of Glory (Tier 15 protection 2-piece bonus)
    if ( p() -> sets.has_set_bonus( SET_TANK, T15, B2 ) )
      p() -> buffs.shield_of_glory -> trigger( 1, buff_t::DEFAULT_VALUE(), 1.0, p() -> buffs.shield_of_glory -> buff_duration * hopo );
        
    // consume BoG stacks and Bastion of Power if used on self
    if ( target == player )
    {
      p() -> buffs.bastion_of_glory -> expire();
      p() -> buffs.bastion_of_power -> expire();
    }
  }
};

// Harsh Word ( Word of Glory Damage ) =====================================

struct harsh_word_t : public paladin_spell_t
{
  harsh_word_t( paladin_t* p, const std::string& options_str ) :
    paladin_spell_t( "harsh_word", p, p -> find_class_spell( "Harsh_Word" ) )
  {
    parse_options( NULL, options_str );
    resource_consumed = RESOURCE_HOLY_POWER;
    resource_current = RESOURCE_HOLY_POWER;

    //disable if not glyphed
    if ( ! p -> glyphs.harsh_words -> ok() )
      background = true;

    base_costs[RESOURCE_HOLY_POWER] = 1;

    base_execute_time = timespan_t::from_seconds( 1.5 ); // TODO: test if this still has a cast time as holy with HW glyph; irrelevant for prot/ret

    // remove GCD constraints & cast time for prot
    if ( p -> passives.guarded_by_the_light -> ok() )
    {
      trigger_gcd = timespan_t::zero();
      use_off_gcd = true;
      base_execute_time *= 1 + p -> passives.guarded_by_the_light -> effectN( 9 ).percent();
    }
    // remove cast time for ret
    if ( p -> passives.sword_of_light -> ok() )
    {
      base_execute_time *= 1 + p -> passives.sword_of_light -> effectN( 7 ).percent();
    }
  }

  virtual double action_multiplier() const
  {
    double am = paladin_spell_t::action_multiplier();
    double c = cost();

    // scale the am by holy power spent, can't be more than 3 and Divine Purpose counts as 3
    am *= ( ( p() -> holy_power_stacks() <= 3  && c > 0.0 ) ? p() -> holy_power_stacks() : 3 );
    
    return am;
  }

  virtual void execute()
  {
    double hopo = ( p() -> holy_power_stacks() <= 3 ? p() -> holy_power_stacks() : 3 );

    paladin_spell_t::execute();

    if ( p() -> spells.glyph_of_word_of_glory -> ok() )
    {
      p() -> buffs.glyph_of_word_of_glory -> trigger( 1, p() -> spells.glyph_of_word_of_glory -> effectN( 1 ).percent() * hopo );
    }
  }
};


// ==========================================================================
// End Spells, Heals, and Absorbs
// ==========================================================================

// ==========================================================================
// Paladin Attacks
// ==========================================================================

// paladin-specific melee_attack_t class for inheritance

struct paladin_melee_attack_t: public paladin_action_t < melee_attack_t >
{
  // booleans to allow individual control of seal proc triggers
  bool trigger_seal;
  bool trigger_seal_of_righteousness;
  bool trigger_seal_of_justice;
  bool trigger_seal_of_truth;

  bool use2hspec;

  paladin_melee_attack_t( const std::string& n, paladin_t* p,
                          const spell_data_t* s = spell_data_t::nil(),
                          bool u2h = true ):
                          base_t( n, p, s ),
                          trigger_seal( false ),
                          trigger_seal_of_righteousness( false ),
                          trigger_seal_of_justice( false ),
                          trigger_seal_of_truth( false ),
                          use2hspec( u2h )
  {
    may_crit = true;
    special = true;
    weapon = &( p -> main_hand_weapon );

    // Sword of Light boosts action_multiplier
    if ( use2hspec && ( p -> passives.sword_of_light -> ok() ) && ( p -> main_hand_weapon.group() == WEAPON_2H ) )
    {
      base_multiplier *= 1.0 + p -> passives.sword_of_light_value -> effectN( 1 ).percent();
    }

  }

  virtual timespan_t gcd() const
  {

    if ( hasted_gcd )
    {
      timespan_t t = action_t::gcd();
      if ( t == timespan_t::zero() ) return timespan_t::zero();

      t *= p() -> cache.attack_haste();
      if ( t < min_gcd ) t = min_gcd;

      return t;
    }
    else
      return base_t::gcd();
  }

  virtual void execute()
  {
    base_t::execute();

    // handle all on-hit effects (seals, Ancient Power, battle healer)
    if ( trigger_seal || ( trigger_seal_of_righteousness && ( p() -> active_seal == SEAL_OF_RIGHTEOUSNESS ) )
         || ( trigger_seal_of_justice && ( p() -> active_seal == SEAL_OF_JUSTICE ) )
         || ( trigger_seal_of_truth && ( p() -> active_seal == SEAL_OF_TRUTH ) ) )
    {
      switch ( p() -> active_seal )
      {
      case SEAL_OF_JUSTICE:
        p() -> active_seal_of_justice_proc       -> execute();
        break;
      case SEAL_OF_INSIGHT:
        p() -> active_seal_of_insight_proc       -> execute();
        break;
      case SEAL_OF_RIGHTEOUSNESS:
        p() -> active_seal_of_righteousness_proc -> execute();
        break;
      case SEAL_OF_TRUTH:
        p() -> active_censure                    -> execute();
        if ( td( target ) -> buffs.debuffs_censure -> stack() >= 1 ) p() -> active_seal_of_truth_proc -> execute();
        break;
      default: break;
      }
    }
  }
};

// Melee Attack =============================================================

struct melee_t : public paladin_melee_attack_t
{
  melee_t( paladin_t* p ) :
    paladin_melee_attack_t( "melee", p, spell_data_t::nil(), true )
  {
    school = SCHOOL_PHYSICAL;
    special               = false;
    trigger_seal          = true;
    background            = true;
    repeating             = true;
    trigger_gcd           = timespan_t::zero();
    base_execute_time     = p -> main_hand_weapon.swing_time;
  }

  virtual timespan_t execute_time() const
  {
    if ( ! player -> in_combat ) return timespan_t::from_seconds( 0.01 );
    return paladin_melee_attack_t::execute_time();
  }

  virtual void execute()
  {
    paladin_melee_attack_t::execute();
    if ( result_is_hit( execute_state -> result ) )
    {
      // Check for Art of War procs
      if ( p() -> passives.exorcism -> ok() && rng().roll( p() -> passives.exorcism -> proc_chance() ) )
      {
        // if Exorcism was already off-cooldown, count the proc as wasted
        if ( p() -> cooldowns.exorcism -> remains() <= timespan_t::zero() )
        {
          p() -> procs.wasted_exorcism_cd_reset -> occur();
        }

        // trigger proc, reset Exorcism cooldown
        p() -> procs.exorcism_cd_reset -> occur();
        p() -> cooldowns.exorcism -> reset( true );

        // activate T16 2-piece bonus
        if ( p() -> sets.has_set_bonus( SET_MELEE, T16, B2 ) )
          p() -> buffs.warrior_of_the_light -> trigger();
      }
    }
  }
};

// Auto Attack ==============================================================

struct auto_melee_attack_t : public paladin_melee_attack_t
{
  auto_melee_attack_t( paladin_t* p, const std::string& options_str )
    : paladin_melee_attack_t( "auto_attack", p, spell_data_t::nil(), true )
  {
    school = SCHOOL_PHYSICAL;
    assert( p -> main_hand_weapon.type != WEAPON_NONE );
    p -> main_hand_attack = new melee_t( p );

    // does not incur a GCD
    trigger_gcd = timespan_t::zero();

    parse_options( NULL, options_str );
  }

  virtual void execute()
  {
    p() -> main_hand_attack -> schedule_execute();
  }

  virtual bool ready()
  {
    if ( p() -> is_moving() ) return false;
    return( p() -> main_hand_attack -> execute_event == 0 ); // not swinging
  }
};

// Crusader Strike ==========================================================

struct crusader_strike_t : public paladin_melee_attack_t
{
  const spell_data_t* sword_of_light;

  crusader_strike_t( paladin_t* p, const std::string& options_str )
    : paladin_melee_attack_t( "crusader_strike", p, p -> find_class_spell( "Crusader Strike" ), true ),
      sword_of_light( p -> find_specialization_spell( "Sword of Light" ) )
  {
    parse_options( NULL, options_str );

    // CS triggers all seals
    trigger_seal = true;
    
    // multiplier modification for T13 Retribution 2-piece bonus
    base_multiplier *= 1.0 + ( p -> sets.set( SET_MELEE, T13, B2 ) -> effectN( 1 ).percent() );

    // Guarded by the Light and Sword of Light reduce base mana cost; spec-limited so only one will ever be active
    base_costs[ RESOURCE_MANA ] *= 1.0 +  p -> passives.guarded_by_the_light -> effectN( 7 ).percent()
                                       +  p -> passives.sword_of_light -> effectN( 4 ).percent();
    base_costs[ RESOURCE_MANA ] = floor( base_costs[ RESOURCE_MANA ] + 0.5 );
  }

  virtual double action_multiplier() const
  {
    double am = paladin_melee_attack_t::action_multiplier();

    // Holy Avenger buffs CS damage by 30% while active
    if ( p() -> buffs.holy_avenger -> check() )
    {
      am *= 1.0 + p() -> buffs.holy_avenger -> data().effectN( 4 ).percent();
    }

    return am;
  }

  virtual void impact( action_state_t* s )
  {
    paladin_melee_attack_t::impact( s );

    // Special things that happen when CS connects
    if ( result_is_hit( s -> result ) )
    {
      // Holy Power gains, only relevant if CS connects
      int g = data().effectN( 3 ).base_value(); // default is a gain of 1 Holy Power
      p() -> resource_gain( RESOURCE_HOLY_POWER, g, p() -> gains.hp_crusader_strike ); // apply gain, record as due to CS

      // If Holy Avenger active, grant 2 more
      if ( p() -> buffs.holy_avenger -> check() )
      {
        //apply gain, record as due to Holy Avenger
        p() -> resource_gain( RESOURCE_HOLY_POWER, p() -> buffs.holy_avenger -> value() - g, p() -> gains.hp_holy_avenger );
      }
      // Check for T15 Ret 4-piece bonus proc
      if ( p() -> sets.has_set_bonus( SET_MELEE, T15, B4 ) )
        p() -> buffs.tier15_4pc_melee -> trigger();

    }
    if ( result_is_hit( s -> result ) || result_is_multistrike( s -> result ) )
      // Trigger Hand of Light procs
      trigger_hand_of_light( s );
  }
};

// Divine Storm =============================================================
struct glyph_of_divine_storm_t : public paladin_heal_t
{
  glyph_of_divine_storm_t( paladin_t* p )
    : paladin_heal_t( "glyph_of_divine_storm", p, p -> find_glyph_spell( "Glyph of Divine Storm" ) )
  {     
    // heal amount is stored in spell 115515 for whatever reason
    parse_effect_data( p -> find_spell( 115515 ) -> effectN( 1 ) );
    background = true;
    target = p;
  }

};

struct divine_storm_t : public paladin_melee_attack_t
{
  glyph_of_divine_storm_t* glyph_heal;

  divine_storm_t( paladin_t* p, const std::string& options_str )
    : paladin_melee_attack_t( "divine_storm", p, p -> find_class_spell( "Divine Storm" ) )
  {
    parse_options( NULL, options_str );

    weapon = &( p -> main_hand_weapon );

    aoe                = -1;
    trigger_seal       = false;
    trigger_seal_of_righteousness = true;

    if ( p -> glyphs.divine_storm -> ok() )
    {
      glyph_heal = new glyph_of_divine_storm_t( p );
    }
  }

  virtual double cost() const
  {
    // check for the T16 4-pc melee buff
    if ( p() -> buffs.divine_crusader -> check() )
      return 0.0;

    return paladin_melee_attack_t::cost();
  }

  virtual void consume_free_hp_effects()
  {
    // order of operations: T16 4-pc melee, then Divine Purpose

    // check for T16 4pc melee set bonus
    if ( p() -> buffs.divine_crusader -> up() )
    {
      p() -> buffs.divine_crusader -> expire();

      return;
    }

    paladin_melee_attack_t::consume_free_hp_effects();
  }

  virtual double action_multiplier() const
  {
    double am = paladin_melee_attack_t::action_multiplier();

    if ( p() -> buffs.divine_crusader -> check() )
      am *= 1.0 + p() -> buffs.divine_crusader -> data().effectN( 2 ).percent();

    if ( p() -> buffs.final_verdict -> check() )
      am *= 1.0 + p() -> buffs.final_verdict -> data().effectN( 3 ).percent();

    return am;
  }

  virtual void impact( action_state_t* s )
  {
    paladin_melee_attack_t::impact( s );

    if ( result_is_hit( s -> result ) )
    {
      if ( p() -> glyphs.divine_storm -> ok() )
        glyph_heal -> schedule_execute();

      p() -> buffs.final_verdict -> expire();
    }
    if ( result_is_hit( s -> result ) || result_is_multistrike( s -> result ) )
      // Trigger Hand of Light procs
      trigger_hand_of_light( s );
  }
};

// Hammer of Justice, Fist of Justice =======================================

struct hammer_of_justice_t : public paladin_melee_attack_t
{
  hammer_of_justice_t( paladin_t* p, const std::string& options_str )
    : paladin_melee_attack_t( "hammer_of_justice", p, p -> find_class_spell( "Hammer of Justice" ) )
  {
    parse_options( NULL, options_str );
  }
};

struct fist_of_justice_t : public paladin_melee_attack_t
{
  fist_of_justice_t( paladin_t* p, const std::string& options_str )
    : paladin_melee_attack_t( "fist_of_justice", p, p -> find_talent_spell( "Fist of Justice" ) )
  {
    parse_options( NULL, options_str );
  }
};


// Hammer of the Righteous ==================================================

struct hammer_of_the_righteous_aoe_t : public paladin_melee_attack_t
{
  hammer_of_the_righteous_aoe_t( paladin_t* p )
    : paladin_melee_attack_t( "hammer_of_the_righteous_aoe", p, p -> find_spell( 88263 ), false )
  {
    // AoE effect always hits if single-target attack succeeds
    // Doesn't proc seals or Grand Crusader
    // TODO: need to re-test all of this
    may_dodge = false;
    may_parry = false;
    may_miss  = false;
    background = true;
    aoe       = -1;
    trigger_gcd = timespan_t::zero(); // doesn't incur GCD (HotR does that already)
  }
  virtual double action_multiplier() const
  {
    double am = paladin_melee_attack_t::action_multiplier();

    // Holy Avenger buffs HotR damage by 30% while active
    if ( p() -> buffs.holy_avenger -> check() )
    {
      am *= 1.0 + p() -> buffs.holy_avenger -> data().effectN( 4 ).percent();
    }

    return am;
  }

  // HotR AoE does not hit the main target
  size_t available_targets( std::vector< player_t* >& tl ) const
  {
    tl.clear();

    for ( size_t i = 0; i < sim -> actor_list.size(); i++ )
    {
      if ( ! sim -> actor_list[ i ] -> is_sleeping() &&
             sim -> actor_list[ i ] -> is_enemy() &&
             sim -> actor_list[ i ] != target )
        tl.push_back( sim -> actor_list[ i ] );
    }

    return tl.size();
  }

  virtual void impact( action_state_t* s )
  {
    paladin_melee_attack_t::impact( s );

    // Trigger Hand of Light procs
    trigger_hand_of_light( s );
  }
};

struct hammer_of_the_righteous_t : public paladin_melee_attack_t
{
  hammer_of_the_righteous_aoe_t* hotr_aoe;

  hammer_of_the_righteous_t( paladin_t* p, const std::string& options_str )
    : paladin_melee_attack_t( "hammer_of_the_righteous", p, p -> find_class_spell( "Hammer of the Righteous" ), true ) 
  {
    parse_options( NULL, options_str );

    // link with Crusader Strike's cooldown
    cooldown = p -> get_cooldown( "crusader_strike" );
    cooldown -> duration = data().cooldown();
    
    // HotR triggers all seals
    trigger_seal = true;

    hotr_aoe = new hammer_of_the_righteous_aoe_t( p );

    // Attach AoE proc as a child
    add_child( hotr_aoe );
  }

  virtual double action_multiplier() const
  {
    double am = paladin_melee_attack_t::action_multiplier();

    // Holy Avenger buffs HotR damage by 30% while active
    if ( p() -> buffs.holy_avenger -> check() )
    {
      am *= 1.0 + p() -> buffs.holy_avenger -> data().effectN( 4 ).percent();
    }

    return am;
  }

  virtual void impact( action_state_t* s )
  {
    paladin_melee_attack_t::impact( s );

    // Special things that happen when HotR connects
    if ( result_is_hit( s -> result ) )
    {
      // Holy Power gains, only relevant if CS connects
      int g = data().effectN( 3 ).base_value(); // default is a gain of 1 Holy Power
      p() -> resource_gain( RESOURCE_HOLY_POWER, g, p() -> gains.hp_hammer_of_the_righteous ); // apply gain, record as due to CS

      // If Holy Avenger active, grant 2 more
      if ( p() -> buffs.holy_avenger -> check() )
      {
        //apply gain, record as due to Holy Avenger
        p() -> resource_gain( RESOURCE_HOLY_POWER, p() -> buffs.holy_avenger -> value() - g, p() -> gains.hp_holy_avenger );
      }
      // trigger the AoE if there are any other targets to hit
      if ( available_targets( target_list() ) > 1 )
        hotr_aoe -> schedule_execute();
    }
    if ( result_is_hit( s -> result ) || result_is_multistrike( s -> result ) )
      // Trigger Hand of Light procs
      trigger_hand_of_light( s );
  }
};

// Hammer of Wrath ==========================================================

struct hammer_of_wrath_t : public paladin_melee_attack_t
{
  double cooldown_mult;

  hammer_of_wrath_t( paladin_t* p, const std::string& options_str )
    : paladin_melee_attack_t( "hammer_of_wrath", p, p -> find_class_spell( "Hammer of Wrath" ), true ),
      cooldown_mult( 1.0 )
  {
    parse_options( NULL, options_str );

    // Cannot be parried or blocked, but can be dodged
    may_parry = may_block = false;

    // Not sure if it's intended, but currently HoW procs seals on beta. 8/30/14 - Alex
    if ( p -> bugs )
      trigger_seal = true;
    // no weapon multiplier
    weapon_multiplier = 0.0;

    // define cooldown multiplier for use with Sanctified Wrath talent for retribution only
    if ( ( p -> specialization() == PALADIN_RETRIBUTION ) && p -> find_talent_spell( "Sanctified Wrath" ) -> ok()  )
    {
      cooldown_mult = 1.0 + p -> spells.sanctified_wrath -> effectN( 3 ).percent();
    }
  }

  virtual void execute()
  {
    paladin_melee_attack_t::execute();

    // Expire Ret T17 2-piece
    p() -> buffs.crusaders_fury -> expire();
    // Trigger Ret T17 4-piece 
    p() -> buffs.blazing_contempt -> trigger();
  }

  // Special things that happen with Hammer of Wrath damages target
  virtual void impact( action_state_t* s )
  {
    paladin_melee_attack_t::impact( s );
    if ( result_is_hit( s -> result ) )
    {
      // if Ret spec, grant Holy Power
      if ( p() -> passives.sword_of_light -> ok() )
      {
        int g = 1; // base gain is 1 Holy Power
        //apply gain, attribute to Hammer of Wrath
        p() -> resource_gain( RESOURCE_HOLY_POWER, g, p() -> gains.hp_hammer_of_wrath );

        // Holy Avenger adds 2 more Holy Power if active
        if ( p() -> buffs.holy_avenger -> check() )
        {
          //apply gain, attribute to Holy Avenger
          p() -> resource_gain( RESOURCE_HOLY_POWER, p() -> buffs.holy_avenger -> value() - g, p() -> gains.hp_holy_avenger );
        }
      }
    }
    if ( result_is_hit( s -> result ) || result_is_multistrike( s -> result ) )
      // Trigger Hand of Light procs
      trigger_hand_of_light( s );
  }

  virtual double action_multiplier() const
  {
    double am = paladin_melee_attack_t::action_multiplier();

    // Holy Avenger buffs HoW damage by 30% while active
    if ( p() -> specialization() == PALADIN_RETRIBUTION && p() -> buffs.holy_avenger -> check() )
    {
      am *= 1.0 + p() -> buffs.holy_avenger -> data().effectN( 4 ).percent();
    }

    return am;
  }

  double cooldown_multiplier()
  {
    double cdm = paladin_melee_attack_t::cooldown_multiplier();
    
    if ( p() -> buffs.avenging_wrath -> up() )
      cdm *= cooldown_mult;

    return cdm;
  }

  virtual bool ready()
  {
    // T17 Ret tier bonus makes this available regardless of health
    if ( p() -> buffs.crusaders_fury -> check() )
      return paladin_melee_attack_t::ready();

    // Ret can use freely during Avenging Wrath thanks to Sword of Light
    if ( p() -> passives.sword_of_light -> ok() && p() -> buffs.avenging_wrath -> check() )
      return paladin_melee_attack_t::ready();

    // Otherwise, not available if target is above 20% health. Improved HoW perk raises the threshold to 35%
    double threshold = ( p() -> perk.empowered_hammer_of_wrath -> ok() ? 15 : 0 ) + 20;
    if ( target -> health_percentage() > threshold )
      return false;

    return paladin_melee_attack_t::ready();
  }
};

// Hand of Light proc =======================================================

struct hand_of_light_proc_t : public paladin_melee_attack_t
{
  hand_of_light_proc_t( paladin_t* p )
    : paladin_melee_attack_t( "hand_of_light", p, spell_data_t::nil(), false )
  {
    school = SCHOOL_HOLY;
    may_crit    = false;
    may_miss    = false;
    may_dodge   = false;
    may_parry   = false;
    may_glance  = false;
    may_multistrike = 0;
    proc        = true;
    background  = true;
    trigger_gcd = timespan_t::zero();
    id          = 96172;

    // No weapon multiplier
    weapon_multiplier = 0.0;
    // Note that setting weapon_multiplier=0.0 prevents STATE_MUL_DA from being added 
    // to snapshot_flags because both base_dd_min && base_dd_max are zero, so we need
    // to do it specifically in init(). 
    // Alternate solution is to set weapon = NULL, but we have to use init() to disable
    // other multipliers (Versatility) anyway.
  }

  // Disable multipliers in init() so that it doesn't double-dip on anything  
  virtual void init()
  {
    paladin_melee_attack_t::init();
    // Disable the snapshot_flags for all multipliers, but specifically allow factors in
    // action_state_t::composite_da_multiplier() to be called. This lets us use
    // action_multiplier() to apply the HoL factor, but we need to divide by the other 
    // factors in composite_da_multiplier() to make sure we don't double-dip.
    snapshot_flags &= STATE_NO_MULTIPLIER;
    snapshot_flags |= STATE_MUL_DA;

    // Note: I've turned off ALL other multipliers here now that CoE is gone. If we need to enable
    // specific ones later, we'll have to remove the STATE_NO_MULTIPLIER flag and disable 
    // STATE_VERSATILITY (and any other relevant flags) individually.
  }

  virtual double action_multiplier() const
  {
    double am = static_cast<paladin_t*>( player ) -> get_hand_of_light();
    
    // HoL doesn't double dip on anything in composite_player_multiplier(): avenging wrath, GoWoG, Divine Shield, etc.
    // Remove it here by dividing by the resulting multiplier.
    am /= p() -> composite_player_multiplier( SCHOOL_HOLY );

    return am;
  }
};

// Judgment =================================================================

struct judgment_t : public paladin_melee_attack_t
{
  uthers_insight_t* uthers_insight;

  judgment_t( paladin_t* p, const std::string& options_str )
    : paladin_melee_attack_t( "judgment", p, p -> find_spell( "Judgment" ), true )
  {
    parse_options( NULL, options_str );
    
    // Glyph of Judgment increases range
    range += p -> glyphs.judgment -> effectN( 1 ).base_value();

    // no weapon multiplier
    weapon_multiplier = 0.0;

    // Special melee attack that can only miss
    may_glance                   = false;
    may_block                    = false;
    may_parry                    = false;
    may_dodge                    = false;

    // Only triggers Seal of Truth
    trigger_seal_of_truth        = true;

    // Guarded by the Light reduces mana cost
    base_costs[ RESOURCE_MANA ] *= 1.0 +  p -> passives.guarded_by_the_light -> effectN( 8 ).percent();
    
    // damage multiplier from T14 Retribution 4-piece bonus
    base_multiplier *= 1.0 + p -> sets.set( SET_MELEE, T14, B4 ) -> effectN( 1 ).percent();

    if ( p -> talents.empowered_seals -> ok() )
      uthers_insight = new uthers_insight_t( p );
  }

  virtual void execute()
  {
    paladin_melee_attack_t::execute();

    // Special things that happen when Judgment succeeds
    if ( result_is_hit( execute_state -> result ) )
    {
      // +1 Holy Power for Ret
      if ( p() -> specialization() == PALADIN_RETRIBUTION )
      {
        // apply gain, attribute gain to Judgment
        p() -> resource_gain( RESOURCE_HOLY_POWER, 1, p() -> gains.hp_judgment );
      }

      // Trigger Long Arm of the Law
      if ( p() -> talents.long_arm_of_the_law -> ok() )
        p() -> buffs.long_arm_of_the_law -> trigger();

      // +1 Holy Power for Prot via hidden Judgments of the Wise passive
      else if ( p() -> passives.judgments_of_the_wise -> ok() )
      {
        // apply gain, attribute gain to Judgments of the Wise
        p() -> resource_gain( RESOURCE_HOLY_POWER, 1, p() -> gains.hp_judgment );
      }

      // Holy Avenger adds 2 more Holy Power if active
      if ( p() -> buffs.holy_avenger -> check() )
      {
        //apply gain, attribute to Holy Avenger
        p() -> resource_gain( RESOURCE_HOLY_POWER, p() -> buffs.holy_avenger -> value() - 1, p() -> gains.hp_holy_avenger );
      }
    }
  }

  // Special things that happen when Judgment damages target
  virtual void impact( action_state_t* s )
  {
    paladin_melee_attack_t::impact( s );

    // Glyph of Double Jeopardy handling ====================================
    // original implementation was incorrect - would only grant benefit ~ half the time.
    // proper implemenation: buff granted on every J, target set to new value each time.
    // action_multiplier() gets called before impact(), so we can just set the buff parameters here
    // and let action_multiplier() take care of figuring out if we should get a damage boost or not.

    // if the glyph is present, trigger the buff and store the target information
    if ( p() -> glyphs.double_jeopardy -> ok() )
    {
      p() -> buffs.double_jeopardy -> trigger();
      p() -> last_judgement_target = s -> target;
    }
    // end Double Jeopardy ==================================================

    // Selfless Healer talent
    if ( p() -> talents.selfless_healer -> ok() )
      p() -> buffs.selfless_healer -> trigger();

    // Empowered Seals
    if ( p() -> talents.empowered_seals -> ok() )
    {
      switch ( p() -> active_seal )
      {
        case SEAL_OF_JUSTICE:        p() -> buffs.turalyons_justice -> trigger(); break; // this one is sort of pointless?
        case SEAL_OF_RIGHTEOUSNESS:  p() -> buffs.liadrins_righteousness -> trigger(); break;
        case SEAL_OF_TRUTH:          p() -> buffs.maraads_truth -> trigger(); break;
        case SEAL_OF_INSIGHT:        uthers_insight -> schedule_execute(); break;
        default: break;
      }
    }
  }

  virtual double action_multiplier() const
  {
    double am = paladin_melee_attack_t::action_multiplier();

    // Holy Avenger buffs J damage by 30% while active
    if ( p() -> buffs.holy_avenger -> check() )
    {
      am *= 1.0 + p() -> buffs.holy_avenger -> data().effectN( 4 ).percent();
    }

    // Double Jeopardy damage boost only if we hit a different target with it
    // this gets called before impact(), so last_judgment_target won't be updated until after this resolves
    if (  p() -> glyphs.double_jeopardy -> ok()              // glyph equipped
          && target != p() -> last_judgement_target      // current target is different than last_j_target
          && p() -> buffs.double_jeopardy -> check() )   // double_jeopardy buff is still active
    {
      am *= 1.0 + p() -> buffs.double_jeopardy -> value();
    }

    return am;
  }

  virtual bool ready()
  {
    // Only usable if a seal is active
    if ( p() -> active_seal == SEAL_NONE ) return false;

    return paladin_melee_attack_t::ready();
  }
};

// Rebuke ===================================================================

struct rebuke_t : public paladin_melee_attack_t
{
  rebuke_t( paladin_t* p, const std::string& options_str ) :
    paladin_melee_attack_t( "rebuke", p, p -> find_class_spell( "Rebuke" ) )
  {
    parse_options( NULL, options_str );

    may_miss = may_glance = may_block = may_dodge = may_parry = may_crit = false;

    // no weapon multiplier
    weapon_multiplier = 0.0;
  }

  virtual bool ready()
  {
    if ( ! target -> debuffs.casting -> check() )
      return false;

    return paladin_melee_attack_t::ready();
  }
};

// Reckoning ==================================================================

struct reckoning_t: public paladin_melee_attack_t
{
  reckoning_t( paladin_t* p, const std::string& options_str ):
    paladin_melee_attack_t( "reckoning", p, p -> find_class_spell( "Reckoning" ) )
  {
    parse_options( NULL, options_str );
    use_off_gcd = true;
  }

  virtual void impact( action_state_t* s )
  {
    if ( s -> target -> is_enemy() )
      target -> taunt( player );

    paladin_melee_attack_t::impact( s );
  }
};

// Seals ====================================================================

struct paladin_seal_t : public paladin_melee_attack_t
{
  seal_e seal_type;

  paladin_seal_t( paladin_t* p, const std::string& n, seal_e st, const std::string& options_str )
    : paladin_melee_attack_t( n, p ), seal_type( st )
  {
    parse_options( NULL, options_str );

    harmful    = false;
    resource_current = RESOURCE_MANA;
    // all seals cost 16.4% of base mana
    base_costs[ current_resource() ]  = p -> resources.base[ current_resource() ] * 0.164;
  }

  virtual void execute()
  {
    if ( sim -> log ) sim -> out_log.printf( "%s performs %s", player -> name(), name() );
    consume_resource();
    //seal_e seal_orig = p() -> active_seal;
    if ( p() -> specialization() == PALADIN_PROTECTION && seal_type == SEAL_OF_JUSTICE )
    {
      sim -> errorf( "Protection attempted to cast Seal of Justice, defaulting to no seal" );
      p() -> active_seal = SEAL_NONE;
    }
    else
      p() -> active_seal = seal_type; // set the new seal

    // if we've swapped to or from Seal of Insight, we'll need to refresh spell haste cache

  }

  virtual bool ready()
  {
    if ( p() -> active_seal == seal_type ) return false;
    return paladin_melee_attack_t::ready();
  }
};

// Seal of Justice ==========================================================

struct seal_of_justice_proc_t : public paladin_melee_attack_t
{
  seal_of_justice_proc_t( paladin_t* p ) :
    paladin_melee_attack_t( "seal_of_justice_proc", p, p -> find_spell( p -> find_class_spell( "Seal of Justice" ) -> ok() ? 20170 : 0 ) )
  {
    background        = true;
    proc              = true;
    trigger_gcd       = timespan_t::zero();

    base_multiplier *= 1.0 + p -> sets.set( SET_MELEE, T14, B4 ) -> effectN( 1 ).percent();
  }
};

// Seal of Righteousness ====================================================

struct seal_of_righteousness_proc_t : public paladin_melee_attack_t
{
  seal_of_righteousness_proc_t( paladin_t* p ) :
    paladin_melee_attack_t( "seal_of_righteousness_proc", p, p -> find_spell( p -> find_class_spell( "Seal of Righteousness" ) -> ok() ? 101423 : 0 ) )
  {
    background  = true;
    proc        = true;
    trigger_gcd = timespan_t::zero();

    aoe         = -1;

    // T14 Retribution 4-piece increases seal damage
    base_multiplier *= 1.0 + p -> sets.set( SET_MELEE, T14, B4 ) -> effectN( 1 ).percent();
  }
};

// Seal of Truth ============================================================

struct seal_of_truth_proc_t : public paladin_melee_attack_t
{
  seal_of_truth_proc_t( paladin_t* p )
    : paladin_melee_attack_t( "seal_of_truth_proc", p, p -> find_class_spell( "Seal of Truth" ), true )
  {
    background  = true;
    proc        = true;
    // automatically connects when triggered
    may_block   = false;
    may_glance  = false;
    may_miss    = false;
    may_dodge   = false;
    may_parry   = false;
    trigger_gcd = timespan_t::zero();

    if ( data().ok() )
    {
      // proc info stored in spell 42463.
      // Note that effect #2 is a lie, SoT uses unnormalized weapon speed, so we leave that as default (false)
      const spell_data_t* s = p -> find_spell( 42463 );
      if ( s && s -> ok() )
      {
        // Undocumented in spell info: proc is 80% smaller for protection
        weapon_multiplier      = s -> effectN( 1 ).percent();
        if ( p -> specialization() == PALADIN_PROTECTION )
        {
          weapon_multiplier /= 5;
        }
      }
    }

    // Glyph of Immediate Truth increases direct damage
    if ( p -> glyphs.immediate_truth -> ok() )
      base_multiplier *= 1.0 + p -> glyphs.immediate_truth -> effectN( 1 ).percent();
    
    // Retribution T14 4-piece boosts seal damage
    base_multiplier *= 1.0 + p -> sets.set( SET_MELEE, T14, B4 ) -> effectN( 1 ).percent();
  }

};

// Shield of the Righteous ==================================================

struct shield_of_the_righteous_t : public paladin_melee_attack_t
{
  shield_of_the_righteous_t( paladin_t* p, const std::string& options_str ) :
    paladin_melee_attack_t( "shield_of_the_righteous", p, p -> find_class_spell( "Shield of the Righteous" ) )
  {
    parse_options( NULL, options_str );

    if ( ! p -> has_shield_equipped() )
    {
      sim -> errorf( "%s: %s only usable with shield equiped in offhand\n", p -> name(), name() );
      background = true;
    }

    // Triggers all seals
    trigger_seal = true;

    // not on GCD, usable off-GCD
    trigger_gcd = timespan_t::zero();
    use_off_gcd = true;
    

    // no weapon multiplier
    weapon_multiplier = 0.0;
  }

  virtual void execute()
  {
    paladin_melee_attack_t::execute();

    //Buff granted regardless of combat roll result
    //Duration is additive on refresh, stats not recalculated
    if ( p() -> buffs.shield_of_the_righteous -> check() )
    {
      p() -> buffs.shield_of_the_righteous -> extend_duration( p(), p() -> buffs.shield_of_the_righteous -> buff_duration );
    }
    else
      p() -> buffs.shield_of_the_righteous -> trigger();

    // Add stack of Bastion of Glory
    p() -> buffs.bastion_of_glory -> trigger();

    // if we're using T16_4PC_TANK, apply the bastion_of_power buff if BoG stacks > 3
    if ( p() -> sets.has_set_bonus( SET_TANK, T16, B4 ) && p() -> buffs.bastion_of_glory -> stack() >= 3 )
      p() -> buffs.bastion_of_power -> trigger();

    // clear any Alabaster Shield stacks we may have
    p() -> buffs.alabaster_shield -> expire();
  }

  virtual double action_multiplier() const
  {
    double am = paladin_melee_attack_t::action_multiplier();

    // Alabaster Shield bonus
    am *= 1.0 + p() -> buffs.alabaster_shield -> stack() * p() -> spells.alabaster_shield -> effectN( 1 ).percent();

    return am;
  }
};

// Templar's Verdict / Final Verdict ========================================================

//struct final_verdict_cleave_t : public paladin_melee_attack_t 
//{
//  final_verdict_cleave_t( paladin_t* p ) 
//    : paladin_melee_attack_t( "final_verdict_cleave", p, p -> find_talent_spell( "Final Verdict" ) )
//  {
//    base_multiplier *= data().effectN( 1 ).percent();
//    aoe = -1;
//    trigger_seal = true; // TODO: test, works w/ SoI
//    background = true;
//    trigger_gcd = timespan_t::zero();
//    resource_consumed = RESOURCE_NONE;
//    
//    // Tier 13 Retribution 4-piece boosts damage (TODO: Test?)
//    base_multiplier *= 1.0 + p -> sets.set( SET_MELEE, T13, B4 ) -> effectN( 1 ).percent();
//    // Tier 14 Retribution 2-piece boosts damage (TODO: Test?)
//    base_multiplier *= 1.0 + p -> sets.set( SET_MELEE, T14, B2 ) -> effectN( 1 ).percent();
//  }
//
//  
//    
//  // FV AoE does not hit the main target
//  size_t available_targets( std::vector< player_t* >& tl ) const
//  {
//    tl.clear();
//
//    for ( size_t i = 0; i < sim -> actor_list.size(); i++ )
//    {
//      if ( ! sim -> actor_list[ i ] -> is_sleeping() &&
//             sim -> actor_list[ i ] -> is_enemy() &&
//             sim -> actor_list[ i ] != target )
//        tl.push_back( sim -> actor_list[ i ] );
//    }
//
//    return tl.size();
//  }
//
//  virtual void impact( action_state_t* s )
//  {
//    paladin_melee_attack_t::impact( s );
//
//    if ( result_is_hit( s -> result ) || result_is_multistrike( s -> result ) )
//      trigger_hand_of_light( s );
//  }
//
//};

struct final_verdict_t : public paladin_melee_attack_t
{
  //final_verdict_cleave_t* cleave;

  final_verdict_t( paladin_t* p, const std::string& options_str )
    : paladin_melee_attack_t( "final_verdict", p, p -> find_talent_spell( "Final Verdict" ), true )
  {
    parse_options( NULL, options_str );
    trigger_seal       = true;

    // Tier 13 Retribution 4-piece boosts damage (TODO: test?)
    base_multiplier *= 1.0 + p -> sets.set( SET_MELEE, T13, B4 ) -> effectN( 1 ).percent();

    // Tier 14 Retribution 2-piece boosts damage (TODO: test?)
    base_multiplier *= 1.0 + p -> sets.set( SET_MELEE, T14, B2 ) -> effectN( 1 ).percent();

    // Create a child cleave object 
    //cleave = new final_verdict_cleave_t( p );
    //add_child( cleave );

  }

  virtual void execute ()
  {
    // store cost for potential refunding (see below)
    double c = cost();

    paladin_melee_attack_t::execute();

    // missed/dodged/parried TVs do not consume Holy Power, but do consume Divine Purpose
    // check for a miss, and refund the appropriate amount of HP if we spent any
    if ( result_is_miss( execute_state -> result ) && c > 0 )
    {
      p() -> resource_gain( RESOURCE_HOLY_POWER, c, p() -> gains.hp_templars_verdict_refund );
    }
  }

  virtual void impact( action_state_t* s )
  {
    paladin_melee_attack_t::impact( s );

    if ( result_is_hit( s -> result ) || result_is_multistrike( s -> result ) )
    {
      // Trigger Hand of Light procs
      trigger_hand_of_light( s );

      // Remove T15 Retribution 4-piece effect
      p() -> buffs.tier15_4pc_melee -> expire();

      // apply Final Verdict buff (increases DS)
      p() -> buffs.final_verdict -> trigger();

      //// Apply cleave if we're using SoR
      //if ( p() -> active_seal == SEAL_OF_RIGHTEOUSNESS )
      //  cleave -> schedule_execute();
    }
  }
};

struct templars_verdict_t : public paladin_melee_attack_t
{
  templars_verdict_t( paladin_t* p, const std::string& options_str )
    : paladin_melee_attack_t( "templars_verdict", p, p -> find_class_spell( "Templar's Verdict" ), true )
  {
    parse_options( NULL, options_str );
    trigger_seal       = true;

    // Tier 13 Retribution 4-piece boosts damage
    base_multiplier *= 1.0 + p -> sets.set( SET_MELEE, T13, B4 ) -> effectN( 1 ).percent();

    // Tier 14 Retribution 2-piece boosts damage
    base_multiplier *= 1.0 + p -> sets.set( SET_MELEE, T14, B2 ) -> effectN( 1 ).percent();

    // disable if Final Verdict is taken
    background = p -> talents.final_verdict -> ok();
  }

  virtual school_e get_school() const
  {
    // T15 Retribution 4-piece proc turns damage from physical into Holy damage
    if ( p() -> buffs.tier15_4pc_melee -> up() )
      return SCHOOL_HOLY;
    else
      return paladin_melee_attack_t::get_school();
  }

  virtual void execute ()
  {
    // store cost for potential refunding (see below)
    double c = cost();

    paladin_melee_attack_t::execute();

    // missed/dodged/parried TVs do not consume Holy Power, but do consume Divine Purpose
    // check for a miss, and refund the appropriate amount of HP if we spent any
    if ( result_is_miss( execute_state -> result ) && c > 0 )
    {
      p() -> resource_gain( RESOURCE_HOLY_POWER, c, p() -> gains.hp_templars_verdict_refund );
    }
  }

  virtual void impact( action_state_t* s )
  {
    paladin_melee_attack_t::impact( s );

    if ( result_is_hit( s -> result ) || result_is_multistrike( s -> result ) )
    {
      // Trigger Hand of Light procs
      trigger_hand_of_light( s );

      // Remove T15 Retribution 4-piece effect
      p() -> buffs.tier15_4pc_melee -> expire();
    }
  }
};

// ==========================================================================
// End Attacks
// ==========================================================================

// ==========================================================================
// Paladin Buffs, Part Deux
// ==========================================================================
// Certain buffs need to be defined  after actions, because they call methods 
// found in action_t definitions.

namespace buffs {

struct hand_of_sacrifice_t : public buff_t
{
  paladin_t* source; // Assumption: Only one paladin can cast HoS per target
  double source_health_pool;

  hand_of_sacrifice_t( player_t* p ) :
    buff_t( buff_creator_t( p, "hand_of_sacrifice", p -> find_spell( 6940 ) ) ),
    source( nullptr ),
    source_health_pool( 0.0 )
  {

  }

  // Trigger function for the paladin applying HoS on the target
  bool trigger_hos( paladin_t& source )
  {
    if ( this -> source )
      return false;

    this -> source = &source;
    source_health_pool = source.resources.max[ RESOURCE_HEALTH ];

    return buff_t::trigger( 1 );
  }

  // Misuse functions as the redirect callback for damage onto the source
  virtual bool trigger( int, double value, double, timespan_t )
  {
    assert( source );

    value = std::min( source_health_pool, value );
    source -> active.hand_of_sacrifice_redirect -> trigger( value );
    source_health_pool -= value;

    // If the health pool is fully consumed, expire the buff early
    if ( source_health_pool <= 0 )
    {
      expire();
    }

    return true;
  }

  virtual void expire_override()
  {
    buff_t::expire_override();

    source = nullptr;
    source_health_pool = 0.0;
  }

  virtual void reset()
  {
    buff_t::reset();

    source = nullptr;
    source_health_pool = 0.0;
  }
};

// Divine Protection buff
struct divine_protection_t : public buff_t
{

  divine_protection_t( paladin_t* p ) :
    buff_t( buff_creator_t( p, "divine_protection", p -> find_class_spell( "Divine Protection" ) ) )
  { 
    cooldown -> duration = timespan_t::zero();
  }

  virtual void expire_override()
  {
    buff_t::expire_override();

    paladin_t* p = static_cast<paladin_t*>( player );
    if ( p -> sets.has_set_bonus( SET_TANK, T16, B2 ) )
    {
      // trigger the HoT
      if ( ! p -> active.blessing_of_the_guardians -> target -> is_sleeping() )
        p -> active.blessing_of_the_guardians -> execute();
    }
  }

};

} // end namespace buffs
// ==========================================================================
// End Paladin Buffs, Part Deux
// ==========================================================================

// Hand of Sacrifice execute function

void hand_of_sacrifice_t::execute()
{
  paladin_spell_t::execute();

  buffs::hand_of_sacrifice_t* b = debug_cast<buffs::hand_of_sacrifice_t*>( target -> buffs.hand_of_sacrifice );

  b -> trigger_hos( *p() );
}

// ==========================================================================
// Paladin Character Definition
// ==========================================================================

paladin_td_t::paladin_td_t( player_t* target, paladin_t* paladin ) :
  actor_pair_t( target, paladin )
{
  dots.eternal_flame      = target -> get_dot( "eternal_flame",      paladin );
  dots.holy_radiance      = target -> get_dot( "holy_radiance",      paladin );
  dots.censure            = target -> get_dot( "censure",            paladin );
  dots.execution_sentence = target -> get_dot( "execution_sentence", paladin );
  dots.stay_of_execution  = target -> get_dot( "stay_of_execution",  paladin );

  buffs.debuffs_censure    = buff_creator_t( *this, "censure", paladin -> find_spell( 31803 ) );
  buffs.eternal_flame      = new buffs::eternal_flame_t( this );
  buffs.sacred_shield      = buff_creator_t( *this, "sacred_shield", paladin -> find_talent_spell( "Sacred Shield" ) )
                             .cd( timespan_t::zero() ) // let ability handle cooldown
                             .period( timespan_t::zero() );
  buffs.glyph_of_flash_of_light = buff_creator_t( *this, "glyph_of_flash_of_light", paladin -> find_spell( 54957 ) );
}

// paladin_t::create_action =================================================

action_t* paladin_t::create_action( const std::string& name, const std::string& options_str )
{
  if ( name == "auto_attack"               ) return new auto_melee_attack_t        ( this, options_str );
  if ( name == "ardent_defender"           ) return new ardent_defender_t          ( this, options_str );
  if ( name == "avengers_shield"           ) return new avengers_shield_t          ( this, options_str );
  if ( name == "avenging_wrath"            ) return new avenging_wrath_t           ( this, options_str );
  if ( name == "beacon_of_light"           ) return new beacon_of_light_t          ( this, options_str );
  if ( name == "blessing_of_kings"         ) return new blessing_of_kings_t        ( this, options_str );
  if ( name == "blessing_of_might"         ) return new blessing_of_might_t        ( this, options_str );
  if ( name == "consecration"              ) return new consecration_t             ( this, options_str );
  if ( name == "crusader_strike"           ) return new crusader_strike_t          ( this, options_str );
  if ( name == "devotion_aura"             ) return new devotion_aura_t            ( this, options_str );
  if ( name == "divine_plea"               ) return new divine_plea_t              ( this, options_str );
  if ( name == "divine_protection"         ) return new divine_protection_t        ( this, options_str );
  if ( name == "divine_shield"             ) return new divine_shield_t            ( this, options_str );
  if ( name == "divine_storm"              ) return new divine_storm_t             ( this, options_str );
  if ( name == "execution_sentence"        ) return new execution_sentence_t       ( this, options_str );
  if ( name == "exorcism"                  ) return new exorcism_t                 ( this, options_str );
  if ( name == "fist_of_justice"           ) return new fist_of_justice_t          ( this, options_str );
  if ( name == "final_verdict"             ) return new final_verdict_t            ( this, options_str );
  if ( name == "hand_of_purity"            ) return new hand_of_purity_t           ( this, options_str );
  if ( name == "hand_of_sacrifice"         ) return new hand_of_sacrifice_t        ( this, options_str );
  if ( name == "hammer_of_justice"         ) return new hammer_of_justice_t        ( this, options_str );
  if ( name == "hammer_of_wrath"           ) return new hammer_of_wrath_t          ( this, options_str );
  if ( name == "hammer_of_the_righteous"   ) return new hammer_of_the_righteous_t  ( this, options_str );
  if ( name == "holy_avenger"              ) return new holy_avenger_t             ( this, options_str );
  if ( name == "holy_radiance"             ) return new holy_radiance_t            ( this, options_str );
  if ( name == "holy_shock"                ) return new holy_shock_t               ( this, options_str );
  if ( name == "holy_wrath"                ) return new holy_wrath_t               ( this, options_str );
  if ( name == "guardian_of_ancient_kings" ) return new guardian_of_ancient_kings_t( this, options_str );
  if ( name == "judgment"                  ) return new judgment_t                 ( this, options_str );
  if ( name == "light_of_dawn"             ) return new light_of_dawn_t            ( this, options_str );
  if ( name == "lights_hammer"             ) return new lights_hammer_t            ( this, options_str );
  if ( name == "rebuke"                    ) return new rebuke_t                   ( this, options_str );
  if ( name == "reckoning"                 ) return new reckoning_t                ( this, options_str );
  if ( name == "seraphim"                  ) return new seraphim_t                 ( this, options_str );
  if ( name == "shield_of_the_righteous"   ) return new shield_of_the_righteous_t  ( this, options_str );
  if ( name == "templars_verdict"          ) return new templars_verdict_t         ( this, options_str );
  if ( name == "holy_prism"                ) return new holy_prism_t               ( this, options_str );

  action_t* a = 0;
  if ( name == "seal_of_justice"           ) { a = new paladin_seal_t( this, "seal_of_justice",       SEAL_OF_JUSTICE,       options_str );
                                               active_seal_of_justice_proc       = new seal_of_justice_proc_t       ( this ); return a; }
  if ( name == "seal_of_insight"           ) { a = new paladin_seal_t( this, "seal_of_insight",       SEAL_OF_INSIGHT,       options_str );
                                               active_seal_of_insight_proc       = new seal_of_insight_proc_t       ( this ); return a; }
  if ( name == "seal_of_righteousness"     ) { a = new paladin_seal_t( this, "seal_of_righteousness", SEAL_OF_RIGHTEOUSNESS, options_str );
                                               active_seal_of_righteousness_proc = new seal_of_righteousness_proc_t ( this ); return a; }
  if ( name == "seal_of_truth"             ) { a = new paladin_seal_t( this, "seal_of_truth",         SEAL_OF_TRUTH,         options_str );
                                               active_seal_of_truth_proc         = new seal_of_truth_proc_t         ( this );
                                               active_censure                    = new censure_t                    ( this ); return a; }

  if ( name == "speed_of_light"            ) return new speed_of_light_t           ( this, options_str );
  if ( name == "eternal_flame"             ) return new eternal_flame_t            ( this, options_str );
  if ( name == "word_of_glory"             ) return new word_of_glory_t            ( this, options_str );
  if ( name == "sacred_shield"             ) return new sacred_shield_t            ( this, options_str );
  if ( name == "harsh_word"                ) return new harsh_word_t               ( this, options_str );
  if ( name == "holy_light"                ) return new holy_light_t               ( this, options_str );
  if ( name == "flash_of_light"            ) return new flash_of_light_t           ( this, options_str );
  if ( name == "lay_on_hands"              ) return new lay_on_hands_t             ( this, options_str );

  return player_t::create_action( name, options_str );
}

void paladin_t::trigger_grand_crusader()
{
  // escape if we don't have Grand Crusader
  if ( ! passives.grand_crusader -> ok() )
    return;

  // attempt to proc the buff, returns true if successful
  if ( buffs.grand_crusader -> trigger() )
  {
    // reset AS cooldown
    cooldowns.avengers_shield -> reset( true );
  }
}

void paladin_t::trigger_shining_protector( action_state_t* s )
{
  if ( ! passives.shining_protector -> ok() || s -> action == active_shining_protector_proc )
    return;

  // Attempt to proc the heal
  if ( rng().roll( composite_multistrike() ) )
  {
    active_shining_protector_proc -> base_dd_max = active_shining_protector_proc -> base_dd_min = s -> result_amount;
    active_shining_protector_proc -> schedule_execute();
  }
}

void paladin_t::trigger_holy_shield()
{
  // escape if we don't have Holy Shield
  if ( ! talents.holy_shield -> ok() )
    return;

  // Check for proc
  if ( rng().roll( talents.holy_shield -> proc_chance() ) )
    active_holy_shield_proc -> schedule_execute();
}

// paladin_t::init_base =====================================================

void paladin_t::init_base_stats()
{
  player_t::init_base_stats();

  base.attack_power_per_agility = 0.0;
  base.attack_power_per_strength = 1.0;
  base.spell_power_per_intellect = 1.0;

  // Boundless Conviction raises max holy power to 5
  resources.base[ RESOURCE_HOLY_POWER ] = 3 + passives.boundless_conviction -> effectN( 1 ).base_value();

  // Avoidance diminishing Returns constants/conversions now handled in player_t::init_base_stats().
  // Base miss, dodge, parry, and block are set in player_t::init_base_stats().
  // Just need to add class- or spec-based modifiers here.

  // add improved block perk
  base.block_reduction += perk.improved_block -> effectN( 1 ).percent();
  // add Sanctuary dodge
  base.dodge += passives.sanctuary -> effectN( 3 ).percent();
  // add Sanctuary expertise
  base.expertise += passives.sanctuary -> effectN( 4 ).percent();
  
  // Holy Insight grants mana regen from spirit during combat
  base.mana_regen_from_spirit_multiplier = passives.holy_insight -> effectN( 3 ).percent();
  
  // Holy Insight increases max mana for Holy
  resources.base_multiplier[ RESOURCE_MANA ] = 1.0 + passives.holy_insight -> effectN( 1 ).percent();
  
  switch ( specialization() )
  {
    case PALADIN_HOLY:
      role = ROLE_HEAL;
      base.distance = 30;
      break;
    case PALADIN_PROTECTION:
      role = ROLE_TANK;
      break;
    default:
      break;
  }

  // this fixes the position output in the HTML file
  position_str = util::position_type_string( base.position );
}

// paladin_t::reset =========================================================

void paladin_t::reset()
{
  player_t::reset();

  last_judgement_target = 0;
  active_seal = SEAL_NONE;
  bok_up      = false;
  bom_up      = false;
  last_extra_regen = timespan_t::zero();
  rppm_defender_of_the_light.reset();
}

// paladin_t::init_gains ====================================================

void paladin_t::init_gains()
{
  player_t::init_gains();

  // Mana
  gains.divine_plea                 = get_gain( "divine_plea"            );
  gains.extra_regen                 = get_gain( ( specialization() == PALADIN_RETRIBUTION ) ? "sword_of_light" : "guarded_by_the_light" );
  gains.glyph_of_divinity           = get_gain( "glyph_of_divinity" );
  gains.glyph_of_illumination       = get_gain( "glyph_of_illumination" );
  gains.mana_beacon_of_light        = get_gain( "beacon_of_light" );

  // Health
  gains.holy_shield                 = get_gain( "holy_shield_absorb" );
  gains.seal_of_insight             = get_gain( "seal_of_insight" );
  gains.glyph_divine_storm          = get_gain( "glyph_of_divine_storm" );
  gains.glyph_divine_shield         = get_gain( "glyph_of_divine_shield" );

  // Holy Power
  gains.hp_blessed_life             = get_gain( "blessed_life" );
  gains.hp_crusader_strike          = get_gain( "crusader_strike" );
  gains.hp_exorcism                 = get_gain( "exorcism" );
  gains.hp_grand_crusader           = get_gain( "grand_crusader" );
  gains.hp_hammer_of_the_righteous  = get_gain( "hammer_of_the_righteous" );
  gains.hp_hammer_of_wrath          = get_gain( "hammer_of_wrath" );
  gains.hp_holy_avenger             = get_gain( "holy_avenger" );
  gains.hp_holy_shock               = get_gain( "holy_shock" );
  gains.hp_judgment                 = get_gain( "judgment" );
  gains.hp_pursuit_of_justice       = get_gain( "pursuit_of_justice" );
  gains.hp_sanctified_wrath         = get_gain( "sanctified_wrath" );
  gains.hp_selfless_healer          = get_gain( "selfless_healer" );
  gains.hp_templars_verdict_refund  = get_gain( "templars_verdict_refund" );
  gains.hp_t15_4pc_tank             = get_gain( "t15_4pc_tank" );
  gains.hp_blazing_contempt         = get_gain( "blazing_contempt" );
}

// paladin_t::init_procs ====================================================

void paladin_t::init_procs()
{
  player_t::init_procs();

  procs.divine_purpose           = get_proc( "divine_purpose"                 );
  procs.divine_crusader          = get_proc( "divine_crusader"                );
  procs.eternal_glory            = get_proc( "eternal_glory"                  );
  procs.exorcism_cd_reset        = get_proc( "exorcism_cd_reset"              );
  procs.redundant_divine_crusader= get_proc( "redundant_divine_crusader"      );
  procs.wasted_exorcism_cd_reset = get_proc( "wasted_exorcism_cd_reset"       );
  procs.crusaders_fury           = get_proc( "crusaders_fury"                 );
}

// paladin_t::init_scaling ==================================================

void paladin_t::init_scaling()
{
  player_t::init_scaling();

  specialization_e tree = specialization();

  // Only Holy cares about INT/SPI/SP.
  scales_with[ STAT_INTELLECT   ] = ( tree == PALADIN_HOLY );
  scales_with[ STAT_SPELL_POWER ] = ( tree == PALADIN_HOLY );

  scales_with[STAT_AGILITY] = false;
}

// paladin_t::init_buffs ====================================================

void paladin_t::create_buffs()
{
  player_t::create_buffs();

  // Glyphs
  buffs.alabaster_shield       = buff_creator_t( this, "alabaster_shield", find_spell( 121467 ) ) // alabaster shield glyph spell contains no useful data
                                 .cd( timespan_t::zero() );
  buffs.blessed_life           = buff_creator_t( this, "glyph_blessed_life", glyphs.blessed_life )
                                 .cd( timespan_t::from_seconds( glyphs.blessed_life -> effectN( 2 ).base_value() ) );
  buffs.double_jeopardy        = buff_creator_t( this, "glyph_double_jeopardy", glyphs.double_jeopardy )
                                 .duration( find_spell( glyphs.double_jeopardy -> effectN( 1 ).trigger_spell_id() ) -> duration() )
                                 .default_value( find_spell( glyphs.double_jeopardy -> effectN( 1 ).trigger_spell_id() ) -> effectN( 1 ).percent() );
  buffs.glyph_templars_verdict       = buff_creator_t( this, "glyph_templars_verdict", glyphs.templars_verdict )
                                       .duration( find_spell( glyphs.templars_verdict -> effectN( 1 ).trigger_spell_id() ) -> duration() )
                                       .default_value( find_spell( glyphs.templars_verdict -> effectN( 1 ).trigger_spell_id() ) -> effectN( 1 ).percent() );

  buffs.glyph_of_word_of_glory = buff_creator_t( this, "glyph_word_of_glory", spells.glyph_of_word_of_glory ).add_invalidate( CACHE_PLAYER_DAMAGE_MULTIPLIER );

  // Talents
  buffs.divine_purpose         = buff_creator_t( this, "divine_purpose", talents.divine_purpose )
                                 .duration( find_spell( talents.divine_purpose -> effectN( 1 ).trigger_spell_id() ) -> duration() );
  buffs.final_verdict          = buff_creator_t( this, "final_verdict", talents.final_verdict );
  buffs.holy_avenger           = buff_creator_t( this, "holy_avenger", talents.holy_avenger ).cd( timespan_t::zero() ); // Let the ability handle the CD
  buffs.holy_shield_absorb     = absorb_buff_creator_t( this, "holy_shield", find_spell( 157122 ) )
                                 .school( SCHOOL_MAGIC )
                                 .source( get_stats( "holy_shield_absorb" ) )
                                 .gain( get_gain( "holy_shield_absorb" ) );
  buffs.long_arm_of_the_law    = buff_creator_t( this, "long_arm_of_the_law", talents.long_arm_of_the_law )
                                 .default_value( talents.long_arm_of_the_law -> effectN( 1 ).percent() );
  buffs.speed_of_light         = buff_creator_t( this, "speed_of_light", talents.speed_of_light )
                                 .default_value( talents.speed_of_light -> effectN( 1 ).percent() );
  buffs.selfless_healer        = buff_creator_t( this, "selfless_healer", find_spell( 114250 ) );
  buffs.liadrins_righteousness = buff_creator_t( this, "liadrins_righteousness", find_spell( 156989 ) )
                                 .add_invalidate( CACHE_HASTE );
  buffs.maraads_truth          = buff_creator_t( this, "maraads_truth", find_spell( 156990 ) )
                                 .add_invalidate( CACHE_ATTACK_POWER );
  buffs.turalyons_justice      = buff_creator_t( this, "turalyons_justice", find_spell( 156987 ) );
  buffs.uthers_insight         = buff_creator_t( this, "uthers_insight", find_spell( 156988 ) );
  buffs.seraphim                       = stat_buff_creator_t( this, "seraphim", talents.seraphim )
                                         .cd( timespan_t::zero() ); // Let the ability handle the CD

  // General
  buffs.avenging_wrath         = new buffs::avenging_wrath_buff_t( this );
  buffs.divine_protection      = new buffs::divine_protection_t( this );
  buffs.divine_shield          = buff_creator_t( this, "divine_shield", find_class_spell( "Divine Shield" ) )
                                 .cd( timespan_t::zero() ) // Let the ability handle the CD
                                 .add_invalidate( CACHE_PLAYER_DAMAGE_MULTIPLIER );
  buffs.hand_of_purity         = buff_creator_t( this, "hand_of_purity", find_talent_spell( "Hand of Purity" ) ).cd( timespan_t::zero() ); // Let the ability handle the CD

  // Holy
  buffs.daybreak               = buff_creator_t( this, "daybreak", find_spell( 88819 ) );
  buffs.infusion_of_light      = buff_creator_t( this, "infusion_of_light", find_spell( 54149 ) );
  buffs.enhanced_holy_shock    = buff_creator_t( this, "enhanced_holy_shock", find_spell( 160002 ) )
                                 .chance( find_spell( 157478 ) -> proc_chance() );

  // Prot
  buffs.bastion_of_glory               = buff_creator_t( this, "bastion_of_glory", find_spell( 114637 ) );
  buffs.guardian_of_ancient_kings      = buff_creator_t( this, "guardian_of_ancient_kings", find_specialization_spell( "Guardian of Ancient Kings" ) )
                                          .cd( timespan_t::zero() ); // let the ability handle the CD
  buffs.grand_crusader                 = buff_creator_t( this, "grand_crusader" ).spell( passives.grand_crusader -> effectN( 1 ).trigger() ).chance( passives.grand_crusader -> proc_chance() );
  buffs.shield_of_the_righteous        = buff_creator_t( this, "shield_of_the_righteous" ).spell( find_spell( 132403 ) );
  buffs.ardent_defender                = new buffs::ardent_defender_buff_t( this );

  // Ret


  // Tier Bonuses
  // MoP
  buffs.tier15_2pc_melee       = buff_creator_t( this, "tier15_2pc_melee", find_spell( 138162 ) )
                                 .default_value( find_spell( 138162 ) -> effectN( 1 ).percent() )
                                 .add_invalidate( CACHE_PLAYER_DAMAGE_MULTIPLIER );
  buffs.tier15_4pc_melee       = buff_creator_t( this, "tier15_4pc_melee", find_spell( 138164 ) )
                                 .chance( find_spell( 138164 ) -> effectN( 1 ).percent() );
  buffs.favor_of_the_kings     = buff_creator_t( this, "favor_of_the_kings", find_spell( 144622 ) );
  buffs.shield_of_glory                = buff_creator_t( this, "shield_of_glory" ).spell( find_spell( 138242 ) );
  buffs.warrior_of_the_light   = buff_creator_t( this, "warrior_of_the_light", find_spell( 144587 ) )
                                 .add_invalidate( CACHE_PLAYER_DAMAGE_MULTIPLIER );
  buffs.divine_crusader        = buff_creator_t( this, "divine_crusader", find_spell( 144595 ) )
                                 .chance( 0.25 ); // spell data errantly defines proc chance as 101%, actual proc chance nowhere to be found; should be 25%
  buffs.bastion_of_power               = buff_creator_t( this, "bastion_of_power", find_spell( 144569 ) );

  // T17
  buffs.crusaders_fury         = buff_creator_t( this, "crusaders_fury", sets.set( PALADIN_RETRIBUTION, T17, B2 ) -> effectN( 1 ).trigger() )
                                 .chance( sets.set( PALADIN_RETRIBUTION, T17, B2 ) -> effectN( 1 ).trigger() -> proc_chance() );
  buffs.blazing_contempt       = buff_creator_t( this, "blazing_contempt", sets.set( PALADIN_RETRIBUTION, T17, B4 ) -> effectN( 1 ).trigger() )
                                 .default_value( sets.set( PALADIN_RETRIBUTION, T17, B4 ) -> effectN( 1 ).trigger() -> effectN( 1 ).base_value() )
                                 .chance( sets.has_set_bonus( PALADIN_RETRIBUTION, T17, B2 ) ? 1 : 0 );
  buffs.faith_barricade        = buff_creator_t( this, "faith_barricade", sets.set( PALADIN_PROTECTION, T17, B2 ) -> effectN( 1 ).trigger() )
                                 .default_value( sets.set( PALADIN_PROTECTION, T17, B2 ) -> effectN( 1 ).trigger() -> effectN( 1 ).percent() )
                                 .add_invalidate( CACHE_BLOCK );
  buffs.defender_of_the_light  = buff_creator_t( this, "defender_of_the_light", sets.set( PALADIN_PROTECTION, T17, B4 ) -> effectN( 1 ).trigger() )
                                 .default_value( sets.set( PALADIN_PROTECTION, T17, B4 ) -> effectN( 1 ).trigger() -> effectN( 1 ).percent() );
                                 
}

// ==========================================================================
// Action Priority List Generation - Protection
// ==========================================================================
void paladin_t::generate_action_prio_list_prot()
{
  ///////////////////////
  // Precombat List
  ///////////////////////

  action_priority_list_t* precombat = get_action_priority_list( "precombat" );

  //Flask
  if ( sim -> allow_flasks && level >= 80 )
  {
    std::string flask_action = "flask,type=";
    if ( level >= 90 )
      flask_action += "greater_draenic_stamina_flask";
    else if ( level > 85 )
      flask_action += "earth";
    else
      flask_action += "steelskin";

    precombat -> add_action( flask_action );
  }

  // Food
  if ( sim -> allow_food && level >= 80 )
  {
    std::string food_action = "food,type=";
    if ( level >= 90 )
      food_action += "talador_surf_and_turf";
    else
      food_action += ( level > 85 ) ? "chun_tian_spring_rolls" : "seafood_magnifique_feast";

    precombat -> add_action( food_action );
  }

  precombat -> add_action( this, "Blessing of Kings", "if=(!aura.str_agi_int.up)&(aura.mastery.up)" );
  precombat -> add_action( this, "Blessing of Might", "if=!aura.mastery.up" );
  precombat -> add_action( this, "Seal of Insight" );
  precombat -> add_talent( this, "Sacred Shield" );

  // Snapshot stats
  precombat -> add_action( "snapshot_stats",  "Snapshot raid buffed stats before combat begins and pre-potting is done." );

  // Pre-potting (disabled for now)
  /*
  if (sim -> allow_potions && level >= 80 )
    precombat -> add_action( ( level > 85 ) ? "potion,name=_potion" : "potion,name=golemblood_potion" );

  */

  ///////////////////////
  // Action Priority List
  ///////////////////////

  action_priority_list_t* def = get_action_priority_list( "default" );

  // potion placeholder; need to think about realistic conditions
  // def -> add_action( "potion,name=potion_of_the_mountains,if=!in_combat|buff.bloodlust.react|target.time_to_die<=60" );

  def -> add_action( "/auto_attack" );
  def -> add_talent( this, "Speed of Light", "if=movement.remains>1" );

  int num_items = ( int ) items.size();
  for ( int i = 0; i < num_items; i++ )
  {
    if ( items[ i ].has_special_effect( SPECIAL_EFFECT_SOURCE_NONE, SPECIAL_EFFECT_USE ) )
    {
      def -> add_action ( "/use_item,name=" + items[ i ].name_str );
    }
  }

  // profession actions
  std::vector<std::string> profession_actions = get_profession_actions();
  for ( size_t i = 0; i < profession_actions.size(); i++ )
    def -> add_action( profession_actions[ i ] );

  // racial actions
  std::vector<std::string> racial_actions = get_racial_actions();
  for ( size_t i = 0; i < racial_actions.size(); i++ )
    def -> add_action( racial_actions[ i ] );

  def -> add_talent( this, "Holy Avenger" );
  def -> add_action( this, "Divine Protection" ); // use on cooldown
  def -> add_action( this, "Guardian of Ancient Kings", "if=buff.holy_avenger.down&buff.shield_of_the_righteous.down&buff.divine_protection.down" ); 
  def -> add_action( this, "Ardent Defender", "if=buff.holy_avenger.down&buff.shield_of_the_righteous.down&buff.divine_protection.down&buff.guardian_of_ancient_kings.down");
  def -> add_talent( this, "Eternal Flame", "if=buff.eternal_flame.remains<2&buff.bastion_of_glory.react>2&(holy_power>=3|buff.divine_purpose.react|buff.bastion_of_power.react)" );
  def -> add_talent( this, "Eternal Flame", "if=buff.bastion_of_power.react&buff.bastion_of_glory.react>=5" );
  def -> add_action( this, "Shield of the Righteous", "if=holy_power>=5|buff.divine_purpose.react|incoming_damage_1500ms>=health.max*0.3" );
  def -> add_action( this, "Crusader Strike" );
  def -> add_action( this, "Judgment" );
  def -> add_action( this, "Avenger's Shield" );
  def -> add_talent( this, "Sacred Shield", "if=target.dot.sacred_shield.remains<5" );
  def -> add_action( this, "Holy Wrath" );
  def -> add_talent( this, "Execution Sentence" );
  def -> add_talent( this, "Light's Hammer" );
  def -> add_action( this, "Hammer of Wrath" );
  def -> add_action( this, "Consecration", "if=target.debuff.flying.down&!ticking" );
  def -> add_talent( this, "Holy Prism" );
  def -> add_talent( this, "Sacred Shield" );
}

// ==========================================================================
// Action Priority List Generation - Retribution
// ==========================================================================

void paladin_t::generate_action_prio_list_ret()
{
  ///////////////////////
  // Precombat List
  ///////////////////////

  action_priority_list_t* precombat = get_action_priority_list( "precombat" );

  //Flask
  if ( sim -> allow_flasks && level >= 80 )
  {
    std::string flask_action = "flask,type=";
    if ( level >= 90 )
      flask_action += "greater_draenic_strength_flask";
    else if ( level > 85 )
      flask_action += "winters_bite";
    else
      flask_action += "titanic_strength";

    precombat -> add_action( flask_action );
  }

  // Food
  if ( sim -> allow_food && level >= 80 )
  {
    std::string food_action = "food,type=";
    if ( level >= 90 )
      food_action += "sleeper_surprise";
    else
      food_action += ( level > 85 ) ? "black_pepper_ribs_and_shrimp" : "beer_basted_crocolisk";

    precombat -> add_action( food_action );
  }

  precombat -> add_action( this, "Blessing of Kings", "if=!aura.str_agi_int.up" );
  precombat -> add_action( this, "Blessing of Might", "if=!aura.mastery.up" );
  precombat -> add_action( this, "Seal of Truth", "if=active_enemies<6" );
  precombat -> add_action( this, "Seal of Righteousness", "if=active_enemies>=6" );

  // Snapshot stats
  precombat -> add_action( "snapshot_stats",  "Snapshot raid buffed stats before combat begins and pre-potting is done." );

  // Pre-potting
  if ( sim -> allow_potions && level >= 80 )
  {
    if ( level >= 90 )
      precombat -> add_action( "potion,name=draenic_strength" );
    else
      precombat -> add_action( ( level > 85 ) ? "potion,name=mogu_power" : "potion,name=golemblood" );
  }

  ///////////////////////
  // Action Priority List
  ///////////////////////

  action_priority_list_t* def = get_action_priority_list( "default" );

  // Start with Rebuke.  Because why not.
  def -> add_action( this, "Rebuke" );

  if ( sim -> allow_potions )
  {
    if ( level > 90 )
      def -> add_action( "potion,name=draenic_strength,if=(buff.bloodlust.react|buff.avenging_wrath.up|target.time_to_die<=40)" );
    else if ( level > 85 )
      def -> add_action( "potion,name=mogu_power,if=(buff.bloodlust.react|buff.avenging_wrath.up|target.time_to_die<=40)" );
    else if ( level >= 80 )
      def -> add_action( "potion,name=golemblood,if=buff.bloodlust.react|buff.avenging_wrath.up|target.time_to_die<=40" );
  }

  // This should<tm> get Censure up before the auto attack lands
  def -> add_action( "auto_attack" );
  def -> add_talent( this, "Speed of Light", "if=movement.remains>1" );
  def -> add_talent( this, "Execution Sentence" );
  def -> add_talent( this, "Light's Hammer" );
  def -> add_action( this, "Judgment", "if=buff.maraads_truth.down&talent.empowered_seals.enabled" );
  def -> add_talent( this, "Holy Avenger", "sync=seraphim,if=talent.seraphim.enabled" );
  def -> add_talent( this, "Holy Avenger", "if=holy_power<=2&!talent.seraphim.enabled" );
  def -> add_action( this, "Avenging Wrath", "sync=seraphim,if=talent.seraphim.enabled" );
  def -> add_action( this, "Avenging Wrath", "if=!talent.seraphim.enabled" );

  // Items (not sure why they're radomly put here? I guess after cooldowns but before rotational abilities)
  int num_items = ( int ) items.size();
  for ( int i = 0; i < num_items; i++ )
  {
    if ( items[ i ].has_special_effect( SPECIAL_EFFECT_SOURCE_NONE, SPECIAL_EFFECT_USE ) )
    {
      std::string item_str;
      item_str += "use_item,name=";
      item_str += items[ i ].name();
      def -> add_action( item_str );
    }
  }
  std::vector<std::string> racial_actions = get_racial_actions();
  for ( size_t i = 0; i < racial_actions.size(); i++ )
    def -> add_action( racial_actions[ i ] );

  def -> add_talent( this, "Seraphim" );
  def -> add_action( this, "Divine Storm", "if=active_enemies>=2&(holy_power=5|buff.divine_purpose.react|(buff.holy_avenger.up&holy_power>=3))&(!talent.final_verdict.enabled|buff.final_verdict.up)&(!talent.seraphim.enabled|cooldown.seraphim.remains>3)" );
  def -> add_action( this, "Divine Storm", "if=buff.divine_crusader.react&holy_power=5&talent.final_verdict.enabled&buff.final_verdict.up" );
  // Templar's Verdict @ 5 HP, or if DivPurp is about to expire
  def -> add_action( this, "Templar's Verdict", "if=holy_power=5|buff.holy_avenger.up&holy_power>=3&(!talent.seraphim.enabled|cooldown.seraphim.remains>3)" );
  def -> add_action( this, "Templar's Verdict", "if=buff.divine_purpose.react&buff.divine_purpose.remains<4" );
  def -> add_talent( this, "Final Verdict", "if=holy_power=5|buff.holy_avenger.up&holy_power>=3" );
  def -> add_talent( this, "Final Verdict", "if=buff.divine_purpose.react&buff.divine_purpose.remains<4" );
  def -> add_action( this, "Divine Storm", "if=buff.divine_crusader.react&holy_power=5&(!talent.final_verdict.enabled|buff.final_verdict.up)" );
  def -> add_action( this, "Judgment", "if=buff.maraads_truth.remains<3&talent.empowered_seals.enabled" );
  def -> add_action( this, "Exorcism", "if=buff.blazing_contempt.up&holy_power<=2" );
  def -> add_action( "wait,sec=cooldown.exorcism.remains,if=cooldown.exorcism.remains>0&cooldown.exorcism.remains<=0.2&buff.blazing_contempt.up" );
  def -> add_action( this, "Hammer of Wrath" );
  def -> add_action( "wait,sec=cooldown.hammer_of_wrath.remains,if=cooldown.hammer_of_wrath.remains>0&cooldown.hammer_of_wrath.remains<=0.2" );
  def -> add_action( this, "Divine Storm", "if=buff.divine_crusader.react&buff.avenging_wrath.up&talent.final_verdict.enabled&buff.final_verdict.up" );
  def -> add_action( this, "Templar's Verdict", "if=buff.avenging_wrath.up&(!talent.seraphim.enabled|cooldown.seraphim.remains>3)");
  def -> add_talent( this, "Final Verdict", "if=buff.avenging_wrath.up" );
  def -> add_action( this, "Divine Storm", "if=buff.divine_crusader.react&buff.avenging_wrath.up&(!talent.final_verdict.enabled|buff.final_verdict.up)" );
  def -> add_action( this, "Hammer of the Righteous", "if=active_enemies>=4" );
  def -> add_action( this, "Crusader Strike" );
  def -> add_action( "wait,sec=cooldown.crusader_strike.remains,if=cooldown.crusader_strike.remains>0&cooldown.crusader_strike.remains<=0.2" );
  def -> add_action( this, "Exorcism", "if=active_enemies>=3&glyph.mass_exorcism.enabled" );
  def -> add_action( this, "Judgment" );
  def -> add_action( "wait,sec=cooldown.judgment.remains,if=cooldown.judgment.remains>0&cooldown.judgment.remains<=0.2" );
  def -> add_action( this, "Divine Storm", "if=buff.divine_crusader.react&talent.final_verdict.enabled&buff.final_verdict.up" );
  def -> add_action( this, "Templar's Verdict", "if=buff.divine_purpose.react" );
  def -> add_talent( this, "Final Verdict", "if=buff.divine_purpose.react" );
  def -> add_action( this, "Divine Storm", "if=buff.divine_crusader.react&(!talent.final_verdict.enabled|buff.final_verdict.up)" );
  def -> add_action( this, "Exorcism" );
  def -> add_action( "wait,sec=cooldown.exorcism.remains,if=cooldown.exorcism.remains>0&cooldown.exorcism.remains<=0.2" );
  def -> add_action( this, "Divine Storm", "if=active_enemies>=2&(!talent.final_verdict.enabled|buff.final_verdict.up)&(!talent.seraphim.enabled|cooldown.seraphim.remains>3)" );
  def -> add_action( this, "Templar's Verdict", "if=(!talent.seraphim.enabled|cooldown.seraphim.remains>3)" );
  def -> add_talent( this, "Final Verdict" );
  def -> add_talent( this, "Holy Prism" );
}

// ==========================================================================
// Action Priority List Generation - Holy
// ==========================================================================

void paladin_t::generate_action_prio_list_holy()
{
  // currently unsupported

  //precombat first
  action_priority_list_t* precombat = get_action_priority_list( "precombat" );

  //Flask
  if ( sim -> allow_flasks && level >= 80 )
  {
    std::string flask_action = "flask,type=";
    if ( level > 90 ) 
      flask_action += "greator_draenic_intellect_flask";
    else
    flask_action += ( level > 85 ) ? "warm_sun" : "draconic_mind";

    precombat -> add_action( flask_action );
  }

  // Food
  if ( sim -> allow_food && level >= 80 )
  {
    std::string food_action = "food,type=";
    if ( level > 90 )
      food_action += "blackrock_barbecue";
    else
      food_action += ( level > 85 ) ? "mogu_fish_stew" : "seafood_magnifique_feast";
    precombat -> add_action( food_action );
  }

  precombat -> add_action( this, "Blessing of Kings", "if=(!aura.str_agi_int.up)&(aura.mastery.up)" );
  precombat -> add_action( this, "Blessing of Might", "if=!aura.mastery.up" );
  precombat -> add_action( this, "Seal of Insight" );
  // Beacon probably goes somewhere here?

  // Snapshot stats
  precombat -> add_action( "snapshot_stats",  "Snapshot raid buffed stats before combat begins and pre-potting is done." );
  
  // action priority list
  action_priority_list_t* def = get_action_priority_list( "default" );

  // Potions
  if ( sim -> allow_potions )
    def -> add_action( "potion,name=mana_potion,if=mana.pct<=75" );
  // Potions

    // Phillipuh
  if (sim -> allow_potions && level >= 80){
      std::string potion_action= "potion,name=";
      if ( level > 90 )
          potion_action += "potion,name=draenic_intellect";
      else
          potion_action += ( level > 85 ) ? "mogu power" : "jade serpent";
      precombat -> add_action( potion_action);

  }

  def -> add_action( "/auto_attack" );
  def -> add_talent( this, "Speed of Light", "if=movement.remains>1" );

  int num_items = ( int ) items.size();
  for ( int i = 0; i < num_items; i++ )
  {
    if ( items[ i ].has_special_effect( SPECIAL_EFFECT_SOURCE_NONE, SPECIAL_EFFECT_USE ) )
    {
      def -> add_action ( "/use_item,name=" + items[ i ].name_str );
    }
  }

  std::vector<std::string> profession_actions = get_profession_actions();
  for ( size_t i = 0; i < profession_actions.size(); i++ )
    def -> add_action( profession_actions[ i ] );

  std::vector<std::string> racial_actions = get_racial_actions();
  for ( size_t i = 0; i < racial_actions.size(); i++ )
    def -> add_action( racial_actions[ i ] );

  // this is just sort of made up to test things - a real Holy dev should probably come up with something useful here eventually
  def -> add_action( this, "Avenging Wrath" );
  def -> add_action( this, "Guardian of Ancient Kings" );
  def -> add_action( this, "Word of Glory", "if=holy_power>=3" );
  def -> add_action( this, "Holy Shock", "if=holy_power<=3" );
  def -> add_action( this, "Flash of Light", "if=target.health.pct<=30" );
  def -> add_action( this, "Divine Plea", "if=mana_pct<75" );
  def -> add_action( this, "Holy Light" );

}

// paladin_t::init_actions ==================================================

void paladin_t::init_action_list()
{

  // sanity check - Prot/Ret can't do anything w/o main hand weapon equipped
  if ( main_hand_weapon.type == WEAPON_NONE && ( specialization() == PALADIN_RETRIBUTION || specialization() == PALADIN_PROTECTION ) )
  {
    if ( !quiet )
      sim -> errorf( "Player %s has no weapon equipped at the Main-Hand slot.", name() );
    quiet = true;
    return;
  }

  active_hand_of_light_proc          = new hand_of_light_proc_t         ( this );

  // create action priority lists
  if ( action_list_str.empty() )
  {
    clear_action_priority_lists();

    switch ( specialization() )
    {
      case PALADIN_RETRIBUTION:
        generate_action_prio_list_ret(); // RET
        break;
        // for prot, call subroutine
      case PALADIN_PROTECTION:
        generate_action_prio_list_prot(); // PROT
        break;
      case PALADIN_HOLY:
        generate_action_prio_list_holy(); // HOLY
        break;
      default:
        if ( level > 80 )
        {
          action_list_str = "flask,type=draconic_mind/food,type=severed_sagefish_head";
          action_list_str += "/potion,name=volcanic_potion,if=!in_combat|buff.bloodlust.react|target.time_to_die<=60";
        }
        action_list_str += "/snapshot_stats";
        action_list_str += "/auto_attack";
        break;
    }
    use_default_action_list = true;
  }
  else
  {
    // if an apl is provided (i.e. from a simc file), set it as the default so it can be validated
    // precombat APL is automatically stored in the new format elsewhere, no need to fix that
    get_action_priority_list( "default" ) -> action_list_str = action_list_str;
    // clear action_list_str to avoid an assert error in player_t::init_actions()
    action_list_str.clear();
  }
  
  player_t::init_action_list();
}

void paladin_t::init_spells()
{
  player_t::init_spells();

  // Talents
  talents.long_arm_of_the_law     = find_talent_spell( "Long Arm of the Law" );
  talents.speed_of_light          = find_talent_spell( "Speed of Light" );
  talents.pursuit_of_justice      = find_talent_spell( "Pursuit of Justice" );
  talents.hand_of_purity          = find_talent_spell( "Hand of Purity" );
  talents.unbreakable_spirit      = find_talent_spell( "Unbreakable Spirit" );
  talents.clemency                = find_talent_spell( "Clemency" );
  talents.selfless_healer         = find_talent_spell( "Selfless Healer" );
  talents.eternal_flame           = find_talent_spell( "Eternal Flame" );
  talents.sacred_shield           = find_talent_spell( "Sacred Shield" );
  talents.holy_avenger            = find_talent_spell( "Holy Avenger" );
  talents.sanctified_wrath        = find_talent_spell( "Sanctified Wrath" ); // this returns the prot version of the talent
  talents.divine_purpose          = find_talent_spell( "Divine Purpose" );
  talents.holy_prism              = find_talent_spell( "Holy Prism" );
  talents.lights_hammer           = find_talent_spell( "Light's Hammer" );
  talents.execution_sentence      = find_talent_spell( "Execution Sentence" );
  talents.empowered_seals         = find_talent_spell( "Empowered Seals" );
  talents.seraphim                = find_talent_spell( "Seraphim" );
  talents.holy_shield             = find_talent_spell( "Holy Shield" );
  talents.final_verdict           = find_talent_spell( "Final Verdict" );
  talents.beacon_of_faith         = find_talent_spell( "Beacon of Faith" );
  talents.beacon_of_insight       = find_talent_spell( "Beacon of Insight" );
  talents.saved_by_the_light      = find_talent_spell( "Saved by the Light" );

  // Spells
  spells.holy_light                    = find_specialization_spell( "Holy Light" );
  spells.sanctified_wrath              = find_spell( 114232 );  // spec-specific effects for Ret/Holy Sanctified Wrath

  // Masteries
  passives.divine_bulwark         = find_mastery_spell( PALADIN_PROTECTION );
  passives.hand_of_light          = find_mastery_spell( PALADIN_RETRIBUTION );
  passives.illuminated_healing    = find_mastery_spell( PALADIN_HOLY );
  
  // Passives

  // Shared Passives
  passives.boundless_conviction   = find_spell( 115675 ); // find_spell fails here
  passives.plate_specialization   = find_specialization_spell( "Plate Specialization" );
  passives.sanctity_of_battle     = find_spell( 25956 );  // find_spell fails here
  passives.seal_of_insight        = find_class_spell( "Seal of Insight" );

  // Holy Passives
  passives.daybreak               = find_specialization_spell( "Daybreak" );
  passives.holy_insight           = find_specialization_spell( "Holy Insight" );
  passives.infusion_of_light      = find_specialization_spell( "Infusion of Light" );
  passives.sanctified_light       = find_specialization_spell( "Sanctified Light" );

  // Prot Passives
  passives.bladed_armor           = find_specialization_spell( "Bladed Armor" );
  passives.grand_crusader         = find_specialization_spell( "Grand Crusader" );
  passives.guarded_by_the_light   = find_specialization_spell( "Guarded by the Light" );
  passives.judgments_of_the_wise  = find_specialization_spell( "Judgments of the Wise" );
  passives.sanctuary              = find_specialization_spell( "Sanctuary" );
  passives.shining_protector      = find_specialization_spell( "Shining Protector" );
  passives.resolve                = find_specialization_spell( "Resolve" );
  passives.riposte                = find_specialization_spell( "Riposte" );
  passives.sacred_duty            = find_specialization_spell( "Sacred Duty" );

  // Ret Passives
  passives.sword_of_light         = find_specialization_spell( "Sword of Light" );
  passives.sword_of_light_value   = find_spell( passives.sword_of_light -> ok() ? 20113 : 0 );
  passives.exorcism               = find_spell( passives.sword_of_light -> ok() ? 87138 : 0 );
  passives.righteous_vengeance    = find_specialization_spell( "Righteous Vengeance" );

  // Perks
  // Multiple
  perk.improved_forbearance       = find_perk_spell( "Improved Forbearance" );

  // Holy Perks
  perk.empowered_beacon_of_light  = find_perk_spell( "Empowered Beacon of Light" );
  perk.enhanced_holy_shock        = find_perk_spell( "Enhanced Holy Shock" );
  perk.improved_daybreak          = find_perk_spell( "Improved Daybreak" );

  // Prot Perks
  perk.empowered_avengers_shield  = find_perk_spell( "Empowered Avenger's Shield" );
  perk.improved_block             = find_perk_spell( "Improved Block" );
  perk.improved_consecration      = find_perk_spell( "Improved Consecration" );

  // Ret Perks
  perk.empowered_divine_storm     = find_perk_spell( "Empowered Divine Storm" );
  perk.empowered_hammer_of_wrath  = find_perk_spell( "Empowered Hammer of Wrath" );
  perk.enhanced_hand_of_sacrifice = find_perk_spell( "Enhanced Hand of Sacrifice" );
  
  // Glyphs
  glyphs.alabaster_shield         = find_glyph_spell( "Glyph of the Alabaster Shield" );
  glyphs.ardent_defender          = find_glyph_spell( "Glyph of Ardent Defender" );
  glyphs.avenging_wrath           = find_glyph_spell( "Glyph of Avenging Wrath" );
  glyphs.battle_healer            = find_glyph_spell( "Glyph of the Battle Healer" );
  glyphs.blessed_life             = find_glyph_spell( "Glyph of Blessed Life" );
  glyphs.devotion_aura            = find_glyph_spell( "Glyph of Devotion Aura" );
  glyphs.divine_shield            = find_glyph_spell( "Glyph of Divine Shield" );
  glyphs.divine_protection        = find_glyph_spell( "Glyph of Divine Protection" );
  glyphs.divine_storm             = find_glyph_spell( "Glyph of Divine Storm" );
  glyphs.divine_wrath             = find_glyph_spell( "Glyph of Divine Wrath" );
  glyphs.divinity                 = find_glyph_spell( "Glyph of Divinity" );
  glyphs.double_jeopardy          = find_glyph_spell( "Glyph of Double Jeopardy" );
  glyphs.flash_of_light           = find_glyph_spell( "Glyph of Flash of Light" );
  glyphs.final_wrath              = find_glyph_spell( "Glyph of Final Wrath" );
  glyphs.focused_wrath            = find_glyph_spell( "Glyph of Focused Wrath" );
  glyphs.focused_shield           = find_glyph_spell( "Glyph of Focused Shield" );
  glyphs.hand_of_sacrifice        = find_glyph_spell( "Glyph of Hand of Sacrifice" );
  glyphs.harsh_words              = find_glyph_spell( "Glyph of Harsh Words" );
  glyphs.immediate_truth          = find_glyph_spell( "Glyph of Immediate Truth" );
  glyphs.illumination                 = find_glyph_spell( "Glyph of Illumination" );
  glyphs.judgment                 = find_glyph_spell( "Glyph of Judgment" );
  glyphs.mass_exorcism            = find_glyph_spell( "Glyph of Mass Exorcism" );
  glyphs.merciful_wrath           = find_glyph_spell( "Glyph of Merciful Wrath" );
  glyphs.templars_verdict         = find_glyph_spell( "Glyph of Templar's Verdict" );
  glyphs.word_of_glory            = find_glyph_spell( "Glyph of Word of Glory"   );
  
  // more spells, these need the glyph check to be present before they can be executed
  spells.alabaster_shield              = glyphs.alabaster_shield -> ok() ? find_spell( 121467 ) : spell_data_t::not_found(); // this is the spell containing Alabaster Shield's effects
  spells.glyph_of_word_of_glory        = glyphs.word_of_glory -> ok() ? find_spell( 115522 ) : spell_data_t::not_found();


  if ( specialization() == PALADIN_RETRIBUTION )
  {
    extra_regen_period  = passives.sword_of_light -> effectN( 2 ).period();
    extra_regen_percent = passives.sword_of_light -> effectN( 2 ).percent();
  }
  else if ( specialization() == PALADIN_PROTECTION )
  {
    extra_regen_period  = passives.guarded_by_the_light -> effectN( 3 ).period();
    extra_regen_percent = passives.guarded_by_the_light -> effectN( 3 ).percent();
  }

  if ( find_class_spell( "Beacon of Light" ) -> ok() )
    active_beacon_of_light = new beacon_of_light_heal_t( this );

  if ( passives.illuminated_healing -> ok() )
    active_illuminated_healing = new illuminated_healing_t( this );

  if ( passives.shining_protector -> ok() )
    active_shining_protector_proc = new shining_protector_t( this );
  
  if ( talents.holy_shield -> ok() )
    active_holy_shield_proc = new holy_shield_proc_t( this );

  // TODO: check if this benefit is only for the paladin (as coded) or for all targets
  debuffs.forbearance -> buff_duration += timespan_t::from_millis( perk.improved_forbearance -> effectN( 1 ).base_value() );
  
  rppm_defender_of_the_light.set_frequency( sets.set( PALADIN_PROTECTION, T17, B4 ) -> real_ppm() );

  // Holy Mastery uses effect#2 by default
  if ( specialization() == PALADIN_HOLY )
  {
    _mastery = &find_mastery_spell( specialization() ) -> effectN( 2 );
  }
}

// paladin_t::primary_role ==================================================

role_e paladin_t::primary_role() const
{
  if ( player_t::primary_role() == ROLE_DPS || specialization() == PALADIN_RETRIBUTION )
    return ROLE_HYBRID;

  if ( player_t::primary_role() == ROLE_TANK || specialization() == PALADIN_PROTECTION  )
    return ROLE_TANK;

  if ( player_t::primary_role() == ROLE_HEAL || specialization() == PALADIN_HOLY )
    return ROLE_HEAL; 

  return ROLE_HYBRID;
}

// paladin_t::convert_hybrid_stat ===========================================

stat_e paladin_t::convert_hybrid_stat( stat_e s ) const
{
  // this converts hybrid stats that either morph based on spec or only work
  // for certain specs into the appropriate "basic" stats.
  stat_e converted_stat = s;

  switch ( s )
  {
    case STAT_STR_AGI_INT:
      switch ( specialization() )
      {
        case PALADIN_HOLY:
          return STAT_INTELLECT;
        case PALADIN_RETRIBUTION:
        case PALADIN_PROTECTION:
          return STAT_STRENGTH;
        default:
          return STAT_NONE;
      }
    // Guess at how AGI/INT mail or leather will be handled for plate - probably INT?
    case STAT_AGI_INT:
      converted_stat = STAT_INTELLECT;
      break;
    // This is a guess at how AGI/STR gear will work for Holy, TODO: confirm  
    case STAT_STR_AGI:
      converted_stat = STAT_STRENGTH;
      break;
    case STAT_STR_INT:
      if ( specialization() == PALADIN_HOLY )
        converted_stat = STAT_INTELLECT;
      else
        converted_stat = STAT_STRENGTH;
      break;
    default:
      break;
  }
  
  // Now disable stats that aren't applicable to a given spec.
  switch ( converted_stat )
  {
    case STAT_STRENGTH:
      if ( specialization() == PALADIN_HOLY )
        converted_stat = STAT_NONE;  // STR disabled for Holy
      break;
    case STAT_INTELLECT:
      if ( specialization() != PALADIN_HOLY )
        converted_stat = STAT_NONE; // INT disabled for Ret/Prot
      break;
    case STAT_AGILITY:
      converted_stat = STAT_NONE; // AGI disabled for all paladins
      break;
    case STAT_SPIRIT:
      if ( specialization() != PALADIN_HOLY )
        converted_stat = STAT_NONE;
      break;
    case STAT_BONUS_ARMOR:
      if ( specialization() != PALADIN_PROTECTION )
        converted_stat = STAT_NONE;
      break;
    default:
      break;
  }

  return converted_stat;
}

// paladin_t::composite_attribute_multiplier ================================

double paladin_t::composite_attribute_multiplier( attribute_e attr ) const
{
  double m = player_t::composite_attribute_multiplier( attr );

  // Guarded by the Light buffs STA
  if ( attr == ATTR_STAMINA )
  {
    m *= 1.0 + passives.guarded_by_the_light -> effectN( 2 ).percent();
  }

  return m;
}

// paladin_t::composite_rating_multiplier ==================================

double paladin_t::composite_rating_multiplier( rating_e r ) const
{
  double m = player_t::composite_rating_multiplier( r );

  switch ( r )
  {
    case RATING_MELEE_HASTE:
    case RATING_RANGED_HASTE:
    case RATING_SPELL_HASTE:
      m *= 1.0 + passives.sacred_duty -> effectN( 1 ).percent(); 
      break;
    case RATING_MASTERY:
      m *= 1.0 + passives.righteous_vengeance -> effectN( 1 ).percent();
      break;
    case RATING_MELEE_CRIT:
    case RATING_SPELL_CRIT:
    case RATING_RANGED_CRIT:
      m *= 1.0 + passives.sanctified_light -> effectN( 1 ).percent();
      break;
    default:
      break;
  }

  return m;

};

// paladin_t::composite_melee_crit =========================================

double paladin_t::composite_melee_crit() const
{
  double m = player_t::composite_melee_crit();  
  
  // This should only give a nonzero boost for Holy
  if ( buffs.avenging_wrath -> check() )
    m += buffs.avenging_wrath -> get_crit_bonus();
  
  return m;
}

// paladin_t::composite_melee_expertise =====================================

double paladin_t::composite_melee_expertise( weapon_t* w ) const
{
  double expertise = player_t::composite_melee_expertise( w );

  return expertise;
}

// paladin_t::composite_melee_haste =========================================

double paladin_t::composite_melee_haste() const
{
  double h = player_t::composite_melee_haste();

  // This should only give a nonzero boost for Holy
  if ( buffs.avenging_wrath -> check() )
    h /= 1.0 + buffs.avenging_wrath -> get_haste_bonus();
  
  // Infusion of Light (Holy) adds 10% haste
  h /= 1.0 + passives.infusion_of_light -> effectN( 2 ).percent();

  // Empowered Seals
  if ( buffs.liadrins_righteousness -> check() )
    h /= 1.0 + buffs.liadrins_righteousness -> data().effectN( 1 ).percent();

  return h;
}

// paladin_t::composite_melee_speed =========================================

double paladin_t::composite_melee_speed() const
{
  double h = player_t::composite_melee_speed();

  return h;

}

// paladin_t::composite_spell_crit ==========================================

double paladin_t::composite_spell_crit() const
{
  double m = player_t::composite_spell_crit();
  
  // This should only give a nonzero boost for Holy
  if ( buffs.avenging_wrath -> check() )
    m += buffs.avenging_wrath -> get_crit_bonus();
  
  return m;
}

// paladin_t::composite_spell_haste ==========================================

double paladin_t::composite_spell_haste() const
{
  double h = player_t::composite_spell_haste();
  
  // This should only give a nonzero boost for Holy
  if ( buffs.avenging_wrath -> check() )
    h /= 1.0 + buffs.avenging_wrath -> get_haste_bonus();

  // Infusion of Light (Holy) adds 10% haste
  h /= 1.0 + passives.infusion_of_light -> effectN( 2 ).percent();

  // Empowered Seals
  if ( buffs.liadrins_righteousness -> check() )
    h /= 1.0 + buffs.liadrins_righteousness -> data().effectN( 1 ).percent();

  return h;
}

// paladin_t::composite_mastery =============================================

double paladin_t::composite_mastery() const
{
  double m = player_t::composite_mastery();

  return m;
}

double paladin_t::composite_mastery_rating() const
{
  double m = player_t::composite_mastery_rating();

  if ( buffs.favor_of_the_kings -> check() )
    m += buffs.favor_of_the_kings -> data().effectN( 1 ).base_value();

  return m;
}

// paladin_t::composite_multistrike =========================================

double paladin_t::composite_multistrike() const
{
  double m = player_t::composite_multistrike();

  return m;
}

// paladin_t::composite_bonus_armor =========================================

double paladin_t::composite_bonus_armor() const
{
  double ba = player_t::composite_bonus_armor();

  return ba;
}

// paladin_t::composite_player_multiplier ===================================

double paladin_t::composite_player_multiplier( school_e school ) const
{
  double m = player_t::composite_player_multiplier( school );

  // These affect all damage done by the paladin
  // Avenging Wrath buffs everything
  if ( buffs.avenging_wrath -> check() )
    m *= 1.0 + buffs.avenging_wrath -> get_damage_mod();

  // T15_2pc_melee buffs holy damage only
  if ( dbc::is_school( school, SCHOOL_HOLY ) )
  {
    m *= 1.0 + buffs.tier15_2pc_melee -> value();
  }

  // Divine Shield reduces everything
  if ( buffs.divine_shield -> check() )
    m *= 1.0 + buffs.divine_shield -> data().effectN( 1 ).percent();

  // Glyph of Word of Glory buffs everything
  if ( buffs.glyph_of_word_of_glory -> check() )
    m *= 1.0 + buffs.glyph_of_word_of_glory -> value();

  // T16_2pc_melee buffs everything
  if ( buffs.warrior_of_the_light -> check() )
    m *= 1.0 + buffs.warrior_of_the_light -> data().effectN( 1 ).percent();

  return m;
}

// paladin_t::composite_player_heal_multiplier ==============================

double paladin_t::composite_player_heal_multiplier( const action_state_t* s ) const
{
  double m = player_t::composite_player_heal_multiplier( s );

  if ( buffs.avenging_wrath -> check() )
    m *= 1.0 + buffs.avenging_wrath -> get_healing_mod();

  // Resolve applies a blanket -60% healing & absorb for tanks
  if ( passives.resolve -> ok() )
    m *= 1.0 + passives.resolve -> effectN( 2 ).percent();

  return m;

}

// paladin_t::composite_player_absorb_multiplier ==============================

double paladin_t::composite_player_absorb_multiplier( const action_state_t* s ) const
{
  double m = player_t::composite_player_absorb_multiplier( s );

  // Resolve applies a blanket -60% healing & absorb for tanks
  if ( passives.resolve -> ok() )
    m *= 1.0 + passives.resolve -> effectN( 3 ).percent();

  return m;

}

// paladin_t::composite_spell_power =========================================

double paladin_t::composite_spell_power( school_e school ) const
{
  double sp = player_t::composite_spell_power( school );

  // For Protection and Retribution, SP is fixed to AP by passives
  switch ( specialization() )
  {
    case PALADIN_PROTECTION:
      sp = passives.guarded_by_the_light -> effectN( 1 ).percent() * cache.attack_power() * composite_attack_power_multiplier();
      break;
    case PALADIN_RETRIBUTION:
      sp = passives.sword_of_light -> effectN( 1 ).percent() * cache.attack_power() * composite_attack_power_multiplier();
      break;
    default:
      break;
  }
  return sp;
}

// paladin_t::composite_melee_attack_power ==================================

double paladin_t::composite_melee_attack_power() const
{
  double ap = player_t::composite_melee_attack_power();

  ap += passives.bladed_armor -> effectN( 1 ).percent() * current.stats.get_stat( STAT_BONUS_ARMOR );

  return ap;
}

// paladin_t::composite_attack_power_multiplier =============================

double paladin_t::composite_attack_power_multiplier() const
{
  double ap = player_t::composite_attack_power_multiplier();

  // Mastery bonus is multiplicative with other effects (raid buff, Maraad's Truth)
  ap *= 1.0 + cache.mastery() * passives.divine_bulwark -> effectN( 5 ).mastery_value();
  
  // Maraad's Truth is multiplicative with other effects (raid buff, mastery)
  if ( buffs.maraads_truth -> check() )
    ap *= 1.0 + buffs.maraads_truth -> data().effectN( 1 ).percent(); 

  return ap;
}

// paladin_t::composite_spell_power_multiplier ==============================

double paladin_t::composite_spell_power_multiplier() const
{
  if ( passives.sword_of_light -> ok() || passives.guarded_by_the_light -> ok() )
    return 1.0;

  return player_t::composite_spell_power_multiplier();
}

// paladin_t::composite_block ==========================================

double paladin_t::composite_block() const
{
  // this handles base block and and all block subject to diminishing returns
  double block_subject_to_dr = cache.mastery() * passives.divine_bulwark -> effectN( 1 ).mastery_value();
  double b = player_t::composite_block_dr( block_subject_to_dr );

 // Guarded by the Light block not affected by diminishing returns
  b += passives.guarded_by_the_light -> effectN( 6 ).percent();

  // Holy Shield (assuming for now that it's not affected by DR)
  b += talents.holy_shield -> effectN( 1 ).percent();

  // Protection T15 2-piece bonus
  if ( buffs.shield_of_glory -> check() )
    b += buffs.shield_of_glory -> data().effectN( 1 ).percent();

  // Protection T17 2-piece bonus
  if ( buffs.faith_barricade -> check() )
    b += buffs.faith_barricade -> value();

  return b;
}

// paladin_t::composite_block_reduction =======================================

double paladin_t::composite_block_reduction() const
{
  double br = player_t::composite_block_reduction();

  // Prot T17 4-pc increases block by 50% (TODO: check if additive or multiplicative)
  if ( buffs.defender_of_the_light -> up() )
    br += buffs.defender_of_the_light -> value();

  return br;
}

// paladin_t::composite_crit_avoidance ========================================

double paladin_t::composite_crit_avoidance() const
{
  double c = player_t::composite_crit_avoidance();

  // Guarded by the Light grants -6% crit chance
  c += passives.guarded_by_the_light -> effectN( 5 ).percent();

  return c;
}

// paladin_t::composite_parry_rating ==========================================

double paladin_t::composite_parry_rating() const
{
  double p = player_t::composite_parry_rating();

  // add Riposte
  if ( passives.riposte -> ok() )
    p += composite_melee_crit_rating();

  return p;
}

// paladin_t::temporary_movement_modifier ================================

double paladin_t::temporary_movement_modifier() const
{
  double temporary = player_t::temporary_movement_modifier();
  
  if ( buffs.speed_of_light -> up() )
    temporary = std::max( buffs.speed_of_light -> default_value, temporary );
  if ( buffs.long_arm_of_the_law -> up() )
    temporary = std::max( buffs.long_arm_of_the_law -> default_value, temporary );
  if ( buffs.turalyons_justice -> check() )
    temporary = std::max( buffs.turalyons_justice-> data().effectN( 1 ).percent(), temporary );
  if ( talents.pursuit_of_justice -> ok() )
    temporary = std::max( ( talents.pursuit_of_justice -> effectN( 1 ).percent() +
                std::min( resources.current[RESOURCE_HOLY_POWER] * talents.pursuit_of_justice -> effectN( 8 ).percent(), 0.15 ) ), 
                temporary );

  return temporary;
}

// paladin_t::target_mitigation =============================================

void paladin_t::target_mitigation( school_e school,
                                   dmg_e    dt,
                                   action_state_t* s )
{
  player_t::target_mitigation( school, dt, s );

  // various mitigation effects, Ardent Defender goes last due to absorb/heal mechanics

  // Passive sources (Sanctuary)
  s -> result_amount *= 1.0 + passives.sanctuary -> effectN( 1 ).percent();

  if ( sim -> debug && s -> action && ! s -> target -> is_enemy() && ! s -> target -> is_add() )
    sim -> out_debug.printf( "Damage to %s after passive mitigation is %f", s -> target -> name(), s -> result_amount );

  // Damage Reduction Cooldowns

  // Guardian of Ancient Kings
  if ( buffs.guardian_of_ancient_kings -> up() && specialization() == PALADIN_PROTECTION )
  {
    s -> result_amount *= 1.0 + buffs.guardian_of_ancient_kings -> data().effectN( 3 ).percent();
    if ( sim -> debug && s -> action && ! s -> target -> is_enemy() && ! s -> target -> is_add() )
      sim -> out_debug.printf( "Damage to %s after GAnK is %f", s -> target -> name(), s -> result_amount );
  }

  // Hand of Purity
  if ( buffs.hand_of_purity -> up() )
  {
    if ( s -> result_type == DMG_OVER_TIME )
    {
      s -> result_amount *= 1.0 - buffs.hand_of_purity -> data().effectN( 1 ).percent(); // for some reason, the DoT reduction is stored as +0.7
    }
    else
    {
      s -> result_amount *= 1.0 + buffs.hand_of_purity -> data().effectN( 2 ).percent();
    }
    if ( sim -> debug && s -> action && ! s -> target -> is_enemy() && ! s -> target -> is_add() )
      sim -> out_debug.printf( "Damage to %s after Hand of Purity is %f", s -> target -> name(), s -> result_amount );
  }

  // Divine Protection
  if ( buffs.divine_protection -> up() )
  {
    if ( util::school_type_component( school, SCHOOL_MAGIC ) )
    {
      s -> result_amount *= 1.0 + buffs.divine_protection -> data().effectN( 1 ).percent() + glyphs.divine_protection -> effectN( 1 ).percent();
    }
    else
    {
      s -> result_amount *= 1.0 + buffs.divine_protection -> data().effectN( 2 ).percent() + glyphs.divine_protection -> effectN( 2 ).percent();
    }
    if ( sim -> debug && s -> action && ! s -> target -> is_enemy() && ! s -> target -> is_add() )
      sim -> out_debug.printf( "Damage to %s after Divine Protection is %f", s -> target -> name(), s -> result_amount );
  }

  // Glyph of Templar's Verdict
  if ( buffs.glyph_templars_verdict -> check() )
  {
    s -> result_amount *= 1.0 + buffs.glyph_templars_verdict -> value();
    if ( sim -> debug && s -> action && ! s -> target -> is_enemy() && ! s -> target -> is_add() )
      sim -> out_debug.printf( "Damage to %s after Glyph of TV is %f", s -> target -> name(), s -> result_amount );
  }

  // Shield of the Righteous
  if ( buffs.shield_of_the_righteous -> check() && school == SCHOOL_PHYSICAL )
  {
    // split his out to make it more readable / easier to debug
    double sotr_mitigation = buffs.shield_of_the_righteous -> data().effectN( 1 ).percent() + cache.mastery() * passives.divine_bulwark -> effectN( 4 ).mastery_value();
    sotr_mitigation *= 1.0 + sets.set( SET_TANK, T14, B4 ) -> effectN( 2 ).percent();

    // clamp is hardcoded in tooltip, not shown in effects
    sotr_mitigation = std::max( -0.80, sotr_mitigation );
    sotr_mitigation = std::min( -0.25, sotr_mitigation );

    s -> result_amount *= 1.0 + sotr_mitigation; 

    if ( sim -> debug && s -> action && ! s -> target -> is_enemy() && ! s -> target -> is_add() )
      sim -> out_debug.printf( "Damage to %s after SotR mitigation is %f", s -> target -> name(), s -> result_amount );
  }
  
  // Ardent Defender
  if ( buffs.ardent_defender -> check() )
  {
    // glyph of ardent defender removes damage mitigation
    if ( ! glyphs.ardent_defender -> ok() )
      s -> result_amount *= 1.0 - buffs.ardent_defender -> data().effectN( 1 ).percent();

    if ( s -> result_amount > 0 && s -> result_amount >= resources.current[ RESOURCE_HEALTH ] )
    {
      // Ardent defender is a little odd - it doesn't heal you *for* 12%, it heals you *to* 12%.
      // It does this by either absorbing all damage and healing you for the difference between 15% and your current health (if current < 15%)
      // or absorbing any damage that would take you below 15% (if current > 15%).
      // To avoid complications with absorb modeling, we're just going to kludge it by adjusting the amount gained or lost accordingly.
      s -> result_amount = 0.0;
      double AD_health_threshold = resources.max[ RESOURCE_HEALTH ] * buffs.ardent_defender -> data().effectN( 2 ).percent();
      if ( resources.current[ RESOURCE_HEALTH ] >= AD_health_threshold )
      {
        resource_loss( RESOURCE_HEALTH,
                       resources.current[ RESOURCE_HEALTH ] - AD_health_threshold,
                       nullptr,
                       s -> action );
      }
      else
      {
        resource_gain( RESOURCE_HEALTH,
                       AD_health_threshold - resources.current[ RESOURCE_HEALTH ],
                       nullptr,
                       s -> action );
      }
      buffs.ardent_defender -> use_oneup();
      buffs.ardent_defender -> expire();
    }

    if ( sim -> debug && s -> action && ! s -> target -> is_enemy() && ! s -> target -> is_add() )
      sim -> out_debug.printf( "Damage to %s after Ardent Defender is %f", s -> target -> name(), s -> result_amount );
  }
}

// paladin_t::invalidate_cache ==============================================

void paladin_t::invalidate_cache( cache_e c )
{
  player_t::invalidate_cache( c );

  if ( ( passives.sword_of_light -> ok() || passives.guarded_by_the_light -> ok() || passives.divine_bulwark -> ok() )
       && ( c == CACHE_STRENGTH || c == CACHE_ATTACK_POWER )
     )
  {
    player_t::invalidate_cache( CACHE_SPELL_POWER );
  }

  if ( c == CACHE_ATTACK_CRIT && specialization() == PALADIN_PROTECTION )
    player_t::invalidate_cache( CACHE_PARRY );

  if ( c == CACHE_BONUS_ARMOR && passives.bladed_armor -> ok() )
    player_t::invalidate_cache( CACHE_ATTACK_POWER );

  if ( c == CACHE_MASTERY && passives.divine_bulwark -> ok() )
  {
    player_t::invalidate_cache( CACHE_BLOCK );
    player_t::invalidate_cache( CACHE_ATTACK_POWER );
    player_t::invalidate_cache( CACHE_SPELL_POWER );
  }
}

// paladin_t::matching_gear_multiplier ======================================

double paladin_t::matching_gear_multiplier( attribute_e attr ) const
{
  double mult = 0.01 * passives.plate_specialization -> effectN( 1 ).base_value();

  switch ( specialization() )
  {
    case PALADIN_PROTECTION:
      if ( attr == ATTR_STAMINA )
        return mult;
      break;
    case PALADIN_RETRIBUTION:
      if ( attr == ATTR_STRENGTH )
        return mult;
      break;
    case PALADIN_HOLY:
      if ( attr == ATTR_INTELLECT )
        return mult;
      break;
    default:
      break;
  }
  return 0.0;
}

// paladin_t::regen  ========================================================

void paladin_t::regen( timespan_t periodicity )
{
  player_t::regen( periodicity );

  // Guarded by the Light / Sword of Light regen.
  if ( extra_regen_period > timespan_t::from_seconds( 0.0 ) )
  {
    last_extra_regen += periodicity;
    while ( last_extra_regen >= extra_regen_period )
    {
      resource_gain( RESOURCE_MANA, resources.max[ RESOURCE_MANA ] * extra_regen_percent, gains.extra_regen );

      last_extra_regen -= extra_regen_period;
    }
  }
}

// paladin_t::assess_damage =================================================

void paladin_t::assess_damage( school_e school,
                               dmg_e    dtype,
                               action_state_t* s )
{
  if ( buffs.divine_shield -> up() )
  {
    s -> result_amount = 0;

    // Return out, as you don't get to benefit from anything else
    player_t::assess_damage( school, dtype, s );
    return;
  }

  // On a block event, trigger Alabaster Shield & Holy Shield & Defender of the Light
  if ( s -> block_result == BLOCK_RESULT_BLOCKED )
  {
    if ( glyphs.alabaster_shield -> ok() )
      buffs.alabaster_shield -> trigger();
    
    trigger_holy_shield();

    if ( sets.set( PALADIN_PROTECTION, T17, B4 ) -> ok() && rppm_defender_of_the_light.trigger() )
      buffs.defender_of_the_light -> trigger();
  }

  // Also trigger Grand Crusader on an avoidance event (TODO: test if it triggers on misses)
  if ( s -> result == RESULT_DODGE || s -> result == RESULT_PARRY || s -> result == RESULT_MISS )
  {
    trigger_grand_crusader();
  }

  player_t::assess_damage( school, dtype, s );

  // T15 4-piece tank
  if ( sets.has_set_bonus( SET_TANK, T15, B4 ) && buffs.divine_protection -> check() )
  {
    // compare damage to player health to find HP gain
    double hp_gain = std::floor( s -> result_mitigated / resources.max[ RESOURCE_HEALTH ] * 5 );

    // add that much Holy Power
    resource_gain( RESOURCE_HOLY_POWER, hp_gain, gains.hp_t15_4pc_tank );
  }

  // T16 2-piece tank
  if ( sets.has_set_bonus( SET_TANK, T16, B2 ) && buffs.divine_protection -> check() )
  {
    active.blessing_of_the_guardians -> increment_damage( s -> result_mitigated ); // uses post-mitigation, pre-absorb value
  }
}

// paladin_t::assess_damage_imminent ========================================

void paladin_t::assess_damage_imminent( school_e school, dmg_e, action_state_t* s )
{
  // Holy Shield happens here, after all absorbs are accounted for (see player_t::assess_damage())
  if ( talents.holy_shield -> ok() && s -> result_amount > 0.0 && school != SCHOOL_PHYSICAL )
  {
    // Block code mimics attack_t::block_chance()
    // cache.block() contains our block chance 
    double block = cache.block();
    // add or subtract 1.5% per level difference
    block += ( level - s -> action -> player -> level ) * 0.015;

    
    if ( block > 0 )
    {
      // Roll for "block"
      if ( rng().roll( block ) )
      {
        double block_amount = s -> result_amount * composite_block_reduction();

        if ( sim->debug )
          sim -> out_debug.printf( "%s Holy Shield absorbs %f", name(), block_amount );

        // update the relevant counters
        iteration_absorb_taken += block_amount;
        s -> result_amount -= block_amount;
        s -> result_absorbed = s -> result_amount;
        
        // hack to register this on the abilities table
        buffs.holy_shield_absorb -> trigger( 1, block_amount );
        buffs.holy_shield_absorb -> consume( block_amount );

        // Trigger the damage event
        trigger_holy_shield();
      }
      else
      {        
        if ( sim->debug )
          sim -> out_debug.printf( "%s Holy Shield fails to activate", name() );
      }
    }

    if ( sim->debug )
      sim -> out_debug.printf( "Damage to %s after Holy Shield mitigation is %f", name(), s -> result_amount );
  }
}

// paladin_t::assess_heal ===================================================

void paladin_t::assess_heal( school_e school, dmg_e dmg_type, action_state_t* s )
{
  // Shining Protector procs a heal every now and again
  if ( passives.shining_protector -> ok() )
    trigger_shining_protector( s );

  player_t::assess_heal( school, dmg_type, s );
}

// paladin_t::create_options ================================================

void paladin_t::create_options()
{
  player_t::create_options();

  option_t paladin_options[] =
  {
    opt_null()
  };

  option_t::copy( options, paladin_options );
}

// paladin_t::combat_begin ==================================================

void paladin_t::combat_begin()
{
  player_t::combat_begin();

  resources.current[ RESOURCE_HOLY_POWER ] = 0;

  if ( passives.resolve -> ok() )
    resolve_manager.start();
}

// paladin_t::holy_power_stacks =============================================

int paladin_t::holy_power_stacks() const
{
  if ( buffs.divine_purpose -> check() )
  {
    return std::min( ( int ) 3, ( int ) resources.current[ RESOURCE_HOLY_POWER ] );
  }
  return ( int ) resources.current[ RESOURCE_HOLY_POWER ];
}

// paladin_t::get_hand_of_light =============================================

double paladin_t::get_hand_of_light()
{
  if ( specialization() != PALADIN_RETRIBUTION ) return 0.0;

  return cache.mastery_value(); // HoL is in effect 1
}

// player_t::create_expression ==============================================

expr_t* paladin_t::create_expression( action_t* a,
                                      const std::string& name_str )
{
  struct paladin_expr_t : public expr_t
  {
    paladin_t& paladin;
    paladin_expr_t( const std::string& n, paladin_t& p ) :
      expr_t( n ), paladin( p ) {}
  };

  struct seal_expr_t : public paladin_expr_t
  {
    seal_e rt;
    seal_expr_t( const std::string& n, paladin_t& p, seal_e r ) :
      paladin_expr_t( n, p ), rt( r ) {}
    virtual double evaluate() { return paladin.active_seal == rt; }
  };

  std::vector<std::string> splits = util::string_split( name_str, "." );

  if ( ( splits.size() == 2 ) && ( splits[ 0 ] == "seal" ) )
  {
    seal_e s = SEAL_NONE;

    if      ( splits[ 1 ] == "truth"         ) s = SEAL_OF_TRUTH;
    else if ( splits[ 1 ] == "insight"       ) s = SEAL_OF_INSIGHT;
    else if ( splits[ 1 ] == "none"          ) s = SEAL_NONE;
    else if ( splits[ 1 ] == "righteousness" ) s = SEAL_OF_RIGHTEOUSNESS;
    else if ( splits[ 1 ] == "justice"       ) s = SEAL_OF_JUSTICE;
    return new seal_expr_t( name_str, *this, s );
  }

  struct double_jeopardy_expr_t : public paladin_expr_t
  {
    double_jeopardy_expr_t( const std::string& n, paladin_t& p ) :
      paladin_expr_t( n, p ) {}
    virtual double evaluate() { return paladin.last_judgement_target ? (double)paladin.last_judgement_target -> actor_index : -1; }
  };

  if ( splits[ 0 ] == "last_judgment_target" )
  {
    return new double_jeopardy_expr_t( name_str, *this );
  }

  return player_t::create_expression( a, name_str );
}

void paladin_t::arise()
{
  player_t::arise();

  // Trigger Sanctity Aura
  if ( specialization() == PALADIN_RETRIBUTION && ! sim -> overrides.versatility ) 
    sim -> auras.versatility -> trigger();

}

/* Report Extension Class
 * Here you can define class specific report extensions/overrides
 */
class paladin_report_t : public player_report_extension_t
{
public:
  paladin_report_t( paladin_t& player ) :
      p( player )
  {

  }

  virtual void html_customsection( report::sc_html_stream& /* os*/ ) override
  {
    (void) p;
    /*// Custom Class Section
    os << "\t\t\t\t<div class=\"player-section custom_section\">\n"
        << "\t\t\t\t\t<h3 class=\"toggle open\">Custom Section</h3>\n"
        << "\t\t\t\t\t<div class=\"toggle-content\">\n";

    os << p.name();

    os << "\t\t\t\t\t\t</div>\n" << "\t\t\t\t\t</div>\n";*/
  }
private:
  paladin_t& p;
};

// PALADIN MODULE INTERFACE =================================================

struct paladin_module_t : public module_t
{
  paladin_module_t() : module_t( PALADIN ) {}

  virtual player_t* create_player( sim_t* sim, const std::string& name, race_e r = RACE_NONE ) const
  {
    paladin_t* p = new paladin_t( sim, name, r );
    p -> report_extension = std::shared_ptr<player_report_extension_t>( new paladin_report_t( *p ) );
    return p;
  }

  virtual bool valid() const { return true; }

  virtual void init( sim_t* sim ) const
  {
    for ( unsigned int i = 0; i < sim -> actor_list.size(); i++ )
    {
      player_t* p = sim -> actor_list[i];
      p -> buffs.beacon_of_light          = buff_creator_t( p, "beacon_of_light", p -> find_spell( 53563 ) );
      p -> buffs.illuminated_healing      = buff_creator_t( p, "illuminated_healing", p -> find_spell( 86273 ) );
      p -> buffs.hand_of_sacrifice        = new buffs::hand_of_sacrifice_t( p );
      p -> buffs.devotion_aura            = buff_creator_t( p, "devotion_aura", p -> find_spell( 31821 ) );
      p -> debuffs.forbearance            = buff_creator_t( p, "forbearance", p -> find_spell( 25771 ) );
    }
  }

  virtual void combat_begin( sim_t* ) const {}

  virtual void combat_end  ( sim_t* ) const {}
};

} // UNNAMED NAMESPACE

const module_t* module_t::paladin()
{
  static paladin_module_t m;
  return &m;
}<|MERGE_RESOLUTION|>--- conflicted
+++ resolved
@@ -2682,15 +2682,9 @@
 
 struct lay_on_hands_t : public paladin_heal_t
 {
-<<<<<<< HEAD
-    double mana_return_pct;
-  lay_on_hands_t( paladin_t* p, const std::string& options_str ) :
-   paladin_heal_t( "lay_on_hands", p, p -> find_class_spell( "Lay on Hands" ) ), mana_return_pct( 0 )
-=======
   double mana_return_pct;
   lay_on_hands_t( paladin_t* p, const std::string& options_str ) :
     paladin_heal_t( "lay_on_hands", p, p -> find_class_spell( "Lay on Hands" ) ), mana_return_pct( 0 )
->>>>>>> ff5099a1
   {
       parse_options( NULL, options_str );
 
@@ -2705,16 +2699,10 @@
       use_off_gcd = true;
       trigger_gcd = timespan_t::zero();
 
-<<<<<<< HEAD
-      pct_heal = 1.0;
-      if ( p -> glyphs.divinity -> ok() )
-          mana_return_pct = p -> find_spell( 54986 ) -> effectN( 1 ).percent();
-=======
     pct_heal = 1.0;
 
     if ( p -> glyphs.divinity -> ok() )
       mana_return_pct = p -> find_spell( 54986 ) -> effectN( 1 ).percent();
->>>>>>> ff5099a1
   }
 
   virtual void execute()
@@ -2726,17 +2714,6 @@
         p() -> resource_gain(RESOURCE_MANA, p() -> find_spell( 54986 ) -> effectN(1).percent() * p() -> resources.max[RESOURCE_MANA], p() -> gains.glyph_of_divinity);
     }
   }
-<<<<<<< HEAD
-=======
-  virtual void impact( action_state_t* s )
-  {
-    paladin_heal_t::impact( s );
-
-    if ( mana_return_pct > 0 )
-      p() -> resource_gain( RESOURCE_MANA, mana_return_pct * p() -> resources.max[ RESOURCE_MANA ], p() -> gains.glyph_of_divinity );
-  }
-
->>>>>>> ff5099a1
 
   virtual bool ready()
   {
