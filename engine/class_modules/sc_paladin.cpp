// ==========================================================================
// Dedmonwakeen's DPS-DPM Simulator.
// Send questions to natehieter@gmail.com
// ==========================================================================
/*
  TODO:
  5.4: Remove Unbreakable Spirit code
  Selfless Healer?
  Sacred Shield proxy buff for APL trickery
*/
#include "simulationcraft.hpp"

namespace { // UNNAMED NAMESPACE

// Forward declarations
struct paladin_t;
struct hand_of_sacrifice_redirect_t;
struct blessing_of_the_guardians_t;
namespace buffs { 
                  struct avenging_wrath_buff_t; 
                  struct ardent_defender_buff_t;
                }

enum seal_e
{
  SEAL_NONE = 0,
  SEAL_OF_JUSTICE,
  SEAL_OF_INSIGHT,
  SEAL_OF_RIGHTEOUSNESS,
  SEAL_OF_TRUTH,
  SEAL_MAX
};

// ==========================================================================
// Paladin Target Data
// ==========================================================================

struct paladin_td_t : public actor_pair_t
{
  struct dots_t
  {
    dot_t* censure;
    dot_t* eternal_flame;
    dot_t* execution_sentence;
    dot_t* stay_of_execution;
    dot_t* holy_radiance;
  } dots;

  struct buffs_t
  {
    buff_t* debuffs_censure;
    buff_t* eternal_flame;
    buff_t* glyph_of_flash_of_light;
    absorb_buff_t* sacred_shield_tick;
  } buffs;

  paladin_td_t( player_t* target, paladin_t* paladin );
};

// ==========================================================================
// Paladin
// ==========================================================================

struct paladin_t : public player_t
{
public:

  // Active
  seal_e    active_seal;
  heal_t*   active_beacon_of_light;
  action_t* active_censure;  // this is the Censure dot application
  heal_t*   active_enlightened_judgments;
  action_t* active_hand_of_light_proc;
  action_t* active_holy_shield_proc;
  absorb_t* active_illuminated_healing;
  heal_t*   active_protector_of_the_innocent;
  action_t* active_seal_of_insight_proc;
  action_t* active_seal_of_justice_proc;
  action_t* active_seal_of_righteousness_proc;
  action_t* active_seal_of_truth_proc;
  heal_t*   active_shining_protector_proc;
  player_t* last_judgement_target;

  struct active_actions_t
  {
    hand_of_sacrifice_redirect_t* hand_of_sacrifice_redirect;
    blessing_of_the_guardians_t* blessing_of_the_guardians;
  } active;

  // Buffs
  struct buffs_t
  {
    buff_t* alabaster_shield;
    buffs::ardent_defender_buff_t* ardent_defender;
    buffs::avenging_wrath_buff_t* avenging_wrath;
    buff_t* bastion_of_glory;
    buff_t* bastion_of_power; // t16_4pc_tank
    buff_t* bladed_armor;
    buff_t* blessed_life;
    buff_t* daybreak;
    buff_t* divine_crusader; // t16_4pc_melee
    buff_t* divine_protection;
    buff_t* divine_purpose;
    buff_t* divine_shield;
    buff_t* double_jeopardy;
    buff_t* enhanced_holy_shock;
    buff_t* guardian_of_ancient_kings;
    buff_t* grand_crusader;
    buff_t* glyph_templars_verdict;
    buff_t* glyph_of_word_of_glory;
    buff_t* hand_of_purity;
    buff_t* holy_avenger;
    buff_t* infusion_of_light;
    buff_t* liadrins_righteousness;
    buff_t* maraads_truth;
    buff_t* sacred_shield;  // dummy buff for APL simplicity
    buff_t* selfless_healer;
    buff_t* seraphim;
    buff_t* shield_of_glory; // t15_2pc_tank
    buff_t* shield_of_the_righteous;
    buff_t* turalyons_justice;
    buff_t* uthers_insight;
    buff_t* warrior_of_the_light; // t16_2pc_melee
    buff_t* tier15_2pc_melee;
    buff_t* tier15_4pc_melee;
  } buffs;
  
  // Gains
  struct gains_t
  {
    gain_t* divine_plea;
    gain_t* extra_regen;
    gain_t* seal_of_insight;
    gain_t* glyph_divine_storm;
    gain_t* glyph_divine_shield;

    // Holy Power
    gain_t* hp_blessed_life;
    gain_t* hp_crusader_strike;
    gain_t* hp_exorcism;
    gain_t* hp_grand_crusader;
    gain_t* hp_hammer_of_the_righteous;
    gain_t* hp_hammer_of_wrath;
    gain_t* hp_holy_avenger;
    gain_t* hp_holy_shock;
    gain_t* hp_judgments_of_the_bold;
    gain_t* hp_judgments_of_the_wise;
    gain_t* hp_pursuit_of_justice;
    gain_t* hp_sanctified_wrath;
    gain_t* hp_selfless_healer;
    gain_t* hp_templars_verdict_refund;
    gain_t* hp_tower_of_radiance;
    gain_t* hp_judgment;
    gain_t* hp_t15_4pc_tank;
  } gains;

  // Cooldowns
  struct cooldowns_t
  {
    // these seem to be required to get Art of War and Grand Crusader procs working
    cooldown_t* ardent_defender;
    cooldown_t* avengers_shield;
    cooldown_t* exorcism;
  } cooldowns;

  // Passives
  struct passives_t
  {
    const spell_data_t* boundless_conviction;
    const spell_data_t* daybreak;
    const spell_data_t* divine_bulwark;
    const spell_data_t* exorcism; // for cooldown reset
    const spell_data_t* grand_crusader;
    const spell_data_t* guarded_by_the_light;
    const spell_data_t* hand_of_light;
    const spell_data_t* holy_insight;
    const spell_data_t* illuminated_healing;
    const spell_data_t* infusion_of_light;
    const spell_data_t* judgments_of_the_bold;
    const spell_data_t* judgments_of_the_wise;
    const spell_data_t* plate_specialization;
    const spell_data_t* resolve;
    const spell_data_t* riposte;
    const spell_data_t* sanctity_of_battle;
    const spell_data_t* sanctuary;
    const spell_data_t* shining_protector; 
    const spell_data_t* seal_of_insight;
    const spell_data_t* sword_of_light;
    const spell_data_t* sword_of_light_value;
  } passives;

  // Perks
  struct 
  {
    // Multiple
    const spell_data_t* improved_crusader_strike;     // prot, ret
    const spell_data_t* improved_divine_protection;   // all
    const spell_data_t* improved_flash_of_light;      // holy, ret
    const spell_data_t* improved_forbearance;         // all
    const spell_data_t* improved_judgment;            // prot, ret

    // Holy
    const spell_data_t* empowered_beacon_of_light;
    const spell_data_t* empowered_holy_shock;
    const spell_data_t* enhanced_holy_shock;
    const spell_data_t* improved_daybreak; 
    const spell_data_t* improved_denounce; // Denounce not implemented at all!
    const spell_data_t* improved_holy_light;

    // Protection
    const spell_data_t* empowered_avengers_shield;
    const spell_data_t* improved_block;
    const spell_data_t* improved_consecration;
    const spell_data_t* improved_hammer_of_the_righteous;
    const spell_data_t* improved_word_of_glory;

    // Retribution
    const spell_data_t* empowered_hammer_of_wrath;
    const spell_data_t* empowered_seal_of_truth;
    const spell_data_t* enhanced_hand_of_sacrifice;
    const spell_data_t* improved_exorcism;
  } perk;
  
  // Procs
  struct procs_t
  {
    proc_t* divine_purpose;
    proc_t* divine_crusader;
    proc_t* eternal_glory;
    proc_t* judgments_of_the_bold;
    proc_t* exorcism_cd_reset;
    proc_t* wasted_exorcism_cd_reset;
  } procs;

  // Spells
  struct spells_t
  {
    const spell_data_t* alabaster_shield;
    const spell_data_t* holy_light;
    const spell_data_t* glyph_of_word_of_glory;
    const spell_data_t* sanctified_wrath; // needed to pull out spec-specific effects
  } spells;

  // Talents
  struct talents_t
  {
    const spell_data_t* hand_of_purity;
    const spell_data_t* unbreakable_spirit;
    const spell_data_t* clemency;
    const spell_data_t* selfless_healer;
    const spell_data_t* eternal_flame;
    const spell_data_t* sacred_shield;
    const spell_data_t* holy_avenger;
    const spell_data_t* sanctified_wrath;
    const spell_data_t* divine_purpose;
    const spell_data_t* holy_prism;
    const spell_data_t* lights_hammer;
    const spell_data_t* execution_sentence;
    const spell_data_t* empowered_seals;
    const spell_data_t* seraphim;
    const spell_data_t* holy_shield;
    const spell_data_t* final_verdict;
    const spell_data_t* beacon_of_faith;
    const spell_data_t* beacon_of_insight;
    const spell_data_t* saved_by_the_light;
  } talents;

  // Glyphs
  struct glyphs_t
  {
    const spell_data_t* alabaster_shield;
    const spell_data_t* ardent_defender;
    const spell_data_t* avenging_wrath;
    const spell_data_t* battle_healer;
    const spell_data_t* blessed_life;
    const spell_data_t* devotion_aura;
    const spell_data_t* divine_protection;
    const spell_data_t* divine_shield;
    const spell_data_t* divine_storm;
    const spell_data_t* divine_wrath;
    const spell_data_t* double_jeopardy;
    const spell_data_t* flash_of_light;
    const spell_data_t* final_wrath;
    const spell_data_t* focused_shield;
    const spell_data_t* focused_wrath;
    const spell_data_t* hand_of_sacrifice;
    const spell_data_t* harsh_words;
    const spell_data_t* immediate_truth;
    const spell_data_t* judgment;
    const spell_data_t* mass_exorcism;
    const spell_data_t* merciful_wrath;
    const spell_data_t* templars_verdict;
    const spell_data_t* word_of_glory;
  } glyphs;

  player_t* beacon_target;
  int ret_pvp_gloves;

  bool bok_up;
  bool bom_up;
  timespan_t last_extra_regen;
  timespan_t extra_regen_period;
  double extra_regen_percent;

  paladin_t( sim_t* sim, const std::string& name, race_e r = RACE_TAUREN ) :
    player_t( sim, PALADIN, name, r ),
    last_judgement_target(),
    active( active_actions_t() ),
    buffs( buffs_t() ),
    gains( gains_t() ),
    cooldowns( cooldowns_t() ),
    passives( passives_t() ),
    procs( procs_t() ),
    spells( spells_t() ),
    talents( talents_t() ),
    glyphs( glyphs_t() ),
    beacon_target( nullptr ),
    ret_pvp_gloves( 0 ),
    bok_up( false ),
    bom_up( false ),
    last_extra_regen( timespan_t::from_seconds( 0.0 ) ),
    extra_regen_period( timespan_t::from_seconds( 0.0 ) ),
    extra_regen_percent( 0.0 )
  {
    active_beacon_of_light             = 0;
    active_censure                     = 0;
    active_enlightened_judgments       = 0;
    active_hand_of_light_proc          = 0;
    active_holy_shield_proc            = 0;
    active_illuminated_healing         = 0;
    active_protector_of_the_innocent   = 0;
    active_seal                        = SEAL_NONE;
    active_seal_of_justice_proc        = 0;
    active_seal_of_insight_proc        = 0;
    active_seal_of_righteousness_proc  = 0;
    active_seal_of_truth_proc          = 0;
    active_shining_protector_proc      = 0;
    bok_up                             = false;
    bom_up                             = false;

    cooldowns.ardent_defender = get_cooldown( "ardent_defender" );
    cooldowns.avengers_shield = get_cooldown( "avengers_shield" );
    cooldowns.exorcism = get_cooldown( "exorcism" );

    beacon_target = 0;

    base.distance = 3;
  }

  virtual void      init_defense();
  virtual void      init_base_stats();
  virtual void      init_gains();
  virtual void      init_procs();
  virtual void      init_scaling();
  virtual void      create_buffs();
  virtual void      init_spells();
  virtual void      init_action_list();
  virtual void      reset();
  virtual expr_t*   create_expression( action_t*, const std::string& name );
  
  // player stat functions
  virtual double    composite_attribute_multiplier( attribute_e attr ) const;
  virtual double    composite_attack_power_multiplier() const;
  virtual double    composite_mastery() const;
  virtual double    composite_multistrike() const;
  virtual double    composite_readiness() const;
  virtual double    composite_bonus_armor() const;
  virtual double    composite_melee_attack_power() const;
  virtual double    composite_melee_crit() const;
  virtual double    composite_melee_expertise( weapon_t* weapon ) const;
  virtual double    composite_melee_haste() const;
  virtual double    composite_melee_speed() const;
  virtual double    composite_spell_crit() const;
  virtual double    composite_spell_haste() const;
  virtual double    composite_player_multiplier( school_e school ) const;
  virtual double    composite_player_heal_multiplier( school_e school ) const;
  virtual double    composite_spell_power( school_e school ) const;
  virtual double    composite_spell_power_multiplier() const;
  virtual double    composite_crit_avoidance() const;
  virtual double    composite_dodge() const;
  virtual double    composite_parry() const;
  virtual double    composite_block() const;
  virtual double    temporary_movement_modifier() const;

  // combat outcome functions
  virtual void      assess_damage( school_e, dmg_e, action_state_t* );
  virtual void      assess_heal( school_e, dmg_e, action_state_t* );
  virtual void      target_mitigation( school_e, dmg_e, action_state_t* );

  virtual void      invalidate_cache( cache_e );
  virtual void      create_options();
  virtual double    matching_gear_multiplier( attribute_e attr ) const;
  virtual action_t* create_action( const std::string& name, const std::string& options_str );
  virtual set_e     decode_set( const item_t& ) const;
  virtual resource_e primary_resource() const { return RESOURCE_MANA; }
  virtual role_e    primary_role() const;
  virtual stat_e    convert_hybrid_stat( stat_e s ) const;
  virtual void      regen( timespan_t periodicity );
  virtual void      combat_begin();

  int     holy_power_stacks() const;
  double  get_divine_bulwark() const;
  double  get_hand_of_light();
  double  jotp_haste();
  void    trigger_grand_crusader();
  void    trigger_shining_protector( action_state_t* );
  void    trigger_holy_shield();
  void    generate_action_prio_list_prot();
  void    generate_action_prio_list_ret();
  void    generate_action_prio_list_holy();
  void    validate_action_priority_list();

  target_specific_t<paladin_td_t*> target_data;

  virtual paladin_td_t* get_target_data( player_t* target ) const
  {
    paladin_td_t*& td = target_data[ target ];
    if ( ! td )
    {
      td = new paladin_td_t( target, const_cast<paladin_t*>(this) );
    }
    return td;
  }
};


// ==========================================================================
// Paladin Buffs, Part One
// ==========================================================================
// Paladin buffs are split up into two sections. This one is for ones that 
// need to be defined before action_t definitions, because those action_t 
// definitions call methods of these buffs. Generic buffs that can be defined 
// anywhere are also put here. There's a second buffs section near the end 
// containing ones that require action_t definitions to function properly.

namespace buffs {

struct ardent_defender_buff_t : public buff_t
{
  bool oneup_triggered;

  ardent_defender_buff_t( player_t* p ) :
    buff_t( buff_creator_t( p, "ardent_defender", p -> find_specialization_spell( "Ardent Defender" ) ) ),
    oneup_triggered( false )
  {
    
  }

  void use_oneup()
  {
    oneup_triggered = true;
  }

  virtual void expire_override()
  {
    buff_t::expire_override();

    paladin_t* p = static_cast<paladin_t*>( player );
    if ( ! oneup_triggered && p -> glyphs.ardent_defender -> ok() )
    {
      p -> cooldowns.ardent_defender -> start( timespan_t::from_seconds( p -> glyphs.ardent_defender -> effectN( 1 ).base_value() ) );
    }
  }

};

struct avenging_wrath_buff_t : public buff_t
{
  avenging_wrath_buff_t( player_t* p ) :
    buff_t( buff_creator_t( p, "avenging_wrath", p -> specialization() == PALADIN_RETRIBUTION ? p -> find_spell( 31884 ) : p -> find_spell( 31842 ) ) ),
    damage_modifier( 0.0 ),
    healing_modifier( 0.0 ),
    crit_bonus( 0.0 ),
    haste_bonus( 0.0 )
  {
    paladin_t* paladin = static_cast<paladin_t*>( player );

    // Map modifiers appropriately based on spec
    if ( p -> specialization() == PALADIN_RETRIBUTION )
    {
      damage_modifier = data().effectN( 1 ).percent();
      healing_modifier = data().effectN( 2 ).percent();
    }
    else // we're Holy
    {
      damage_modifier = data().effectN( 5 ).percent();
      healing_modifier = data().effectN( 3 ).percent();
      crit_bonus = data().effectN( 2 ).percent();
      haste_bonus = data().effectN( 1 ).percent();
      // merciful wrath reduces the healing effect by 50%
      healing_modifier += paladin -> glyphs.divine_wrath -> effectN( 1 ).percent();
      // merciful wrath glyph reduces all effects by 50%
      damage_modifier  *= 1.0 + paladin -> glyphs.merciful_wrath -> effectN( 1 ).percent();
      healing_modifier *= 1.0 + paladin -> glyphs.merciful_wrath -> effectN( 2 ).percent();
      crit_bonus       *= 1.0 + paladin -> glyphs.merciful_wrath -> effectN( 3 ).percent();
      haste_bonus      *= 1.0 + paladin -> glyphs.merciful_wrath -> effectN( 4 ).percent();

      // invalidate crit and haste
      add_invalidate( CACHE_CRIT );
      add_invalidate( CACHE_HASTE );
    }

    // Lengthen duration if Sanctified Wrath is taken
    const spell_data_t* s = p -> find_talent_spell( "Sanctified Wrath" );
    if ( s -> ok() )
      buff_duration *= 1.0 + s -> effectN( 2 ).percent();

    // let the ability handle the cooldown
    cooldown -> duration = timespan_t::zero();

    // invalidate Damage and Healing for both specs
    add_invalidate( CACHE_PLAYER_DAMAGE_MULTIPLIER );
    add_invalidate( CACHE_PLAYER_HEAL_MULTIPLIER );
  }

  double get_damage_mod() const
  {
    return damage_modifier;
  }

  double get_healing_mod() const
  {
    return healing_modifier;
  }

  double get_crit_bonus() const
  {
    return crit_bonus;
  }

  double get_haste_bonus() const
  {
    return haste_bonus;
  }
private:
  double damage_modifier;
  double healing_modifier;
  double crit_bonus;
  double haste_bonus;

};

// Eternal Flame buff
struct eternal_flame_t : public buff_t
{
  paladin_td_t* pair;
  eternal_flame_t( paladin_td_t* q ) :
    buff_t( buff_creator_t( *q, "eternal_flame", q -> source -> find_spell( 156322 ) ) ),
    pair( q )
  {
    cooldown -> duration = timespan_t::zero();
  }

  virtual void expire_override()
  {
    buff_t::expire_override();

    // cancel existing Eternal Flame HoT
    pair -> dots.eternal_flame -> cancel();    
  }
  
};

} // end namespace buffs
// ==========================================================================
// End Paladin Buffs, Part One
// ==========================================================================


// ==========================================================================
// Paladin Ability Templates
// ==========================================================================

// Template for common paladin action code. See priest_action_t.
template <class Base>
struct paladin_action_t : public Base
{
private:
  typedef Base ab; // action base, eg. spell_t
public:
  typedef paladin_action_t base_t;

  paladin_action_t( const std::string& n, paladin_t* player,
                    const spell_data_t* s = spell_data_t::nil() ) :
    ab( n, player, s )
  {
  }

  paladin_t* p()
  { return static_cast<paladin_t*>( ab::player ); }
  const paladin_t* p() const
  { return static_cast<paladin_t*>( ab::player ); }

  paladin_td_t* td( player_t* t ) const
  { return p() -> get_target_data( t ); }

  virtual double cost() const
  {
    if ( ab::current_resource() == RESOURCE_HOLY_POWER )
    {
      // check for divine purpose - if active, return a resource cost of 0
      if ( p() -> buffs.divine_purpose -> check() )
        return 0.0;

      // otherwise return a value equal to our current holy power,
      // lower-bounded by the ability's base cost, upper-bounded by 3
      return std::max( ab::base_costs[ RESOURCE_HOLY_POWER ], std::min( 3.0, p() -> resources.current[ RESOURCE_HOLY_POWER ] ) );
    }

    double c = ab::cost();

    if ( p() -> glyphs.divine_wrath -> ok() && p() -> buffs.avenging_wrath -> check() )
      c *= 1.0 + p() -> glyphs.divine_wrath -> effectN( 2 ).percent();

    return c;
  }

  // hand of light handling
  void trigger_hand_of_light( action_state_t* s )
  {
    if ( p() -> passives.hand_of_light -> ok() )
    {
      p() -> active_hand_of_light_proc -> base_dd_max = p() -> active_hand_of_light_proc-> base_dd_min = s -> result_amount;
      p() -> active_hand_of_light_proc -> execute();
    }
  }

  // Method for consuming "free" holy power effects (Divine Purpose et. al.)
  virtual void consume_free_hp_effects()
  {
    // check for Divine Purpose buff
    if ( p() -> buffs.divine_purpose -> up() )
    {
      // get rid of buff corresponding to the current proc
      p() -> buffs.divine_purpose -> expire();
    }
    // other general effects can go here if added in the future
    // ability-specific effects (e.g. T16 4-pc melee) go in the ability definition, overriding this method
  }

  virtual void trigger_free_hp_effects( double c )
  {
    // now we trigger new buffs.  Need to treat c=0 as c=3 for proc purposes
    double c_effective = ( c == 0.0 ) ? 3 : c;

    // if Divine Purpose is talented, trigger a DP proc
    if ( p() -> talents.divine_purpose -> ok() )
    {
      // chance to proc the buff needs to be scaled by holy power spent
      bool success = p() -> buffs.divine_purpose -> trigger( 1,
        p() -> buffs.divine_purpose -> default_value,
        p() -> buffs.divine_purpose -> default_chance * c_effective / 3 );

      // record success for output
      if ( success )
        p() -> procs.divine_purpose -> occur();
    }

    // If T16 4pc melee set bonus is equipped, trigger a proc
    if ( p() -> sets.has_set_bonus( SET_T16_4PC_MELEE ) )
    {
      // chance to proc the buff needs to be scaled by holy power spent
      bool success = p() -> buffs.divine_crusader -> trigger( 1,
        p() -> buffs.divine_crusader -> default_value,
        p() -> buffs.divine_crusader -> default_chance * c_effective / 3 );

      // record success for output
      if ( success )
        p() -> procs.divine_crusader -> occur();
    }

  }

  virtual void execute()
  {
    double c = ( this -> current_resource() == RESOURCE_HOLY_POWER ) ? this -> cost() : -1.0;

    ab::execute();

    // if the ability uses Holy Power, apply Unbreakable Spirit and handle Divine Purpose and other freebie effects
    if ( c >= 0 )
    {
      // consume divine purpose and other "free hp finisher" buffs (e.g. Divine Purpose)
      if ( c == 0.0 )
        consume_free_hp_effects();

      // trigger new "free hp finisher" buffs (e.g. Divine Purpose)
      trigger_free_hp_effects( c );
    }
  }
};


// paladin "Spell" Base for paladin_spell_t, paladin_heal_t and paladin_absorb_t

template <class Base>
struct paladin_spell_base_t : public paladin_action_t< Base >
{
private:
  typedef paladin_action_t< Base > ab;
public:
  typedef paladin_spell_base_t base_t;

  paladin_spell_base_t( const std::string& n, paladin_t* player,
                        const spell_data_t* s = spell_data_t::nil() ) :
    ab( n, player, s )
  {
  }

};


// ==========================================================================
// To keep consistency throughout the ability damage definitions, I'm keeping to the following conventions.
// The damage formula in action_t::calculate_direct_amount in sc_action.cpp is as follows:
// da_multiplier * ( weapon_multiplier * ( avg_range( base_dd_min, base_dd_max) + base_dd_adder
//                                         + avg_range( weapon->min_dmg, weapon->max_dmg)
//                                         + weapon -> bonus_damage
//                                         + weapon_speed * attack_power / 14 )
//                   + direct_power_mod * ( base_attack_power_multiplier * attack_power
//                                          + base_spell_power_multiplier * spell_power )
//                  )
// The convention we're sticking to is as follows:
// - for spells that scale with ONLY attack_power or spell_power, the scaling coefficient goes
//   in direct_power_mod and base_X_power_multiplier is set to 0 or 1 accordingly
//
// - for spells that scale with both SP and AP differently (Judgment, Avenger's Shield), we set
//   direct_power_mod equal to 1.0 and put the appropriate scaling factors in base_X_power_multiplier
// ==========================================================================


// ==========================================================================
// Paladin Spells, Heals, and Absorbs
// ==========================================================================

// paladin-specific spell_t, heal_t, and absorb_t classes for inheritance ===

struct paladin_spell_t : public paladin_spell_base_t<spell_t>
{
  paladin_spell_t( const std::string& n, paladin_t* p,
                   const spell_data_t* s = spell_data_t::nil() ) :
    base_t( n, p, s )
  {
  }
};

struct paladin_heal_t : public paladin_spell_base_t<heal_t>
{
  paladin_heal_t( const std::string& n, paladin_t* p,
                  const spell_data_t* s = spell_data_t::nil() ) :
    base_t( n, p, s )
  {
    may_crit          = true;
    tick_may_crit     = true;
    benefits_from_seal_of_insight = true;

    weapon_multiplier = 0.0;
  }

  bool benefits_from_seal_of_insight;

  virtual double action_multiplier() const
  {
    double am = base_t::action_multiplier();

    if ( p() -> active_seal == SEAL_OF_INSIGHT && benefits_from_seal_of_insight )
      am *= 1.0 + p() -> passives.seal_of_insight -> effectN( 2 ).percent();
    
    // Holy Insight - Holy passive
    am *= 1.0 + p() -> passives.holy_insight -> effectN( 6 ).percent();

    return am;
  }

  virtual double action_ta_multiplier() const
  {
    double am = base_t::action_ta_multiplier();

    if ( p() -> active_seal == SEAL_OF_INSIGHT && benefits_from_seal_of_insight )
      am *= 1.0 + p() -> passives.seal_of_insight -> effectN( 2 ).percent();

    return am;
  }
    
  virtual double composite_target_multiplier( player_t* t ) const
  {
    double ctm = base_t::composite_target_multiplier( t );

    if ( td( t ) -> buffs.glyph_of_flash_of_light -> check() )
    {
      ctm *= 1.0 + p() -> glyphs.flash_of_light -> effectN( 1 ).percent();
      if ( sim -> debug )
        sim -> out_debug.printf("=================== %s benefits from GoFoL buff ====================", name() );
    }

    return ctm;

  }
  
  virtual void impact( action_state_t* s )
  {
    base_t::impact( s );

    trigger_illuminated_healing( s );

    if ( s -> target != p() -> beacon_target )
      trigger_beacon_of_light( s );

    // expire Glyph of Flash of Light buff if it exists
    if ( td( s -> target ) -> buffs.glyph_of_flash_of_light -> up() )
    {
      td( s -> target ) -> buffs.glyph_of_flash_of_light -> expire();
      if ( sim -> debug )
        sim -> out_debug.printf("=================== %s consumes GoFoL buff ====================", name() );
    }

  }

  void trigger_beacon_of_light( action_state_t* s )
  {
    if ( ! p() -> beacon_target )
      return;

    if ( ! p() -> beacon_target -> buffs.beacon_of_light -> up() )
      return;

    if ( proc )
      return;

    assert( p() -> active_beacon_of_light );

    p() -> active_beacon_of_light -> target = p() -> beacon_target;

    double amount = s -> result_amount;
    amount *= p() -> beacon_target -> buffs.beacon_of_light -> data().effectN( 1 ).percent();
    amount *= 1.0 + p() -> perk.empowered_beacon_of_light -> effectN( 1 ).percent();

    p() -> active_beacon_of_light -> base_dd_min = amount;
    p() -> active_beacon_of_light -> base_dd_max = amount;

    // Holy light heals for 100% instead of 50%
    if ( data().id() == p() -> spells.holy_light -> id() )
    {
      p() -> active_beacon_of_light -> base_dd_min *= 2.0;
      p() -> active_beacon_of_light -> base_dd_max *= 2.0;
    }

    p() -> active_beacon_of_light -> execute();
  };

  void trigger_illuminated_healing( action_state_t* s )
  {
    if ( s -> result_amount <= 0 )
      return;

    if ( proc )
      return;

    if ( ! p() -> passives.illuminated_healing -> ok() )
      return;

    // FIXME: Each player can have their own bubble, so this should probably be a vector as well
    assert( p() -> active_illuminated_healing );

    // FIXME: This should stack when the buff is present already

    double bubble_value = p() -> cache.mastery_value()
                          * s -> result_amount;

    p() -> active_illuminated_healing -> base_dd_min = p() -> active_illuminated_healing -> base_dd_max = bubble_value;
    p() -> active_illuminated_healing -> execute();
  }
};

struct paladin_absorb_t : public paladin_spell_base_t< absorb_t >
{
  paladin_absorb_t( const std::string& n, paladin_t* p,
                    const spell_data_t* s = spell_data_t::nil() ) :
    base_t( n, p, s )
  { }
};

// Ardent Defender ==========================================================

struct ardent_defender_t : public paladin_spell_t
{
  ardent_defender_t( paladin_t* p, const std::string& options_str ) :
    paladin_spell_t( "ardent_defender", p, p -> find_specialization_spell( "Ardent Defender" ) )
  {
    parse_options( nullptr, options_str );

    harmful = false;
    use_off_gcd = true;
    trigger_gcd = timespan_t::zero();

    // required for glyph of ardent defender
    cooldown = p -> cooldowns.ardent_defender;
    // T14 set bonus reduces cooldown as well
    if (  p -> sets.has_set_bonus( SET_T14_2PC_TANK ) )
      cooldown -> duration = data().cooldown() + p -> sets.set( SET_T14_2PC_TANK ) -> effectN( 1 ).time_value();
  }

  virtual void execute()
  {
    paladin_spell_t::execute();

    p() -> buffs.ardent_defender -> trigger();
  }
};

// Avengers Shield ==========================================================

struct avengers_shield_t : public paladin_spell_t
{
  avengers_shield_t( paladin_t* p, const std::string& options_str )
    : paladin_spell_t( "avengers_shield", p, p -> find_class_spell( "Avenger's Shield" ) )
  {
    parse_options( NULL, options_str );

    if ( ! p -> has_shield_equipped() )
    {
      sim -> errorf( "%s: %s only usable with shield equiped in offhand\n", p -> name(), name() );
      background = true;
    }

    // hits 1 target if FS glyphed, 3 otherwise
    aoe = ( p -> glyphs.focused_shield -> ok() ) ? 1 : 3 + p -> perk.empowered_avengers_shield -> effectN( 1 ).base_value();
    may_crit     = true;
    
    // link needed for trigger_grand_crusader
    cooldown = p -> cooldowns.avengers_shield;
    cooldown -> duration = data().cooldown();
  }

  // Multiplicative damage effects
  virtual double action_multiplier() const
  {
    double am = paladin_spell_t::action_multiplier();

    // Holy Avenger buffs damage if Grand Crusader is active
    if ( p() -> buffs.holy_avenger -> check() && p() -> buffs.grand_crusader -> check() )
    {
      am *= 1.0 + p() -> buffs.holy_avenger -> data().effectN( 4 ).percent();
    }

    // Focused Shield gives another multiplicative factor of 1.3 (tested 5/26/2013, multiplicative with HA)
    if ( p() -> glyphs.focused_shield -> ok() )
    {
      am *= 1.0 + p() -> glyphs.focused_shield -> effectN( 2 ).percent();
    }

    return am;
  }

  // Sanctity of Battle reduces cooldown
  virtual void update_ready( timespan_t cd_duration )
  {
    if ( p() -> passives.sanctity_of_battle -> ok() )
    {
      cd_duration = cooldown -> duration * p() -> cache.attack_haste();
    }

    paladin_spell_t::update_ready( cd_duration );
  }

  virtual void execute()
  {
    paladin_spell_t::execute();

    // Holy Power gains - only if Grand Crusader is active
    if ( p() -> buffs.grand_crusader -> up() )
    {
      // base gain is 1 Holy Power
      int g = 1;
      // apply gain, attribute to Grand Crusader
      p() -> resource_gain( RESOURCE_HOLY_POWER, g, p() -> gains.hp_grand_crusader );

      // Holy Avenger adds another 2 Holy Power
      if ( p() -> buffs.holy_avenger -> check() )
      {
        // apply gain, attribute to Holy Avenger
        p() -> resource_gain( RESOURCE_HOLY_POWER,
                              p() -> buffs.holy_avenger -> value() - g,
                              p() -> gains.hp_holy_avenger );
      }

      // Remove Grand Crsuader buff
      p() -> buffs.grand_crusader -> expire();
    }
  }
};

// Avenging Wrath ===========================================================
// AW is two spells now (31884 for Ret, 31842 for Holy) and the effects are all jumbled. 
// Thus, we need to use some ugly hacks to get it to work seamlessly for both specs within the same spell.
// Most of them can be found in buffs::avenging_wrath_buff_t, this spell just triggers the buff

struct avenging_wrath_t : public paladin_heal_t
{
  avenging_wrath_t( paladin_t* p, const std::string& options_str )
    : paladin_heal_t( "avenging_wrath", p, p -> specialization() == PALADIN_RETRIBUTION ? p -> find_spell( 31884 ) : p -> find_spell( 31842 ) )
  {
    parse_options( NULL, options_str );

    cooldown -> duration += p -> passives.sword_of_light -> effectN( 7 ).time_value();

    cooldown -> duration *= ( 1.0 + p -> glyphs.merciful_wrath -> effectN( 5 ).percent() );

    // disable for protection
    if ( p -> specialization() == PALADIN_PROTECTION )
      background = true;

    harmful = false;
    use_off_gcd = true;    
    trigger_gcd = timespan_t::zero();

    // hack in Glyph of Avenging Wrath behavior
    if ( p -> glyphs.avenging_wrath -> ok() )
    {
      parse_effect_data( p -> find_spell( 115547 ) -> effectN( 1 ) );
      // this info is very poorly encoded in the spell data; simpler just to hardcode
      base_tick_time = timespan_t::from_seconds( 3.0 );
      dot_duration = p -> buffs.avenging_wrath -> buff_duration;
      hasted_ticks = false;
      tick_may_crit = false;
      may_multistrike = false;
      target = p;
    }
  }

  virtual void tick( dot_t* d )
  {
    // override for this just in case Avenging Wrath were to get canceled or removed
    // early, or if there's a duration mismatch (unlikely, but...)
    if ( p() -> buffs.avenging_wrath -> up() )
    {
      // call tick()
      heal_t::tick( d );
    }
  }

  virtual void execute()
  {
    paladin_heal_t::execute();

    p() -> buffs.avenging_wrath -> trigger();
  }
};

// Beacon of Light ==========================================================

struct beacon_of_light_t : public paladin_heal_t
{
  beacon_of_light_t( paladin_t* p, const std::string& options_str ) :
    paladin_heal_t( "beacon_of_light", p, p -> find_class_spell( "Beacon of Light" ) )
  {
    parse_options( NULL, options_str );

    // Target is required for Beacon
    if ( target_str.empty() )
    {
      sim -> errorf( "Warning %s's \"%s\" needs a target", p -> name(), name() );
      sim -> cancel();
    }

    // Remove the 'dot'
    dot_duration = timespan_t::zero();
  }

  virtual void execute()
  {
    paladin_heal_t::execute();

    p() -> beacon_target = target;
    target -> buffs.beacon_of_light -> trigger();
  }
};

struct beacon_of_light_heal_t : public heal_t
{
  beacon_of_light_heal_t( paladin_t* p ) :
    heal_t( "beacon_of_light_heal", p, p -> find_spell( 53652 ) )
  {
    background = true;
    may_crit = false;
    proc = true;
    trigger_gcd = timespan_t::zero();

    target = p -> beacon_target;
  }
};

// Blessing of Kings ========================================================

struct blessing_of_kings_t : public paladin_spell_t
{
  blessing_of_kings_t( paladin_t* p, const std::string& options_str ) :
    paladin_spell_t( "blessing_of_kings", p, p -> find_class_spell( "Blessing of Kings" ) )
  {
    parse_options( NULL, options_str );

    harmful = false;

    background = ( sim -> overrides.str_agi_int != 0 );
  }

  virtual void execute()
  {
    paladin_spell_t::execute();

    if ( ! sim -> overrides.str_agi_int )
    {
      sim -> auras.str_agi_int -> trigger();
      p() -> bok_up = true;
    }

    if ( ! sim -> overrides.mastery && p() -> bom_up )
    {
      sim -> auras.mastery -> decrement();
      p() -> bom_up = false;
    }
  }
};

// Blessing of Might ========================================================

struct blessing_of_might_t : public paladin_spell_t
{
  blessing_of_might_t( paladin_t* p, const std::string& options_str ) :
    paladin_spell_t( "blessing_of_might", p, p -> find_class_spell( "Blessing of Might" ) )
  {
    parse_options( NULL, options_str );

    harmful = false;

    background = ( sim -> overrides.mastery != 0 );
  }

  virtual void execute()
  {
    paladin_spell_t::execute();

    if ( ! sim -> overrides.mastery )
    {
      double mastery_rating = data().effectN( 1 ).average( player );
      if ( ! sim -> auras.mastery -> check() || sim -> auras.mastery -> current_value < mastery_rating )
        sim -> auras.mastery -> trigger( 1, mastery_rating );
      p() -> bom_up = true;
    }

    if ( ! sim -> overrides.str_agi_int && p() -> bok_up )
    {
      sim -> auras.str_agi_int -> decrement();
      p() -> bok_up = false;
    }
  }
};

// Blessing of the Guardians =====================================
// Blessing of the Guardians is the t16_2pc_tank set bonus

struct blessing_of_the_guardians_t : public paladin_heal_t
{
  double accumulated_damage;
  double healing_multiplier;

  blessing_of_the_guardians_t( paladin_t* p ) :
    paladin_heal_t( "blessing_of_the_guardians", p, p -> find_spell( 144581 ) )
  {
    background = true;
    
    // tested 8/7/2013 by Theck. Cannot crit, not affected by SoI, ticks not hasted
    // It _is_ affected by Sanctified Wrath, but that's handled in assess_heal()
    hasted_ticks = false;
    may_crit = tick_may_crit = false;
    benefits_from_seal_of_insight = false;
    
    // spell info not yet returning proper details, should heal for X every 1 sec for 10 sec.
    base_tick_time = timespan_t::from_seconds( 1 );

    dot_duration = timespan_t::from_seconds( 10.0 );

    // initialize accumulator
    accumulated_damage = 0.0;

    // store healing multiplier
    healing_multiplier = p -> find_spell( 144580 ) -> effectN( 1 ).percent();
    
    // unbreakable spirit seems to halve the healing done
    if ( p -> talents.unbreakable_spirit -> ok() )
      healing_multiplier /= 2; 
  }

  virtual void increment_damage( double amount )
  {
    accumulated_damage += amount;
  }

  virtual void execute()
  {
    base_td = healing_multiplier * accumulated_damage * dot_duration / base_tick_time;

    paladin_heal_t::execute();

    accumulated_damage = 0;
  }

};

//Censure  ==================================================================

// Censure is the debuff applied by Seal of Truth, and it's an oddball.  The dot ticks are really melee attacks, believe it or not.
// They cannot miss/dodge/parry (though the application of the debuff can do all of those things, and often shows up in WoL reports
// as such) and use melee crit.  However, the tick interval also scales with spell haste like a normal DoT.  What a mess.
//
// The easiest solution here is to treat it like a spell, since that way it gets all of the spell-like properties it ought to.  However,
// we need to tweak it to use melee crit, which we do in impact() by setting the action_state_t -> crit variable accordingly.
//
// The way this works is that censure_t represents a spell attack proc which is made every time we succeed with a qualifying melee attack.
// That spell attack proc does 0 damage and applies the censure dot, which is defined in the dots_t structure.  The dot takes care of the
// tick damage, but since we don't support stackable dots, we have to handle the stacking in the player -> debuff_censure variable and use
// that value as an action multiplier to scale the damage.  Got all that?

struct censure_t : public paladin_spell_t
{
  censure_t( paladin_t* p ) :
    paladin_spell_t( "censure", p, p -> find_spell( p -> find_class_spell( "Seal of Truth" ) -> ok() ? 31803 : 0 ) )
  {
    background       = true;
    proc             = true;
    tick_may_crit    = true;
    hasted_ticks     = true; // unnecessary, as spell_base_t does this automatically; here in case we ever transition it back to a melee attack

    //5x stronger for Ret/Holy (see tooltip)
    if ( p -> specialization() != PALADIN_PROTECTION )
    {
      spell_power_mod.tick *= 5;
    }

    // Glyph of Immediate Truth reduces DoT damage
    if ( p -> glyphs.immediate_truth -> ok() )
    {
      base_multiplier *= 1.0 + p -> glyphs.immediate_truth -> effectN( 2 ).percent();
    }
  }
  
  virtual void impact( action_state_t* s )
  {
    if ( result_is_hit( s -> result ) )
    {
      // if the application hits, apply/refresh the censure debuff; this will also increment stacks
      td( s -> target ) -> buffs.debuffs_censure -> trigger();
      // cheesy hack to make Censure use melee crit rather than spell crit
      s -> crit = p() -> composite_melee_crit();
    }

    paladin_spell_t::impact( s );
  }

  virtual double composite_target_multiplier( player_t* t ) const
  {
    // since we don't support stacking debuffs, we handle the stack size in paladin_td buffs.debuffs_censure
    // and apply the stack size as an action multiplier
    double am = paladin_spell_t::composite_target_multiplier( t );

    am *= td( t ) -> buffs.debuffs_censure -> check();

    // Empowered Seal of Truth perk (TODO: See if this affects Censure)
    am *= 1.0 + p() -> perk.empowered_seal_of_truth-> effectN( 1 ).percent();

    return am;
  }

  virtual void last_tick( dot_t* d )
  {
    // if this is the last tick, expire the debuff locally
    // (this shouldn't happen ... ever? ... under normal operation)
    td( d -> state -> target ) -> buffs.debuffs_censure -> expire();

    paladin_spell_t::last_tick( d );
  }
};

// Consecration =============================================================

struct consecration_tick_t : public paladin_spell_t
{
  consecration_tick_t( paladin_t* p )
    : paladin_spell_t( "consecration_tick", p, p -> find_spell( 81297 ) )
  {
    aoe         = -1;
    dual        = true;
    direct_tick = true;
    background  = true;
    may_crit    = true;
  }
};

struct consecration_t : public paladin_spell_t
{
  consecration_t( paladin_t* p, const std::string& options_str )
    : paladin_spell_t( "consecration", p, p -> find_class_spell( "Consecration" ) )
  {
    parse_options( NULL, options_str );

    hasted_ticks   = false;
    may_miss       = false;

    tick_action = new consecration_tick_t( p );
  }

  virtual void tick( dot_t* d )
  {
    if ( d -> state -> target -> debuffs.flying -> check() )
    {
      if ( sim -> debug ) sim -> out_debug.printf( "Ground effect %s can not hit flying target %s", name(), d -> state -> target -> name() );
    }
    else
    {
      paladin_spell_t::tick( d );
    }
  }

  virtual double action_ta_multiplier() const
  {
    double am = paladin_spell_t::action_ta_multiplier();

    am *= 1.0 + p() -> perk.improved_consecration -> effectN( 1 ).percent();

    return am;
  }
};

// Daybreak =================================================================
//This is the aoe healing proc triggered by Holy Shock

struct daybreak_t : public paladin_heal_t
{
  daybreak_t( paladin_t* p )
    : paladin_heal_t( "daybreak", p, p->find_spell( 121129 ) )
  {
    background = true;
    aoe = -1;
    split_aoe_damage = true;
    may_crit = false;
    may_multistrike = false; // guess, TODO: Test
  }

  virtual void init()
  {
    paladin_heal_t::init();
    // add snapshot flags to allow for action_multiplier() to be called
    snapshot_flags |= STATE_MUL_DA | STATE_TGT_MUL_DA;
  }


  // Daybreak ignores the target of the holy_shock_heal_t that procs it. 
  // This is the standard heal_t::available_targets() with tl.push_back( target ) removed
  // (since we don't want to include the target) and an unnecessary group_only check removed
  virtual size_t available_targets( std::vector< player_t* >& tl ) const
  {
    tl.clear();

    for ( size_t i = 0, actors = sim -> player_non_sleeping_list.size(); i < actors; i++ )
    {
      player_t* t = sim -> player_non_sleeping_list[ i ];

      if ( t != target )
        tl.push_back( t );
    }

    return tl.size();
  }

  virtual double action_multiplier() const
  {
    double am = p() -> passives.daybreak -> effectN( 1 ).percent();

    am *= 1.0 + p() -> perk.improved_daybreak -> effectN( 1 ).percent();

    return am;
  }
  
};

// Devotion Aura Spell ======================================================

struct devotion_aura_t : public paladin_spell_t
{
  devotion_aura_t( paladin_t* p, const std::string& options_str ) :
    paladin_spell_t( "devotion_aura", p, p -> find_specialization_spell( "Devotion Aura" ) )
  {
    parse_options( NULL, options_str );

    if ( p -> glyphs.devotion_aura -> ok() )
      cooldown -> duration += timespan_t::from_millis( p -> glyphs.devotion_aura -> effectN( 1 ).base_value() );
  }

  virtual void execute()
  {
    paladin_spell_t::execute();

    if ( p() -> glyphs.devotion_aura -> ok() )
      player -> buffs.devotion_aura -> trigger();
    else
    {
      for ( size_t i = 0; i < sim -> player_non_sleeping_list.size(); ++i )
      {
        player_t* p = sim -> player_non_sleeping_list[ i ];
        if ( p -> is_pet() || p -> is_enemy() )
          continue;

        p -> buffs.devotion_aura -> trigger(); // Technically these stack; we're abstracting somewhat by assuming they don't
      }
    }
  }
};

// Divine Plea ==============================================================

struct divine_plea_t : public paladin_spell_t
{
  divine_plea_t( paladin_t* p, const std::string& options_str )
    : paladin_spell_t( "divine_plea", p, p -> find_class_spell( "Divine Plea" ) )
  {
    parse_options( NULL, options_str );

    harmful = false;
  }

  virtual void impact( action_state_t* s )
  {
    paladin_spell_t::impact( s );

    // Mana gain
    p() -> resource_gain( RESOURCE_MANA, 
                          data().effectN( 2 ).base_value() / 10000.0 * p() -> resources.max[ RESOURCE_MANA ], 
                          p() -> gains.divine_plea );
  }

  // TODO: may need to override cost if this cannot consume divine purpose!

  
};

// Divine Protection ========================================================

struct divine_protection_t : public paladin_spell_t
{
  divine_protection_t( paladin_t* p, const std::string& options_str ) :
    paladin_spell_t( "divine_protection", p, p -> find_class_spell( "Divine Protection" ) )
  {
    parse_options( NULL, options_str );

    harmful = false;
    use_off_gcd = true;
    trigger_gcd = timespan_t::zero();

    // unbreakable spirit reduces cooldown
    if ( p -> talents.unbreakable_spirit -> ok() )
      cooldown -> duration = data().cooldown() * ( 1 + p -> talents.unbreakable_spirit -> effectN( 1 ).percent() );

    if ( p -> sets.has_set_bonus( SET_T16_2PC_TANK ) )
      p -> active.blessing_of_the_guardians = new blessing_of_the_guardians_t( p );
  }

  virtual void execute()
  {
    paladin_spell_t::execute();
    
    p() -> buffs.divine_protection -> trigger();
  }
};

// Divine Shield ============================================================
struct glyph_of_divine_shield_t : public paladin_heal_t
{
  glyph_of_divine_shield_t( paladin_t* p )
    : paladin_heal_t( "glyph_of_divine_shield", p, p -> find_glyph_spell( "Glyph of Divine Shield" ) )
  {
    pct_heal = 0.0;
    background = true;
    target = p;
  }

  void set_num_destroyed( int n )
  {
    pct_heal = std::min( data().effectN( 1 ).percent() * n,
                         data().effectN( 1 ).percent() * data().effectN( 2 ).base_value() );
  }

};

struct divine_shield_t : public paladin_spell_t
{
  glyph_of_divine_shield_t* glyph_heal; 

  divine_shield_t( paladin_t* p, const std::string& options_str ) :
    paladin_spell_t( "divine_shield", p, p -> find_class_spell( "Divine Shield" ) )
  {
    parse_options( NULL, options_str );

    harmful = false;
    
    // unbreakable spirit reduces cooldown
    if ( p -> talents.unbreakable_spirit -> ok() )
      cooldown -> duration = data().cooldown() * ( 1 + p -> talents.unbreakable_spirit -> effectN( 1 ).percent() );
    
    // glyph of divine shield heals
    if ( p -> glyphs.divine_shield -> ok() )
      glyph_heal = new glyph_of_divine_shield_t( p );
  }

  virtual void execute()
  {
    paladin_spell_t::execute();

    // Technically this should also drop you from the mob's threat table,
    // but we'll assume the MT isn't using it for now
    p() -> buffs.divine_shield -> trigger();

    // in this sim, the only debuffs we care about are enemy DoTs.
    // Check for them and remove them when cast, and apply Glyph of Divine Shield appropriately
    int num_destroyed = 0;
    for ( size_t i = 0, size = p() -> dot_list.size(); i < size; i++ )
    {
      dot_t* d = p() -> dot_list[ i ];

      if ( d -> source != p() && d -> source -> is_enemy() && d -> is_ticking() )
      {
        d -> cancel();
        num_destroyed++;
      }
    }

    // glyph of divine shield heals
    if ( p() -> glyphs.divine_shield -> ok() )
    {
      glyph_heal -> set_num_destroyed( num_destroyed );
      glyph_heal -> schedule_execute();
    }

    // trigger forbearance
    p() -> debuffs.forbearance -> trigger();
  }

  virtual bool ready()
  {
    if ( player -> debuffs.forbearance -> check() )
      return false;

    return paladin_spell_t::ready();
  }
};

// Eternal Flame  ===========================================================

// HoT portion
struct eternal_flame_hot_t : public paladin_heal_t
{
  double hopo;
  double base_num_ticks;

  eternal_flame_hot_t( paladin_t* p ) :
    paladin_heal_t( "eternal_flame_tick", p, p -> find_spell( 156322 ) )
  {
    background = true;
    hopo = 0;
    base_num_ticks = num_ticks;
  }
  
  virtual void impact( action_state_t* s )
  {
    paladin_heal_t::impact( s );

<<<<<<< HEAD
    td( s -> target ) -> buffs.eternal_flame -> trigger( 1, buff_t::DEFAULT_VALUE(), -1, dot_duration + timespan_t::from_millis( 1 ) );
=======
    td( s -> target ) -> buffs.eternal_flame -> trigger( 1, buff_t::DEFAULT_VALUE(), -1, num_ticks * base_tick_time );
>>>>>>> bcc0146c
  }
  
  virtual void last_tick( dot_t* d )
  {
    td( d -> state -> target ) -> buffs.eternal_flame -> expire();

    paladin_heal_t::last_tick( d );
  }

  virtual double action_ta_multiplier() const
  {
    // this scales just the ticks
    double am = paladin_heal_t::action_ta_multiplier();

    // Scale based on HP used
    am *= hopo;

    if ( target == player )
    {
      // HoT is more effective when used on self
      am *= 1.0 + p() -> talents.eternal_flame -> effectN( 2 ).percent();
    }

    // Holy Insight buffs all healing by 25% & WoG/EF/LoD by 50%.
    // The 25% buff is already in paladin_heal_t, so we need to divide by that first & then apply 50%
    am /= 1.0 + p() -> passives.holy_insight -> effectN( 6 ).percent();
    am *= 1.0 + p() -> passives.holy_insight -> effectN( 9 ).percent();

    return am;
  }

  virtual void execute()
  {
    // scale duration based on holy power spent
    num_ticks = base_num_ticks * hopo;

    paladin_heal_t::execute();
  }

};

// Direct Heal
struct eternal_flame_t : public paladin_heal_t
{
  eternal_flame_hot_t* hot;

  eternal_flame_t( paladin_t* p, const std::string& options_str ) :
    paladin_heal_t( "eternal_flame", p, p -> find_talent_spell( "Eternal Flame" ) ),
    hot( new eternal_flame_hot_t( p ) )
  {
    parse_options( NULL, options_str );

    // remove GCD constraints & cast time for prot
    if ( p -> passives.guarded_by_the_light -> ok() )
    {
      trigger_gcd = timespan_t::zero();
      use_off_gcd = true;
      base_execute_time *= 1 + p -> passives.guarded_by_the_light -> effectN( 10 ).percent();
    }
    // remove cast time for ret
    if ( p -> passives.sword_of_light -> ok() )
    {
      base_execute_time *= 1 + p -> passives.sword_of_light -> effectN( 9 ).percent();
    }

    // attach HoT as child object - doesn't seem to work?
    add_child( hot );
  }

  virtual void update_ready( timespan_t cd_duration )
  {
    // reduce cooldown if Sanctity of Battle present
    if ( p() -> passives.sanctity_of_battle -> ok() )
    {
      cd_duration = cooldown -> duration * p() -> cache.attack_haste();
    }

    paladin_heal_t::update_ready( cd_duration );
  }

  virtual double cost() const
  {
    // check for T16 4-pc tank effect
    if ( p() -> buffs.bastion_of_power -> check() && target == player )
      return 0.0;

    return paladin_heal_t::cost();
  }

  virtual void consume_free_hp_effects()
  {
    // order of operations: T16 4-pc tank, then Divine Purpose (assumed!)

    // check for T16 4pc tank bonus
    if ( p() -> buffs.bastion_of_power -> check() && target == player )
    {
      // nothing necessary here, BoG & BoPower will be consumed automatically upon cast
      return;
    }

    paladin_heal_t::consume_free_hp_effects();
  }

  virtual double action_multiplier() const
  {
    // this scales both the base heal and the ticks
    double am = paladin_heal_t::action_multiplier();
    double c = cost();

    // scale the am by holy power spent, can't be more than 3 and Divine Purpose counts as 3
    am *= ( ( p() -> holy_power_stacks() <= 3  && c > 0.0 ) ? p() -> holy_power_stacks() : 3 );

    if ( target == player )
    {      
      // grant 10% extra healing per stack of BoG; can't expire() BoG here because it's needed in execute()
      am *= ( 1.0 + p() -> buffs.bastion_of_glory -> stack() * ( p() -> buffs.bastion_of_glory -> data().effectN( 1 ).percent() + p() -> get_divine_bulwark() ) );
    }

    // Improved Word of Glory perk
    am *= 1.0 + p() -> perk.improved_word_of_glory -> effectN( 1 ).percent();
    
    // Holy Insight buffs all healing by 25% & WoG/EF/LoD by 50%.
    // The 25% buff is already in paladin_heal_t, so we need to divide by that first & then apply 50%
    am /= 1.0 + p() -> passives.holy_insight -> effectN( 6 ).percent();
    am *= 1.0 + p() -> passives.holy_insight -> effectN( 9 ).percent();
    
    // Sword of light
    am *= 1.0 + p() -> passives.sword_of_light -> effectN( 3 ).percent();

    return am;
  }

  virtual void execute()
  {
    double hopo = ( ( p() -> holy_power_stacks() <= 3  && cost() > 0.0 ) ? p() -> holy_power_stacks() : 3 );

    paladin_heal_t::execute();

    // trigger HoT
    hot -> target = target;
    hot -> hopo = hopo;
    hot -> schedule_execute();

    // Glyph of Word of Glory handling
    if ( p() -> spells.glyph_of_word_of_glory -> ok() )
    {
      p() -> buffs.glyph_of_word_of_glory -> trigger( 1, p() -> spells.glyph_of_word_of_glory -> effectN( 1 ).percent() * hopo );
    }

    // Shield of Glory (Tier 15 protection 2-piece bonus)
    if ( p() -> sets.has_set_bonus( SET_T15_2PC_TANK ) )
      p() -> buffs.shield_of_glory -> trigger( 1, buff_t::DEFAULT_VALUE(), 1.0, p() -> buffs.shield_of_glory -> buff_duration * hopo );
    
    // consume BoG stacks and Bastion of Power if used on self
    if ( target == player )
    {
      p() -> buffs.bastion_of_glory -> expire();
      p() -> buffs.bastion_of_power -> expire();
    }
  }
};

// Execution Sentence =======================================================

// this is really two components: Execution Sentence is the damage portion, Stay of Execution the heal
// it operates based on smart targeting - if the target is an enemy, Execution Sentence does its thing
// if the target is friendly, Execution Sentence calls Stay of Execution
struct stay_of_execution_t : public paladin_heal_t
{
  std::array<double, 11> soe_tick_multiplier;

  stay_of_execution_t( paladin_t* p, const std::string& options_str )
    : paladin_heal_t( "stay_of_execution", p, p -> find_talent_spell( "Execution Sentence" ) ),
      soe_tick_multiplier()
  {
    parse_options( NULL, options_str );
    hasted_ticks   = false;
    travel_speed   = 0;
    tick_may_crit  = 1;
    benefits_from_seal_of_insight = false;
    background = true;

    // Where the 0.0374151195 comes from
    // The whole dots scales with data().effectN( 2 ).base_value()/1000 * SP
    // Tick 1-9 grow exponentionally by 10% each time, 10th deals 5x the
    // damage of the 9th.
    // 1.1 + 1.1^2 + ... + 1.1^9 + 1.1^9 * 5 = 26.727163056
    // 1 / 26,727163056 = 0.0374151195, which is the factor to get from the
    // whole spells SP scaling to the base scaling of the 0th tick
    // 1st tick is already 0th * 1.1!
    if ( data().ok() )
    {
      parse_effect_data( ( p -> find_spell( 114916 ) -> effectN( 1 ) ) );
      spell_power_mod.tick = p -> find_spell( 114916 ) -> effectN( 2 ).base_value() / 1000.0 * 0.0374151195;
    }

    // this is reversed from Execution Sentence's tick order
    soe_tick_multiplier[ 10 ] = 1.0;
    for ( int i = 9; i > 0 ; --i )
      soe_tick_multiplier[ i ] = soe_tick_multiplier[ i + 1 ] * 1.1;
    soe_tick_multiplier[ 0 ] = soe_tick_multiplier[ 1 ] * 5;

  }

  double composite_target_multiplier( player_t* target ) const
  {
    double m = paladin_heal_t::composite_target_multiplier( target );

    m *= soe_tick_multiplier.at( td( target ) -> dots.stay_of_execution -> current_tick );

    return m;
  }
};

struct execution_sentence_t : public paladin_spell_t
{
  std::array<double, 11> tick_multiplier;
  stay_of_execution_t* stay_of_execution;

  execution_sentence_t( paladin_t* p, const std::string& options_str )
    : paladin_spell_t( "execution_sentence", p, p -> find_talent_spell( "Execution Sentence" ) ),
      tick_multiplier()
  {
    parse_options( NULL, options_str );
    hasted_ticks   = false;
    travel_speed   = 0;
    tick_may_crit  = 1;

    // Where the 0.0374151195 comes from
    // The whole dots scales with data().effectN( 2 ).base_value()/1000 * SP
    // Tick 1-9 grow exponentionally by 10% each time, 10th deals 5x the
    // damage of the 9th.
    // 1.1 + 1.1^2 + ... + 1.1^9 + 1.1^9 * 5 = 26.727163056
    // 1 / 26,727163056 = 0.0374151195, which is the factor to get from the
    // whole spells SP scaling to the base scaling of the 0th tick
    // 1st tick is already 0th * 1.1!
    if ( data().ok() )
    {
      parse_effect_data( ( p -> find_spell( 114916 ) -> effectN( 1 ) ) );
      spell_power_mod.tick = p -> find_spell( 114916 ) -> effectN( 2 ).base_value() / 1000.0 * 0.0374151195;
    }

    tick_multiplier[ 0 ] = 1.0;
    for ( int i = 1; i < dot_duration / base_tick_time; ++i )
      tick_multiplier[ i ] = tick_multiplier[ i - 1 ] * 1.1;
    tick_multiplier[ 10 ] = tick_multiplier[ 9 ] * 5;

    stay_of_execution = new stay_of_execution_t( p, options_str );
    add_child( stay_of_execution );

    // disable if not talented
    if ( ! ( p -> talents.execution_sentence -> ok() ) )
      background = true;
  }

  double composite_target_multiplier( player_t* target ) const
  {
    double m = paladin_spell_t::composite_target_multiplier( target );

    m *= tick_multiplier.at( td( target ) -> dots.execution_sentence -> current_tick );

    return m;
  }

  virtual void execute()
  {
    if ( target -> is_enemy() )
    {
      paladin_spell_t::execute();
    }
    else
    {
      stay_of_execution -> schedule_execute();
    }
  }
};

// Exorcism =================================================================

struct exorcism_t : public paladin_spell_t
{
  exorcism_t( paladin_t* p, const std::string& options_str )
    : paladin_spell_t( "exorcism", p, p -> find_class_spell( "Exorcism" ) )
  {
    parse_options( NULL, options_str );

    may_crit                     = true;

    if ( p -> glyphs.mass_exorcism -> ok() )
    {
      aoe = -1;
      base_aoe_multiplier = 0.25;
    }

    cooldown = p -> cooldowns.exorcism;
    cooldown -> duration = data().cooldown();
  }

  virtual double action_multiplier() const
  {
    double am = paladin_spell_t::action_multiplier();

    // Improved Exorcism perk
    am *= 1.0 + p() -> perk.improved_exorcism -> effectN( 1 ).percent(); 

    // Holy Avenger
    if ( p() -> buffs.holy_avenger -> check() )
    {
      am *= 1.0 + p() -> buffs.holy_avenger -> data().effectN( 4 ).percent();
    }

    return am;
  }

  virtual void update_ready( timespan_t cd_duration )
  {
    if ( p() -> passives.sanctity_of_battle -> ok() )
    {
      cd_duration = cooldown -> duration * p() -> cache.attack_haste();
    }
    paladin_spell_t::update_ready( cd_duration );
  }

  virtual void execute()
  {
    paladin_spell_t::execute();
    if ( result_is_hit( execute_state -> result ) )
    {
      int g = 1;
      p() -> resource_gain( RESOURCE_HOLY_POWER, g, p() -> gains.hp_exorcism );
      if ( p() -> buffs.holy_avenger -> check() )
      {
        p() -> resource_gain( RESOURCE_HOLY_POWER, p() -> buffs.holy_avenger -> value() - g, p() -> gains.hp_holy_avenger );
      }
    }
  }

  virtual void impact( action_state_t* s )
  {
    if ( result_is_hit( s -> result ) && p() -> sets.has_set_bonus( SET_T15_2PC_MELEE ) )
    {
      p() -> buffs.tier15_2pc_melee -> trigger();
    }

    paladin_spell_t::impact( s );
  }
};

// Flash of Light Spell =====================================================

struct flash_of_light_t : public paladin_heal_t
{
  flash_of_light_t( paladin_t* p, const std::string& options_str ) :
    paladin_heal_t( "flash_of_light", p, p -> find_class_spell( "Flash of Light" ) )
  {
    parse_options( NULL, options_str );
  }

  virtual double cost() const
  {
    // selfless healer reduces mana cost by 35% per stack
    double cost_multiplier = std::max( 1.0 + p() -> buffs.selfless_healer -> stack() * p() -> buffs.selfless_healer -> data().effectN( 3 ).percent(), 0.0 );

    return ( paladin_heal_t::cost() * cost_multiplier );
  }

  virtual timespan_t execute_time() const
  {
    // Selfless Healer reduces cast time by 35% per stack
    double cast_multiplier = std::max( 1.0 + p() -> buffs.selfless_healer -> stack() * p() -> buffs.selfless_healer -> data().effectN( 3 ).percent(), 0.0 );

    return ( paladin_heal_t::execute_time() * cast_multiplier );
  }

  virtual double action_multiplier() const
  {
    double am = paladin_heal_t::action_multiplier();

    // Improved Flash of Light perk
    am *= 1.0 + p() -> perk.improved_flash_of_light -> effectN( 1 ).percent();

    // Sword of light
    am *= 1.0 + p() -> passives.sword_of_light -> effectN( 6 ).percent();

    // Selfless healer has two effects
    if ( p() -> talents.selfless_healer -> ok() )
    {
      // multiplicative 20% per Selfless Healer stack when FoL is used on others
      if ( target != player )
      {
        am *= 1.0 + p() -> buffs.selfless_healer -> data().effectN( 2 ).percent() * p() -> buffs.selfless_healer -> stack();
      }
      // multiplicative 20% per stack of Bastion of Glory when used on self, only if 1+ stack of SH
      else if ( p() -> buffs.bastion_of_glory -> stack() > 0  && p() -> buffs.selfless_healer -> stack() > 0 )
      {
        am *= 1.0 + p() -> buffs.selfless_healer -> data().effectN( 2 ).percent() * p() -> buffs.bastion_of_glory -> stack();
      }
    }

    return am;
  }

  virtual void execute()
  {
    paladin_heal_t::execute();

    // if Selfless Healer is talented, expire SH buff 
    if ( p() -> talents.selfless_healer -> ok() )
    {
      // also expire BoG buff if self-cast
      if ( target == player && p() -> buffs.selfless_healer -> stack() > 0 )
        p() -> buffs.bastion_of_glory -> expire();

      p() -> buffs.selfless_healer -> expire();
    }

    // Enhanced Holy Shock trigger
    p() -> buffs.enhanced_holy_shock -> trigger();

  }

  virtual void impact( action_state_t* s )
  {
    paladin_heal_t::impact( s );

    // apply glyph_of_flash_of_light buff if applicable
    if ( p() -> glyphs.flash_of_light -> ok() )
    {
      td( s -> target ) -> buffs.glyph_of_flash_of_light -> trigger();
      if ( sim -> debug )
        sim -> out_debug.printf("=================== Flash of Light applies GoFoL buff ====================");      
    }
  }
};

// Guardian of Ancient Kings ============================================

struct guardian_of_ancient_kings_t : public paladin_spell_t
{
  guardian_of_ancient_kings_t( paladin_t* p, const std::string& options_str )
    : paladin_spell_t( "guardian_of_ancient_kings", p, p -> find_specialization_spell( "Guardian of Ancient Kings" ) )
  {
    parse_options( NULL, options_str );
    use_off_gcd = true;
    trigger_gcd = timespan_t::zero();
  }

  virtual void execute()
  {
    paladin_spell_t::execute();

    p() -> buffs.guardian_of_ancient_kings -> trigger();

  }
};

// Hand of Purity ===========================================================

struct hand_of_purity_t : public paladin_spell_t
{
  hand_of_purity_t( paladin_t* p, const std::string& options_str ) :
    paladin_spell_t( "hand_of_purity", p, p -> find_talent_spell( "Hand of Purity" ) )
  {
    parse_options( NULL, options_str );

    harmful = false;
    may_miss = false; //probably redundant with harmul=false?

    // disable if not talented
    if ( ! ( p -> talents.hand_of_purity -> ok() ) )
      background = true;
  }

  virtual void execute()
  {
    paladin_spell_t::execute();

    p() -> buffs.hand_of_purity -> trigger();
  }
};

// Hand of Sacrifice ========================================================

struct hand_of_sacrifice_redirect_t : public paladin_spell_t
{
  hand_of_sacrifice_redirect_t( paladin_t* p ) :
    paladin_spell_t( "hand_of_sacrifice_redirect", p, p -> find_class_spell( "Hand of Sacrifice" ) )
  {
    background = true;
    trigger_gcd = timespan_t::zero();
    may_crit = false;
    may_miss = false;
    base_multiplier = data().effectN( 1 ).percent();
    target = p;

    cooldown -> duration += timespan_t::from_millis( p -> perk.enhanced_hand_of_sacrifice -> effectN( 1 ).base_value() );
  }

  void trigger( double redirect_value )
  {
    // set the redirect amount based on the result of the action
    base_dd_min = redirect_value;
    base_dd_max = redirect_value;

    // glyph of HoSac eliminates redirected damage
    if ( ! p() -> glyphs.hand_of_sacrifice -> ok() )
      execute();
  }

  // Hand of Sacrifice's Execute function is defined after Paladin Buffs, Part Deux because it requires 
  // the definition of the buffs_t::hand_of_sacrifice_t object.
};

struct hand_of_sacrifice_t : public paladin_spell_t
{
  hand_of_sacrifice_t( paladin_t* p, const std::string& options_str ) :
    paladin_spell_t( "hand_of_sacrifice", p, p-> find_class_spell( "Hand of Sacrifice" ) )
  {
    parse_options( NULL, options_str );

    harmful = false;
    may_miss = false;
//    p -> active.hand_of_sacrifice_redirect = new hand_of_sacrifice_redirect_t( p );

    if ( p -> talents.clemency -> ok() )
      cooldown -> charges = 2;

    // Create redirect action conditionalized on the existence of HoS.
    if ( ! p -> active.hand_of_sacrifice_redirect )
      p -> active.hand_of_sacrifice_redirect = new hand_of_sacrifice_redirect_t( p );
  }

  virtual void execute();

};

// Holy Avenger =============================================================

struct holy_avenger_t : public paladin_spell_t
{
  holy_avenger_t( paladin_t* p, const std::string& options_str )
    : paladin_spell_t( "holy_avenger", p, p -> find_talent_spell( "Holy Avenger" ) )
  {
    parse_options( NULL, options_str );

    harmful = false;

    // disable if not talented
    if ( ! p -> talents.holy_avenger -> ok() )
      background = true;
  }

  virtual void execute()
  {
    paladin_spell_t::execute();

    p() -> buffs.holy_avenger -> trigger( 1, 3 );
  }
};

// Holy Light Spell =========================================================

struct holy_light_t : public paladin_heal_t
{
  holy_light_t( paladin_t* p, const std::string& options_str ) :
    paladin_heal_t( "holy_light", p, p -> find_class_spell( "Holy Light" ) )
  {
    parse_options( NULL, options_str );
  }

  virtual void execute()
  {
    paladin_heal_t::execute();

    p() -> buffs.infusion_of_light -> expire();
    
    // Enhanced Holy Shock trigger
    p() -> buffs.enhanced_holy_shock -> trigger();
  }

  virtual timespan_t execute_time() const
  {
    timespan_t t = paladin_heal_t::execute_time();

    if ( p() -> buffs.infusion_of_light -> check() )
      t += p() -> buffs.infusion_of_light -> data().effectN( 1 ).time_value();

    return t;
  }

  virtual void schedule_execute( action_state_t* state = 0 )
  {
    paladin_heal_t::schedule_execute( state );

    p() -> buffs.infusion_of_light -> up(); // Buff uptime tracking
  }

  virtual double action_multiplier() const
  {
    double am = paladin_heal_t::action_multiplier();
    
    am *= 1.0 + p() -> perk.improved_holy_light -> effectN( 1 ).percent();

    return am;
  }
};

// Holy Shield proc ===========================================================

struct holy_shield_proc_t : public paladin_spell_t
{
  holy_shield_proc_t( paladin_t* p )
    : paladin_spell_t( "holy_shield", p, p -> find_spell( 157122 ) ) // damage data stored in 157122
  {
    background = true;
    proc = true;
    may_miss = false;
    // may_crit = true; TODO: test?
    // may_multistrike = false; TODO: test?
  }

};

// Holy Prism ===============================================================

// Holy Prism AOE (damage) - This is the aoe damage proc that triggers when holy_prism_heal is cast.

struct holy_prism_aoe_damage_t : public paladin_spell_t
{
  holy_prism_aoe_damage_t( paladin_t* p )
    : paladin_spell_t( "holy_prism_aoe_damage", p, p->find_spell( 114871 ) )
  {
    background = true;
    may_crit = true;
    may_miss = false;
    aoe = 5;

  }
};

// Holy Prism AOE (heal) -  This is the aoe healing proc that triggers when holy_prism_damage is cast

struct holy_prism_aoe_heal_t : public paladin_heal_t
{
  holy_prism_aoe_heal_t( paladin_t* p )
    : paladin_heal_t( "holy_prism_aoe_heal", p, p->find_spell( 114871 ) )
  {
    background = true;
    aoe = 5;
  }

};

// Holy Prism (damage) - This is the damage version of the spell; for the heal version, see holy_prism_heal_t

struct holy_prism_damage_t : public paladin_spell_t
{
  holy_prism_damage_t( paladin_t* p )
    : paladin_spell_t( "holy_prism_damage", p, p->find_spell( 114852 ) )
  {
    background = true;
    may_crit = true;
    may_miss = false;
    // this updates the spell coefficients appropriately for single-target damage
    parse_effect_data( p -> find_spell( 114852 ) -> effectN( 1 ) );

    // on impact, trigger a holy_prism_aoe_heal cast
    impact_action = new holy_prism_aoe_heal_t( p );
  }
};


// Holy Prism (heal) - This is the healing version of the spell; for the damage version, see holy_prism_damage_t

struct holy_prism_heal_t : public paladin_heal_t
{
  holy_prism_heal_t( paladin_t* p ) :
    paladin_heal_t( "holy_prism_heal", p, p -> find_spell( 114871 ) )
  {
    background = true;

    // update spell coefficients appropriately for single-target healing
    parse_effect_data( p -> find_spell( 114871 ) -> effectN( 1 ) );

    // on impact, trigger a holy_prism_aoe cast
    impact_action = new holy_prism_aoe_damage_t( p );
  }

};

// Holy Prism - This is the base spell, it chooses the effects to trigger based on the target

struct holy_prism_t : public paladin_spell_t
{
  holy_prism_damage_t* damage;
  holy_prism_heal_t* heal;

  holy_prism_t( paladin_t* p, const std::string& options_str )
    : paladin_spell_t( "holy_prism", p, p->find_spell( 114165 ) )
  {
    parse_options( NULL, options_str );

    // create the damage and healing spell effects, designate them as children for reporting
    damage = new holy_prism_damage_t( p );
    add_child( damage );
    heal = new holy_prism_heal_t( p );
    add_child( heal );

    // disable if not talented
    if ( ! ( p -> talents.holy_prism -> ok() ) )
      background = true;
  }

  virtual void execute()
  {
    if ( target -> is_enemy() )
    {
      // damage enemy
      damage -> target = target;
      damage -> schedule_execute();
    }
    else
    {
      // heal friendly
      heal -> target = target;
      heal -> schedule_execute();
    }

    paladin_spell_t::consume_resource();
    paladin_spell_t::update_ready();
  }
};

// Holy Radiance ============================================================

struct holy_radiance_hot_t : public paladin_heal_t
{
  holy_radiance_hot_t( paladin_t* p, const spell_data_t* s ) :
    paladin_heal_t( "holy_radiance", p, s )
  {
    background = true;
    dual = true;
    direct_tick = true;
  }
};

struct holy_radiance_t : public paladin_heal_t
{
  holy_radiance_hot_t* hot;

  holy_radiance_t( paladin_t* p, const std::string& options_str ) :
    paladin_heal_t( "holy_radiance", p, p -> find_class_spell( "Holy Radiance" ) ),
    hot( new holy_radiance_hot_t( p, data().effectN( 1 ).trigger() ) )
  {
    parse_options( NULL, options_str );

    // FIXME: This is an AoE Hot, which isn't supported currently
    aoe = data().effectN( 2 ).base_value();
  }

  virtual void tick( dot_t* d )
  {
    paladin_heal_t::tick( d );

    hot -> execute();
  }

  virtual void execute()
  {
    paladin_heal_t::execute();

    p() -> buffs.infusion_of_light -> expire();
    p() -> buffs.daybreak -> trigger();
  }

  virtual timespan_t execute_time() const
  {
    timespan_t t = paladin_heal_t::execute_time();

    if ( p() -> buffs.infusion_of_light -> check() )
      t += p() -> buffs.infusion_of_light -> data().effectN( 1 ).time_value();

    return t;
  }

  virtual void schedule_execute( action_state_t* state = 0 )
  {
    paladin_heal_t::schedule_execute( state );

    p() -> buffs.infusion_of_light -> up(); // Buff uptime tracking
  }
};

// Holy Shock ===============================================================

// Holy Shock is another one of those "heals or does damage depending on target" spells.
// The holy_shock_t structure handles global stuff, and calls one of two children 
// (holy_shock_damage_t or holy_shock_heal_t) depending on target to handle healing/damage
// find_class_spell returns spell 20473, which has the cooldown/cost/etc stuff, but the actual 
// damage and healing information is in spells 25912 and 25914, respectively.

struct holy_shock_damage_t : public paladin_spell_t
{
  double crit_increase;

  holy_shock_damage_t( paladin_t* p )
    : paladin_spell_t( "holy_shock_damage", p, p -> find_spell( 25912 ) ),
      crit_increase( 0.0 )
  {

    background = true;
    trigger_gcd = timespan_t::zero();

    // this grabs the 25% base crit bonus from 20473
    base_crit += p -> find_class_spell( "Holy Shock" ) -> effectN( 1 ).percent();

  }

  virtual double composite_crit() const
  {
    double cc = paladin_spell_t::composite_crit();

    if ( p() -> buffs.avenging_wrath -> check() )
    {
      cc += crit_increase;
    }

    return cc;
  }

  virtual void execute()
  {
    paladin_spell_t::execute();

    if ( result_is_hit( execute_state -> result ) )
    {
      int g = 1;
      p() -> resource_gain( RESOURCE_HOLY_POWER, g, p() -> gains.hp_holy_shock );
      if ( p() -> buffs.holy_avenger -> check() )
      {
        p() -> resource_gain( RESOURCE_HOLY_POWER,
                              p() -> buffs.holy_avenger -> value() - g,
                              p() -> gains.hp_holy_avenger );
      }
    }
  }

  virtual double action_multiplier() const
  {
    double am = paladin_spell_t::action_multiplier();

    am *= 1.0 + p() -> perk.empowered_holy_shock -> effectN( 1 ).percent();

    return am;
  }

};

// Holy Shock Heal Spell ====================================================

struct holy_shock_heal_t : public paladin_heal_t
{
  double crit_increase;
  daybreak_t* daybreak;

  holy_shock_heal_t( paladin_t* p ) :
    paladin_heal_t( "holy_shock_heal", p, p -> find_spell( 25914 ) ),
    crit_increase( 0.0 )
  {
    background = true;
    trigger_gcd = timespan_t::zero();
        
    // this grabs the 25% base crit bonus from 20473
    base_crit += p -> find_class_spell( "Holy Shock" ) -> effectN( 1 ).percent();

    // Daybreak gives this a 75% splash heal
    daybreak = new daybreak_t( p );
    //add_child( daybreak );
  }

  virtual double composite_crit() const
  {
    double cc = paladin_heal_t::composite_crit();

    if ( p() -> buffs.avenging_wrath -> check() )
    {
      cc += crit_increase;
    }

    return cc;
  }

  virtual void execute()
  {
    paladin_heal_t::execute();

    int g = 1;
    p() -> resource_gain( RESOURCE_HOLY_POWER,
                          g,
                          p() -> gains.hp_holy_shock );
    if ( p() -> buffs.holy_avenger -> check() )
    {
      p() -> resource_gain( RESOURCE_HOLY_POWER,
                            std::max( ( int ) 0, ( int )( p() -> buffs.holy_avenger -> value() - g ) ),
                            p() -> gains.hp_holy_avenger );
    }

    if ( execute_state -> result == RESULT_CRIT )
      p() -> buffs.infusion_of_light -> trigger();
  }

  virtual void impact ( action_state_t* s )
  {
    paladin_heal_t::impact( s );

    if ( p() -> buffs.daybreak -> up() )
    {
      // trigger the Daybreak heal
      daybreak -> base_dd_min = daybreak -> base_dd_max = s -> result_amount;
      daybreak -> schedule_execute();
      
      // expire the buff
      p() -> buffs.daybreak -> expire();
    }
  }

};

struct holy_shock_t : public paladin_heal_t
{
  holy_shock_damage_t* damage;
  holy_shock_heal_t* heal;
  timespan_t cd_duration;
  double cooldown_mult;

  holy_shock_t( paladin_t* p, const std::string& options_str )
    : paladin_heal_t( "holy_shock", p, p -> find_specialization_spell( "Holy Shock" ) )
  {
    check_spec( PALADIN_HOLY );
    parse_options( NULL, options_str );

    cd_duration = cooldown -> duration;

    double crit_increase = 0.0;

    // Bonuses from Sanctified Wrath need to be stored for future use
    if ( ( p -> specialization() == PALADIN_HOLY ) && p -> find_talent_spell( "Sanctified Wrath" ) -> ok()  )
    {
      // the actual values of these are stored in spell 114232 rather than the spell returned by find_talent_spell
      cooldown_mult = p -> spells.sanctified_wrath -> effectN( 1 ).percent();
      crit_increase = p -> spells.sanctified_wrath -> effectN( 5 ).percent();
    }

    // create the damage and healing spell effects, designate them as children for reporting
    damage = new holy_shock_damage_t( p );
    damage ->crit_increase = crit_increase;
    add_child( damage );
    heal = new holy_shock_heal_t( p );
    heal ->crit_increase = crit_increase;
    add_child( heal );

  }

  virtual void execute()
  {
    if ( target -> is_enemy() )
    {
      // damage enemy
      damage -> target = target;
      damage -> schedule_execute();
    }
    else
    {
      // heal friendly
      heal -> target = target;
      heal -> schedule_execute();
    }


    if ( p() -> buffs.enhanced_holy_shock -> check() )
    {
      // this feels like the wrong way to accomplish this, will review later
      cooldown -> duration = timespan_t::zero();
      p() -> buffs.enhanced_holy_shock -> expire();
    }
    else
      cooldown -> duration = cd_duration;

    paladin_heal_t::execute();
  }

  virtual void update_ready( timespan_t cd_override )
  {
    cd_override = cooldown -> duration;
    if ( p() -> buffs.avenging_wrath -> up() )
      cd_override *= cooldown_mult;

    paladin_heal_t::update_ready( cd_override );
  }
};

// Holy Wrath ===============================================================

struct holy_wrath_t : public paladin_spell_t
{
  holy_wrath_t( paladin_t* p, const std::string& options_str )
    : paladin_spell_t( "holy_wrath", p, p -> find_class_spell( "Holy Wrath" ) )
  {
    parse_options( NULL, options_str );

    if ( ! p -> glyphs.focused_wrath -> ok() )
      aoe = -1;

    may_crit   = true;
    split_aoe_damage = true;

    //Holy Wrath is an oddball - spell database entry doesn't properly contain damage details
    //Tooltip formula is suspect (has been wrong before) TODO: test
    spell_power_mod.direct = 2.686;      

  }

  //Sanctity of Battle reduces cooldown
  virtual void update_ready( timespan_t cd_duration )
  {
    if ( p() -> passives.sanctity_of_battle -> ok() )
    {
      cd_duration = cooldown -> duration * p() -> cache.attack_haste();
    }
    paladin_spell_t::update_ready( cd_duration );
  }

  virtual double action_multiplier() const
  {
    double am = paladin_spell_t::action_multiplier();

    if ( p() -> glyphs.final_wrath -> ok() && target -> health_percentage() < 20 )
    {
      am *= 1.0 + p() -> glyphs.final_wrath -> effectN( 1 ).percent();
    }

    return am;
  }
};

// Illuminated Healing ======================================================
struct illuminated_healing_t : public paladin_absorb_t
{
  illuminated_healing_t( paladin_t* p ) :
    paladin_absorb_t( "illuminated_healing", p, p -> find_spell( 86273 ) )
  {
    background = true;
    proc = true;
    trigger_gcd = timespan_t::zero();
  }
};

// Lay on Hands Spell =======================================================

struct lay_on_hands_t : public paladin_heal_t
{
  lay_on_hands_t( paladin_t* p, const std::string& options_str ) :
    paladin_heal_t( "lay_on_hands", p, p -> find_class_spell( "Lay on Hands" ) )
  {
    parse_options( NULL, options_str );

    // unbreakable spirit reduces cooldown
    if ( p -> talents.unbreakable_spirit -> ok() )
      cooldown -> duration = data().cooldown() * ( 1 + p -> talents.unbreakable_spirit -> effectN( 1 ).percent() );

    use_off_gcd = true;
    trigger_gcd = timespan_t::zero();

    pct_heal = 1.0;
  }

  virtual void execute()
  {
    paladin_heal_t::execute();

    target -> debuffs.forbearance -> trigger();
  }

  virtual bool ready()
  {
    if ( target -> debuffs.forbearance -> check() )
      return false;

    return paladin_heal_t::ready();
  }
};

// Light's Hammer ===========================================================

struct lights_hammer_damage_tick_t : public paladin_spell_t
{
  lights_hammer_damage_tick_t( paladin_t* p )
    : paladin_spell_t( "lights_hammer_damage_tick", p, p -> find_spell( 114919 ) )
  {
    //dual = true;
    background = true;
    aoe = -1;
    may_crit = true;
  }
};

struct lights_hammer_heal_tick_t : public paladin_heal_t
{
  lights_hammer_heal_tick_t( paladin_t* p )
    : paladin_heal_t( "lights_hammer_heal_tick", p, p -> find_spell( 114919 ) )
  {
    dual = true;
    background = true;
    aoe = 6;
    may_crit = true;
    benefits_from_seal_of_insight = false;
  }
  
  std::vector< player_t* >& target_list() const
  {
    target_cache.list = paladin_heal_t::target_list();
    target_cache.list = find_lowest_players( aoe );
    return target_cache.list;
  }
};

struct lights_hammer_t : public paladin_spell_t
{
  const timespan_t travel_time_;
  lights_hammer_heal_tick_t* lh_heal_tick;
  lights_hammer_damage_tick_t* lh_damage_tick;

  lights_hammer_t( paladin_t* p, const std::string& options_str )
    : paladin_spell_t( "lights_hammer", p, p -> find_talent_spell( "Light's Hammer" ) ),
      travel_time_( timespan_t::from_seconds( 1.5 ) )
  {
    // 114158: Talent spell, cooldown
    // 114918: Periodic 2s dummy, no duration!
    // 114919: Damage/Scale data
    // 122773: 15.5s duration, 1.5s for hammer to land = 14s aoe dot
    parse_options( NULL, options_str );
    may_miss = false;

    school = SCHOOL_HOLY; // Setting this allows the tick_action to benefit from Inquistion

    base_tick_time = p -> find_spell( 114918 ) -> effectN( 1 ).period();
    dot_duration      = p -> find_spell( 122773 ) -> duration() - travel_time_;
    cooldown -> duration = p -> find_spell( 114158 ) -> cooldown();
    hasted_ticks   = false;

    dynamic_tick_action = true;
    //tick_action = new lights_hammer_tick_t( p, p -> find_spell( 114919 ) );
    lh_heal_tick = new lights_hammer_heal_tick_t( p );
    lh_damage_tick = new lights_hammer_damage_tick_t( p );

    // disable if not talented
    if ( ! ( p -> talents.lights_hammer -> ok() ) )
      background = true;
  }

  virtual timespan_t travel_time() const
  { return travel_time_; }

  virtual void tick( dot_t* d )
  {
    // trigger healing and damage ticks
    lh_heal_tick -> schedule_execute();
    lh_damage_tick -> schedule_execute();

    paladin_spell_t::tick( d );
  }
};

// Light of Dawn ============================================================

struct light_of_dawn_t : public paladin_heal_t
{
  light_of_dawn_t( paladin_t* p, const std::string& options_str ) :
    paladin_heal_t( "light_of_dawn", p, p -> find_class_spell( "Light of Dawn" ) )
  {
    parse_options( NULL, options_str );

    aoe = 6;
  }

  virtual double action_multiplier() const
  {
    double am = paladin_heal_t::action_multiplier();

    am *= p() -> holy_power_stacks();

    // Holy Insight buffs all healing by 25% & WoG/EF/LoD by 50%.
    // The 25% buff is already in paladin_heal_t, so we need to divide by that first & then apply 50%
    am /= 1.0 + p() -> passives.holy_insight -> effectN( 6 ).percent();
    am *= 1.0 + p() -> passives.holy_insight -> effectN( 9 ).percent();

    return am;
  }
};

// Sacred Shield ============================================================

struct sacred_shield_t : public paladin_heal_t
{
  sacred_shield_t( paladin_t* p, const std::string& options_str ) :
    paladin_heal_t( "sacred_shield", p, p -> find_talent_spell( "Sacred Shield" ) ) // todo: find_talent_spell -> find_specialization_spell
  {
    parse_options( NULL, options_str );
    may_crit = tick_may_crit = false;
    benefits_from_seal_of_insight = false;
    harmful = false;

    // treat this as a HoT that spawns an absorb bubble on each tick() call rather than healing
    // unfortunately, this spell info is split between effects and tooltip 
    base_td = data().effectN( 1 ).average( p ); 
    spell_power_mod.tick = 1.229; // in tooltip, hardcoding

    // redirect HoT to self if not specified
    if ( target -> is_enemy() || target -> type == HEALING_ENEMY )
      target = p;

    // disable if not talented
    if ( ! ( p -> talents.sacred_shield -> ok() ) )
      background = true;

    // Spell data reflects protection values; Ret and Holy are 30% larger TODO: test if this is still the case
    if ( ( p -> specialization() == PALADIN_RETRIBUTION || p -> specialization() == PALADIN_HOLY ) )
    {
      base_td /= 0.7;
      spell_power_mod.tick /= 0.7;
    }

    // Holy gets other special stuff - no cooldown, no target limit, 3 charges, 10-second recharge time, extra (zero) tick
    if ( p -> specialization() == PALADIN_HOLY )
    {
      // 3 charges, recharge time is 10 seconds (base+4)
      cooldown -> charges = 3;
      cooldown -> duration += timespan_t::from_seconds( 4 );
      // extra tick immediately upon cast
      tick_zero = true;      
    }

  }

  virtual void tick( dot_t* d )
  {
    // Kludge to swap the heal for an absorb
    // calculate the tick amount
    double ss_tick_amount = calculate_tick_amount( d -> state, d -> get_last_tick_factor() );

    // if an existing absorb bubble is still hanging around, kill it
    td( d -> state -> target ) -> buffs.sacred_shield_tick -> expire();

    // trigger a new 6-second absorb bubble with the absorb amount we stored earlier
    td( d -> state -> target ) -> buffs.sacred_shield_tick -> trigger( 1, ss_tick_amount );

    // note that we don't call paladin_heal_t::tick( d ) so that the heal doesn't happen
  }

  virtual void last_tick( dot_t* d )
  {
    p() -> buffs.sacred_shield -> expire();
    paladin_heal_t::last_tick( d );
  }

  virtual void execute()
  {
    // if cast precombat, we need to kludge some things
    if ( ! p() -> in_combat )
    {
      // in theory, we need to tweak the number of ticks and force a new one precombat
      // in practice, it's ticking immediately when cast precombat for some reason, so we can skip all of that
      // keeping this code here just in case that behavior changes

      //int orig_ticks = num_ticks;
      //num_ticks -= 1;

      paladin_heal_t::execute();

      //num_ticks = orig_ticks;

      p() -> buffs.sacred_shield -> trigger();

      // force tick
      //tick( get_dot( p() ) );

    }
    else
    {
      paladin_heal_t::execute();

      p() -> buffs.sacred_shield -> trigger();
    }
  }
};

// Seal of Insight ==========================================================

struct seal_of_insight_proc_t : public paladin_heal_t
{
  double proc_chance;
  proc_t* proc_tracker;

  seal_of_insight_proc_t( paladin_t* p ) :
    paladin_heal_t( "seal_of_insight_proc", p, p -> find_class_spell( "Seal of Insight" ) ),
    proc_chance( 0.0 ),
    proc_tracker( p -> get_proc( name_str ) )
  {
    background  = true;
    proc = true;
    trigger_gcd = timespan_t::zero();
    may_crit = false; //cannot crit

    // spell database info is in tooltip
    attack_power_mod.direct = 0.236;
    spell_power_mod.direct  = 0.236;

    // Battle Healer glyph
    if ( p -> glyphs.battle_healer -> ok() ) {
      attack_power_mod.direct *= p -> glyphs.battle_healer -> effectN( 1 ).percent();
      spell_power_mod.direct *= p -> glyphs.battle_healer -> effectN( 1 ).percent();
    }

    // needed for weapon speed, I assume
    weapon = &( p -> main_hand_weapon );
    weapon_multiplier = 0.0;
    
    // proc chance is now 20 PPM, spell database info still says 15.  //TODO: was this nerfed to 10 PPM? both effects are now 5
    // Best guess is that the 2nd effect describes the additional 5 PPM.
    proc_chance = ppm_proc_chance( data().effectN( 1 ).base_value() + data().effectN( 2 ).base_value() );

    target = player;
  }

  virtual void execute()
  {
    if ( rng().roll( proc_chance ) )
    {
      proc_tracker -> occur();

      // Battle Healer glyph makes SoI a smart heal
      if ( p() -> glyphs.battle_healer -> ok() )
      {
        target = find_lowest_player();
        if ( target ) 
          paladin_heal_t::execute();
      }
      else
        paladin_heal_t::execute();
    }
    else
    {
      update_ready();
    }
  }
};

// Seraphim =================================================================

struct seraphim_t : public paladin_spell_t 
{
  seraphim_t( paladin_t* p, const std::string& options_str  ) 
    : paladin_spell_t( "seraphim", p, p -> find_talent_spell( "Seraphim" ) )
  {
    parse_options( NULL, options_str );

    may_miss = false;
    may_multistrike = false; //necessary?
  }

  virtual void execute()
  {
    paladin_spell_t::execute();

    p() -> buffs.seraphim -> trigger();

  }
};

// Shining Protector ========================================================
// This is a protection-specific multistrike effect

struct shining_protector_t : public paladin_heal_t
{
  proc_t* proc_tracker;

  shining_protector_t( paladin_t* p )
    : paladin_heal_t( "shining_protector", p, p -> find_specialization_spell( "Shining Protector" ) ),
    proc_tracker( p -> get_proc( name_str ) )
  {
    background = true;
    proc = true;
    target = player;
    may_multistrike = false; // guess, almost certain
    may_crit = false;        // guess, but pretty likely
  }

  virtual void init()
  {
    paladin_heal_t::init();
    // add snapshot flags to allow for action_multiplier() to be called
    snapshot_flags |= STATE_MUL_DA | STATE_TGT_MUL_DA;
  }

  virtual double action_da_multiplier() const
  {
    double am = p() -> passives.shining_protector -> effectN( 1 ).percent();

    return am;
  }

  virtual void execute()
  {
    proc_tracker -> occur();

    paladin_heal_t::execute();
  }

};

// Uther's Insight ==========================================================
// This is the healing buff from Empowered Seals

struct uthers_insight_t : public paladin_heal_t
{
  uthers_insight_t( paladin_t* p )
    : paladin_heal_t( "uthers_insight", p, p -> find_spell( 156988 ) )
  {
    background = true;
    proc = true;
    target = player;
    may_multistrike = false; // guess: test
    may_crit = tick_may_crit = false; // guess, TODO: test

    // spell info isn't parsing out of the effect well
    base_tick_time = timespan_t::from_millis( data().effectN( 1 )._amplitude );
    dot_duration = data().duration();
    // pick up the % heal amount from effect #1
    parse_effect_data( data().effectN( 1 ) );
  }

  virtual void execute()
  {
    p() -> buffs.uthers_insight -> trigger();

    paladin_heal_t::execute(); // TODO: is there a direct heal? does this matter?
  }
  
  virtual void tick( dot_t* d )
  {
    paladin_heal_t::tick( d );
  }  
};

// Word of Glory  ===========================================================

struct word_of_glory_t : public paladin_heal_t
{
  // find_class_spell("Word of Glory") returns spellid 85673, which is a stub that points to 130551 for heal and 130552 for harsh words.
  // We'll call that to get spell cooldown, resource cost, and other information and then parse_effect_data on 130551 to get healing coefficients
  // Note: if you have Eternal Flame talented, find_class_spell will return a not_found() object!  Will fix in APL parsing.
  word_of_glory_t( paladin_t* p, const std::string& options_str ) :
    paladin_heal_t( "word_of_glory", p, p -> find_class_spell( "Word of Glory" ) )
  {
    parse_options( NULL, options_str );

    // healing coefficients stored in 130551
    parse_effect_data( p -> find_spell( 130551 ) -> effectN( 1 ) );

    // remove GCD constraints & cast time for prot
    if ( p -> passives.guarded_by_the_light -> ok() )
    {
      trigger_gcd = timespan_t::zero();
      use_off_gcd = true;
      base_execute_time *= 1 + p -> passives.guarded_by_the_light -> effectN( 10 ).percent();
    }
    // remove cast time for ret
    if ( p -> passives.sword_of_light -> ok() )
    {
      base_execute_time *= 1 + p -> passives.sword_of_light -> effectN( 9 ).percent();
    }
  }

  virtual void update_ready( timespan_t cd_duration )
  {
    // reduce cooldown if Sanctity of Battle present
    if ( p() -> passives.sanctity_of_battle -> ok() )
    {
      cd_duration = cooldown -> duration * p() -> cache.attack_haste();
    }

    paladin_heal_t::update_ready( cd_duration );
  }

  virtual double cost() const
  {
    // check for T16 4-pc tank effect
    if ( p() -> buffs.bastion_of_power -> check() && target == player )
      return 0.0;

    return paladin_heal_t::cost();
  }

  virtual void consume_free_hp_effects()
  {
    // order of operations: T16 4-pc tank, then Divine Purpose (assumed!)

    // check for T16 4pc tank bonus
    if ( p() -> buffs.bastion_of_power -> check() && target == player )
    {
      // nothing necessary here, BoG & BoPower will be consumed automatically upon cast
      return;
    }

    paladin_heal_t::consume_free_hp_effects();
  }

  virtual double action_multiplier() const
  {
    double am = paladin_heal_t::action_multiplier();
    double c = cost();

    // scale the am by holy power spent, can't be more than 3 and Divine Purpose counts as 3
    am *= ( ( p() -> holy_power_stacks() <= 3  && c > 0.0 ) ? p() -> holy_power_stacks() : 3 );

    // T14 protection 4-piece bonus
    am *= ( 1.0 + p() -> sets.set( SET_T14_4PC_TANK ) -> effectN( 1 ).percent() );

    if ( p() -> buffs.bastion_of_glory -> up() )
    {
      // grant 10% extra healing per stack of BoG; can't expire() BoG here because it's needed in execute()
      am *= ( 1.0 + p() -> buffs.bastion_of_glory -> stack() * ( p() -> buffs.bastion_of_glory -> data().effectN( 1 ).percent() + p() -> get_divine_bulwark() ) );
    }

    // Improved Word of Glory perk
    am *= 1.0 + p() -> perk.improved_word_of_glory -> effectN( 1 ).percent();

    // Holy Insight buffs all healing by 25% & WoG/EF/LoD by 50%.
    // The 25% buff is already in paladin_heal_t, so we need to divide by that first & then apply 50%
    am /= 1.0 + p() -> passives.holy_insight -> effectN( 6 ).percent();
    am *= 1.0 + p() -> passives.holy_insight -> effectN( 9 ).percent();

    // Sword of light
    am *= 1.0 + p() -> passives.sword_of_light -> effectN( 3 ).percent();

    return am;
  }

  virtual void execute()
  {
    double hopo = std::min( 3, p() -> holy_power_stacks() ); //can't consume more than 3 Holy Power

    paladin_heal_t::execute();

    // Glyph of Word of Glory handling
    if ( p() -> spells.glyph_of_word_of_glory -> ok() )
    {
      p() -> buffs.glyph_of_word_of_glory -> trigger( 1, p() -> spells.glyph_of_word_of_glory -> effectN( 1 ).percent() * hopo );
    }

    // Shield of Glory (Tier 15 protection 2-piece bonus)
    if ( p() -> sets.has_set_bonus( SET_T15_2PC_TANK ) )
      p() -> buffs.shield_of_glory -> trigger( 1, buff_t::DEFAULT_VALUE(), 1.0, p() -> buffs.shield_of_glory -> buff_duration * hopo );
        
    // consume BoG stacks and Bastion of Power if used on self
    if ( target == player )
    {
      p() -> buffs.bastion_of_glory -> expire();
      p() -> buffs.bastion_of_power -> expire();
    }
  }
};

// Harsh Word ( Word of Glory Damage ) =====================================

struct harsh_word_t : public paladin_spell_t
{
  harsh_word_t( paladin_t* p, const std::string& options_str ) :
    paladin_spell_t( "harsh_word", p, p -> find_class_spell( "Harsh_Word" ) )
  {
    parse_options( NULL, options_str );
    resource_consumed = RESOURCE_HOLY_POWER;
    resource_current = RESOURCE_HOLY_POWER;

    //disable if not glyphed
    if ( ! p -> glyphs.harsh_words -> ok() )
      background = true;

    base_costs[RESOURCE_HOLY_POWER] = 1;
   
    base_execute_time = timespan_t::from_seconds( 1.5 ); // TODO: test if this still has a cast time as holy with HW glyph; irrelevant for prot/ret

    // remove GCD constraints & cast time for prot
    if ( p -> passives.guarded_by_the_light -> ok() )
    {
      trigger_gcd = timespan_t::zero();
      use_off_gcd = true;
      base_execute_time *= 1 + p -> passives.guarded_by_the_light -> effectN( 10 ).percent();
    }
    // remove cast time for ret
    if ( p -> passives.sword_of_light -> ok() )
    {
      base_execute_time *= 1 + p -> passives.sword_of_light -> effectN( 9 ).percent();
    }

  }

  virtual void update_ready( timespan_t cd_duration )
  {
    // reduce cooldown if Sanctity of Battle present
    if ( p() -> passives.sanctity_of_battle -> ok() )
    {
      cd_duration = cooldown -> duration * p() -> cache.attack_haste();
    }

    paladin_spell_t::update_ready( cd_duration );
  }

  virtual double action_multiplier() const
  {
    double am = paladin_spell_t::action_multiplier();
    double c = cost();

    // scale the am by holy power spent, can't be more than 3 and Divine Purpose counts as 3
    am *= ( ( p() -> holy_power_stacks() <= 3  && c > 0.0 ) ? p() -> holy_power_stacks() : 3 );

    // Improved Word of Glory perk - sure, why not (TODO: test)
    am *= 1.0 + p() -> perk.improved_word_of_glory -> effectN( 1 ).percent();

    return am;
  }

  virtual void execute()
  {
    double hopo = ( p() -> holy_power_stacks() <= 3 ? p() -> holy_power_stacks() : 3 );

    paladin_spell_t::execute();

    if ( p() -> spells.glyph_of_word_of_glory -> ok() )
    {
      p() -> buffs.glyph_of_word_of_glory -> trigger( 1, p() -> spells.glyph_of_word_of_glory -> effectN( 1 ).percent() * hopo );
    }
  }
};


// ==========================================================================
// End Spells, Heals, and Absorbs
// ==========================================================================

// ==========================================================================
// Paladin Attacks
// ==========================================================================

// paladin-specific melee_attack_t class for inheritance

struct paladin_melee_attack_t : public paladin_action_t< melee_attack_t >
{
  // booleans to allow individual control of seal proc triggers
  bool trigger_seal;
  bool trigger_seal_of_righteousness;
  bool trigger_seal_of_justice;
  bool trigger_seal_of_truth;

  // spell cooldown reduction flags
  bool sanctity_of_battle;  //reduces some spell cooldowns/gcds by melee haste

  bool use2hspec;

  paladin_melee_attack_t( const std::string& n, paladin_t* p,
                          const spell_data_t* s = spell_data_t::nil(),
                          bool u2h = true ) :
    base_t( n, p, s ),
    trigger_seal( false ),
    trigger_seal_of_righteousness( false ),
    trigger_seal_of_justice( false ),
    trigger_seal_of_truth( false ),
    sanctity_of_battle( false ),
    use2hspec( u2h )
  {
    may_crit = true;
    special = true;
    weapon = &( p -> main_hand_weapon );
  }

  virtual timespan_t gcd() const
  {

    if ( sanctity_of_battle )
    {
      timespan_t t = action_t::gcd();
      if ( t == timespan_t::zero() ) return timespan_t::zero();

      t *= p() -> cache.attack_haste();
      if ( t < min_gcd ) t = min_gcd;

      return t;
    }
    else
      return base_t::gcd();
  }

  virtual void execute()
  {
    base_t::execute();

    // handle all on-hit effects (seals, Ancient Power, battle healer)
    if ( result_is_hit( execute_state -> result ) )
    {
      if ( trigger_seal || ( trigger_seal_of_righteousness && ( p() -> active_seal == SEAL_OF_RIGHTEOUSNESS ) )
                        || ( trigger_seal_of_justice && ( p() -> active_seal == SEAL_OF_JUSTICE ) )
                        || ( trigger_seal_of_truth && ( p() -> active_seal == SEAL_OF_TRUTH ) ) )
      {
        switch ( p() -> active_seal )
        {
          case SEAL_OF_JUSTICE:
            p() -> active_seal_of_justice_proc       -> execute();
            break;
          case SEAL_OF_INSIGHT:
            p() -> active_seal_of_insight_proc       -> execute();
            break;
          case SEAL_OF_RIGHTEOUSNESS:
            p() -> active_seal_of_righteousness_proc -> execute();
            break;
          case SEAL_OF_TRUTH:
            p() -> active_censure                    -> execute();
            if ( td( target ) -> buffs.debuffs_censure -> stack() >= 1 ) p() -> active_seal_of_truth_proc -> execute();
            break;
          default: break;
        }
      }
    }
  }

  virtual double action_multiplier() const
  {
    double am = base_t::action_multiplier();

    if ( use2hspec && ( p() -> passives.sword_of_light -> ok() ) && ( p() -> main_hand_weapon.group() == WEAPON_2H ) )
    {
      am *= 1.0 + p() -> passives.sword_of_light_value -> effectN( 1 ).percent();
    }

    return am;
  }
};

// Melee Attack =============================================================

struct melee_t : public paladin_melee_attack_t
{
  melee_t( paladin_t* p ) :
    paladin_melee_attack_t( "melee", p, spell_data_t::nil(), true )
  {
    school = SCHOOL_PHYSICAL;
    special               = false;
    trigger_seal          = true;
    background            = true;
    repeating             = true;
    trigger_gcd           = timespan_t::zero();
    base_execute_time     = p -> main_hand_weapon.swing_time;
  }

  virtual timespan_t execute_time() const
  {
    if ( ! player -> in_combat ) return timespan_t::from_seconds( 0.01 );
    return paladin_melee_attack_t::execute_time();
  }

  virtual void execute()
  {
    paladin_melee_attack_t::execute();
    if ( result_is_hit( execute_state -> result ) )
    {
      // Check for Art of War procs
      if ( p() -> passives.exorcism -> ok() && rng().roll( p() -> passives.exorcism -> proc_chance() ) )
      {
        // if Exorcism was already off-cooldown, count the proc as wasted
        if ( p() -> cooldowns.exorcism -> remains() <= timespan_t::zero() )
        {
          p() -> procs.wasted_exorcism_cd_reset -> occur();
        }

        // trigger proc, reset Exorcism cooldown
        p() -> procs.exorcism_cd_reset -> occur();
        p() -> cooldowns.exorcism -> reset( true );

        // activate T16 2-piece bonus
        if ( p() -> sets.has_set_bonus( SET_T16_2PC_MELEE ) )
          p() -> buffs.warrior_of_the_light -> trigger();
      }
    }
  }
};

// Auto Attack ==============================================================

struct auto_melee_attack_t : public paladin_melee_attack_t
{
  auto_melee_attack_t( paladin_t* p, const std::string& options_str )
    : paladin_melee_attack_t( "auto_attack", p, spell_data_t::nil(), true )
  {
    school = SCHOOL_PHYSICAL;
    assert( p -> main_hand_weapon.type != WEAPON_NONE );
    p -> main_hand_attack = new melee_t( p );

    // does not incur a GCD
    trigger_gcd = timespan_t::zero();

    parse_options( NULL, options_str );
  }

  virtual void execute()
  {
    p() -> main_hand_attack -> schedule_execute();
  }

  virtual bool ready()
  {
    if ( p() -> is_moving() ) return false;
    return( p() -> main_hand_attack -> execute_event == 0 ); // not swinging
  }
};

// Crusader Strike ==========================================================

struct crusader_strike_t : public paladin_melee_attack_t
{
  const spell_data_t* sword_of_light;

  crusader_strike_t( paladin_t* p, const std::string& options_str )
    : paladin_melee_attack_t( "crusader_strike", p, p -> find_class_spell( "Crusader Strike" ), true ),
      sword_of_light( p -> find_specialization_spell( "Sword of Light" ) )
  {
    parse_options( NULL, options_str );

    // CS triggers all seals
    trigger_seal = true;

    // Sanctity of Battle reduces melee GCD
    sanctity_of_battle = p -> passives.sanctity_of_battle -> ok();

    // multiplier modification for T13 Retribution 2-piece bonus
    base_multiplier *= 1.0 + ( p -> sets.set( SET_T13_2PC_MELEE ) -> effectN( 1 ).percent() );

    // Guarded by the Light and Sword of Light reduce base mana cost; spec-limited so only one will ever be active
    base_costs[ RESOURCE_MANA ] *= 1.0 +  p -> passives.guarded_by_the_light -> effectN( 7 ).percent()
                                       +  p -> passives.sword_of_light -> effectN( 4 ).percent();
    base_costs[ RESOURCE_MANA ] = floor( base_costs[ RESOURCE_MANA ] + 0.5 );
  }

  virtual double action_multiplier() const
  {
    double am = paladin_melee_attack_t::action_multiplier();

    // Holy Avenger buffs CS damage by 30% while active
    if ( p() -> buffs.holy_avenger -> check() )
    {
      am *= 1.0 + p() -> buffs.holy_avenger -> data().effectN( 4 ).percent();
    }

    // Improved Crusader Strike perk
    am *= 1.0 + p() -> perk.improved_crusader_strike -> effectN( 1 ).percent();

    return am;
  }

  virtual void update_ready( timespan_t cd_duration )
  {
    // reduce cooldown if Sanctity of Battle present
    if ( p() -> passives.sanctity_of_battle -> ok() )
    {
      cd_duration = cooldown -> duration * p() -> cache.attack_haste();
    }

    paladin_melee_attack_t::update_ready( cd_duration );
  }

  virtual void impact( action_state_t* s )
  {
    paladin_melee_attack_t::impact( s );

    // Special things that happen when CS connects
    if ( result_is_hit( s -> result ) )
    {
      // Holy Power gains, only relevant if CS connects
      int g = data().effectN( 3 ).base_value(); // default is a gain of 1 Holy Power
      p() -> resource_gain( RESOURCE_HOLY_POWER, g, p() -> gains.hp_crusader_strike ); // apply gain, record as due to CS

      // If Holy Avenger active, grant 2 more
      if ( p() -> buffs.holy_avenger -> check() )
      {
        //apply gain, record as due to Holy Avenger
        p() -> resource_gain( RESOURCE_HOLY_POWER, p() -> buffs.holy_avenger -> value() - g, p() -> gains.hp_holy_avenger );
      }

      // Trigger Hand of Light procs
      trigger_hand_of_light( s );

      // Check for T15 Ret 4-piece bonus proc
      if ( p() -> sets.has_set_bonus( SET_T15_4PC_MELEE ) )
        p() -> buffs.tier15_4pc_melee -> trigger();

    }
  }
};

// Divine Storm =============================================================
struct glyph_of_divine_storm_t : public paladin_heal_t
{
  glyph_of_divine_storm_t( paladin_t* p )
    : paladin_heal_t( "glyph_of_divine_storm", p, p -> find_glyph_spell( "Glyph of Divine Storm" ) )
  {     
    // heal amount is stored in spell 115515 for whatever reason
    parse_effect_data( p -> find_spell( 115515 ) -> effectN( 1 ) );
    background = true;
    target = p;
  }

};

struct divine_storm_t : public paladin_melee_attack_t
{
  glyph_of_divine_storm_t* glyph_heal;

  divine_storm_t( paladin_t* p, const std::string& options_str )
    : paladin_melee_attack_t( "divine_storm", p, p -> find_class_spell( "Divine Storm" ) )
  {
    parse_options( NULL, options_str );

    weapon = &( p -> main_hand_weapon );

    aoe                = -1;
    trigger_seal       = false;
    sanctity_of_battle = true;
    trigger_seal_of_righteousness = true;

    if ( p -> glyphs.divine_storm -> ok() )
    {
      glyph_heal = new glyph_of_divine_storm_t( p );
    }
  }

  virtual double cost() const
  {
    // check for the T16 4-pc melee buff
    if ( p() -> buffs.divine_crusader -> check() )
      return 0.0;

    return paladin_melee_attack_t::cost();
  }

  virtual void consume_free_hp_effects()
  {
    // order of operations: T16 4-pc melee, then Divine Purpose

    // check for T16 4pc melee set bonus
    if ( p() -> buffs.divine_crusader -> up() )
    {
      p() -> buffs.divine_crusader -> expire();

      return;
    }

    paladin_melee_attack_t::consume_free_hp_effects();
  }

  virtual double action_multiplier() const
  {
    double am = paladin_melee_attack_t::action_multiplier();
    if ( p() -> buffs.divine_crusader -> check() )
    {
      am *= 1.0 + p() -> buffs.divine_crusader -> data().effectN( 2 ).percent();
    }

    return am;
  }

  virtual void impact( action_state_t* s )
  {
    paladin_melee_attack_t::impact( s );

    if ( result_is_hit( s -> result ) )
    {
      trigger_hand_of_light( s );
      if ( p() -> glyphs.divine_storm -> ok() )
      {
        glyph_heal -> schedule_execute();
      }
    }
  }
};

// Hammer of Justice, Fist of Justice =======================================

struct hammer_of_justice_t : public paladin_melee_attack_t
{
  hammer_of_justice_t( paladin_t* p, const std::string& options_str )
    : paladin_melee_attack_t( "hammer_of_justice", p, p -> find_class_spell( "Hammer of Justice" ) )
  {
    parse_options( NULL, options_str );
  }
};

struct fist_of_justice_t : public paladin_melee_attack_t
{
  fist_of_justice_t( paladin_t* p, const std::string& options_str )
    : paladin_melee_attack_t( "fist_of_justice", p, p -> find_talent_spell( "Fist of Justice" ) )
  {
    parse_options( NULL, options_str );
  }
};


// Hammer of the Righteous ==================================================

struct hammer_of_the_righteous_aoe_t : public paladin_melee_attack_t
{
  hammer_of_the_righteous_aoe_t( paladin_t* p )
    : paladin_melee_attack_t( "hammer_of_the_righteous_aoe", p, p -> find_spell( 88263 ), false )
  {
    // AoE effect always hits if single-target attack succeeds
    // Doesn't proc seals or Grand Crusader
    // TODO: need to re-test all of this
    may_dodge = false;
    may_parry = false;
    may_miss  = false;
    background = true;
    aoe       = -1;
    trigger_gcd = timespan_t::zero(); // doesn't incur GCD (HotR does that already)
  }
  virtual double action_multiplier() const
  {
    double am = paladin_melee_attack_t::action_multiplier();

    // Improved HotR perk
    am *= 1.0 + p() -> perk.improved_hammer_of_the_righteous -> effectN( 1 ).percent();

    // Holy Avenger buffs HotR damage by 30% while active
    if ( p() -> buffs.holy_avenger -> check() )
    {
      am *= 1.0 + p() -> buffs.holy_avenger -> data().effectN( 4 ).percent();
    }

    return am;
  }

  // HotR AoE does not hit the main target
  size_t available_targets( std::vector< player_t* >& tl ) const
  {
    tl.clear();

    for ( size_t i = 0; i < sim -> actor_list.size(); i++ )
    {
      if ( ! sim -> actor_list[ i ] -> is_sleeping() &&
             sim -> actor_list[ i ] -> is_enemy() &&
             sim -> actor_list[ i ] != target )
        tl.push_back( sim -> actor_list[ i ] );
    }

    return tl.size();
  }

  virtual void impact( action_state_t* s )
  {
    paladin_melee_attack_t::impact( s );

    // Trigger Hand of Light procs
    trigger_hand_of_light( s );
  }
};

struct hammer_of_the_righteous_t : public paladin_melee_attack_t
{
  hammer_of_the_righteous_aoe_t* hotr_aoe;

  hammer_of_the_righteous_t( paladin_t* p, const std::string& options_str )
    : paladin_melee_attack_t( "hammer_of_the_righteous", p, p -> find_class_spell( "Hammer of the Righteous" ), true ) 
  {
    parse_options( NULL, options_str );

    // link with Crusader Strike's cooldown
    cooldown = p -> get_cooldown( "crusader_strike" );
    cooldown -> duration = data().cooldown();

    // Sanctity of Battle reduces melee GCD
    sanctity_of_battle = p -> passives.sanctity_of_battle -> ok();

    // HotR triggers all seals
    trigger_seal = true;

    hotr_aoe = new hammer_of_the_righteous_aoe_t( p );

    // Attach AoE proc as a child
    add_child( hotr_aoe );
  }

  virtual void update_ready( timespan_t cd_duration )
  {
    // reduce cooldown if Sanctity of Battle present
    if ( p() -> passives.sanctity_of_battle -> ok() )
    {
      cd_duration = cooldown -> duration * p() -> cache.attack_haste();
    }
    paladin_melee_attack_t::update_ready( cd_duration );
  }

  virtual double action_multiplier() const
  {
    double am = paladin_melee_attack_t::action_multiplier();

    // Improved HotR perk
    am *= 1.0 + p() -> perk.improved_hammer_of_the_righteous -> effectN( 1 ).percent();

    // Holy Avenger buffs HotR damage by 30% while active
    if ( p() -> buffs.holy_avenger -> check() )
    {
      am *= 1.0 + p() -> buffs.holy_avenger -> data().effectN( 4 ).percent();
    }

    return am;
  }

  virtual void impact( action_state_t* s )
  {
    paladin_melee_attack_t::impact( s );

    // Special things that happen when HotR connects
    if ( result_is_hit( s -> result ) )
    {
      // Holy Power gains, only relevant if CS connects
      int g = data().effectN( 3 ).base_value(); // default is a gain of 1 Holy Power
      p() -> resource_gain( RESOURCE_HOLY_POWER, g, p() -> gains.hp_hammer_of_the_righteous ); // apply gain, record as due to CS

      // If Holy Avenger active, grant 2 more
      if ( p() -> buffs.holy_avenger -> check() )
      {
        //apply gain, record as due to Holy Avenger
        p() -> resource_gain( RESOURCE_HOLY_POWER, p() -> buffs.holy_avenger -> value() - g, p() -> gains.hp_holy_avenger );
      }

      // Trigger Hand of Light procs
      trigger_hand_of_light( s );

      // trigger the AoE if there are any other targets to hit
      if ( available_targets( target_list() ) > 1 )
        hotr_aoe -> schedule_execute();
    }
  }
};

// Hammer of Wrath ==========================================================

struct hammer_of_wrath_t : public paladin_melee_attack_t
{
  double cooldown_mult;

  hammer_of_wrath_t( paladin_t* p, const std::string& options_str )
    : paladin_melee_attack_t( "hammer_of_wrath", p, p -> find_class_spell( "Hammer of Wrath" ), true ),
      cooldown_mult( 1.0 )
  {
    parse_options( NULL, options_str );

    // Sanctity of Battle reduces melee GCD
    sanctity_of_battle = p -> passives.sanctity_of_battle -> ok();

    // Cannot be parried or blocked, but can be dodged
    may_parry    = false;
    may_block    = false;

    // no weapon multiplier
    weapon_multiplier = 0.0;

    // HoW scales with SP, not AP; flip base multipliers (direct_power_mod is correct @ 1.61)
    //base_spell_power_multiplier  = 1.0;
    //base_attack_power_multiplier = data().extra_coeff();

    // define cooldown multiplier for use with Sanctified Wrath talent for retribution only
    if ( ( p -> specialization() == PALADIN_RETRIBUTION ) && p -> find_talent_spell( "Sanctified Wrath" ) -> ok()  )
    {
      cooldown_mult = 1.0 + p -> spells.sanctified_wrath -> effectN( 3 ).percent();
    }
  }

  // Special things that happen with Hammer of Wrath damages target
  virtual void impact( action_state_t* s )
  {
    paladin_melee_attack_t::impact( s );

    if ( result_is_hit( s -> result ) )
    {
      // if Ret spec, grant Holy Power
      if ( p() -> passives.sword_of_light -> ok() )
      {
        int g = 1; // base gain is 1 Holy Power
        //apply gain, attribute to Hammer of Wrath
        p() -> resource_gain( RESOURCE_HOLY_POWER, g, p() -> gains.hp_hammer_of_wrath );

        // Holy Avenger adds 2 more Holy Power if active
        if ( p() -> buffs.holy_avenger -> check() )
        {
          //apply gain, attribute to Holy Avenger
          p() -> resource_gain( RESOURCE_HOLY_POWER, p() -> buffs.holy_avenger -> value() - g, p() -> gains.hp_holy_avenger );
        }
      }

      // Trigger Hand of Light procs
      trigger_hand_of_light( s );
    }
  }

  virtual double action_multiplier() const
  {
    double am = paladin_melee_attack_t::action_multiplier();

    // Holy Avenger buffs HoW damage by 30% while active
    if ( p() -> specialization() == PALADIN_RETRIBUTION && p() -> buffs.holy_avenger -> check() )
    {
      am *= 1.0 + p() -> buffs.holy_avenger -> data().effectN( 4 ).percent();
    }

    return am;
  }

  virtual void update_ready( timespan_t cd_override )
  {
    cd_override = cooldown -> duration;

    // Reduction during AW - does nothing if Sanctified Wrath not talented
    if ( p() -> buffs.avenging_wrath -> up() )
    {
      cd_override *= cooldown_mult;
    }

    // reduce cooldown if Sanctity of Battle present
    if ( p() -> passives.sanctity_of_battle -> ok() )
    {
      cd_override *= p() -> cache.attack_haste();
    }

    paladin_melee_attack_t::update_ready( cd_override );
  }

  virtual bool ready()
  {
    // not available if target is above 20% health unless Sword of Light present and Avenging Wrath up
    // Improved HoW perk raises the threshold to 35%
    double threshold = ( p() -> perk.empowered_hammer_of_wrath -> ok() ? 15 : 0 ) + 20;
    if ( target -> health_percentage() > threshold && ! ( p() -> passives.sword_of_light -> ok() && p() -> buffs.avenging_wrath -> check() ) )
      return false;

    return paladin_melee_attack_t::ready();
  }
};

// Hand of Light proc =======================================================

struct hand_of_light_proc_t : public paladin_melee_attack_t
{
  hand_of_light_proc_t( paladin_t* p )
    : paladin_melee_attack_t( "hand_of_light", p, spell_data_t::nil(), false )
  {
    school = SCHOOL_HOLY;
    may_crit    = false;
    may_miss    = false;
    may_dodge   = false;
    may_parry   = false;
    may_glance  = false;
    proc        = true;
    background  = true;
    trigger_gcd = timespan_t::zero();
    id          = 96172;

    // no weapon multiplier - needs to be done by setting weapon = NULL
    // setting weapon_multiplier=0.0 prevents STATE_MUL_DA from being added to snapshot_flags because 
    // both base_dd_min && base_dd_max are zero
    weapon = NULL;
  }

  virtual double action_multiplier() const
  {
    //am = melee_attack_t::action_multiplier();
    // not *= since we don't want to double dip, just calling base to initialize variables
    double am = static_cast<paladin_t*>( player ) -> get_hand_of_light();
    
    //was double dipping on avenging wrath - hand of light is not affected by avenging wrath so that it does not double dip
    //easier to remove it here than try to add an exception at the global avenging wrath buff level
    if ( p() -> buffs.avenging_wrath -> check() )
    {
      am /= 1.0 + p() -> buffs.avenging_wrath -> get_damage_mod();
    }
    return am;
  }
};

// Judgment =================================================================

struct judgment_t : public paladin_melee_attack_t
{
  uthers_insight_t* uthers_insight;
  double cooldown_mult; // used to handle Sanctified Wrath cooldown reduction

  judgment_t( paladin_t* p, const std::string& options_str )
    : paladin_melee_attack_t( "judgment", p, p -> find_spell( "Judgment" ), true ),
      cooldown_mult( 1.0 )
  {
    parse_options( NULL, options_str );

    // Sanctity of Battle reduces melee GCD
    sanctity_of_battle = p -> passives.sanctity_of_battle -> ok();

    // Glyph of Judgment increases range
    range += p -> glyphs.judgment -> effectN( 1 ).base_value();

    // no weapon multiplier
    weapon_multiplier = 0.0;

    // Special melee attack that can only miss
    may_glance                   = false;
    may_block                    = false;
    may_parry                    = false;
    may_dodge                    = false;

    // Only triggers Seal of Truth
    trigger_seal_of_truth        = true;

    // define cooldown multiplier for use with Sanctified Wrath talent for protection only
    if ( ( p -> specialization() == PALADIN_PROTECTION ) && p -> find_talent_spell( "Sanctified Wrath" ) -> ok()  )
    {
      // for some reason, this is stored in spell 114232 instead of 53376 (which is returned by find_talent_spell)
      cooldown_mult = 1.0 + p -> spells.sanctified_wrath -> effectN( 2 ).percent();
    }

    // damage multiplier from T14 Retribution 4-piece bonus
    base_multiplier *= 1.0 + p -> sets.set( SET_T14_4PC_MELEE ) -> effectN( 1 ).percent();

    if ( p -> talents.empowered_seals -> ok() )
      uthers_insight = new uthers_insight_t( p );
  }

  virtual void execute()
  {
    paladin_melee_attack_t::execute();

    // Special things that happen when Judgment succeeds
    if ( result_is_hit( execute_state -> result ) )
    {
      // +1 Holy Power for Ret
      if ( p() -> passives.judgments_of_the_bold -> ok() )
      {
        // apply gain, attribute gain to Judgments of the Bold
        p() -> resource_gain( RESOURCE_HOLY_POWER, 1, p() -> gains.hp_judgments_of_the_bold );

      }
      // +1 Holy Power for Prot
      else if ( p() -> passives.judgments_of_the_wise -> ok() )
      {
        // apply gain, attribute gain to Judgments of the Wise
        p() -> resource_gain( RESOURCE_HOLY_POWER, 1, p() -> gains.hp_judgments_of_the_wise );

        // if sanctified wrath is talented and Avenging Wrath is active, give another HP
        if ( p() -> talents.sanctified_wrath -> ok() && p() -> buffs.avenging_wrath -> check() )
          p() -> resource_gain( RESOURCE_HOLY_POWER, 1, p() -> gains.hp_sanctified_wrath );
      }
      // +1 Holy Power for Holy with Selfless Healer talent
      else if ( p() -> talents.selfless_healer -> ok() && p() -> specialization() == PALADIN_HOLY )
      {
        // apply gain, attribute gain to selfless healer
        p() -> resource_gain( RESOURCE_HOLY_POWER, 1, p() -> gains.hp_selfless_healer );

      }

      // Holy Avenger adds 2 more Holy Power if active
      if ( p() -> buffs.holy_avenger -> check() )
      {
        //apply gain, attribute to Holy Avenger
        p() -> resource_gain( RESOURCE_HOLY_POWER, p() -> buffs.holy_avenger -> value() - 1, p() -> gains.hp_holy_avenger );
      }
    }
  }

  // Special things that happen when Judgment damages target
  virtual void impact( action_state_t* s )
  {
    paladin_melee_attack_t::impact( s );

    // Glyph of Double Jeopardy handling ====================================
    // original implementation was incorrect - would only grant benefit ~ half the time.
    // proper implemenation: buff granted on every J, target set to new value each time.
    // action_multiplier() gets called before impact(), so we can just set the buff parameters here
    // and let action_multiplier() take care of figuring out if we should get a damage boost or not.

    // if the glyph is present, trigger the buff and store the target information
    if ( p() -> glyphs.double_jeopardy -> ok() )
    {
      p() -> buffs.double_jeopardy -> trigger();
      p() -> last_judgement_target = s -> target;
    }
    // end Double Jeopardy ==================================================

    // Physical Vulnerability debuff
    if ( ! sim -> overrides.physical_vulnerability && p() -> passives.judgments_of_the_bold -> ok() )
      s -> target -> debuffs.physical_vulnerability -> trigger();

    // Selfless Healer talent
    if ( p() -> talents.selfless_healer -> ok() )
      p() -> buffs.selfless_healer -> trigger();

    // Empowered Seals
    if ( p() -> talents.empowered_seals -> ok() )
    {
      switch ( p() -> active_seal )
      {
        case SEAL_OF_JUSTICE:        p() -> buffs.turalyons_justice -> trigger(); break; // this one is sort of pointless?
        case SEAL_OF_RIGHTEOUSNESS:  p() -> buffs.liadrins_righteousness -> trigger(); break;
        case SEAL_OF_TRUTH:          p() -> buffs.maraads_truth -> trigger(); break;
        case SEAL_OF_INSIGHT:        uthers_insight -> schedule_execute(); break;
        default: break;
      }
    }
  }

  virtual double action_multiplier() const
  {
    double am = paladin_melee_attack_t::action_multiplier();

    // Improved Judgment perk
    am *= 1.0 + p() -> perk.improved_judgment -> effectN( 1 ).percent();

    // Holy Avenger buffs J damage by 30% while active
    if ( p() -> buffs.holy_avenger -> check() )
    {
      am *= 1.0 + p() -> buffs.holy_avenger -> data().effectN( 4 ).percent();
    }

    // Double Jeopardy damage boost only if we hit a different target with it
    // this gets called before impact(), so last_judgment_target won't be updated until after this resolves
    if (  p() -> glyphs.double_jeopardy -> ok()              // glyph equipped
          && target != p() -> last_judgement_target      // current target is different than last_j_target
          && p() -> buffs.double_jeopardy -> check() )   // double_jeopardy buff is still active
    {
      am *= 1.0 + p() -> buffs.double_jeopardy -> value();
    }

    return am;
  }

  // Cooldown reduction effects
  virtual void update_ready( timespan_t cd_duration )
  {
    cd_duration = cooldown -> duration;

    // Sanctity of Battle
    if ( p() -> passives.sanctity_of_battle -> ok() )
    {
      cd_duration *= p() -> cache.attack_haste();
    }

    // Reduction during AW - does nothing if Sanctified Wrath not talented
    if ( p() -> buffs.avenging_wrath -> up() )
    {
      cd_duration *= cooldown_mult;
    }

    paladin_melee_attack_t::update_ready( cd_duration );
  }

  virtual bool ready()
  {
    // Only usable if a seal is active
    if ( p() -> active_seal == SEAL_NONE ) return false;

    return paladin_melee_attack_t::ready();
  }
};

// Rebuke ===================================================================

struct rebuke_t : public paladin_melee_attack_t
{
  rebuke_t( paladin_t* p, const std::string& options_str ) :
    paladin_melee_attack_t( "rebuke", p, p -> find_class_spell( "Rebuke" ) )
  {
    parse_options( NULL, options_str );

    may_miss = may_glance = may_block = may_dodge = may_parry = may_crit = false;

    // no weapon multiplier
    weapon_multiplier = 0.0;
  }

  virtual bool ready()
  {
    if ( ! target -> debuffs.casting -> check() )
      return false;

    return paladin_melee_attack_t::ready();
  }
};

// Seals ====================================================================

struct paladin_seal_t : public paladin_melee_attack_t
{
  seal_e seal_type;

  paladin_seal_t( paladin_t* p, const std::string& n, seal_e st, const std::string& options_str )
    : paladin_melee_attack_t( n, p ), seal_type( st )
  {
    parse_options( NULL, options_str );

    harmful    = false;
    resource_current = RESOURCE_MANA;
    // all seals cost 16.4% of base mana
    base_costs[ current_resource() ]  = p -> resources.base[ current_resource() ] * 0.164;
  }

  virtual void execute()
  {
    if ( sim -> log ) sim -> out_log.printf( "%s performs %s", player -> name(), name() );
    consume_resource();
    //seal_e seal_orig = p() -> active_seal;
    if ( p() -> specialization() == PALADIN_PROTECTION && seal_type == SEAL_OF_JUSTICE )
    {
      sim -> errorf( "Protection attempted to cast Seal of Justice, defaulting to no seal" );
      p() -> active_seal = SEAL_NONE;
    }
    else
      p() -> active_seal = seal_type; // set the new seal

    // if we've swapped to or from Seal of Insight, we'll need to refresh spell haste cache

  }

  virtual bool ready()
  {
    if ( p() -> active_seal == seal_type ) return false;
    return paladin_melee_attack_t::ready();
  }
};

// Seal of Justice ==========================================================

struct seal_of_justice_proc_t : public paladin_melee_attack_t
{
  seal_of_justice_proc_t( paladin_t* p ) :
    paladin_melee_attack_t( "seal_of_justice_proc", p, p -> find_spell( p -> find_class_spell( "Seal of Justice" ) -> ok() ? 20170 : 0 ) )
  {
    background        = true;
    proc              = true;
    trigger_gcd       = timespan_t::zero();

    base_multiplier *= 1.0 + p -> sets.set( SET_T14_4PC_MELEE ) -> effectN( 1 ).percent();
  }
};

// Seal of Righteousness ====================================================

struct seal_of_righteousness_proc_t : public paladin_melee_attack_t
{
  seal_of_righteousness_proc_t( paladin_t* p ) :
    paladin_melee_attack_t( "seal_of_righteousness_proc", p, p -> find_spell( p -> find_class_spell( "Seal of Righteousness" ) -> ok() ? 101423 : 0 ) )
  {
    background  = true;
    proc        = true;
    trigger_gcd = timespan_t::zero();

    aoe         = -1;

    // T14 Retribution 4-piece increases seal damage
    base_multiplier *= 1.0 + p -> sets.set( SET_T14_4PC_MELEE ) -> effectN( 1 ).percent();
  }
};

// Seal of Truth ============================================================

struct seal_of_truth_proc_t : public paladin_melee_attack_t
{
  seal_of_truth_proc_t( paladin_t* p )
    : paladin_melee_attack_t( "seal_of_truth_proc", p, p -> find_class_spell( "Seal of Truth" ), true )
  {
    background  = true;
    proc        = true;
    // automatically connects when triggered
    may_block   = false;
    may_glance  = false;
    may_miss    = false;
    may_dodge   = false;
    may_parry   = false;
    trigger_gcd = timespan_t::zero();

    if ( data().ok() )
    {
      // proc info stored in spell 42463.
      // Note that effect #2 is a lie, SoT uses unnormalized weapon speed, so we leave that as default (false)
      const spell_data_t* s = p -> find_spell( 42463 );
      if ( s && s -> ok() )
      {
        // Undocumented in spell info: proc is 80% smaller for protection
        weapon_multiplier      = s -> effectN( 1 ).percent();
        if ( p -> specialization() == PALADIN_PROTECTION )
        {
          weapon_multiplier /= 5;
        }
      }
    }
  }

  virtual double action_multiplier() const
  {
    double am = paladin_melee_attack_t::action_multiplier();

    // Improved SoT perk
    am *= 1.0 + p() -> perk.empowered_seal_of_truth -> effectN( 1 ).percent();

    // Glyph of Immediate Truth increases direct damage
    if ( p() -> glyphs.immediate_truth -> ok() )
      am *= 1.0 + p() -> glyphs.immediate_truth -> effectN( 1 ).percent();
    
    // Retribution T14 4-piece boosts seal damage
    am *= 1.0 + p() -> sets.set( SET_T14_4PC_MELEE ) -> effectN( 1 ).percent();

    return am;
  }
};

// Shield of the Righteous ==================================================

struct shield_of_the_righteous_t : public paladin_melee_attack_t
{
  shield_of_the_righteous_t( paladin_t* p, const std::string& options_str ) :
    paladin_melee_attack_t( "shield_of_the_righteous", p, p -> find_class_spell( "Shield of the Righteous" ) )
  {
    parse_options( NULL, options_str );

    if ( ! p -> has_shield_equipped() )
    {
      sim -> errorf( "%s: %s only usable with shield equiped in offhand\n", p -> name(), name() );
      background = true;
    }

    // Triggers all seals
    trigger_seal = true;

    // not on GCD, usable off-GCD
    trigger_gcd = timespan_t::zero();
    use_off_gcd = true;
    

    // no weapon multiplier
    weapon_multiplier = 0.0;
  }

  virtual void execute()
  {
    paladin_melee_attack_t::execute();

    //Buff granted regardless of combat roll result
    //Duration is additive on refresh, stats not recalculated
    if ( p() -> buffs.shield_of_the_righteous -> check() )
    {
      p() -> buffs.shield_of_the_righteous -> extend_duration( p(), p() -> buffs.shield_of_the_righteous -> buff_duration );
    }
    else
      p() -> buffs.shield_of_the_righteous -> trigger();

    // Add stack of Bastion of Glory
    p() -> buffs.bastion_of_glory -> trigger();

    // if we're using T16_4PC_TANK, apply the bastion_of_power buff if BoG stacks > 3
    if ( p() -> sets.has_set_bonus( SET_T16_4PC_TANK ) && p() -> buffs.bastion_of_glory -> stack() >= 3 )
      p() -> buffs.bastion_of_power -> trigger();

    // clear any Alabaster Shield stacks we may have
    p() -> buffs.alabaster_shield -> expire();
  }

  virtual void update_ready( timespan_t cd_duration )
  {
    // reduce cooldown if Sanctity of Battle present
    if ( p() -> passives.sanctity_of_battle -> ok() )
    {
      cd_duration = cooldown -> duration * p() -> cache.attack_haste();
    }

    paladin_melee_attack_t::update_ready( cd_duration );
  }

  virtual double action_multiplier() const
  {
    double am = paladin_melee_attack_t::action_multiplier();

    // Alabaster Shield bonus
    am *= 1.0 + p() -> buffs.alabaster_shield -> stack() * p() -> spells.alabaster_shield -> effectN( 1 ).percent();

    return am;
  }
};

// Templar's Verdict / Final Verdict ========================================================

struct templars_verdict_t : public paladin_melee_attack_t
{
  templars_verdict_t( paladin_t* p, const std::string& options_str )
    : paladin_melee_attack_t( ( p -> talents.final_verdict -> ok() ? "final_verdict" : "templars_verdict" ), 
                              p, 
                              ( p -> talents.final_verdict -> ok() ? p -> find_talent_spell( "Final Verdict" ) : p -> find_class_spell( "Templar's Verdict" ) ), 
                              true )
  {
    parse_options( NULL, options_str );
    sanctity_of_battle = true;
    trigger_seal       = true;
  }

  virtual school_e get_school() const
  {
    // T15 Retribution 4-piece proc turns damage from physical into Holy damage
    if ( p() -> buffs.tier15_4pc_melee -> up() )
      return SCHOOL_HOLY;
    else
      return paladin_melee_attack_t::get_school();
  }

  virtual void execute ()
  {
    // store cost for potential refunding (see below)
    double c = cost();

    paladin_melee_attack_t::execute();

    // missed/dodged/parried TVs do not consume Holy Power, but do consume Divine Purpose
    // check for a miss, and refund the appropriate amount of HP if we spent any
    if ( result_is_miss( execute_state -> result ) && c > 0 )
    {
      p() -> resource_gain( RESOURCE_HOLY_POWER, c, p() -> gains.hp_templars_verdict_refund );
    }
  }

  virtual void impact( action_state_t* s )
  {
    paladin_melee_attack_t::impact( s );

    if ( result_is_hit( s -> result ) )
    {
      trigger_hand_of_light( s );

      // Remove T15 Retribution 4-piece effect
      p() -> buffs.tier15_4pc_melee -> expire();
    }
  }

  virtual double action_multiplier() const
  {
    double am = paladin_melee_attack_t::action_multiplier();

    // Tier 13 Retribution 4-piece boosts damage
    am *= 1.0 + p() -> sets.set( SET_T13_4PC_MELEE ) -> effectN( 1 ).percent();

    // Tier 14 Retribution 2-piece boosts damage
    am *= 1.0 + p() -> sets.set( SET_T14_2PC_MELEE ) -> effectN( 1 ).percent();

    return am;
  }
};

// ==========================================================================
// End Attacks
// ==========================================================================

// ==========================================================================
// Paladin Buffs, Part Deux
// ==========================================================================
// Certain buffs need to be defined  after actions, because they call methods 
// found in action_t definitions.

namespace buffs {

struct hand_of_sacrifice_t : public buff_t
{
  paladin_t* source; // Assumption: Only one paladin can cast HoS per target
  double source_health_pool;

  hand_of_sacrifice_t( player_t* p ) :
    buff_t( buff_creator_t( p, "hand_of_sacrifice", p -> find_spell( 6940 ) ) ),
    source( nullptr ),
    source_health_pool( 0.0 )
  {

  }

  // Trigger function for the paladin applying HoS on the target
  bool trigger_hos( paladin_t& source )
  {
    if ( this -> source )
      return false;

    this -> source = &source;
    source_health_pool = source.resources.max[ RESOURCE_HEALTH ];

    return buff_t::trigger( 1 );
  }

  // Misuse functions as the redirect callback for damage onto the source
  virtual bool trigger( int, double value, double, timespan_t )
  {
    assert( source );

    value = std::min( source_health_pool, value );
    source -> active.hand_of_sacrifice_redirect -> trigger( value );
    source_health_pool -= value;

    // If the health pool is fully consumed, expire the buff early
    if ( source_health_pool <= 0 )
    {
      expire();
    }

    return true;
  }

  virtual void expire_override()
  {
    buff_t::expire_override();

    source = nullptr;
    source_health_pool = 0.0;
  }

  virtual void reset()
  {
    buff_t::reset();

    source = nullptr;
    source_health_pool = 0.0;
  }
};

// Divine Protection buff
struct divine_protection_t : public buff_t
{

  divine_protection_t( paladin_t* p ) :
    buff_t( buff_creator_t( p, "divine_protection", p -> find_class_spell( "Divine Protection" ) ) )
  { 
    cooldown -> duration = timespan_t::zero();
  }

  virtual void expire_override()
  {
    buff_t::expire_override();

    paladin_t* p = static_cast<paladin_t*>( player );
    if ( p -> sets.has_set_bonus( SET_T16_2PC_TANK ) )
    {
      // trigger the HoT
      if ( ! p -> active.blessing_of_the_guardians -> target -> is_sleeping() )
        p -> active.blessing_of_the_guardians -> execute();
    }
  }

};

} // end namespace buffs
// ==========================================================================
// End Paladin Buffs, Part Deux
// ==========================================================================

// Hand of Sacrifice execute function

void hand_of_sacrifice_t::execute()
{
  paladin_spell_t::execute();

  buffs::hand_of_sacrifice_t* b = debug_cast<buffs::hand_of_sacrifice_t*>( target -> buffs.hand_of_sacrifice );

  b -> trigger_hos( *p() );
}

// ==========================================================================
// Paladin Character Definition
// ==========================================================================

paladin_td_t::paladin_td_t( player_t* target, paladin_t* paladin ) :
  actor_pair_t( target, paladin )
{
  dots.eternal_flame      = target -> get_dot( "eternal_flame",      paladin );
  dots.holy_radiance      = target -> get_dot( "holy_radiance",      paladin );
  dots.censure            = target -> get_dot( "censure",            paladin );
  dots.execution_sentence = target -> get_dot( "execution_sentence", paladin );
  dots.stay_of_execution  = target -> get_dot( "stay_of_execution",  paladin );

  buffs.debuffs_censure    = buff_creator_t( *this, "censure", paladin -> find_spell( 31803 ) );
  buffs.eternal_flame      = new buffs::eternal_flame_t( this );
  buffs.glyph_of_flash_of_light = buff_creator_t( *this, "glyph_of_flash_of_light", paladin -> find_spell( 54957 ) );
  buffs.sacred_shield_tick = absorb_buff_creator_t( *this, "sacred_shield_tick", paladin -> find_spell( 65148 ) )
                             .source( paladin -> get_stats( "sacred_shield" ) )
                             .cd( timespan_t::zero() )
                             .gain( target -> get_gain( "sacred_shield_tick" ) );
}

// paladin_t::create_action =================================================

action_t* paladin_t::create_action( const std::string& name, const std::string& options_str )
{
  if ( name == "auto_attack"               ) return new auto_melee_attack_t        ( this, options_str );
  if ( name == "ardent_defender"           ) return new ardent_defender_t          ( this, options_str );
  if ( name == "avengers_shield"           ) return new avengers_shield_t          ( this, options_str );
  if ( name == "avenging_wrath"            ) return new avenging_wrath_t           ( this, options_str );
  if ( name == "beacon_of_light"           ) return new beacon_of_light_t          ( this, options_str );
  if ( name == "blessing_of_kings"         ) return new blessing_of_kings_t        ( this, options_str );
  if ( name == "blessing_of_might"         ) return new blessing_of_might_t        ( this, options_str );
  if ( name == "consecration"              ) return new consecration_t             ( this, options_str );
  if ( name == "crusader_strike"           ) return new crusader_strike_t          ( this, options_str );
  if ( name == "devotion_aura"             ) return new devotion_aura_t            ( this, options_str );
  if ( name == "divine_plea"               ) return new divine_plea_t              ( this, options_str );
  if ( name == "divine_protection"         ) return new divine_protection_t        ( this, options_str );
  if ( name == "divine_shield"             ) return new divine_shield_t            ( this, options_str );
  if ( name == "divine_storm"              ) return new divine_storm_t             ( this, options_str );
  if ( name == "execution_sentence"        ) return new execution_sentence_t       ( this, options_str );
  if ( name == "exorcism"                  ) return new exorcism_t                 ( this, options_str );
  if ( name == "fist_of_justice"           ) return new fist_of_justice_t          ( this, options_str );
  if ( name == "final_verdict"             ) return new templars_verdict_t         ( this, options_str );
  if ( name == "hand_of_purity"            ) return new hand_of_purity_t           ( this, options_str );
  if ( name == "hand_of_sacrifice"         ) return new hand_of_sacrifice_t        ( this, options_str );
  if ( name == "hammer_of_justice"         ) return new hammer_of_justice_t        ( this, options_str );
  if ( name == "hammer_of_wrath"           ) return new hammer_of_wrath_t          ( this, options_str );
  if ( name == "hammer_of_the_righteous"   ) return new hammer_of_the_righteous_t  ( this, options_str );
  if ( name == "holy_avenger"              ) return new holy_avenger_t             ( this, options_str );
  if ( name == "holy_radiance"             ) return new holy_radiance_t            ( this, options_str );
  if ( name == "holy_shock"                ) return new holy_shock_t               ( this, options_str );
  if ( name == "holy_wrath"                ) return new holy_wrath_t               ( this, options_str );
  if ( name == "guardian_of_ancient_kings" ) return new guardian_of_ancient_kings_t( this, options_str );
  if ( name == "judgment"                  ) return new judgment_t                 ( this, options_str );
  if ( name == "light_of_dawn"             ) return new light_of_dawn_t            ( this, options_str );
  if ( name == "lights_hammer"             ) return new lights_hammer_t            ( this, options_str );
  if ( name == "rebuke"                    ) return new rebuke_t                   ( this, options_str );
  if ( name == "seraphim"                  ) return new seraphim_t                 ( this, options_str );
  if ( name == "shield_of_the_righteous"   ) return new shield_of_the_righteous_t  ( this, options_str );
  if ( name == "templars_verdict"          ) return new templars_verdict_t         ( this, options_str );
  if ( name == "holy_prism"                ) return new holy_prism_t               ( this, options_str );

  action_t* a = 0;
  if ( name == "seal_of_justice"           ) { a = new paladin_seal_t( this, "seal_of_justice",       SEAL_OF_JUSTICE,       options_str );
                                               active_seal_of_justice_proc       = new seal_of_justice_proc_t       ( this ); return a; }
  if ( name == "seal_of_insight"           ) { a = new paladin_seal_t( this, "seal_of_insight",       SEAL_OF_INSIGHT,       options_str );
                                               active_seal_of_insight_proc       = new seal_of_insight_proc_t       ( this ); return a; }
  if ( name == "seal_of_righteousness"     ) { a = new paladin_seal_t( this, "seal_of_righteousness", SEAL_OF_RIGHTEOUSNESS, options_str );
                                               active_seal_of_righteousness_proc = new seal_of_righteousness_proc_t ( this ); return a; }
  if ( name == "seal_of_truth"             ) { a = new paladin_seal_t( this, "seal_of_truth",         SEAL_OF_TRUTH,         options_str );
                                               active_seal_of_truth_proc         = new seal_of_truth_proc_t         ( this );
                                               active_censure                    = new censure_t                    ( this ); return a; }

  if ( name == "eternal_flame"             ) return new eternal_flame_t            ( this, options_str );
  if ( name == "word_of_glory"             ) return new word_of_glory_t            ( this, options_str );
  if ( name == "sacred_shield"             ) return new sacred_shield_t            ( this, options_str );
  if ( name == "harsh_word"                ) return new harsh_word_t               ( this, options_str );
  if ( name == "holy_light"                ) return new holy_light_t               ( this, options_str );
  if ( name == "flash_of_light"            ) return new flash_of_light_t           ( this, options_str );
  if ( name == "lay_on_hands"              ) return new lay_on_hands_t             ( this, options_str );

  return player_t::create_action( name, options_str );
}

void paladin_t::trigger_grand_crusader()
{
  // escape if we don't have Grand Crusader
  if ( ! passives.grand_crusader -> ok() )
    return;

  // attempt to proc the buff, returns true if successful
  if ( buffs.grand_crusader -> trigger() )
  {
    // reset AS cooldown
    cooldowns.avengers_shield -> reset( true );
  }
}

void paladin_t::trigger_shining_protector( action_state_t* s )
{
  if ( ! passives.shining_protector -> ok() || s -> action == active_shining_protector_proc )
    return;

  // Attempt to proc the heal
  if ( rng().roll( composite_multistrike() ) )
  {
    active_shining_protector_proc -> base_dd_max = active_shining_protector_proc -> base_dd_min = s -> result_amount;
    active_shining_protector_proc -> schedule_execute();
  }
}

void paladin_t::trigger_holy_shield()
{
  // escape if we don't have Holy Shield
  if ( ! talents.holy_shield -> ok() )
    return;

  // Check for proc
  if ( rng().roll( talents.holy_shield -> proc_chance() ) )
    active_holy_shield_proc -> schedule_execute();
}

// paladin_t::init_defense ==================================================

void paladin_t::init_defense()
{
  gear.armor *= 1.0 + passives.sanctuary -> effectN( 2 ).percent();

  player_t::init_defense();

}

// paladin_t::init_base =====================================================

void paladin_t::init_base_stats()
{
  player_t::init_base_stats();

  base.attack_power_per_strength = 1.0;
  base.spell_power_per_intellect = 1.0;

  // Boundless Conviction raises max holy power to 5
  resources.base[ RESOURCE_HOLY_POWER ] = 3 + passives.boundless_conviction -> effectN( 1 ).base_value();

  // Avoidance diminishing Returns constants/conversions
  // base miss, dodge, parry all set to 3% in player_t::init_base_stats()
  base.block   = 0.030;  //90
  base.block_reduction = 0.3 + perk.improved_block -> effectN( 1 ).percent();
  // add Sanctuary dodge
  base.dodge += passives.sanctuary -> effectN( 3 ).percent();
  // add Sanctuary expertise
  base.expertise += passives.sanctuary -> effectN( 4 ).percent();

  // based on http://sacredduty.net/2012/09/14/avoidance-diminishing-returns-in-mop-followup/
  diminished_kfactor    = 0.886;
  diminished_parry_cap = 2.37186;
  diminished_block_cap = 1.5037594692967;
  diminished_dodge_cap = 0.6656744;
  
  // note that these conversions are level-specific; these are L90 values
  base.dodge_per_agility = 1 / 10000.0 / 100.0; // empirically tested
  base.parry_per_strength = 1 / 95115.8596; // exact value given by Blizzard

  // Holy Insight grants mana regen from spirit during combat
  base.mana_regen_from_spirit_multiplier = passives.holy_insight -> effectN( 3 ).percent();
  
  // Holy Insight increases max mana for Holy
  resources.base_multiplier[ RESOURCE_MANA ] = 1.0 + passives.holy_insight -> effectN( 1 ).percent();
  
  switch ( specialization() )
  {
    case PALADIN_HOLY:
      role = ROLE_HEAL;
      base.distance = 30;
      break;
    case PALADIN_PROTECTION:
      role = ROLE_TANK;
      break;
    default:
      break;
  }

  // this fixes the position output in the HTML file
  position_str = util::position_type_string( base.position );
}

// paladin_t::reset =========================================================

void paladin_t::reset()
{
  player_t::reset();

  last_judgement_target = 0;
  active_seal = SEAL_NONE;
  bok_up      = false;
  bom_up      = false;
  last_extra_regen = timespan_t::zero();
}

// paladin_t::init_gains ====================================================

void paladin_t::init_gains()
{
  player_t::init_gains();

  // Mana
  gains.divine_plea                 = get_gain( "divine_plea"            );
  gains.extra_regen                 = get_gain( ( specialization() == PALADIN_RETRIBUTION ) ? "sword_of_light" : "guarded_by_the_light" );

  // Holy Power
  gains.hp_blessed_life             = get_gain( "blessed_life" );
  gains.hp_crusader_strike          = get_gain( "crusader_strike" );
  gains.hp_exorcism                 = get_gain( "exorcism" );
  gains.hp_grand_crusader           = get_gain( "grand_crusader" );
  gains.hp_hammer_of_the_righteous  = get_gain( "hammer_of_the_righteous" );
  gains.hp_hammer_of_wrath          = get_gain( "hammer_of_wrath" );
  gains.hp_holy_avenger             = get_gain( "holy_avenger" );
  gains.hp_holy_shock               = get_gain( "holy_shock" );
  gains.hp_judgments_of_the_bold    = get_gain( "judgments_of_the_bold" );
  gains.hp_judgments_of_the_wise    = get_gain( "judgments_of_the_wise" );
  gains.hp_pursuit_of_justice       = get_gain( "pursuit_of_justice" );
  gains.hp_sanctified_wrath         = get_gain( "sanctified_wrath" );
  gains.hp_selfless_healer          = get_gain( "selfless_healer" );
  gains.hp_templars_verdict_refund  = get_gain( "templars_verdict_refund" );
  gains.hp_tower_of_radiance        = get_gain( "tower_of_radiance" );
  gains.hp_judgment                 = get_gain( "judgment" );
  gains.hp_t15_4pc_tank             = get_gain( "t15_4pc_tank" );
}

// paladin_t::init_procs ====================================================

void paladin_t::init_procs()
{
  player_t::init_procs();

  procs.divine_purpose           = get_proc( "divine_purpose"                 );
  procs.divine_crusader          = get_proc( "divine_crusader"                );
  procs.eternal_glory            = get_proc( "eternal_glory"                  );
  procs.judgments_of_the_bold    = get_proc( "judgments_of_the_bold"          );
  procs.exorcism_cd_reset        = get_proc( "exorcism_cd_reset"              );
  procs.wasted_exorcism_cd_reset = get_proc( "wasted_exorcism_cd_reset"       );
}

// paladin_t::init_scaling ==================================================

void paladin_t::init_scaling()
{
  player_t::init_scaling();

  specialization_e tree = specialization();

  // Only Holy cares about INT/SPI/SP.
  scales_with[ STAT_INTELLECT   ] = ( tree == PALADIN_HOLY );
  scales_with[ STAT_SPIRIT      ] = ( tree == PALADIN_HOLY );
  scales_with[ STAT_SPELL_POWER ] = ( tree == PALADIN_HOLY );

  if ( primary_role() == ROLE_TANK )
  {
    scales_with[ STAT_BLOCK_RATING ] = true;
    scales_with[ STAT_STRENGTH     ] = true;
  }
}

// paladin_t::decode_set ====================================================

set_e paladin_t::decode_set( const item_t& item ) const
{
  if ( item.slot != SLOT_HEAD      &&
       item.slot != SLOT_SHOULDERS &&
       item.slot != SLOT_CHEST     &&
       item.slot != SLOT_HANDS     &&
       item.slot != SLOT_LEGS      )
  {
    return SET_NONE;
  }

  const char* s = item.name();

  if ( strstr( s, "_of_radiant_glory" ) )
  {
    bool is_melee = ( strstr( s, "helmet"        ) ||
                      strstr( s, "pauldrons"     ) ||
                      strstr( s, "battleplate"   ) ||
                      strstr( s, "legplates"     ) ||
                      strstr( s, "gauntlets"     ) );

    bool is_tank = ( strstr( s, "faceguard"      ) ||
                     strstr( s, "shoulderguards" ) ||
                     strstr( s, "chestguard"     ) ||
                     strstr( s, "legguards"      ) ||
                     strstr( s, "handguards"     ) );

    bool is_heal = ( strstr( s, "headguard"      ) ||
                     strstr( s, "mantle"         ) ||
                     strstr( s, "breastplate"    ) ||
                     strstr( s, "greaves"        ) ||
                     strstr( s, "gloves"         ) );

    if ( is_melee  ) return SET_T13_MELEE;
    if ( is_tank   ) return SET_T13_TANK;
    if ( is_heal   ) return SET_T13_HEAL;
  }

  if ( strstr( s, "white_tiger_" ) )
  {
    bool is_melee = ( strstr( s, "helmet"        ) ||
                      strstr( s, "pauldrons"     ) ||
                      strstr( s, "battleplate"   ) ||
                      strstr( s, "legplates"     ) ||
                      strstr( s, "gauntlets"     ) );

    bool is_tank = ( strstr( s, "faceguard"      ) ||
                     strstr( s, "shoulderguards" ) ||
                     strstr( s, "chestguard"     ) ||
                     strstr( s, "legguards"      ) ||
                     strstr( s, "handguards"     ) );

    bool is_heal = ( strstr( s, "headguard"      ) ||
                     strstr( s, "mantle"         ) ||
                     strstr( s, "breastplate"    ) ||
                     strstr( s, "greaves"        ) ||
                     strstr( s, "gloves"         ) );

    if ( is_melee  ) return SET_T14_MELEE;
    if ( is_tank   ) return SET_T14_TANK;
    if ( is_heal   ) return SET_T14_HEAL;
  }

  if ( strstr( s, "lightning_emperor" ) )
  {
    bool is_melee = ( strstr( s, "helmet"        ) ||
                      strstr( s, "pauldrons"     ) ||
                      strstr( s, "battleplate"   ) ||
                      strstr( s, "legplates"     ) ||
                      strstr( s, "gauntlets"     ) );

    bool is_tank = ( strstr( s, "faceguard"      ) ||
                     strstr( s, "shoulderguards" ) ||
                     strstr( s, "chestguard"     ) ||
                     strstr( s, "legguards"      ) ||
                     strstr( s, "handguards"     ) );

    bool is_heal = ( strstr( s, "headguard"      ) ||
                     strstr( s, "mantle"         ) ||
                     strstr( s, "breastplate"    ) ||
                     strstr( s, "greaves"        ) ||
                     strstr( s, "gloves"         ) );

    if ( is_melee  ) return SET_T15_MELEE;
    if ( is_tank   ) return SET_T15_TANK;
    if ( is_heal   ) return SET_T15_HEAL;
  }

  if ( strstr( s, "_of_winged_triumph" ) )
  {
    bool is_melee = ( strstr( s, "helmet"        ) ||
                      strstr( s, "pauldrons"     ) ||
                      strstr( s, "battleplate"   ) ||
                      strstr( s, "legplates"     ) ||
                      strstr( s, "gauntlets"     ) );

    bool is_tank = ( strstr( s, "faceguard"      ) ||
                     strstr( s, "shoulderguards" ) ||
                     strstr( s, "chestguard"     ) ||
                     strstr( s, "legguards"      ) ||
                     strstr( s, "handguards"     ) );

    bool is_heal = ( strstr( s, "headguard"      ) ||
                     strstr( s, "mantle"         ) ||
                     strstr( s, "breastplate"    ) ||
                     strstr( s, "greaves"        ) ||
                     strstr( s, "gloves"         ) );

    if ( is_melee  ) return SET_T16_MELEE;
    if ( is_tank   ) return SET_T16_TANK;
    if ( is_heal   ) return SET_T16_HEAL;
  }

  if ( strstr( s, "gladiators_ornamented_"  ) ) return SET_PVP_HEAL;
  if ( strstr( s, "gladiators_scaled_"      ) ) return SET_PVP_MELEE;

  return SET_NONE;
}

// paladin_t::init_buffs ====================================================

void paladin_t::create_buffs()
{
  player_t::create_buffs();

  // Glyphs
  buffs.alabaster_shield       = buff_creator_t( this, "alabaster_shield", find_spell( 121467 ) ) // alabaster shield glyph spell contains no useful data
                                 .cd( timespan_t::zero() );
  buffs.bastion_of_glory       = buff_creator_t( this, "bastion_of_glory", find_spell( 114637 ) );
  buffs.bastion_of_power       = buff_creator_t( this, "bastion_of_power", find_spell( 144569 ) );
  buffs.bladed_armor           = buff_creator_t( this, "bladed_armor", find_specialization_spell( "Bladed Armor" ) )
                                 .add_invalidate( CACHE_ATTACK_POWER );
  buffs.blessed_life           = buff_creator_t( this, "glyph_blessed_life", glyphs.blessed_life )
                                 .cd( timespan_t::from_seconds( glyphs.blessed_life -> effectN( 2 ).base_value() ) );
  buffs.double_jeopardy        = buff_creator_t( this, "glyph_double_jeopardy", glyphs.double_jeopardy )
                                 .duration( find_spell( glyphs.double_jeopardy -> effectN( 1 ).trigger_spell_id() ) -> duration() )
                                 .default_value( find_spell( glyphs.double_jeopardy -> effectN( 1 ).trigger_spell_id() ) -> effectN( 1 ).percent() );
  buffs.glyph_templars_verdict       = buff_creator_t( this, "glyph_templars_verdict", glyphs.templars_verdict )
                                       .duration( find_spell( glyphs.templars_verdict -> effectN( 1 ).trigger_spell_id() ) -> duration() )
                                       .default_value( find_spell( glyphs.templars_verdict -> effectN( 1 ).trigger_spell_id() ) -> effectN( 1 ).percent() );

  buffs.glyph_of_word_of_glory = buff_creator_t( this, "glyph_word_of_glory", spells.glyph_of_word_of_glory ).add_invalidate( CACHE_PLAYER_DAMAGE_MULTIPLIER );

  // Talents
  buffs.divine_purpose         = buff_creator_t( this, "divine_purpose", find_talent_spell( "Divine Purpose" ) )
                                 .duration( find_spell( find_talent_spell( "Divine Purpose" ) -> effectN( 1 ).trigger_spell_id() ) -> duration() );
  buffs.holy_avenger           = buff_creator_t( this, "holy_avenger", find_talent_spell( "Holy Avenger" ) ).cd( timespan_t::zero() ); // Let the ability handle the CD
  buffs.sacred_shield          = buff_creator_t( this, "sacred_shield", find_talent_spell( "Sacred Shield" ) )
                                 .duration( timespan_t::from_seconds( 60 ) ); // arbitrarily high since this is just a placeholder, we expire() on last_tick()
  buffs.selfless_healer        = buff_creator_t( this, "selfless_healer", find_spell( 114250 ) );
  buffs.liadrins_righteousness = buff_creator_t( this, "liadrins_righteousness", find_spell( 156989 ) )
                                 .add_invalidate( CACHE_ATTACK_SPEED );
  buffs.maraads_truth          = buff_creator_t( this, "maraads_truth", find_spell( 156990 ) )
                                 .add_invalidate( CACHE_ATTACK_POWER );
  buffs.turalyons_justice      = buff_creator_t( this, "turalyons_justice", find_spell( 156987 ) );
  buffs.uthers_insight         = buff_creator_t( this, "uthers_insight", find_spell( 156988 ) );

  // General
  buffs.avenging_wrath         = new buffs::avenging_wrath_buff_t( this );
  buffs.divine_protection      = new buffs::divine_protection_t( this );
  buffs.divine_shield          = buff_creator_t( this, "divine_shield", find_class_spell( "Divine Shield" ) )
                                 .cd( timespan_t::zero() ) // Let the ability handle the CD
                                 .add_invalidate( CACHE_PLAYER_DAMAGE_MULTIPLIER );
  buffs.hand_of_purity         = buff_creator_t( this, "hand_of_purity", find_talent_spell( "Hand of Purity" ) ).cd( timespan_t::zero() ); // Let the ability handle the CD

  // Holy
  buffs.daybreak               = buff_creator_t( this, "daybreak", find_spell( 88819 ) );
  buffs.infusion_of_light      = buff_creator_t( this, "infusion_of_light", find_spell( 54149 ) );
  buffs.enhanced_holy_shock    = buff_creator_t( this, "enhanced_holy_shock", find_spell( 160002 ) )
                                 .chance( find_spell( 157478 ) -> proc_chance() );

  // Prot
  buffs.guardian_of_ancient_kings      = buff_creator_t( this, "guardian_of_ancient_kings", find_specialization_spell( "Guardian of Ancient Kings" ) )
                                          .cd( timespan_t::zero() ); // let the ability handle the CD
  buffs.grand_crusader                 = buff_creator_t( this, "grand_crusader" ).spell( passives.grand_crusader -> effectN( 1 ).trigger() ).chance( passives.grand_crusader -> proc_chance() );
  buffs.seraphim                       = buff_creator_t( this, "seraphim", find_talent_spell( "Seraphim" ) )
                                         .cd( timespan_t::zero() ) // Let the ability handle the CD
                                         .add_invalidate( CACHE_HASTE ).add_invalidate( CACHE_CRIT )
                                         .add_invalidate( CACHE_MASTERY ).add_invalidate( CACHE_MULTISTRIKE )
                                         .add_invalidate( CACHE_READINESS ).add_invalidate( CACHE_BONUS_ARMOR );
  buffs.shield_of_the_righteous        = buff_creator_t( this, "shield_of_the_righteous" ).spell( find_spell( 132403 ) );
  buffs.ardent_defender                = new buffs::ardent_defender_buff_t( this );
  buffs.shield_of_glory                = buff_creator_t( this, "shield_of_glory" ).spell( find_spell( 138242 ) );

  // Ret
  buffs.tier15_2pc_melee       = buff_creator_t( this, "tier15_2pc_melee", find_spell( 138162 ) )
                                 .default_value( find_spell( 138162 ) -> effectN( 1 ).percent() )
                                 .add_invalidate( CACHE_PLAYER_DAMAGE_MULTIPLIER );
  buffs.tier15_4pc_melee       = buff_creator_t( this, "tier15_4pc_melee", find_spell( 138164 ) )
                                 .chance( find_spell( 138164 ) -> effectN( 1 ).percent() );
  buffs.warrior_of_the_light   = buff_creator_t( this, "warrior_of_the_light", find_spell( 144587 ) )
                                 .add_invalidate( CACHE_PLAYER_DAMAGE_MULTIPLIER );
  buffs.divine_crusader        = buff_creator_t( this, "divine_crusader", find_spell( 144595 ) )
                                 .chance( 0.25 ); // spell data errantly defines proc chance as 101%, actual proc chance nowhere to be found; should be 25%
}

// ==========================================================================
// Action Priority List Generation / Validation
// ==========================================================================
void paladin_t::generate_action_prio_list_prot()
{
  ///////////////////////
  // Precombat List
  ///////////////////////

  action_priority_list_t* precombat = get_action_priority_list( "precombat" );

  //Flask
  if ( sim -> allow_flasks && level >= 80 )
  {
    std::string flask_action = "flask,type=";
    flask_action += ( level > 85 ) ? "earth" : "steelskin";
    precombat -> add_action( flask_action );
  }

  // Food
  if ( sim -> allow_food && level >= 80 )
  {
    std::string food_action = "food,type=";
    food_action += ( level > 85 ) ? "chun_tian_spring_rolls" : "seafood_magnifique_feast";
    precombat -> add_action( food_action );
  }

  precombat -> add_action( this, "Blessing of Kings", "if=(!aura.str_agi_int.up)&(aura.mastery.up)" );
  precombat -> add_action( this, "Blessing of Might", "if=!aura.mastery.up" );
  precombat -> add_action( this, "Seal of Insight" );
  precombat -> add_talent( this, "Sacred Shield" );

  // Snapshot stats
  precombat -> add_action( "snapshot_stats",  "Snapshot raid buffed stats before combat begins and pre-potting is done." );

  // Pre-potting (disabled for now)
  /*
  if (sim -> allow_potions && level >= 80 )
    precombat -> add_action( ( level > 85 ) ? "mogu_power_potion" : "golemblood_potion" );

  */

  ///////////////////////
  // Action Priority List
  ///////////////////////

  action_priority_list_t* def = get_action_priority_list( "default" );

  // potion placeholder; need to think about realistic conditions
  // def -> add_action( "potion_of_the_mountains,if=!in_combat|buff.bloodlust.react|target.time_to_die<=60" );

  def -> add_action( "/auto_attack" );

  int num_items = ( int ) items.size();
  for ( int i = 0; i < num_items; i++ )
  {
    if ( items[ i ].has_special_effect( SPECIAL_EFFECT_SOURCE_NONE, SPECIAL_EFFECT_USE ) )
    {
      def -> add_action ( "/use_item,name=" + items[ i ].name_str );
    }
  }

  // profession actions
  std::vector<std::string> profession_actions = get_profession_actions();
  for ( size_t i = 0; i < profession_actions.size(); i++ )
    def -> add_action( profession_actions[ i ] );

  // racial actions
  std::vector<std::string> racial_actions = get_racial_actions();
  for ( size_t i = 0; i < racial_actions.size(); i++ )
    def -> add_action( racial_actions[ i ] );

  //def -> add_action( this, "Avenging Wrath" );
  def -> add_talent( this, "Holy Avenger" );
  def -> add_action( this, "Divine Protection" ); // use on cooldown
  def -> add_action( this, "Guardian of Ancient Kings" ); // use on cooldown
  def -> add_talent( this, "Eternal Flame", "if=buff.eternal_flame.remains<2&buff.bastion_of_glory.react>2&(holy_power>=3|buff.divine_purpose.react|buff.bastion_of_power.react)" );
  def -> add_talent( this, "Eternal Flame", "if=buff.bastion_of_power.react&buff.bastion_of_glory.react>=5" );
  // these two lines are emergency WoG, but seem to do more harm than good
  //def -> add_action( this, "Word of Glory", "if=buff.bastion_of_glory.react>3&incoming_damage_5s>health.max*0.8" );
  //def -> add_talent( this, "Eternal Flame", "if=buff.bastion_of_glory.react>3&incoming_damage_5s>health.max*0.8" );
  def -> add_action( this, "Shield of the Righteous", "if=holy_power>=5|buff.divine_purpose.react|incoming_damage_1500ms>=health.max*0.3" );
  //def -> add_action( this, "Judgment", "if=talent.sanctified_wrath.enabled&buff.avenging_wrath.react" );
  def -> add_action( "wait,sec=cooldown.judgment.remains,if=talent.sanctified_wrath.enabled&cooldown.judgment.remains>0&cooldown.judgment.remains<=0.5" );
  def -> add_action( this, "Crusader Strike" );
  def -> add_action( "wait,sec=cooldown.crusader_strike.remains,if=cooldown.crusader_strike.remains>0&cooldown.crusader_strike.remains<=0.5" );
  def -> add_action( this, "Judgment" );
  def -> add_action( "wait,sec=cooldown.judgment.remains,if=cooldown.judgment.remains>0&cooldown.judgment.remains<=0.5&(cooldown.crusader_strike.remains-cooldown.judgment.remains)>=0.5" );
  def -> add_action( this, "Avenger's Shield" );
  def -> add_talent( this, "Sacred Shield", "if=target.dot.sacred_shield.remains<5" );
  def -> add_action( this, "Holy Wrath" );
  def -> add_talent( this, "Execution Sentence" );
  def -> add_talent( this, "Light's Hammer" );
  def -> add_action( this, "Hammer of Wrath" );
  def -> add_action( this, "Consecration", "if=target.debuff.flying.down&!ticking" );
  def -> add_talent( this, "Holy Prism" );
  def -> add_talent( this, "Sacred Shield" );
}

void paladin_t::generate_action_prio_list_ret()
{
  ///////////////////////
  // Precombat List
  ///////////////////////

  action_priority_list_t* precombat = get_action_priority_list( "precombat" );

  //Flask
  if ( sim -> allow_flasks && level >= 80 )
  {
    std::string flask_action = "flask,type=";
    flask_action += ( level > 85 ) ? "winters_bite" : "titanic_strength";
    precombat -> add_action( flask_action );
  }

  // Food
  if ( sim -> allow_food && level >= 80 )
  {
    std::string food_action = "food,type=";
    food_action += ( level > 85 ) ? "black_pepper_ribs_and_shrimp" : "beer_basted_crocolisk";
    precombat -> add_action( food_action );
  }

  precombat -> add_action( this, "Blessing of Kings", "if=!aura.str_agi_int.up" );
  precombat -> add_action( this, "Blessing of Might", "if=!aura.mastery.up" );
  precombat -> add_action( this, "Seal of Truth", "if=active_enemies<4" );
  precombat -> add_action( this, "Seal of Righteousness", "if=active_enemies>=4" );

  // Snapshot stats
  precombat -> add_action( "snapshot_stats",  "Snapshot raid buffed stats before combat begins and pre-potting is done." );

  // Pre-potting
  if ( sim -> allow_potions && level >= 80 )
    precombat -> add_action( ( level > 85 ) ? "mogu_power_potion" : "golemblood_potion" );

  ///////////////////////
  // Action Priority List
  ///////////////////////

  action_priority_list_t* def = get_action_priority_list( "default" );

  // Start with Rebuke.  Because why not.
  def -> add_action( this, "Rebuke" );

  if ( sim -> allow_potions )
  {
    if ( level > 85 )
      def -> add_action( "mogu_power_potion,if=(buff.bloodlust.react|buff.avenging_wrath.up|target.time_to_die<=40)" );
    else if ( level >= 80 )
      def -> add_action( "golemblood_potion,if=buff.bloodlust.react|buff.avenging_wrath.up|target.time_to_die<=40" );
  }

  // This should<tm> get Censure up before the auto attack lands
  def -> add_action( "auto_attack" );

  /*if ( find_class_spell( "Judgment" ) -> ok() && find_specialization_spell( "Judgments of the Bold" ) -> ok() )
  {
  def -> add_action ( this, "Judgment", "if=!target.debuff.physical_vulnerability.up|target.debuff.physical_vulnerability.remains<6" );
  }*/

  // Avenging Wrath
  def -> add_action( this, "Avenging Wrath" );

  // Guardian of Ancient Kings
  def -> add_action( this, "Guardian of Ancient Kings" ); 

  // Holy Avenger
  def -> add_talent( this, "Holy Avenger", "if=holy_power<=2" ); 

  // Items (not sure why they're radomly put here? I guess after cooldowns but before rotational abilities)
  int num_items = ( int ) items.size();
  for ( int i = 0; i < num_items; i++ )
  {
    if ( items[ i ].has_special_effect( SPECIAL_EFFECT_SOURCE_NONE, SPECIAL_EFFECT_USE ) )
    {
      std::string item_str;
      item_str += "use_item,name=";
      item_str += items[ i ].name();
      def -> add_action( item_str );
    }
  }

  // profession actions
  std::vector<std::string> profession_actions = get_profession_actions();
  for ( size_t i = 0; i < profession_actions.size(); i++ )
    def -> add_action( profession_actions[ i ] );

  // racial actions
  std::vector<std::string> racial_actions = get_racial_actions();
  for ( size_t i = 0; i < racial_actions.size(); i++ )
    def -> add_action( racial_actions[ i ] );

  // Execution Sentence
  def -> add_talent( this, "Execution Sentence" );

  // Light's Hammer
  def -> add_talent( this, "Light's Hammer" );
  
  // Divine Storm
  def -> add_action( this, "Divine Storm", "if=active_enemies>=2&(holy_power=5|buff.divine_purpose.react|(buff.holy_avenger.up&holy_power>=3))" );
  
  // Divine Storm with 4T16
  def -> add_action( this, "Divine Storm", "if=buff.divine_crusader.react&holy_power=5" );

  // Templar's Verdict @ 5 HP, or if DivPurp is about to expire
  def -> add_action( this, "Templar's Verdict", "if=holy_power=5|buff.holy_avenger.up&holy_power>=3" );
  def -> add_action( this, "Templar's Verdict", "if=buff.divine_purpose.react&buff.divine_purpose.remains<4" );
  
  // Hammer of Wrath
  def -> add_action( this, "Hammer of Wrath" );
  def -> add_action( "wait,sec=cooldown.hammer_of_wrath.remains,if=cooldown.hammer_of_wrath.remains>0&cooldown.hammer_of_wrath.remains<=0.2" );
    
  // Divine Storm with 4T16 & AW
  def -> add_action( this, "Divine Storm", "if=buff.divine_crusader.react&buff.avenging_wrath.up" );
  
  // Templar's Verdict if AW is up
  def -> add_action( this, "Templar's Verdict", "if=buff.avenging_wrath.up");

  // HotR/CS > Mexo > J
  def -> add_action( this, "Hammer of the Righteous", "if=active_enemies>=4" );
  def -> add_action( this, "Crusader Strike" );
  def -> add_action( "wait,sec=cooldown.crusader_strike.remains,if=cooldown.crusader_strike.remains>0&cooldown.crusader_strike.remains<=0.2" );
  def -> add_action( this, "Exorcism", "if=active_enemies>=2&active_enemies<=4&set_bonus.tier15_2pc_melee&glyph.mass_exorcism.enabled" );
  def -> add_action( this, "Judgment" );
  def -> add_action( "wait,sec=cooldown.judgment.remains,if=cooldown.judgment.remains>0&cooldown.judgment.remains<=0.2" );

  // Divine Storm with 4T16 
  def -> add_action( this, "Divine Storm", "if=buff.divine_crusader.react" );

  // Templar's Verdict w/ Divine Purpose
  def -> add_action( this, "Templar's Verdict", "if=buff.divine_purpose.react" );

  // Exo > TV4T15 > DS > TV > HPr
  def -> add_action( this, "Exorcism" );
  def -> add_action( "wait,sec=cooldown.exorcism.remains,if=cooldown.exorcism.remains>0&cooldown.exorcism.remains<=0.2" );
  def -> add_action( this, "Templar's Verdict", "if=buff.tier15_4pc_melee.up&active_enemies<4" );
  def -> add_action( this, "Divine Storm", "if=active_enemies>=2" );
  def -> add_action( this, "Templar's Verdict" );
  def -> add_talent( this, "Holy Prism" );
}

void paladin_t::generate_action_prio_list_holy()
{
  // currently unsupported

  //precombat first
  action_priority_list_t* precombat = get_action_priority_list( "precombat" );

  //Flask
  if ( sim -> allow_flasks && level >= 80 )
  {
    std::string flask_action = "flask,type=";
    flask_action += ( level > 85 ) ? "warm_sun" : "draconic_mind";
    precombat -> add_action( flask_action );
  }

  // Food
  if ( sim -> allow_food && level >= 80 )
  {
    std::string food_action = "food,type=";
    food_action += ( level > 85 ) ? "mogu_fish_stew" : "seafood_magnifique_feast";
    precombat -> add_action( food_action );
  }

  precombat -> add_action( this, "Blessing of Kings", "if=(!aura.str_agi_int.up)&(aura.mastery.up)" );
  precombat -> add_action( this, "Blessing of Might", "if=!aura.mastery.up" );
  precombat -> add_action( this, "Seal of Insight" );
  // Beacon probably goes somewhere here?

  // Snapshot stats
  precombat -> add_action( "snapshot_stats",  "Snapshot raid buffed stats before combat begins and pre-potting is done." );

  // Pre-potting (disabled for now)
  /*
  if (sim -> allow_potions && level >= 80 )
    precombat -> add_action( ( level > 85 ) ? "jade_serpent_potion" : "volcanic_potion" );

  */

  // action priority list
  action_priority_list_t* def = get_action_priority_list( "default" );

  // Potions
  if ( sim -> allow_potions )
    def -> add_action( "mana_potion,if=mana.pct<=75" );

  def -> add_action( "/auto_attack" );

  int num_items = ( int ) items.size();
  for ( int i = 0; i < num_items; i++ )
  {
    if ( items[ i ].has_special_effect( SPECIAL_EFFECT_SOURCE_NONE, SPECIAL_EFFECT_USE ) )
    {
      def -> add_action ( "/use_item,name=" + items[ i ].name_str );
    }
  }

  std::vector<std::string> profession_actions = get_profession_actions();
  for ( size_t i = 0; i < profession_actions.size(); i++ )
    def -> add_action( profession_actions[ i ] );

  std::vector<std::string> racial_actions = get_racial_actions();
  for ( size_t i = 0; i < racial_actions.size(); i++ )
    def -> add_action( racial_actions[ i ] );

  // this is just sort of made up to test things - a real Holy dev should probably come up with something useful here eventually
  def -> add_action( this, "Avenging Wrath" );
  def -> add_action( this, "Guardian of Ancient Kings" );
  def -> add_action( this, "Word of Glory", "if=holy_power>=3" );
  def -> add_action( this, "Holy Shock", "if=holy_power<=3" );
  def -> add_action( this, "Flash of Light", "if=target.health.pct<=30" );
  def -> add_action( this, "Divine Plea", "if=mana_pct<75" );
  def -> add_action( this, "Holy Light" );

}

void paladin_t::validate_action_priority_list()
{

  for ( size_t alist = 0; alist < action_priority_list.size(); alist++ )
  {
    action_priority_list_t* a = action_priority_list[ alist ];

    // Convert old style action list to new style, all lines are without comments
    // stolen from player_t::init_actions() in sc_player.cpp
    if ( ! action_priority_list[ alist ] -> action_list_str.empty() )
    {
      // convert old string style to vectorized format
      std::vector<std::string> splits = util::string_split( action_priority_list[ alist ] -> action_list_str, "/" );
      for ( size_t i = 0; i < splits.size(); i++ )
        action_priority_list[ alist ] -> action_list.push_back( action_priority_t( splits[ i ], "" ) );

      // set action_list_str to empty to avoid assert() error in player_t::init_actions()
      action_priority_list[ alist ] -> action_list_str.clear();

    }

    // This section performs some validation on hand-written APLs.  The ones created in 
    // generate_action_prio_list_spec() should automatically avoid all of these mistakes.
    // In most cases, this will spit out a warning to inform the user that something was ignored.
    // For WoG w/EF talented, it will try to correct the error.

    for ( size_t i = 0; i < a -> action_list.size(); i++ )
    {
      std::string& action_str = a -> action_list[ i ].action_;
      std::size_t found_position;
      std::vector<std::string> splits = util::string_split( action_str, "," );

      // Check for EF/WoG mistakes
      if ( splits[ 0 ] == "word_of_glory" && talents.eternal_flame -> ok() )
      {
          found_position = action_str.find( splits[ 0 ].c_str() );
          action_str.replace( found_position, splits[ 0 ].length(), "eternal_flame" );
          sim -> errorf( "Action priority list contains Word of Glory with Eternal Flame talent, automatically replacing WoG with EF\n" );
      }
      // Check for usage of talents without talent present
      if ( ( splits[ 0 ] == "holy_prism" && ! talents.holy_prism -> ok() ) || 
           ( splits[ 0 ] == "lights_hammer" && ! talents.lights_hammer -> ok() ) || 
           ( splits[ 0 ] == "execution_sentence" && ! talents.execution_sentence -> ok() ) ||
           ( splits[ 0 ] == "sacred_shield" && ! talents.sacred_shield -> ok() ) ||
           ( splits[ 0 ] == "hand_of_purity" && ! talents.hand_of_purity -> ok() ) ||
           ( splits[ 0 ] == "holy_avenger" && ! talents.holy_avenger -> ok() ) ||
           ( splits[ 0 ] == "eternal_flame" && ! talents.eternal_flame -> ok() ) )
      {
        std::string talent_str = "talent.";
        talent_str += splits[ 0 ].c_str();
        talent_str += ".enabled";
        if ( ! util::str_in_str_ci( action_str, talent_str ) )
          sim -> errorf( "Action priority list contains %s without talent, ignoring.", splits[ 0 ].c_str() );
      }
    }
  }
}

// paladin_t::init_actions ==================================================

void paladin_t::init_action_list()
{

  // sanity check - Prot/Ret can't do anything w/o main hand weapon equipped
  if ( main_hand_weapon.type == WEAPON_NONE && ( specialization() == PALADIN_RETRIBUTION || specialization() == PALADIN_PROTECTION ) )
  {
    if ( !quiet )
      sim -> errorf( "Player %s has no weapon equipped at the Main-Hand slot.", name() );
    quiet = true;
    return;
  }

  active_hand_of_light_proc          = new hand_of_light_proc_t         ( this );

  // create action priority lists
  if ( action_list_str.empty() )
  {
    clear_action_priority_lists();

    switch ( specialization() )
    {
      case PALADIN_RETRIBUTION:
        generate_action_prio_list_ret(); // RET
        break;
        // for prot, call subroutine
      case PALADIN_PROTECTION:
        generate_action_prio_list_prot(); // PROT
        break;
      case PALADIN_HOLY:
        generate_action_prio_list_holy(); // HOLY
        break;
      default:
        if ( level > 80 )
        {
          action_list_str = "flask,type=draconic_mind/food,type=severed_sagefish_head";
          action_list_str += "/volcanic_potion,if=!in_combat|buff.bloodlust.react|target.time_to_die<=60";
        }
        action_list_str += "/snapshot_stats";
        action_list_str += "/auto_attack";
        break;
    }
    use_default_action_list = true;
  }
  else
  {
    // if an apl is provided (i.e. from a simc file), set it as the default so it can be validated
    // precombat APL is automatically stored in the new format elsewhere, no need to fix that
    get_action_priority_list( "default" ) -> action_list_str = action_list_str;
    // clear action_list_str to avoid an assert error in player_t::init_actions()
    action_list_str.clear();
  }


  validate_action_priority_list(); // this checks for conflicts and cleans up APL accordingly

  player_t::init_action_list();
}

void paladin_t::init_spells()
{
  player_t::init_spells();

  // Talents
  talents.hand_of_purity          = find_talent_spell( "Hand of Purity" );
  talents.unbreakable_spirit      = find_talent_spell( "Unbreakable Spirit" );
  talents.clemency                = find_talent_spell( "Clemency" );
  talents.selfless_healer         = find_talent_spell( "Selfless Healer" );
  talents.eternal_flame           = find_talent_spell( "Eternal Flame" );
  talents.sacred_shield           = find_talent_spell( "Sacred Shield" );
  talents.holy_avenger            = find_talent_spell( "Holy Avenger" );
  talents.sanctified_wrath        = find_talent_spell( "Sanctified Wrath" );
  talents.divine_purpose          = find_talent_spell( "Divine Purpose" );
  talents.holy_prism              = find_talent_spell( "Holy Prism" );
  talents.lights_hammer           = find_talent_spell( "Light's Hammer" );
  talents.execution_sentence      = find_talent_spell( "Execution Sentence" );
  talents.empowered_seals         = find_talent_spell( "Empowered Seals" );
  talents.seraphim                = find_talent_spell( "Seraphim" );
  talents.holy_shield             = find_talent_spell( "Holy Shield" );
  talents.final_verdict           = find_talent_spell( "Final Verdict" );
  talents.beacon_of_faith         = find_talent_spell( "Beacon of Faith" );
  talents.beacon_of_insight       = find_talent_spell( "Beacon of Insight" );
  talents.saved_by_the_light      = find_talent_spell( "Saved by the Light" );

  // Spells
  spells.holy_light                    = find_specialization_spell( "Holy Light" );
  spells.sanctified_wrath              = find_spell( 114232 );  // spec-specific effects for Sanctified Wrath

  // Masteries
  passives.divine_bulwark         = find_mastery_spell( PALADIN_PROTECTION );
  passives.hand_of_light          = find_mastery_spell( PALADIN_RETRIBUTION );
  passives.illuminated_healing    = find_mastery_spell( PALADIN_HOLY );
  
  // Passives

  // Shared Passives
  passives.boundless_conviction   = find_spell( 115675 ); // find_specialization_spell( "Boundless Conviction" ); FIX-ME: (not in our spell lists for some reason)
  passives.plate_specialization   = find_specialization_spell( "Plate Specialization" );
  passives.sanctity_of_battle     = find_spell( 25956 ); // FIX-ME: find_specialization_spell( "Sanctity of Battle" )   (not in spell lists yet)
  passives.seal_of_insight        = find_class_spell( "Seal of Insight" );

  // Holy Passives
  passives.daybreak               = find_specialization_spell( "Daybreak" );
  passives.holy_insight           = find_specialization_spell( "Holy Insight" );
  passives.infusion_of_light      = find_specialization_spell( "Infusion of Light" );

  // Prot Passives
  passives.grand_crusader         = find_specialization_spell( "Grand Crusader" );
  passives.guarded_by_the_light   = find_specialization_spell( "Guarded by the Light" );
  passives.judgments_of_the_wise  = find_specialization_spell( "Judgments of the Wise" );
  passives.sanctuary              = find_specialization_spell( "Sanctuary" );
  passives.shining_protector      = find_specialization_spell( "Shining Protector" );
  passives.resolve                = find_specialization_spell( "Resolve" );
  passives.riposte                = find_specialization_spell( "Riposte" );

  // Ret Passives
  passives.judgments_of_the_bold  = find_specialization_spell( "Judgments of the Bold" );
  passives.sword_of_light         = find_specialization_spell( "Sword of Light" );
  passives.sword_of_light_value   = find_spell( passives.sword_of_light -> ok() ? 20113 : 0 );
  passives.exorcism               = find_spell( passives.sword_of_light -> ok() ? 87138 : 0 );

  // Perks
  // Multiple
  perk.improved_crusader_strike   = find_perk_spell( "Improved Crusader Strike" );
  perk.improved_divine_protection = find_perk_spell( "Improved Divine Protection" );
  perk.improved_flash_of_light    = find_perk_spell( "Improved Flash of Light" );
  perk.improved_forbearance       = find_perk_spell( "Improved Forbearance" );
  perk.improved_judgment          = find_perk_spell( "Improved Judgment" );

  // Holy Perks
  perk.empowered_beacon_of_light  = find_perk_spell( "Empowered Beacon of Light" );
  perk.empowered_holy_shock       = find_perk_spell( "Empwowered Holy Shock" );
  perk.enhanced_holy_shock        = find_perk_spell( "Enhanced Holy Shock" );
  perk.improved_daybreak          = find_perk_spell( "Improved Daybreak" );
  perk.improved_denounce          = find_perk_spell( "Improved Denounce" );
  perk.improved_holy_light        = find_perk_spell( "Improved Holy Light" );

  // Prot Perks
  perk.empowered_avengers_shield  = find_perk_spell( "Empowered Avenger's Shield" );
  perk.improved_block             = find_perk_spell( "Improved Block" );
  perk.improved_consecration      = find_perk_spell( "Improved Consecration" );
  perk.improved_hammer_of_the_righteous = find_perk_spell( "Improved Hammer of the Righteous" );
  perk.improved_word_of_glory     = find_perk_spell( "Improved Word of Glory" );

  // Ret Perks
  perk.empowered_hammer_of_wrath  = find_perk_spell( "Empowered Hammer of Wrath" );
  perk.empowered_seal_of_truth    = find_perk_spell( "Empowered Seal of Truth" );
  perk.enhanced_hand_of_sacrifice = find_perk_spell( "Enhanced Hand of Sacrifice" );
  perk.improved_exorcism          = find_perk_spell( "Improved Exorcism" );
  
  // Glyphs
  glyphs.alabaster_shield         = find_glyph_spell( "Glyph of the Alabaster Shield" );
  glyphs.ardent_defender          = find_glyph_spell( "Glyph of Ardent Defender" );
  glyphs.avenging_wrath           = find_glyph_spell( "Glyph of Avenging Wrath" );
  glyphs.battle_healer            = find_glyph_spell( "Glyph of the Battle Healer" );
  glyphs.blessed_life             = find_glyph_spell( "Glyph of Blessed Life" );
  glyphs.devotion_aura            = find_glyph_spell( "Glyph of Devotion Aura" );
  glyphs.divine_shield            = find_glyph_spell( "Glyph of Divine Shield" );
  glyphs.divine_protection        = find_glyph_spell( "Glyph of Divine Protection" );
  glyphs.divine_storm             = find_glyph_spell( "Glyph of Divine Storm" );
  glyphs.divine_wrath             = find_glyph_spell( "Glyph of Divine Wrath" );
  glyphs.double_jeopardy          = find_glyph_spell( "Glyph of Double Jeopardy" );
  glyphs.flash_of_light           = find_glyph_spell( "Glyph of Flash of Light" );
  glyphs.final_wrath              = find_glyph_spell( "Glyph of Final Wrath" );
  glyphs.focused_wrath            = find_glyph_spell( "Glyph of Focused Wrath" );
  glyphs.focused_shield           = find_glyph_spell( "Glyph of Focused Shield" );
  glyphs.hand_of_sacrifice        = find_glyph_spell( "Glyph of Hand of Sacrifice" );
  glyphs.harsh_words              = find_glyph_spell( "Glyph of Harsh Words" );
  glyphs.immediate_truth          = find_glyph_spell( "Glyph of Immediate Truth" );
  glyphs.judgment                 = find_glyph_spell( "Glyph of Judgment" );
  glyphs.mass_exorcism            = find_glyph_spell( "Glyph of Mass Exorcism" );
  glyphs.merciful_wrath           = find_glyph_spell( "Glyph of Merciful Wrath" );
  glyphs.templars_verdict         = find_glyph_spell( "Glyph of Templar's Verdict" );
  glyphs.word_of_glory            = find_glyph_spell( "Glyph of Word of Glory"   );
  
  // more spells, these need the glyph check to be present before they can be executed
  spells.alabaster_shield              = glyphs.alabaster_shield -> ok() ? find_spell( 121467 ) : spell_data_t::not_found(); // this is the spell containing Alabaster Shield's effects
  spells.glyph_of_word_of_glory        = glyphs.word_of_glory -> ok() ? find_spell( 115522 ) : spell_data_t::not_found();


  if ( specialization() == PALADIN_RETRIBUTION )
  {
    extra_regen_period  = passives.sword_of_light -> effectN( 2 ).period();
    extra_regen_percent = passives.sword_of_light -> effectN( 2 ).percent();
  }
  else if ( specialization() == PALADIN_PROTECTION )
  {
    extra_regen_period  = passives.guarded_by_the_light -> effectN( 3 ).period();
    extra_regen_percent = passives.guarded_by_the_light -> effectN( 3 ).percent();
  }

  if ( find_class_spell( "Beacon of Light" ) -> ok() )
    active_beacon_of_light = new beacon_of_light_heal_t( this );

  if ( passives.illuminated_healing -> ok() )
    active_illuminated_healing = new illuminated_healing_t( this );

  if ( passives.shining_protector -> ok() )
    active_shining_protector_proc = new shining_protector_t( this );
  
  if ( talents.holy_shield -> ok() )
    active_holy_shield_proc = new holy_shield_proc_t( this );

  // TODO: check if this benefit is only for the paladin (as coded) or for all targets
  debuffs.forbearance -> buff_duration += timespan_t::from_millis( perk.improved_forbearance -> effectN( 1 ).base_value() );

  // Tier Bonuses
  static const set_bonus_description_t set_bonuses =
  {
    //  C2P    C4P     M2P     M4P     T2P     T4P     H2P     H4P
    {     0,     0, 105765, 105820, 105800, 105744, 105743, 105798 }, // Tier13
    {     0,     0, 123108,  70762, 123104, 123107, 123102, 123103 }, // Tier14
    {     0,     0, 138159, 138164, 138238, 138244, 138291, 138292 }, // Tier15
    {     0,     0, 144586, 144593, 144566, 144580, 144625, 144613 }, // Tier16
  };

  sets.register_spelldata( set_bonuses );

  // Holy Mastery uses effect#2 by default
  if ( specialization() == PALADIN_HOLY )
  {
    _mastery = &find_mastery_spell( specialization() ) -> effectN( 2 );
  }
}

// paladin_t::primary_role ==================================================

role_e paladin_t::primary_role() const
{
  if ( player_t::primary_role() == ROLE_DPS || specialization() == PALADIN_RETRIBUTION )
    return ROLE_HYBRID;

  if ( player_t::primary_role() == ROLE_TANK || specialization() == PALADIN_PROTECTION  )
    return ROLE_TANK;

  if ( player_t::primary_role() == ROLE_HEAL || specialization() == PALADIN_HOLY )
    return ROLE_HEAL; 

  return ROLE_HYBRID;
}

// paladin_t::convert_hybrid_stat ===========================================
stat_e paladin_t::convert_hybrid_stat( stat_e s ) const
{
  // this converts hybrid stats that either morph based on spec or only work
  // for certain specs into the appropriate "basic" stats
  switch ( s )
  {
  // Guess at how AGI/INT mail or leather will be handled for plate - probably INT?
  case STAT_AGI_INT: 
    return STAT_INTELLECT;
  // This is a guess at how AGI/STR gear will work for Holy, TODO: confirm  
  case STAT_STR_AGI:
    return STAT_STRENGTH;
  case STAT_STR_INT:
    if ( specialization() == PALADIN_HOLY )
      return STAT_INTELLECT;
    else
      return STAT_STRENGTH;
  case STAT_SPIRIT:
    if ( specialization() == PALADIN_HOLY )
      return s;
    else
      return STAT_NONE;
  case STAT_BONUS_ARMOR:
    if ( specialization() == PALADIN_PROTECTION )
      return s;
    else
      return STAT_NONE;
  default:
    return s; 
  }
}

// paladin_t::composite_attribute_multiplier ================================

double paladin_t::composite_attribute_multiplier( attribute_e attr ) const
{
  double m = player_t::composite_attribute_multiplier( attr );

  // Guarded by the Light buffs STA
  if ( attr == ATTR_STAMINA )
  {
    m *= 1.0 + passives.guarded_by_the_light -> effectN( 2 ).percent();
  }

  return m;
}

// paladin_t::composite_melee_crit =========================================

double paladin_t::composite_melee_crit() const
{
  double m = player_t::composite_melee_crit();  
  
  // This should only give a nonzero boost for Holy
  if ( buffs.avenging_wrath -> check() )
    m += buffs.avenging_wrath -> get_crit_bonus();

  // Seraphim adds 30% crit TODO: check if multiplicative
  if ( buffs.seraphim -> check() )
    m += buffs.seraphim -> data().effectN( 1 ).percent();

  return m;
}

// paladin_t::composite_melee_expertise =====================================

double paladin_t::composite_melee_expertise( weapon_t* w ) const
{
  double expertise = player_t::composite_melee_expertise( w );

  return expertise;
}

// paladin_t::composite_melee_haste =========================================

double paladin_t::composite_melee_haste() const
{
  double h = player_t::composite_melee_haste();

  // This should only give a nonzero boost for Holy
  if ( buffs.avenging_wrath -> check() )
    h /= 1.0 + buffs.avenging_wrath -> get_haste_bonus();
  
  // Infusion of Light (Holy) adds 10% haste
  h /= 1.0 + passives.infusion_of_light -> effectN( 2 ).percent();

  // Seraphim adds 30% haste TODO: check if multiplicative
  if ( buffs.seraphim -> check() )
    h /= 1.0 + buffs.seraphim -> data().effectN( 1 ).percent();

  return h;
}

// paladin_t::composite_melee_speed =========================================

double paladin_t::composite_melee_speed() const
{
  double h = player_t::composite_melee_speed();

  // Empowered Seals
  if ( buffs.liadrins_righteousness -> check() )
    h /= 1.0 + buffs.liadrins_righteousness -> data().effectN( 1 ).percent(); // TODO: check that it's multiplicative

  return h;

}

// paladin_t::composite_spell_crit ==========================================

double paladin_t::composite_spell_crit() const
{
  double m = player_t::composite_spell_crit();
  
  // This should only give a nonzero boost for Holy
  if ( buffs.avenging_wrath -> check() )
    m += buffs.avenging_wrath -> get_crit_bonus();

  // Seraphim adds 30% crit TODO: check if multiplicative
  if ( buffs.seraphim -> check() )
    m += buffs.seraphim -> data().effectN( 1 ).percent();
  
  return m;
}

// paladin_t::composite_spell_haste ==========================================

double paladin_t::composite_spell_haste() const
{
  double h = player_t::composite_spell_haste();
  
  // This should only give a nonzero boost for Holy
  if ( buffs.avenging_wrath -> check() )
    h /= 1.0 + buffs.avenging_wrath -> get_haste_bonus();

  // Infusion of Light (Holy) adds 10% haste
  h /= 1.0 + passives.infusion_of_light -> effectN( 2 ).percent();

  // Seraphim adds 30% haste TODO: check if multiplicative
  if ( buffs.seraphim -> check() )
    h /= 1.0 + buffs.seraphim -> data().effectN( 1 ).percent();
  
  return h;
}

// paladin_t::composite_mastery =============================================

double paladin_t::composite_mastery() const
{
  double m = player_t::composite_mastery();
  
  // Seraphim adds 30% mastery TODO: check if multiplicative
  if ( buffs.seraphim -> check() )
    m += buffs.seraphim -> data().effectN( 1 ).base_value();

  return m;
}

// paladin_t::composite_multistrike =========================================

double paladin_t::composite_multistrike() const
{
  double m = player_t::composite_multistrike();
  
  // Seraphim adds 30% multistrike TODO: check if multiplicative
  if ( buffs.seraphim -> check() )
    m += buffs.seraphim -> data().effectN( 1 ).percent();

  return m;
}

// paladin_t::composite_readiness =========================================

double paladin_t::composite_readiness() const
{
  double rd = player_t::composite_readiness();
  
  // Seraphim adds 30% readiness TODO: check if multiplicative
  if ( buffs.seraphim -> check() )
    rd += buffs.seraphim -> data().effectN( 1 ).percent();

  return rd;
}

// paladin_t::composite_bonus_armor =========================================

double paladin_t::composite_bonus_armor() const
{
  double ba = player_t::composite_bonus_armor();
  
  // Seraphim adds 30% bonus armor TODO: check if multiplicative
  if ( buffs.seraphim -> check() )
    ba *= 1.0 + buffs.seraphim -> data().effectN( 1 ).percent();

  return ba;
}

// paladin_t::composite_player_multiplier ===================================

double paladin_t::composite_player_multiplier( school_e school ) const
{
  double m = player_t::composite_player_multiplier( school );

  // These affect all damage done by the paladin
  // Avenging Wrath buffs everything
  if ( buffs.avenging_wrath -> check() )
    m *= 1.0 + buffs.avenging_wrath -> get_damage_mod();

  // T15_2pc_melee buffs holy damage only
  if ( dbc::is_school( school, SCHOOL_HOLY ) )
  {
    m *= 1.0 + buffs.tier15_2pc_melee -> value();
  }

  // Divine Shield reduces everything
  if ( buffs.divine_shield -> up() )
    m *= 1.0 + buffs.divine_shield -> data().effectN( 1 ).percent();

  // Glyph of Word of Glory buffs everything
  if ( buffs.glyph_of_word_of_glory -> check() )
    m *= 1.0 + buffs.glyph_of_word_of_glory -> value();

  // T16_2pc_melee buffs everything
  if ( sets.has_set_bonus( SET_T16_2PC_MELEE ) && buffs.warrior_of_the_light -> up() )
    m *= 1.0 + buffs.warrior_of_the_light -> data().effectN( 1 ).percent();

  return m;
}

// paladin_t::composite_player_heal_multiplier ==============================

double paladin_t::composite_player_heal_multiplier( school_e s ) const
{
  double m = player_t::composite_player_heal_multiplier( s );

  if ( buffs.avenging_wrath -> check() )
    m *= 1.0 + buffs.avenging_wrath -> get_healing_mod();

  return m;

}

// paladin_t::composite_spell_power =========================================

double paladin_t::composite_spell_power( school_e school ) const
{
  double sp = player_t::composite_spell_power( school );

  // For Protection and Retribution, SP is fixed to AP by passives
  switch ( specialization() )
  {
    case PALADIN_PROTECTION:
      sp = passives.guarded_by_the_light -> effectN( 1 ).percent() * cache.attack_power() * composite_attack_power_multiplier();
      break;
    case PALADIN_RETRIBUTION:
      sp = passives.sword_of_light -> effectN( 1 ).percent() * cache.attack_power() * composite_attack_power_multiplier();
      break;
    default:
      break;
  }
  return sp;
}

// paladin_t::composite_melee_attack_power ==================================

double paladin_t::composite_melee_attack_power() const
{
  double ap = player_t::composite_melee_attack_power();

  ap += buffs.bladed_armor -> data().effectN( 1 ).percent() * current.stats.get_stat( STAT_BONUS_ARMOR );

  return ap;
}

// paladin_t::composite_attack_power_multiplier =============================

double paladin_t::composite_attack_power_multiplier() const
{
  double ap = player_t::composite_attack_power_multiplier();

  if ( passives.divine_bulwark -> ok () )
    ap += get_divine_bulwark(); // TODO: check if additive or multiplicative

  if ( buffs.maraads_truth -> up() )
    ap += buffs.maraads_truth -> data().effectN( 1 ).percent(); // TODO: check if additive or multiplicative

  return ap;
}

// paladin_t::composite_spell_power_multiplier ==============================

double paladin_t::composite_spell_power_multiplier() const
{
  if ( passives.sword_of_light -> ok() || passives.guarded_by_the_light -> ok() )
    return 1.0;

  return player_t::composite_spell_power_multiplier();
}

// paladin_t::composite_block ==========================================

double paladin_t::composite_block() const
{
  // this handles base block and and all block subject to diminishing returns
  double block_subject_to_dr = get_divine_bulwark();
  double b = player_t::composite_block_dr( block_subject_to_dr );

 // Guarded by the Light block not affected by diminishing returns
  b += passives.guarded_by_the_light -> effectN( 6 ).percent();

  // Holy Shield (assuming for now that it's not affected by DR)
  b += talents.holy_shield -> effectN( 1 ).percent();

  return b;
}

double paladin_t::composite_crit_avoidance() const
{
  double c = player_t::composite_crit_avoidance();

  // Guarded by the Light grants -6% crit chance
  c += passives.guarded_by_the_light -> effectN( 5 ).percent();

  return c;
}

double paladin_t::composite_dodge() const
{
  double d = player_t::composite_dodge();

  return d;
}

double paladin_t::composite_parry() const
{
  double p = player_t::composite_parry();

  // add Riposte
  if ( passives.riposte -> ok() )
    p += composite_melee_crit_rating() / current_rating().attack_crit;

  return p;
}

double paladin_t::temporary_movement_modifier() const
{
  double temporary = player_t::temporary_movement_modifier();
  
  if ( buffs.turalyons_justice -> check() )
    temporary = std::max( buffs.turalyons_justice-> data().effectN( 1 ).percent(), temporary );

  return temporary;
}

// paladin_t::target_mitigation =============================================

void paladin_t::target_mitigation( school_e school,
                                   dmg_e    dt,
                                   action_state_t* s )
{
  player_t::target_mitigation( school, dt, s );

  // various mitigation effects, Ardent Defender goes last due to absorb/heal mechanics

  // Passive sources (Sanctuary)
  s -> result_amount *= 1.0 + passives.sanctuary -> effectN( 1 ).percent();

  if ( sim -> debug && s -> action && ! s -> target -> is_enemy() && ! s -> target -> is_add() )
    sim -> out_debug.printf( "Damage to %s after passive mitigation is %f", s -> target -> name(), s -> result_amount );

  // Damage Reduction Cooldowns

  // Guardian of Ancient Kings
  if ( buffs.guardian_of_ancient_kings -> up() && specialization() == PALADIN_PROTECTION )
  {
    s -> result_amount *= 1.0 + buffs.guardian_of_ancient_kings -> data().effectN( 3 ).percent();
    if ( sim -> debug && s -> action && ! s -> target -> is_enemy() && ! s -> target -> is_add() )
      sim -> out_debug.printf( "Damage to %s after GAnK is %f", s -> target -> name(), s -> result_amount );
  }

  // Hand of Purity
  if ( buffs.hand_of_purity -> up() )
  {
    if ( s -> result_type == DMG_OVER_TIME )
    {
      s -> result_amount *= 1.0 - buffs.hand_of_purity -> data().effectN( 1 ).percent(); // for some reason, the DoT reduction is stored as +0.7
    }
    else
    {
      s -> result_amount *= 1.0 + buffs.hand_of_purity -> data().effectN( 2 ).percent();
    }
    if ( sim -> debug && s -> action && ! s -> target -> is_enemy() && ! s -> target -> is_add() )
      sim -> out_debug.printf( "Damage to %s after Hand of Purity is %f", s -> target -> name(), s -> result_amount );
  }

  // Divine Protection
  if ( buffs.divine_protection -> up() )
  {
    if ( util::school_type_component( school, SCHOOL_MAGIC ) )
    {
      s -> result_amount *= 1.0 + buffs.divine_protection -> data().effectN( 1 ).percent() + glyphs.divine_protection -> effectN( 1 ).percent() + perk.improved_divine_protection -> effectN( 1 ).percent();
    }
    else
    {
      s -> result_amount *= 1.0 + buffs.divine_protection -> data().effectN( 2 ).percent() + glyphs.divine_protection -> effectN( 2 ).percent();
    }
    if ( sim -> debug && s -> action && ! s -> target -> is_enemy() && ! s -> target -> is_add() )
      sim -> out_debug.printf( "Damage to %s after Divine Protection is %f", s -> target -> name(), s -> result_amount );
  }

  // Glyph of Templar's Verdict
  if ( buffs.glyph_templars_verdict -> check() )
  {
    s -> result_amount *= 1.0 + buffs.glyph_templars_verdict -> value();
    if ( sim -> debug && s -> action && ! s -> target -> is_enemy() && ! s -> target -> is_add() )
      sim -> out_debug.printf( "Damage to %s after Glyph of TV is %f", s -> target -> name(), s -> result_amount );
  }

  // Shield of the Righteous
  if ( buffs.shield_of_the_righteous -> check() && school == SCHOOL_PHYSICAL )
  {
    s -> result_amount *= 1.0 + ( buffs.shield_of_the_righteous -> data().effectN( 1 ).percent() - get_divine_bulwark() ) * ( 1.0 + sets.set( SET_T14_4PC_TANK ) -> effectN( 2 ).percent() );

    if ( sim -> debug && s -> action && ! s -> target -> is_enemy() && ! s -> target -> is_add() )
      sim -> out_debug.printf( "Damage to %s after SotR mitigation is %f", s -> target -> name(), s -> result_amount );
  }

  // Holy Shield will go here
  if ( talents.holy_shield -> ok() && ! ( school == SCHOOL_PHYSICAL ) )
  {
    // for now hack this in as mitigation, even though it'll show up as an absorb
    s -> result_amount *= 1.0 - composite_block_reduction();

    if ( sim -> debug && s -> action && ! s -> target -> is_enemy() && ! s -> target -> is_add() )
      sim -> out_debug.printf( "Damage to %s after Holy Shield mitigation is %f", s -> target -> name(), s -> result_amount );
  }

  // Ardent Defender
  if ( buffs.ardent_defender -> check() )
  {
    // glyph of ardent defender removes damage mitigation
    if ( ! glyphs.ardent_defender -> ok() )
      s -> result_amount *= 1.0 - buffs.ardent_defender -> data().effectN( 1 ).percent();

    if ( s -> result_amount > 0 && s -> result_amount >= resources.current[ RESOURCE_HEALTH ] )
    {
      // Ardent defender is a little odd - it doesn't heal you *for* 12%, it heals you *to* 12%.
      // It does this by either absorbing all damage and healing you for the difference between 15% and your current health (if current < 15%)
      // or absorbing any damage that would take you below 15% (if current > 15%).
      // To avoid complications with absorb modeling, we're just going to kludge it by adjusting the amount gained or lost accordingly.
      s -> result_amount = 0.0;
      double AD_health_threshold = resources.max[ RESOURCE_HEALTH ] * buffs.ardent_defender -> data().effectN( 2 ).percent();
      if ( resources.current[ RESOURCE_HEALTH ] >= AD_health_threshold )
      {
        resource_loss( RESOURCE_HEALTH,
                       resources.current[ RESOURCE_HEALTH ] - AD_health_threshold,
                       nullptr,
                       s -> action );
      }
      else
      {
        resource_gain( RESOURCE_HEALTH,
                       AD_health_threshold - resources.current[ RESOURCE_HEALTH ],
                       nullptr,
                       s -> action );
      }
      buffs.ardent_defender -> use_oneup();
      buffs.ardent_defender -> expire();
    }

    if ( sim -> debug && s -> action && ! s -> target -> is_enemy() && ! s -> target -> is_add() )
      sim -> out_debug.printf( "Damage to %s after Ardent Defender is %f", s -> target -> name(), s -> result_amount );
  }
}

// paladin_t::invalidate_cache ==============================================

void paladin_t::invalidate_cache( cache_e c )
{
  player_t::invalidate_cache( c );

  if ( ( passives.sword_of_light -> ok() || passives.guarded_by_the_light -> ok() )
       && ( c == CACHE_STRENGTH || c == CACHE_ATTACK_POWER )
     )
  {
    player_t::invalidate_cache( CACHE_SPELL_POWER );
  }

  if ( c == CACHE_ATTACK_CRIT && specialization() == PALADIN_PROTECTION )
    player_t::invalidate_cache( CACHE_PARRY );

  if ( c == CACHE_MASTERY && passives.divine_bulwark -> ok() )
    player_t::invalidate_cache( CACHE_BLOCK );
}

// paladin_t::matching_gear_multiplier ======================================

double paladin_t::matching_gear_multiplier( attribute_e attr ) const
{
  double mult = 0.01 * passives.plate_specialization -> effectN( 1 ).base_value();

  switch ( specialization() )
  {
    case PALADIN_PROTECTION:
      if ( attr == ATTR_STAMINA )
        return mult;
      break;
    case PALADIN_RETRIBUTION:
      if ( attr == ATTR_STRENGTH )
        return mult;
      break;
    case PALADIN_HOLY:
      if ( attr == ATTR_INTELLECT )
        return mult;
      break;
    default:
      break;
  }
  return 0.0;
}

// paladin_t::regen  ========================================================

void paladin_t::regen( timespan_t periodicity )
{
  player_t::regen( periodicity );

  // Guarded by the Light / Sword of Light regen.
  if ( extra_regen_period > timespan_t::from_seconds( 0.0 ) )
  {
    last_extra_regen += periodicity;
    while ( last_extra_regen >= extra_regen_period )
    {
      resource_gain( RESOURCE_MANA, resources.max[ RESOURCE_MANA ] * extra_regen_percent, gains.extra_regen );

      last_extra_regen -= extra_regen_period;
    }
  }
}

// paladin_t::assess_damage =================================================

void paladin_t::assess_damage( school_e school,
                               dmg_e    dtype,
                               action_state_t* s )
{
  if ( buffs.divine_shield -> up() )
  {
    s -> result_amount = 0;

    // Return out, as you don't get to benefit from anything else
    player_t::assess_damage( school, dtype, s );
    return;
  }

  // On a block event, trigger Alabaster Shield & Holy Shield
  if ( s -> block_result == BLOCK_RESULT_BLOCKED )
  {
    if ( glyphs.alabaster_shield -> ok() )
      buffs.alabaster_shield -> trigger();
    
    trigger_holy_shield();
  }

  // Also trigger Grand Crusader on an avoidance event
  if ( s -> result == RESULT_DODGE || s -> result == RESULT_PARRY )
  {
    trigger_grand_crusader();
  }

  player_t::assess_damage( school, dtype, s );

  // T15 4-piece tank
  if ( sets.has_set_bonus( SET_T15_4PC_TANK ) && buffs.divine_protection -> check() )
  {
    // compare damage to player health to find HP gain
    double hp_gain = std::floor( s -> result_mitigated / resources.max[ RESOURCE_HEALTH ] * 5 );

    // add that much Holy Power
    resource_gain( RESOURCE_HOLY_POWER, hp_gain, gains.hp_t15_4pc_tank );
  }

  // T16 2-piece tank
  if ( sets.has_set_bonus( SET_T16_2PC_TANK ) && buffs.divine_protection -> check() )
  {
    active.blessing_of_the_guardians -> increment_damage( s -> result_mitigated ); // uses post-mitigation, pre-absorb value
  }
}

// paladin_t::assess_heal ===================================================

void paladin_t::assess_heal( school_e school, dmg_e dmg_type, action_state_t* s )
{
  // 20% healing increase due to Sanctified Wrath during Avenging Wrath
  if ( specialization() == PALADIN_PROTECTION && talents.sanctified_wrath -> ok() && buffs.avenging_wrath -> check() )
  {
    s -> result_amount *= 1.0 + spells.sanctified_wrath  -> effectN( 4 ).percent();
  }

  // Shining Protector procs a heal every now and again
  if ( passives.shining_protector -> ok() )
    trigger_shining_protector( s );

  player_t::assess_heal( school, dmg_type, s );
}

// paladin_t::create_options ================================================

void paladin_t::create_options()
{
  player_t::create_options();

  option_t paladin_options[] =
  {
    opt_null()
  };

  option_t::copy( options, paladin_options );
}

// paladin_t::combat_begin ==================================================

void paladin_t::combat_begin()
{
  player_t::combat_begin();

  resources.current[ RESOURCE_HOLY_POWER ] = 0;

  if ( passives.resolve -> ok() )
    // resolve_start();  TODO: turn this on when Resolve is implemented

  if ( find_specialization_spell( "Bladed Armor" ) )
    buffs.bladed_armor -> trigger();
}

// paladin_t::holy_power_stacks =============================================

int paladin_t::holy_power_stacks() const
{
  if ( buffs.divine_purpose -> check() )
  {
    return std::min( ( int ) 3, ( int ) resources.current[ RESOURCE_HOLY_POWER ] );
  }
  return ( int ) resources.current[ RESOURCE_HOLY_POWER ];
}

// paladin_t::get_divine_bulwark ============================================
double paladin_t::get_divine_bulwark() const
{
  if ( ! passives.divine_bulwark -> ok() )
    return 0.0;

  // block rating, 1% per point of mastery
  return cache.mastery_value();
}

// paladin_t::get_hand_of_light =============================================

double paladin_t::get_hand_of_light()
{
  if ( specialization() != PALADIN_RETRIBUTION ) return 0.0;

  return cache.mastery_value();
}

// player_t::create_expression ==============================================

expr_t* paladin_t::create_expression( action_t* a,
                                      const std::string& name_str )
{
  struct paladin_expr_t : public expr_t
  {
    paladin_t& paladin;
    paladin_expr_t( const std::string& n, paladin_t& p ) :
      expr_t( n ), paladin( p ) {}
  };

  struct seal_expr_t : public paladin_expr_t
  {
    seal_e rt;
    seal_expr_t( const std::string& n, paladin_t& p, seal_e r ) :
      paladin_expr_t( n, p ), rt( r ) {}
    virtual double evaluate() { return paladin.active_seal == rt; }
  };

  std::vector<std::string> splits = util::string_split( name_str, "." );

  if ( ( splits.size() == 2 ) && ( splits[ 0 ] == "seal" ) )
  {
    seal_e s = SEAL_NONE;

    if      ( splits[ 1 ] == "truth"         ) s = SEAL_OF_TRUTH;
    else if ( splits[ 1 ] == "insight"       ) s = SEAL_OF_INSIGHT;
    else if ( splits[ 1 ] == "none"          ) s = SEAL_NONE;
    else if ( splits[ 1 ] == "righteousness" ) s = SEAL_OF_RIGHTEOUSNESS;
    else if ( splits[ 1 ] == "justice"       ) s = SEAL_OF_JUSTICE;
    return new seal_expr_t( name_str, *this, s );
  }

  struct double_jeopardy_expr_t : public paladin_expr_t
  {
    double_jeopardy_expr_t( const std::string& n, paladin_t& p ) :
      paladin_expr_t( n, p ) {}
    virtual double evaluate() { return paladin.last_judgement_target ? (double)paladin.last_judgement_target -> actor_index : -1; }
  };

  if ( splits[ 0 ] == "last_judgment_target" )
  {
    return new double_jeopardy_expr_t( name_str, *this );
  }

  return player_t::create_expression( a, name_str );
}

/* Report Extension Class
 * Here you can define class specific report extensions/overrides
 */
class paladin_report_t : public player_report_extension_t
{
public:
  paladin_report_t( paladin_t& player ) :
      p( player )
  {

  }

  virtual void html_customsection( report::sc_html_stream& /* os*/ ) override
  {
    /*// Custom Class Section
    os << "\t\t\t\t<div class=\"player-section custom_section\">\n"
        << "\t\t\t\t\t<h3 class=\"toggle open\">Custom Section</h3>\n"
        << "\t\t\t\t\t<div class=\"toggle-content\">\n";

    os << p.name();

    os << "\t\t\t\t\t\t</div>\n" << "\t\t\t\t\t</div>\n";*/
  }
private:
  paladin_t& p;
};

// PALADIN MODULE INTERFACE =================================================

struct paladin_module_t : public module_t
{
  paladin_module_t() : module_t( PALADIN ) {}

  virtual player_t* create_player( sim_t* sim, const std::string& name, race_e r = RACE_NONE ) const
  {
    paladin_t* p = new paladin_t( sim, name, r );
    p -> report_extension = std::shared_ptr<player_report_extension_t>( new paladin_report_t( *p ) );
    return p;
  }

  virtual bool valid() const { return true; }

  virtual void init( sim_t* sim ) const
  {
    for ( unsigned int i = 0; i < sim -> actor_list.size(); i++ )
    {
      player_t* p = sim -> actor_list[i];
      p -> buffs.beacon_of_light          = buff_creator_t( p, "beacon_of_light", p -> find_spell( 53563 ) );
      p -> buffs.illuminated_healing      = buff_creator_t( p, "illuminated_healing", p -> find_spell( 86273 ) );
      p -> buffs.hand_of_sacrifice        = new buffs::hand_of_sacrifice_t( p );
      p -> buffs.devotion_aura            = buff_creator_t( p, "devotion_aura", p -> find_spell( 31821 ) );
      p -> debuffs.forbearance            = buff_creator_t( p, "forbearance", p -> find_spell( 25771 ) );
    }
  }

  virtual void combat_begin( sim_t* ) const {}

  virtual void combat_end  ( sim_t* ) const {}
};

} // UNNAMED NAMESPACE

const module_t* module_t::paladin()
{
  static paladin_module_t m;
  return &m;
}<|MERGE_RESOLUTION|>--- conflicted
+++ resolved
@@ -1566,18 +1566,14 @@
   {
     background = true;
     hopo = 0;
-    base_num_ticks = num_ticks;
   }
   
   virtual void impact( action_state_t* s )
   {
     paladin_heal_t::impact( s );
 
-<<<<<<< HEAD
-    td( s -> target ) -> buffs.eternal_flame -> trigger( 1, buff_t::DEFAULT_VALUE(), -1, dot_duration + timespan_t::from_millis( 1 ) );
-=======
-    td( s -> target ) -> buffs.eternal_flame -> trigger( 1, buff_t::DEFAULT_VALUE(), -1, num_ticks * base_tick_time );
->>>>>>> bcc0146c
+    td( s -> target ) -> buffs.eternal_flame -> trigger( 1, buff_t::DEFAULT_VALUE(), -1, dot_duration );
+
   }
   
   virtual void last_tick( dot_t* d )
@@ -1609,10 +1605,15 @@
     return am;
   }
 
+  virtual timespan_t composite_dot_duration( const action_state_t* ) const override
+  {
+    // Scale dot duration base on hp here!
+    // scale duration based on holy power spent
+    return dot_duration * hopo;
+  }
+
   virtual void execute()
   {
-    // scale duration based on holy power spent
-    num_ticks = base_num_ticks * hopo;
 
     paladin_heal_t::execute();
   }
