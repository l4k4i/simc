<<<<<<< HEAD
// ==========================================================================
// Dedmonwakeen's DPS-DPM Simulator.
// Send questions to natehieter@gmail.com
// ==========================================================================
#include "simulationcraft.hpp"


/*TODO for 5.4:

 Implement demonic breath talent 
 */
namespace { // unnamed namespace

static const int META_FURY_MINIMUM = 40;

struct warlock_t;

namespace pets {
struct wild_imp_pet_t;
}

struct warlock_td_t : public actor_pair_t
{
  dot_t*  dots_corruption;
  dot_t*  dots_unstable_affliction;
  dot_t*  dots_agony;
  dot_t*  dots_doom;
  dot_t*  dots_immolate;
  dot_t*  dots_shadowflame;
  dot_t*  dots_malefic_grasp;
  dot_t*  dots_seed_of_corruption;
  dot_t*  dots_soulburn_seed_of_corruption;
  dot_t*  dots_haunt;

  buff_t* debuffs_haunt;

  bool ds_started_below_20;
  int shadowflame_stack;
  int agony_stack;
  double soc_trigger, soulburn_soc_trigger;

  warlock_td_t( player_t* target, warlock_t* source );

  void reset()
  {
    ds_started_below_20 = false;
    shadowflame_stack = 1;
    agony_stack = 1;
    soc_trigger = 0;
    soulburn_soc_trigger = 0;
  }
};

struct warlock_t : public player_t
{
public:

  player_t* havoc_target;
  player_t* latest_corruption_target; //pointer to the latest corruption target

  // Active Pet
  struct pets_t
  {
    pet_t* active;
    pet_t* last;
    static const int WILD_IMP_LIMIT = 25;
    std::array<pets::wild_imp_pet_t*,WILD_IMP_LIMIT> wild_imps;
  } pets;

  // Buffs
  struct buffs_t
  {
    buff_t* backdraft;
    buff_t* dark_soul;
    buff_t* metamorphosis;
    buff_t* molten_core;
    buff_t* soulburn;
    buff_t* havoc;
    buff_t* grimoire_of_sacrifice;
    buff_t* demonic_calling;
    buff_t* fire_and_brimstone;
    buff_t* soul_swap;
    buff_t* demonic_rebirth;
    buff_t* mannoroths_fury;

    buff_t* tier16_4pc_ember_fillup;
    buff_t* tier16_2pc_destructive_influence;
    buff_t* tier16_2pc_empowered_grasp;
    buff_t* tier16_2pc_fiery_wrath;

  } buffs;

  // Cooldowns
  struct cooldowns_t
  {
    cooldown_t* demonic_calling;
    cooldown_t* infernal;
    cooldown_t* doomguard;
    cooldown_t* imp_swarm;
    cooldown_t* hand_of_guldan;
  } cooldowns;

  // Talents

  struct talents_t
  {
    const spell_data_t* soul_leech;
    const spell_data_t* harvest_life;
    const spell_data_t* mortal_coil;
    const spell_data_t* shadowfury;
    const spell_data_t* soul_link;
    const spell_data_t* grimoire_of_supremacy;
    const spell_data_t* grimoire_of_service;
    const spell_data_t* grimoire_of_sacrifice;
    const spell_data_t* archimondes_darkness;
    const spell_data_t* kiljaedens_cunning;
    const spell_data_t* mannoroths_fury;
  } talents;

  // Specialization Spells
  struct specs_t
  {
    // General
    const spell_data_t* dark_soul;
    const spell_data_t* nethermancy;
    const spell_data_t* fel_armor;
    const spell_data_t* pandemic;
    const spell_data_t* imp_swarm;

    // Affliction
    const spell_data_t* nightfall;

    // Demonology
    const spell_data_t* decimation;
    const spell_data_t* demonic_fury;
    const spell_data_t* metamorphosis;
    const spell_data_t* molten_core;
    const spell_data_t* doom;
    const spell_data_t* touch_of_chaos;
    const spell_data_t* chaos_wave;
    const spell_data_t* demonic_rebirth;
    const spell_data_t* wild_imps;

    // Destruction
    const spell_data_t* aftermath;
    const spell_data_t* backdraft;
    const spell_data_t* burning_embers;
    const spell_data_t* chaotic_energy;
    const spell_data_t* fire_and_brimstone;

  } spec;

  struct mastery_spells_t
  {
    const spell_data_t* potent_afflictions;
    const spell_data_t* master_demonologist;
    const spell_data_t* emberstorm;
  } mastery_spells;

  // Gains
  struct gains_t
  {
    gain_t* life_tap;
    gain_t* soul_leech;
    gain_t* tier13_4pc;
    gain_t* nightfall;
    gain_t* incinerate;
    gain_t* incinerate_fnb;
    gain_t* incinerate_t15_4pc;
    gain_t* conflagrate;
    gain_t* conflagrate_fnb;
    gain_t* rain_of_fire;
    gain_t* immolate;
    gain_t* immolate_fnb;
    gain_t* shadowburn;
    gain_t* miss_refund;
    gain_t* siphon_life;
    gain_t* seed_of_corruption;
    gain_t* haunt_tier16_4pc;
  } gains;

  // Procs
  struct procs_t
  {
    proc_t* wild_imp;
  } procs;

  struct glyphs_t
  {
    const spell_data_t* conflagrate;
    const spell_data_t* curse_of_elements;
    const spell_data_t* demon_training;
    const spell_data_t* havoc;
    const spell_data_t* life_tap;
    const spell_data_t* imp_swarm;
    const spell_data_t* soul_shards;
    const spell_data_t* burning_embers;
    const spell_data_t* shadow_bolt;
    const spell_data_t* siphon_life;
    const spell_data_t* unstable_affliction;
  } glyphs;

  struct spells_t
  {
    spell_t* seed_of_corruption_aoe;
    spell_t* soulburn_seed_of_corruption_aoe;
    spell_t* metamorphosis;
    spell_t* melee;

    const spell_data_t* tier15_2pc;
  } spells;

  struct soul_swap_buffer_t
  {
    player_t* source;//where inhaled from

    //<foo>_was_inhaled stores whether <foo> was ticking when inhaling SS. We can't store it in the dot as the dot does not tick while in the buffer

    int agony_stack; //remove with 5.4

    bool agony_was_inhaled;
    dot_t* agony;
    bool corruption_was_inhaled;
    dot_t* corruption;
    bool unstable_affliction_was_inhaled;
    dot_t* unstable_affliction;

    bool seed_of_corruption_was_inhaled;
    dot_t* seed_of_corruption;

    static void inhale_dot(dot_t* to_inhale, dot_t* soul_swap_buffer_target)//copies over the state
    {
        soul_swap_buffer_target -> cancel(); //clear any previous versions in the buffer;

        if (soul_swap_buffer_target -> state == NULL )
			soul_swap_buffer_target -> state = to_inhale -> current_action -> get_state(); //make sure we have memory allocated for the state

        soul_swap_buffer_target -> state -> copy_state(to_inhale -> state); //copy state and the other stuff
        soul_swap_buffer_target -> current_action = to_inhale -> current_action;
        soul_swap_buffer_target -> current_tick = to_inhale -> current_tick;
        soul_swap_buffer_target -> num_ticks = to_inhale -> num_ticks;
        soul_swap_buffer_target -> tick_amount = to_inhale -> tick_amount;

    }
  } soul_swap_buffer;

  struct demonic_calling_event_t : event_t
  {
    bool initiator;

    demonic_calling_event_t( player_t* p, timespan_t delay, bool init = false ) :
      event_t( *p, "demonic_calling" ), initiator( init )
    {
      add_event( delay );
    }

    virtual void execute()
    {
      warlock_t* p = static_cast<warlock_t*>( actor );
      p -> demonic_calling_event = new ( sim() ) demonic_calling_event_t( p,
          timespan_t::from_seconds( ( p -> spec.wild_imps -> effectN( 1 ).period().total_seconds() + p -> spec.imp_swarm -> effectN( 3 ).base_value() ) * p -> cache.spell_speed() ) );
      if ( ! initiator ) p -> buffs.demonic_calling -> trigger();
    }
  };

  core_event_t* demonic_calling_event;

  int initial_burning_embers, initial_demonic_fury;
  std::string default_pet;

  timespan_t ember_react, shard_react;

  warlock_t( sim_t* sim, const std::string& name, race_e r = RACE_UNDEAD );
  virtual ~warlock_t();

  // Character Definition
  virtual void      init_spells();
  virtual void      init_base_stats();
  virtual void      init_scaling();
  virtual void      create_buffs();
  virtual void      init_gains();
  virtual void      init_benefits();
  virtual void      init_procs();
  virtual void      init_action_list();
  virtual void      init_resources( bool force );
  virtual void      reset();
  virtual void      create_options();
  virtual action_t* create_action( const std::string& name, const std::string& options );
  virtual pet_t*    create_pet   ( const std::string& name, const std::string& type = std::string() );
  virtual void      create_pets();
  virtual bool      create_profile( std::string& profile_str, save_e = SAVE_ALL, bool save_html = false );
  virtual void      copy_from( player_t* source );
  virtual set_e       decode_set( const item_t& ) const;
  virtual resource_e primary_resource() const { return RESOURCE_MANA; }
  virtual role_e primary_role() const     { return ROLE_SPELL; }
  virtual double    matching_gear_multiplier( attribute_e attr ) const;
  virtual double composite_player_multiplier( school_e school ) const;
  virtual void invalidate_cache( cache_e );
  virtual double composite_spell_crit() const;
  virtual double composite_spell_haste() const;
  virtual double composite_mastery() const;
  virtual double resource_gain( resource_e, double, gain_t* = 0, action_t* = 0 );
  virtual double mana_regen_per_second() const;
  virtual double composite_armor() const;

  virtual void halt();
  virtual void combat_begin();
  virtual expr_t* create_expression( action_t* a, const std::string& name_str );

  double emberstorm_e3_from_e1() const
  { return mastery_spells.emberstorm -> effectN( 3 ).coeff() / mastery_spells.emberstorm -> effectN( 1 ).coeff(); }

  target_specific_t<warlock_td_t*> target_data;

  virtual warlock_td_t* get_target_data( player_t* target ) const
  {
    warlock_td_t*& td = target_data[ target ];
    if ( ! td )
    {
      td = new warlock_td_t( target, const_cast<warlock_t*>(this) );
    }
    return td;
  }
private:
  void apl_precombat();
  void apl_default();
  void apl_affliction();
  void apl_demonology();
  void apl_destruction();
  void apl_global_filler();
};

void parse_spell_coefficient( action_t& a )
{
  for ( size_t i = 1; i <= a.data()._effects -> size(); i++ )
  {
    if ( a.data().effectN( i ).type() == E_SCHOOL_DAMAGE )
      a.spell_power_mod.direct = a.data().effectN( i ).m_average();
    else if ( a.data().effectN( i ).type() == E_APPLY_AURA && a.data().effectN( i ).subtype() == A_PERIODIC_DAMAGE )
      a.spell_power_mod.tick = a.data().effectN( i ).m_average();
  }
}

namespace pets {
// PETS

struct warlock_pet_t : public pet_t
{
  gain_t* owner_fury_gain;
  action_t* special_action;
  melee_attack_t* melee_attack;
  stats_t* summon_stats;
  const spell_data_t* supremacy;

  warlock_pet_t( sim_t* sim, warlock_t* owner, const std::string& pet_name, pet_e pt, bool guardian = false );
  virtual void init_base_stats();
  virtual void init_action_list();
  virtual timespan_t available() const;
  virtual void schedule_ready( timespan_t delta_time = timespan_t::zero(),
                               bool   waiting = false );
  virtual double composite_player_multiplier( school_e school ) const;
  virtual resource_e primary_resource() const { return RESOURCE_ENERGY; }
  warlock_t* o()
  { return static_cast<warlock_t*>( owner ); }
  const warlock_t* o() const
  { return static_cast<warlock_t*>( owner ); }
};


namespace actions {

// Template for common warlock pet action code. See priest_action_t.
template <class ACTION_BASE>
struct warlock_pet_action_t : public ACTION_BASE
{
public:
private:
  typedef ACTION_BASE ab; // action base, eg. spell_t
public:
  typedef warlock_pet_action_t base_t;

  double generate_fury;

  warlock_pet_action_t( const std::string& n, warlock_pet_t* p,
                        const spell_data_t* s = spell_data_t::nil() ) :
    ab( n, p, s ),
    generate_fury( get_fury_gain( ab::data() ) )
  {
    ab::may_crit = true;
  }
  virtual ~warlock_pet_action_t() {}

  warlock_pet_t* p()
  { return static_cast<warlock_pet_t*>( ab::player ); }
  const warlock_pet_t* p() const
  { return static_cast<warlock_pet_t*>( ab::player ); }

  virtual bool ready()
  {
    if ( ab::background == false && ab::current_resource() == RESOURCE_ENERGY && ab::player -> resources.current[ RESOURCE_ENERGY ] < 130 )
      return false;

    return ab::ready();
  }

  virtual void execute()
  {
    ab::execute();

    if ( ab::result_is_hit( ab::execute_state -> result ) && p() -> o() -> specialization() == WARLOCK_DEMONOLOGY && generate_fury > 0 )
      p() -> o() -> resource_gain( RESOURCE_DEMONIC_FURY, generate_fury, p() -> owner_fury_gain );
  }

  double get_fury_gain( const spell_data_t& data )
  {
    if ( data._effects -> size() >= 3 && data.effectN( 3 ).trigger_spell_id() == 104330 )
      return data.effectN( 3 ).base_value();
    else
      return 0.0;
  }
};

struct warlock_pet_melee_t : public melee_attack_t
{
  struct off_hand_swing : public melee_attack_t
  {
    off_hand_swing( warlock_pet_t* p, const char* name = "melee_oh" ) :
      melee_attack_t( name, p, spell_data_t::nil() )
    {
      school = SCHOOL_PHYSICAL;
      weapon = &( p -> off_hand_weapon );
      base_execute_time = weapon -> swing_time;
      may_crit    = true;
      background  = true;
      base_multiplier = 0.5;
    }
  };

  off_hand_swing* oh;

  warlock_pet_melee_t( warlock_pet_t* p, const char* name = "melee" ) :
    melee_attack_t( name, p, spell_data_t::nil() ), oh( 0 )
  {
    school = SCHOOL_PHYSICAL;
    weapon = &( p -> main_hand_weapon );
    base_execute_time = weapon -> swing_time;
    may_crit    = true;
    background  = true;
    repeating   = true;

    if ( p -> dual_wield() )
      oh = new off_hand_swing( p );
  }

  virtual void execute()
  {
    if ( ! player -> executing && ! player -> channeling )
    {
      melee_attack_t::execute();
      if ( oh )
      {
        oh -> time_to_execute = time_to_execute;
        oh -> execute();
      }
    }
    else
    {
      schedule_execute();
    }
  }
};


struct warlock_pet_melee_attack_t : public warlock_pet_action_t<melee_attack_t>
{
private:
  void _init_warlock_pet_melee_attack_t()
  {
    weapon = &( player -> main_hand_weapon );
    special = true;
  }

public:
  warlock_pet_melee_attack_t( warlock_pet_t* p, const std::string& n ) :
    base_t( n, p, p -> find_pet_spell( n ) )
  {
    _init_warlock_pet_melee_attack_t();
  }

  warlock_pet_melee_attack_t( const std::string& token, warlock_pet_t* p, const spell_data_t* s = spell_data_t::nil() ) :
    base_t( token, p, s )
  {
    _init_warlock_pet_melee_attack_t();
  }
};


struct warlock_pet_spell_t : public warlock_pet_action_t<spell_t>
{
private:
  void _init_warlock_pet_spell_t()
  {
    parse_spell_coefficient( *this );
  }

public:
  warlock_pet_spell_t( warlock_pet_t* p, const std::string& n ) :
    base_t( n, p, p -> find_pet_spell( n ) )
  {
    _init_warlock_pet_spell_t();
  }

  warlock_pet_spell_t( const std::string& token, warlock_pet_t* p, const spell_data_t* s = spell_data_t::nil() ) :
    base_t( token, p, s )
  {
    _init_warlock_pet_spell_t();
  }
};


struct firebolt_t : public warlock_pet_spell_t
{
  firebolt_t( warlock_pet_t* p ) :
    warlock_pet_spell_t( p, "Firebolt" )
  {
    if ( p -> owner -> bugs )
      min_gcd = timespan_t::from_seconds( 1.5 );
  }

  virtual timespan_t execute_time() const
  {
    timespan_t t = warlock_pet_spell_t::execute_time();

    if ( p() -> o() -> glyphs.demon_training -> ok() )
    {
      t *= 0.5;
    }

    return t;
  }
};


struct legion_strike_t : public warlock_pet_melee_attack_t
{
  legion_strike_t( warlock_pet_t* p ) :
    warlock_pet_melee_attack_t( p, "Legion Strike" )
  {
    aoe              = -1;
    split_aoe_damage = true;
    weapon           = &( p -> main_hand_weapon );
  }

  virtual bool ready()
  {
    if ( p() -> special_action -> get_dot() -> ticking ) return false;

    return warlock_pet_melee_attack_t::ready();
  }
};


struct felstorm_tick_t : public warlock_pet_melee_attack_t
{
  felstorm_tick_t( warlock_pet_t* p, const spell_data_t& s ) :
    warlock_pet_melee_attack_t( "felstorm_tick", p, s.effectN( 1 ).trigger() )
  {
    aoe         = -1;
    background  = true;
    weapon = &( p -> main_hand_weapon );
  }
};


struct felstorm_t : public warlock_pet_melee_attack_t
{
  felstorm_t( warlock_pet_t* p ) :
    warlock_pet_melee_attack_t( "felstorm", p, p -> find_spell( 89751 ) )
  {
    tick_zero = true;
    hasted_ticks = false;
    may_miss = false;
    may_crit = false;
    weapon_multiplier = 0;

    dynamic_tick_action = true;
    tick_action = new felstorm_tick_t( p, data() );
  }

  virtual void cancel()
  {
    warlock_pet_melee_attack_t::cancel();

    get_dot() -> cancel();
  }

  virtual void execute()
  {
    warlock_pet_melee_attack_t::execute();

    p() -> melee_attack -> cancel();
  }

  virtual void last_tick( dot_t* d )
  {
    warlock_pet_melee_attack_t::last_tick( d );

    if ( ! p() -> is_sleeping() && ! p() -> melee_attack -> target -> is_sleeping() )
      p() -> melee_attack -> execute();
  }
};


struct shadow_bite_t : public warlock_pet_spell_t
{
  shadow_bite_t( warlock_pet_t* p ) :
    warlock_pet_spell_t( p, "Shadow Bite" )
  { }
};


struct lash_of_pain_t : public warlock_pet_spell_t
{
  lash_of_pain_t( warlock_pet_t* p ) :
    warlock_pet_spell_t( p, "Lash of Pain" )
  {
    if ( p -> owner -> bugs ) min_gcd = timespan_t::from_seconds( 1.5 );
  }
};


struct whiplash_t : public warlock_pet_spell_t
{
  whiplash_t( warlock_pet_t* p ) :
    warlock_pet_spell_t( p, "Whiplash" )
  {
    aoe = -1;
  }
};


struct torment_t : public warlock_pet_spell_t
{
  torment_t( warlock_pet_t* p ) :
    warlock_pet_spell_t( p, "Torment" )
  { }
};


struct felbolt_t : public warlock_pet_spell_t
{
  felbolt_t( warlock_pet_t* p ) :
    warlock_pet_spell_t( p, "Felbolt" )
  {
    if ( p -> owner -> bugs )
      min_gcd = timespan_t::from_seconds( 1.5 );
  }

  virtual timespan_t execute_time() const
  {
    timespan_t t = warlock_pet_spell_t::execute_time();

    if ( p() -> o() -> glyphs.demon_training -> ok() ) t *= 0.5;

    return t;
  }
};


struct mortal_cleave_t : public warlock_pet_melee_attack_t
{
  mortal_cleave_t( warlock_pet_t* p ) :
    warlock_pet_melee_attack_t( "mortal_cleave", p, p -> find_spell( "Mortal Cleave" ) )
  {
    aoe = -1;
    weapon = &( p -> main_hand_weapon );
  }

  virtual bool ready()
  {
    if ( p() -> special_action -> get_dot() -> ticking ) return false;

    return warlock_pet_melee_attack_t::ready();
  }
};


struct wrathstorm_tick_t : public warlock_pet_melee_attack_t
{
  wrathstorm_tick_t( warlock_pet_t* p, const spell_data_t& s ) :
    warlock_pet_melee_attack_t( "wrathstorm_tick", p, s.effectN( 1 ).trigger() )
  {
    aoe         = -1;
    background  = true;
    weapon = &( p -> main_hand_weapon );
  }
};


struct wrathstorm_t : public warlock_pet_melee_attack_t
{
  wrathstorm_t( warlock_pet_t* p ) :
    warlock_pet_melee_attack_t( "wrathstorm", p, p -> find_spell( 115831 ) )
  {
    tick_zero = true;
    hasted_ticks = false;
    may_miss = false;
    may_crit = false;
    weapon_multiplier = 0;

    dynamic_tick_action = true;
    tick_action = new wrathstorm_tick_t( p, data() );
  }

  virtual void cancel()
  {
    warlock_pet_melee_attack_t::cancel();

    get_dot() -> cancel();
  }

  virtual void execute()
  {
    warlock_pet_melee_attack_t::execute();

    p() -> melee_attack -> cancel();
  }

  virtual void last_tick( dot_t* d )
  {
    warlock_pet_melee_attack_t::last_tick( d );

    if ( ! p() -> is_sleeping() ) p() -> melee_attack -> execute();
  }
};


struct tongue_lash_t : public warlock_pet_spell_t
{
  tongue_lash_t( warlock_pet_t* p ) :
    warlock_pet_spell_t( p, "Tongue Lash" )
  { }
};


struct bladedance_t : public warlock_pet_spell_t
{
  bladedance_t( warlock_pet_t* p ) :
    warlock_pet_spell_t( p, "Bladedance" )
  {
    if ( p -> owner -> bugs ) min_gcd = timespan_t::from_seconds( 1.5 );
  }
};


struct fellash_t : public warlock_pet_spell_t
{
  fellash_t( warlock_pet_t* p ) :
    warlock_pet_spell_t( p, "Fellash" )
  {
    aoe = -1;
  }
};


struct immolation_tick_t : public warlock_pet_spell_t
{
  immolation_tick_t( warlock_pet_t* p, const spell_data_t& s ) :
    warlock_pet_spell_t( "immolation_tick", p, s.effectN( 1 ).trigger() )
  {
    aoe         = -1;
    background  = true;
    may_crit    = false;
  }
};

struct immolation_t : public warlock_pet_spell_t
{
  immolation_t( warlock_pet_t* p, const std::string& options_str ) :
    warlock_pet_spell_t( "immolation", p, p -> find_spell( 19483 ) )
  {
    parse_options( 0, options_str );

    dot_duration = 1 * base_tick_time;
    hasted_ticks = false;

    dynamic_tick_action = true;
    tick_action = new immolation_tick_t( p, data() );
  }

  virtual void tick( dot_t* d )
  {
    d -> current_tick = 0; // ticks indefinitely

    warlock_pet_spell_t::tick( d );
  }

  virtual void cancel()
  {
    dot_t* dot = find_dot( target );
    if ( dot ) dot -> reset();
    action_t::cancel();
  }
};


struct doom_bolt_t : public warlock_pet_spell_t
{
  doom_bolt_t( warlock_pet_t* p ) :
    warlock_pet_spell_t( p, "Doom Bolt" )
  {
  }

  virtual timespan_t execute_time() const
  {
    // FIXME: Not actually how it works, but this achieves a consistent 17 casts per summon, which seems to match reality
    return timespan_t::from_seconds( 3.4 );
  }

  virtual double composite_target_multiplier( player_t* target ) const
  {
    double m = warlock_pet_spell_t::composite_target_multiplier( target );

    if ( target -> health_percentage() < 20 )
    {
      m *= 1.0 + data().effectN( 2 ).percent();
    }

    return m;
  }
};


struct wild_firebolt_t : public warlock_pet_spell_t
{
  wild_firebolt_t( warlock_pet_t* p ) :
    warlock_pet_spell_t( "firebolt", p, p -> find_spell( 104318 ) )
  {
    // FIXME: Exact casting mechanics need testing - this is copied from the old doomguard lag
    if ( p -> owner -> bugs )
    {
      ability_lag = timespan_t::from_seconds( 0.22 );
      ability_lag_stddev = timespan_t::from_seconds( 0.01 );
    }
  }

  virtual double action_multiplier() const
  {
    double m = warlock_pet_spell_t::action_multiplier();

    m *= 1.0 + p() -> o() -> talents.grimoire_of_sacrifice -> effectN( 4 ).percent() * p() -> o() -> buffs.grimoire_of_sacrifice -> stack();

    return m;
  }

  virtual void impact( action_state_t* s )
  {
    warlock_pet_spell_t::impact( s );

    if ( result_is_hit( s -> result )
         && p() -> o() -> spec.molten_core -> ok()
         && rng().roll( 0.08 ) )
      p() -> o() -> buffs.molten_core -> trigger();
  }

  virtual void execute()
  {
    warlock_pet_spell_t::execute();

    if ( player -> resources.current[ RESOURCE_ENERGY ] <= 0 )
    {
      p() -> dismiss();
      return;
    }
  }

  virtual bool ready()
  {
    return spell_t::ready();
  }
};

} // pets::actions

warlock_pet_t::warlock_pet_t( sim_t* sim, warlock_t* owner, const std::string& pet_name, pet_e pt, bool guardian ) :
  pet_t( sim, owner, pet_name, pt, guardian ), special_action( 0 ), melee_attack( 0 ), summon_stats( 0 )
{
  owner_fury_gain = owner -> get_gain( pet_name );
  owner_coeff.ap_from_sp = 3.5;
  owner_coeff.sp_from_sp = 1.0;
  supremacy = find_spell( 115578 );
}

void warlock_pet_t::init_base_stats()
{
  pet_t::init_base_stats();

  resources.base[ RESOURCE_ENERGY ] = 200;
  base_energy_regen_per_second = 10;

  // We only care about intellect - no other primary attribute affects anything interesting
  base.stats.attribute[ ATTR_INTELLECT ] = util::ability_rank( owner -> level, 74, 90, 72, 89, 71, 88, 70, 87, 69, 85, 0, 1 );
  // We don't have the data below level 85, so let's make a rough estimate
  if ( base.stats.attribute[ ATTR_INTELLECT ] == 0 )
    base.stats.attribute[ ATTR_INTELLECT ] = floor( 0.81 * owner -> level );

  if ( owner -> race == RACE_ORC )
    initial.spell_power_multiplier *= 1.0 + owner -> find_spell( 20575 ) -> effectN( 1 ).percent();

  base.spell_power_per_intellect = 1;

  intellect_per_owner = 0;
  stamina_per_owner = 0;

  main_hand_weapon.type = WEAPON_BEAST;

  double dmg = dbc.spell_scaling( owner -> type, owner -> level );
  if ( owner -> race == RACE_ORC ) dmg *= 1.0 + owner -> find_spell( 20575 ) -> effectN( 1 ).percent();
  main_hand_weapon.min_dmg = main_hand_weapon.max_dmg = main_hand_weapon.damage = dmg;

  main_hand_weapon.swing_time = timespan_t::from_seconds( 2.0 );

  if ( owner -> race == RACE_ORC )
    base.attack_power_multiplier *= 1.0 + owner -> find_spell( 20575 ) -> effectN( 1 ).percent();
}

void warlock_pet_t::init_action_list()
{
  if ( special_action )
  {
    if ( type == PLAYER_PET )
      special_action -> background = true;
    else
      special_action -> action_list = "default";
  }

  pet_t::init_action_list();

  if ( summon_stats )
    for ( size_t i = 0; i < action_list.size(); ++i )
      summon_stats -> add_child( action_list[ i ] -> stats );
}

timespan_t warlock_pet_t::available() const
{
  assert( primary_resource() == RESOURCE_ENERGY );
  double energy = resources.current[ RESOURCE_ENERGY ];

  if ( energy >= 130 )
    return timespan_t::from_seconds( 0.1 );

  return std::max(
           timespan_t::from_seconds( ( 130 - energy ) / energy_regen_per_second() ),
           timespan_t::from_seconds( 0.1 )
         );
}

void warlock_pet_t::schedule_ready( timespan_t delta_time, bool waiting )
{
  dot_t* d;
  if ( melee_attack && ! melee_attack -> execute_event && ! ( special_action && ( d = special_action -> get_dot() ) && d -> ticking ) )
  {
    melee_attack -> schedule_execute();
  }

  pet_t::schedule_ready( delta_time, waiting );
}

double warlock_pet_t::composite_player_multiplier( school_e school ) const
{
  double m = pet_t::composite_player_multiplier( school );

  if ( o() -> mastery_spells.master_demonologist -> ok() )
    m *= 1.0 + owner -> cache.mastery_value();

  if ( o() -> talents.grimoire_of_supremacy -> ok() && pet_type != PET_WILD_IMP )
    m *= 1.0 + supremacy -> effectN( 1 ).percent(); // The relevant effect is not attatched to the talent spell, weirdly enough

  if ( o() -> buffs.tier16_2pc_fiery_wrath -> up())
    m *= 1.0  + o() -> buffs.tier16_2pc_fiery_wrath -> value();
  return m;
}


struct imp_pet_t : public warlock_pet_t
{
  imp_pet_t( sim_t* sim, warlock_t* owner, const std::string& name = "imp" ) :
    warlock_pet_t( sim, owner, name, PET_IMP, name != "imp" )
  {
    action_list_str = "firebolt";
  }

  virtual action_t* create_action( const std::string& name, const std::string& options_str )
  {
    if ( name == "firebolt" ) return new actions::firebolt_t( this );

    return warlock_pet_t::create_action( name, options_str );
  }
};


struct felguard_pet_t : public warlock_pet_t
{
  felguard_pet_t( sim_t* sim, warlock_t* owner, const std::string& name = "felguard" ) :
    warlock_pet_t( sim, owner, name, PET_FELGUARD, name != "felguard" )
  {
    action_list_str = "legion_strike";
  }

  virtual void init_base_stats()
  {
    warlock_pet_t::init_base_stats();

    melee_attack = new actions::warlock_pet_melee_t( this );
    special_action = new actions::felstorm_t( this );
  }

  virtual action_t* create_action( const std::string& name, const std::string& options_str )
  {
    if ( name == "legion_strike"   ) return new actions::legion_strike_t( this );

    return warlock_pet_t::create_action( name, options_str );
  }
};


struct felhunter_pet_t : public warlock_pet_t
{
  felhunter_pet_t( sim_t* sim, warlock_t* owner, const std::string& name = "felhunter" ) :
    warlock_pet_t( sim, owner, name, PET_FELHUNTER, name != "felhunter" )
  {
    action_list_str = "shadow_bite";
  }

  virtual void init_base_stats()
  {
    warlock_pet_t::init_base_stats();

    melee_attack = new actions::warlock_pet_melee_t( this );
  }

  virtual action_t* create_action( const std::string& name, const std::string& options_str )
  {
    if ( name == "shadow_bite" ) return new actions::shadow_bite_t( this );

    return warlock_pet_t::create_action( name, options_str );
  }
};


struct succubus_pet_t : public warlock_pet_t
{
  succubus_pet_t( sim_t* sim, warlock_t* owner, const std::string& name = "succubus" ) :
    warlock_pet_t( sim, owner, name, PET_SUCCUBUS, name != "succubus" )
  {
    action_list_str = "lash_of_pain";
    owner_coeff.ap_from_sp = 1.667;
  }

  virtual void init_base_stats()
  {
    warlock_pet_t::init_base_stats();

    main_hand_weapon.swing_time = timespan_t::from_seconds( 3.0 );
    melee_attack = new actions::warlock_pet_melee_t( this );
    if ( ! util::str_compare_ci( name_str, "service_succubus" ) )
      special_action = new actions::whiplash_t( this );
  }

  virtual action_t* create_action( const std::string& name, const std::string& options_str )
  {
    if ( name == "lash_of_pain" ) return new actions::lash_of_pain_t( this );

    return warlock_pet_t::create_action( name, options_str );
  }
};


struct voidwalker_pet_t : public warlock_pet_t
{
  voidwalker_pet_t( sim_t* sim, warlock_t* owner, const std::string& name = "voidwalker" ) :
    warlock_pet_t( sim, owner, name, PET_VOIDWALKER, name != "voidwalker" )
  {
    action_list_str = "torment";
  }

  virtual void init_base_stats()
  {
    warlock_pet_t::init_base_stats();

    melee_attack = new actions::warlock_pet_melee_t( this );
  }

  virtual action_t* create_action( const std::string& name, const std::string& options_str )
  {
    if ( name == "torment" ) return new actions::torment_t( this );

    return warlock_pet_t::create_action( name, options_str );
  }
};


struct infernal_pet_t : public warlock_pet_t
{
  infernal_pet_t( sim_t* sim, warlock_t* owner ) :
    warlock_pet_t( sim, owner, "infernal", PET_INFERNAL, true )
  {
    action_list_str = "immolation,if=!ticking";
    owner_coeff.ap_from_sp = 0.5;
  }

  virtual void init_base_stats()
  {
    warlock_pet_t::init_base_stats();

    melee_attack = new actions::warlock_pet_melee_t( this );
  }

  virtual action_t* create_action( const std::string& name, const std::string& options_str )
  {
    if ( name == "immolation" ) return new actions::immolation_t( this, options_str );

    return warlock_pet_t::create_action( name, options_str );
  }
};


struct doomguard_pet_t : public warlock_pet_t
{
  doomguard_pet_t( sim_t* sim, warlock_t* owner ) :
    warlock_pet_t( sim, owner, "doomguard", PET_DOOMGUARD, true )
  { }

  virtual void init_base_stats()
  {
    warlock_pet_t::init_base_stats();

    action_list_str = "doom_bolt";
  }

  virtual action_t* create_action( const std::string& name, const std::string& options_str )
  {
    if ( name == "doom_bolt" ) return new actions::doom_bolt_t( this );

    return warlock_pet_t::create_action( name, options_str );
  }
};


struct wild_imp_pet_t : public warlock_pet_t
{
  stats_t** firebolt_stats;
  stats_t* regular_stats;
  stats_t* swarm_stats;

  wild_imp_pet_t( sim_t* sim, warlock_t* owner ) :
    warlock_pet_t( sim, owner, "wild_imp", PET_WILD_IMP, true ), firebolt_stats( 0 )
  {
    if ( owner -> pets.wild_imps[ 0 ] )
      regular_stats = owner -> pets.wild_imps[ 0 ] -> get_stats( "firebolt" );
    else
      regular_stats = get_stats( "firebolt" );

    swarm_stats = owner -> get_stats( "firebolt" );
  }

  virtual void init_base_stats()
  {
    warlock_pet_t::init_base_stats();

    action_list_str = "firebolt";

    resources.base[ RESOURCE_ENERGY ] = 10;
    base_energy_regen_per_second = 0;
  }

  virtual timespan_t available() const
  {
    return timespan_t::from_seconds( 0.1 );
  }

  virtual action_t* create_action( const std::string& name,
                                   const std::string& options_str )
  {
    if ( name == "firebolt" )
    {
      action_t* a = new actions::wild_firebolt_t( this );
      firebolt_stats = &( a -> stats );
      return a;
    }

    return warlock_pet_t::create_action( name, options_str );
  }

  void trigger( bool swarm = false )
  {
    if ( swarm )
      *firebolt_stats = swarm_stats;
    else
      *firebolt_stats = regular_stats;

    summon();
  }

  virtual void pre_analyze_hook()
  {
    warlock_pet_t::pre_analyze_hook();

    *firebolt_stats = regular_stats;

    if ( this == o() -> pets.wild_imps[ 0 ] )
    {
      ( *firebolt_stats ) -> merge( *swarm_stats );
      swarm_stats -> quiet = 1;
    }
  }
};


struct fel_imp_pet_t : public warlock_pet_t
{
  fel_imp_pet_t( sim_t* sim, warlock_t* owner ) :
    warlock_pet_t( sim, owner, "fel_imp", PET_IMP )
  {
    action_list_str = "felbolt";
  }

  virtual action_t* create_action( const std::string& name, const std::string& options_str )
  {
    if ( name == "felbolt" ) return new actions::felbolt_t( this );

    return warlock_pet_t::create_action( name, options_str );
  }
};


struct wrathguard_pet_t : public warlock_pet_t
{
  wrathguard_pet_t( sim_t* sim, warlock_t* owner ) :
    warlock_pet_t( sim, owner, "wrathguard", PET_FELGUARD )
  {
    action_list_str = "mortal_cleave";
    owner_coeff.ap_from_sp = 2.333; // FIXME: Retest this later
  }

  virtual void init_base_stats()
  {
    warlock_pet_t::init_base_stats();

    main_hand_weapon.min_dmg = main_hand_weapon.max_dmg = main_hand_weapon.damage = main_hand_weapon.damage * 0.667; // FIXME: Retest this later
    off_hand_weapon = main_hand_weapon;

    melee_attack = new actions::warlock_pet_melee_t( this );
    special_action = new actions::wrathstorm_t( this );
  }

  virtual action_t* create_action( const std::string& name, const std::string& options_str )
  {
    if ( name == "mortal_cleave" ) return new actions::mortal_cleave_t( this );

    return warlock_pet_t::create_action( name, options_str );
  }
};


struct observer_pet_t : public warlock_pet_t
{
  observer_pet_t( sim_t* sim, warlock_t* owner ) :
    warlock_pet_t( sim, owner, "observer", PET_FELHUNTER )
  {
    action_list_str = "tongue_lash";
  }

  virtual void init_base_stats()
  {
    warlock_pet_t::init_base_stats();

    melee_attack = new actions::warlock_pet_melee_t( this );
  }

  virtual action_t* create_action( const std::string& name, const std::string& options_str )
  {
    if ( name == "tongue_lash" ) return new actions::tongue_lash_t( this );

    return warlock_pet_t::create_action( name, options_str );
  }
};


struct shivarra_pet_t : public warlock_pet_t
{
  shivarra_pet_t( sim_t* sim, warlock_t* owner ) :
    warlock_pet_t( sim, owner, "shivarra", PET_SUCCUBUS )
  {
    action_list_str = "bladedance";
    owner_coeff.ap_from_sp = 1.111;
  }

  virtual void init_base_stats()
  {
    warlock_pet_t::init_base_stats();

    main_hand_weapon.swing_time = timespan_t::from_seconds( 3.0 );
    main_hand_weapon.min_dmg = main_hand_weapon.max_dmg = main_hand_weapon.damage = main_hand_weapon.damage * 0.667;
    off_hand_weapon = main_hand_weapon;

    melee_attack = new actions::warlock_pet_melee_t( this );
    special_action = new actions::fellash_t( this );
  }

  virtual action_t* create_action( const std::string& name, const std::string& options_str )
  {
    if ( name == "bladedance" ) return new actions::bladedance_t( this );

    return warlock_pet_t::create_action( name, options_str );
  }
};


struct voidlord_pet_t : public warlock_pet_t
{
  voidlord_pet_t( sim_t* sim, warlock_t* owner ) :
    warlock_pet_t( sim, owner, "voidlord", PET_VOIDWALKER )
  {
    action_list_str = "torment";
  }

  virtual void init_base_stats()
  {
    warlock_pet_t::init_base_stats();

    melee_attack = new actions::warlock_pet_melee_t( this );
  }

  virtual action_t* create_action( const std::string& name, const std::string& options_str )
  {
    if ( name == "torment" ) return new actions::torment_t( this );

    return warlock_pet_t::create_action( name, options_str );
  }
};


struct abyssal_pet_t : public warlock_pet_t
{
  abyssal_pet_t( sim_t* sim, warlock_t* owner ) :
    warlock_pet_t( sim, owner, "abyssal", PET_INFERNAL, true )
  {
    action_list_str = "immolation,if=!ticking";
    owner_coeff.ap_from_sp = 0.5;
  }

  virtual void init_base_stats()
  {
    warlock_pet_t::init_base_stats();

    melee_attack = new actions::warlock_pet_melee_t( this );
  }

  virtual action_t* create_action( const std::string& name, const std::string& options_str )
  {
    if ( name == "immolation" ) return new actions::immolation_t( this, options_str );

    return warlock_pet_t::create_action( name, options_str );
  }
};


struct terrorguard_pet_t : public warlock_pet_t
{
  terrorguard_pet_t( sim_t* sim, warlock_t* owner ) :
    warlock_pet_t( sim, owner, "terrorguard", PET_DOOMGUARD, true )
  {
    action_list_str = "doom_bolt";
  }

  virtual action_t* create_action( const std::string& name, const std::string& options_str )
  {
    if ( name == "doom_bolt" ) return new actions::doom_bolt_t( this );

    return warlock_pet_t::create_action( name, options_str );
  }
};

} // end namespace pets

// SPELLS

namespace actions {

struct warlock_heal_t : public heal_t
{
  warlock_heal_t( const std::string& n, warlock_t* p, const uint32_t id ) :
    heal_t( n, p, p -> find_spell( id ) )
  {
    target = p;
  }

  warlock_t* p()
  { return static_cast<warlock_t*>( player ); }
};


struct warlock_spell_t : public spell_t
{
private:
  void _init_warlock_spell_t()
  {
    may_crit      = true;
    tick_may_crit = true;
    dot_behavior  = DOT_REFRESH;
    weapon_multiplier = 0.0;
    gain = player -> get_gain( name_str );
    generate_fury = 0;
    cost_event = 0;
    havoc_consume = backdraft_consume = 0;
    fury_in_meta = data().powerN( POWER_DEMONIC_FURY ).aura_id() == 54879;
    ds_tick_stats = player -> get_stats( name_str + "_ds", this );
    ds_tick_stats -> school = school;
    mg_tick_stats = player -> get_stats( name_str + "_mg", this );
    mg_tick_stats -> school = school;

    parse_spell_coefficient( *this );
  }

public:
  double generate_fury;
  gain_t* gain;
  bool fury_in_meta;
  stats_t* ds_tick_stats;
  stats_t* mg_tick_stats;
  mutable std::vector< player_t* > havoc_targets;

  int havoc_consume, backdraft_consume;

  struct cost_event_t : event_t
  {
    warlock_spell_t* spell;
    resource_e resource;

    cost_event_t( player_t* p, warlock_spell_t* s, resource_e r = RESOURCE_NONE ) :
      event_t( *p, "cost_event" ), spell( s ), resource( r )
    {
      if ( resource == RESOURCE_NONE ) resource = spell -> current_resource();
      add_event( timespan_t::from_seconds( 1 ) );
    }

    virtual void execute()
    {
      spell -> cost_event = new ( sim() ) cost_event_t( p(), spell, resource );
      p() -> resource_loss( resource, spell -> costs_per_second[ resource ], spell -> gain );
    }
  };

  core_event_t* cost_event;

  warlock_spell_t( warlock_t* p, const std::string& n ) :
    spell_t( n, p, p -> find_class_spell( n ) )
  {
    _init_warlock_spell_t();
  }

  warlock_spell_t( const std::string& token, warlock_t* p, const spell_data_t* s = spell_data_t::nil() ) :
    spell_t( token, p, s )
  {
    _init_warlock_spell_t();
  }

  warlock_t* p()
  { return static_cast<warlock_t*>( player ); }
  const warlock_t* p() const
  { return static_cast<warlock_t*>( player ); }

  warlock_td_t* td( player_t* t ) const
  { return p() -> get_target_data( t ); }

  bool use_havoc() const
  {
    if ( ! p() -> havoc_target || target == p() -> havoc_target || ! havoc_consume )
      return false;

    if ( p() -> buffs.havoc -> check() < havoc_consume )
      return false;

    return true;
  }

  bool use_backdraft() const
  {
    if ( ! backdraft_consume )
      return false;

    if ( p() -> buffs.backdraft -> check() < backdraft_consume )
      return false;

    return true;
  }

  virtual void init()
  {
    spell_t::init();

    if ( harmful && ! tick_action ) trigger_gcd += p() -> spec.chaotic_energy -> effectN( 3 ).time_value();
  }

  virtual void reset()
  {
    spell_t::reset();

    core_event_t::cancel( cost_event );
  }

  virtual int n_targets() const
  {
    if ( aoe == 0 && use_havoc() )
      return 2;
    
    return spell_t::n_targets();
  }

  virtual std::vector< player_t* >& target_list() const
  {
    if ( use_havoc() )
    {
      if ( ! target_cache.is_valid )
        available_targets( target_cache.list );

      havoc_targets.clear();
      if ( std::find( target_cache.list.begin(), target_cache.list.end(), target ) != target_cache.list.end() )
        havoc_targets.push_back( target );

      if ( ! p() -> havoc_target -> is_sleeping() &&
           std::find( target_cache.list.begin(), target_cache.list.end(), p() -> havoc_target ) != target_cache.list.end() )
        havoc_targets.push_back( p() -> havoc_target );
      return havoc_targets;
    }
    else
      return spell_t::target_list();
  }

  virtual double cost() const
  {
    double c = spell_t::cost();

    if ( current_resource() == RESOURCE_DEMONIC_FURY && p() -> buffs.dark_soul -> check() )
      c *= 1.0 + p() -> sets.set( SET_T15_2PC_CASTER ) -> effectN( 3 ).percent();

    if ( use_backdraft() && current_resource() == RESOURCE_MANA )
      c *= 1.0 + p() -> buffs.backdraft -> data().effectN( 1 ).percent();

    return c;
  }

  virtual void execute()
  {
    spell_t::execute();

    if ( result_is_hit( execute_state -> result ) && p() -> specialization() == WARLOCK_DEMONOLOGY
         && generate_fury > 0 && ! p() -> buffs.metamorphosis -> check() )
      p() -> resource_gain( RESOURCE_DEMONIC_FURY, generate_fury, gain );
  }

  virtual timespan_t execute_time() const
  {
    timespan_t h = spell_t::execute_time();

    if ( use_backdraft() )
      h *= 1.0 + p() -> buffs.backdraft -> data().effectN( 1 ).percent();

    return h;
  }

  void consume_resource()
  {
    spell_t::consume_resource();

    if ( use_havoc() )
    {
      p() -> buffs.havoc -> decrement( havoc_consume );
      if ( p() -> buffs.havoc -> check() == 0 )
        p() -> havoc_target = 0;
    }

    if ( p() -> resources.current[ RESOURCE_BURNING_EMBER ] < 1.0 )
      p() -> buffs.fire_and_brimstone -> expire();

    if ( use_backdraft() )
      p() -> buffs.backdraft -> decrement( backdraft_consume );
  }

  virtual bool ready()
  {
    if ( p() -> buffs.metamorphosis -> check() && p() -> resources.current[ RESOURCE_DEMONIC_FURY ] < META_FURY_MINIMUM )
      p() -> spells.metamorphosis -> cancel();

    return spell_t::ready();
  }

  virtual void tick( dot_t* d )
  {
    spell_t::tick( d );

    if ( p() -> specialization() == WARLOCK_DEMONOLOGY && generate_fury > 0 )
      p() -> resource_gain( RESOURCE_DEMONIC_FURY, generate_fury, gain );

    trigger_seed_of_corruption( td( d -> state -> target ), p(), d -> state -> result_amount );
  }

  virtual void impact( action_state_t* s )
  {
    spell_t::impact( s );

    trigger_seed_of_corruption( td( s -> target ), p(), s -> result_amount );
  }

  virtual double composite_target_multiplier( player_t* t ) const
  {
    double m = 1.0;

    warlock_td_t* td = this -> td( t );
    if ( td -> debuffs_haunt -> check() && ( channeled || spell_power_mod.direct ) ) // Only applies to channeled or dots
    {
      m *= 1.0 + td -> debuffs_haunt -> data().effectN( 3 ).percent();
    }

    return spell_t::composite_target_multiplier( t ) * m;
  }

  virtual resource_e current_resource() const
  {
    if ( fury_in_meta && p() -> buffs.metamorphosis -> data().ok() )
    {
      if ( p() -> buffs.metamorphosis -> check() )
        return RESOURCE_DEMONIC_FURY;
      else
        return RESOURCE_MANA;
    }
    else
      return spell_t::current_resource();
  }

  void trigger_seed_of_corruption( warlock_td_t* td, warlock_t* p, double amount )
  {
    if ( ( ( td -> dots_seed_of_corruption -> current_action && id == td -> dots_seed_of_corruption -> current_action -> id )
           || td -> dots_seed_of_corruption -> ticking ) && td -> soc_trigger > 0 )
    {
      td -> soc_trigger -= amount;
      if ( td -> soc_trigger <= 0 )
      {
        p -> spells.seed_of_corruption_aoe -> execute();
        td -> dots_seed_of_corruption -> cancel();
      }
    }
    if ( ( ( td -> dots_soulburn_seed_of_corruption -> current_action && id == td -> dots_soulburn_seed_of_corruption -> current_action -> id )
           || td -> dots_soulburn_seed_of_corruption -> ticking ) && td -> soulburn_soc_trigger > 0 )
    {
      td -> soulburn_soc_trigger -= amount;
      if ( td -> soulburn_soc_trigger <= 0 )
      {
        p -> spells.soulburn_seed_of_corruption_aoe -> execute();
        td -> dots_soulburn_seed_of_corruption -> cancel();
      }
    }
  }

  void consume_tick_resource( dot_t* d )
  {
    resource_e r = current_resource();
    resource_consumed = costs_per_second[ r ] * base_tick_time.total_seconds();

    player -> resource_loss( r, resource_consumed, 0, this );

    if ( sim -> log )
      sim -> out_log.printf( "%s consumes %.1f %s for %s tick (%.0f)", player -> name(),
                     resource_consumed, util::resource_type_string( r ),
                     name(), player -> resources.current[ r ] );

    stats -> consume_resource( r, resource_consumed );

    if ( player -> resources.current[ r ] < resource_consumed )
    {
      if ( r == RESOURCE_DEMONIC_FURY && p() -> buffs.metamorphosis -> check() )
        p() -> spells.metamorphosis -> cancel();
      else
        d -> current_action -> cancel();
    }
  }

  void trigger_extra_tick( dot_t* dot, double multiplier, bool tick_from_mg ) //if tick_from_mg == true, then MG created the tick, otherwise DS created the tick
  {
    if ( ! dot -> ticking ) return;

    assert( multiplier != 0.0 );

    action_state_t* tmp_state = dot -> state;
    dot -> state = get_state( tmp_state );
    dot -> state -> ta_multiplier *= multiplier;
    snapshot_internal( dot -> state, update_flags | STATE_CRIT, tmp_state -> result_type );

    dot -> current_action -> periodic_hit = true;
    stats_t* tmp = dot -> current_action -> stats;
    warlock_spell_t* spell = debug_cast<warlock_spell_t*>( dot -> current_action );
    if ( tick_from_mg )
      dot -> current_action -> stats = spell -> mg_tick_stats;
    else
      dot -> current_action -> stats = spell -> ds_tick_stats;
    dot -> current_action -> tick( dot );
    dot -> current_action -> stats -> add_execute( timespan_t::zero(), dot -> state -> target );
    dot -> current_action -> stats = tmp;
    dot -> current_action -> periodic_hit = false;

    action_state_t::release( dot -> state );
    dot -> state = tmp_state;
  }

  void extend_dot( dot_t* dot, timespan_t extend_duration )
  {
    if ( dot -> ticking )
    {
      //FIXME: This is roughly how it works, but we need more testing
      dot -> extend_duration( extend_duration, dot -> current_action -> dot_duration * 1.5 );
    }
  }

  static void trigger_ember_gain( warlock_t* p, double amount, gain_t* gain, double chance = 1.0 )
  {
    if ( ! p -> rng().roll( chance ) ) return;


    if ( p -> sets.has_set_bonus( SET_T16_4PC_CASTER ) && //check whether we fill one up.
        (( p -> resources.current[ RESOURCE_BURNING_EMBER ] < 1.0 && p -> resources.current[ RESOURCE_BURNING_EMBER ] + amount >= 1.0) ||
         ( p -> resources.current[ RESOURCE_BURNING_EMBER ] < 2.0 && p -> resources.current[ RESOURCE_BURNING_EMBER ] + amount >= 2.0) ||
         ( p -> resources.current[ RESOURCE_BURNING_EMBER ] < 3.0 && p -> resources.current[ RESOURCE_BURNING_EMBER ] + amount >= 3.0) ||
         ( p -> resources.current[ RESOURCE_BURNING_EMBER ] < 4.0 && p -> resources.current[ RESOURCE_BURNING_EMBER ] + amount >= 4.0) ) )
    {
      p -> buffs.tier16_4pc_ember_fillup -> trigger();
    }

    p -> resource_gain( RESOURCE_BURNING_EMBER, amount, gain );

    // If getting to 1 full ember was a surprise, the player would have to react to it
    if ( p -> resources.current[ RESOURCE_BURNING_EMBER ] == 1.0 && ( amount > 0.1 || chance < 1.0 ) )
      p -> ember_react = p -> sim -> current_time + p -> total_reaction_time();
    else if ( p -> resources.current[ RESOURCE_BURNING_EMBER ] >= 1.0 )
      p -> ember_react = p -> sim -> current_time;
    else
      p -> ember_react = timespan_t::max();
  }

  static void refund_embers( warlock_t* p )
  {
    double refund = ceil( ( p -> resources.current[ RESOURCE_BURNING_EMBER ] + 1.0 ) / 4.0 );

    if ( refund > 0 ) p -> resource_gain( RESOURCE_BURNING_EMBER, refund, p -> gains.miss_refund );
  }

  static void trigger_soul_leech( warlock_t* p, double amount )
  {
    if ( p -> talents.soul_leech -> ok() )
    {
      p -> resource_gain( RESOURCE_HEALTH, amount, p -> gains.soul_leech );
    }
  }

  static void trigger_wild_imp( warlock_t* p )
  {
    for ( size_t i = 0; i < p -> pets.wild_imps.size() ; i++ )
    {
      if ( p -> pets.wild_imps[ i ] -> is_sleeping() )
      {
        p -> pets.wild_imps[ i ] -> trigger();
        p -> procs.wild_imp -> occur();
        return;
      }
    }
    p -> sim -> errorf( "Player %s ran out of wild imps.\n", p -> name() );
    assert( false ); // Will only get here if there are no available imps
  }
};


struct curse_of_the_elements_t : public warlock_spell_t
{
  curse_of_the_elements_t* fnb;

  curse_of_the_elements_t( warlock_t* p ) :
    warlock_spell_t( p, "Curse of the Elements" ),
    fnb( new curse_of_the_elements_t( "curse_of_elements", p, p -> find_spell( 104225 ) ) )
  {
    havoc_consume = 1;
    background = ( sim -> overrides.magic_vulnerability != 0 );
    dot_duration = timespan_t::zero();
    aoe = p -> glyphs.curse_of_elements -> ok() ? 3 : 0;
    may_crit = false;
  }

  curse_of_the_elements_t( const std::string& n, warlock_t* p, const spell_data_t* spell ) :
    warlock_spell_t( n, p, spell ),
    fnb( 0 )
  {
    aoe = -1;
    stats = p -> get_stats( "curse_of_elements_fnb" );
  }

  double cost() const
  {
    if ( fnb && p() -> buffs.fire_and_brimstone -> check() )
      return fnb -> cost();
    return warlock_spell_t::cost();
  }

  void schedule_execute( action_state_t* state )
  {
    if ( fnb && p() -> buffs.fire_and_brimstone -> check() ) 
      fnb -> schedule_execute( state );
    else
      warlock_spell_t::schedule_execute();
  }

  virtual void impact( action_state_t* state )
  {
    warlock_spell_t::impact( state );

    if ( result_is_hit( state -> result ) )
    {
      if ( ! sim -> overrides.magic_vulnerability )
        state -> target -> debuffs.magic_vulnerability -> trigger( 1, buff_t::DEFAULT_VALUE(), -1, data().duration() );
    }
  }
};


struct agony_t : public warlock_spell_t
{
  agony_t( warlock_t* p ) :
    warlock_spell_t( p, "Agony" )
  {
    may_crit = false;
    if ( p -> spec.pandemic -> ok() ) dot_behavior = DOT_EXTEND;
    base_multiplier *= 1.0 + p -> sets.set( SET_T13_4PC_CASTER ) -> effectN( 1 ).percent();
  }

  virtual void last_tick( dot_t* d )
  {
    td( d -> state -> target ) -> agony_stack = 1;
    warlock_spell_t::last_tick( d );
  }

  virtual void tick( dot_t* d )
  {
    if ( td( d -> state -> target ) -> agony_stack < 10 ) td( d -> state -> target ) -> agony_stack++;
    warlock_spell_t::tick( d );
  }

  double composite_target_multiplier( player_t* target ) const
  {
    double m = warlock_spell_t::composite_target_multiplier( target );

    m *= td( target ) -> agony_stack;

    return m;
  }

  virtual double action_multiplier() const
  {
    double m = warlock_spell_t::action_multiplier();

    if ( p() -> mastery_spells.potent_afflictions -> ok() )
      m *= 1.0 + p() -> cache.mastery_value();

    return m;
  }
};


struct doom_t : public warlock_spell_t
{
  doom_t( warlock_t* p ) :
    warlock_spell_t( "doom", p, p -> spec.doom )
  {
    may_crit = false;
    if ( p -> spec.pandemic -> ok() ) dot_behavior = DOT_EXTEND;
  }

  virtual void tick( dot_t* d )
  {
    warlock_spell_t::tick( d );

    if ( d -> state -> result == RESULT_CRIT ) trigger_wild_imp( p() );

    if ( p() -> glyphs.siphon_life -> ok() )
      p() -> resource_gain( RESOURCE_HEALTH, d -> state -> result_amount * p() -> glyphs.siphon_life -> effectN( 1 ).percent(), p() -> gains.siphon_life );
  }

  virtual bool ready()
  {
    bool r = warlock_spell_t::ready();

    if ( ! p() -> buffs.metamorphosis -> check() ) r = false;

    return r;
  }
};


struct havoc_t : public warlock_spell_t
{
  havoc_t( warlock_t* p ) : warlock_spell_t( p, "Havoc" )
  {
    may_crit = false;
    cooldown -> duration = data().cooldown() + p -> glyphs.havoc -> effectN( 2 ).time_value();
  }

  virtual void execute()
  {
    warlock_spell_t::execute();

    p() -> buffs.havoc -> trigger( p() -> buffs.havoc -> max_stack() );
    p() -> havoc_target = target;
  }
};

struct shadowflame_t : public warlock_spell_t
{
  shadowflame_t( warlock_t* p ) :
  warlock_spell_t( "shadowflame", p, p -> find_spell( 47960 ) )
  {
    background = true;
    may_miss   = false;
    generate_fury = 2;
  }

  virtual void tick( dot_t* d )
  {
    warlock_spell_t::tick( d );

    if ( p() -> spec.molten_core -> ok() && rng().roll( 0.08 ) )
      p() -> buffs.molten_core -> trigger();
  }

  double composite_target_multiplier( player_t* target ) const
  {
    double m = warlock_spell_t::composite_target_multiplier( target );

    m *= td( target ) -> shadowflame_stack;

    return m;
  }

  virtual void impact( action_state_t* s )
  {
    if ( result_is_hit( s -> result ) )
    {
      if ( td( s -> target ) -> dots_shadowflame -> ticking )
        td( s -> target ) -> shadowflame_stack++;
      else
        td( s -> target ) -> shadowflame_stack = 1;
    }

    warlock_spell_t::impact( s );
  }
};


struct hand_of_guldan_t : public warlock_spell_t
{
  hand_of_guldan_t( warlock_t* p ) :
  warlock_spell_t( p, "Hand of Gul'dan" )
  {
    aoe = -1;

    cooldown -> duration = timespan_t::from_seconds( 15 );
    cooldown -> charges = 2;

    impact_action = new shadowflame_t( p );

    parse_effect_data( p -> find_spell( 86040 ) -> effectN( 1 ) );

    add_child( impact_action );
  }

  virtual double action_da_multiplier() const
  {
    double m = warlock_spell_t::action_da_multiplier();

    m *= 1.0 + p() -> talents.grimoire_of_sacrifice -> effectN( 4 ).percent() * p() -> buffs.grimoire_of_sacrifice -> stack();

    return m;
  }

  virtual timespan_t travel_time() const
  {
    return timespan_t::from_seconds( 1.5 );
  }

  virtual bool ready()
  {
    bool r = warlock_spell_t::ready();

    if ( p() -> buffs.metamorphosis -> check() ) r = false;

    return r;
  }
};



struct shadow_bolt_copy_t : public warlock_spell_t
{
  shadow_bolt_copy_t( warlock_t* p, spell_data_t* sd, warlock_spell_t& sb ) :
    warlock_spell_t( "shadow_bolt", p, sd )
  {
    background = true;
    callbacks  = false;
    spell_power_mod.direct = sb.spell_power_mod.direct;
    base_dd_min      = sb.base_dd_min;
    base_dd_max      = sb.base_dd_max;
    base_multiplier  = sb.base_multiplier;
    if ( data()._effects -> size() > 1 ) generate_fury = data().effectN( 2 ).base_value();
  }

  virtual double action_multiplier() const
  {
    double m = warlock_spell_t::action_multiplier();

    m *= 1.0 + p() -> talents.grimoire_of_sacrifice -> effectN( 4 ).percent() * p() -> buffs.grimoire_of_sacrifice -> stack();

    return m;
  }
};

struct shadow_bolt_t : public warlock_spell_t
{
  shadow_bolt_copy_t* glyph_copy_1;
  shadow_bolt_copy_t* glyph_copy_2;

  hand_of_guldan_t* hand_of_guldan;

  shadow_bolt_t( warlock_t* p ) :
    warlock_spell_t( p, "Shadow Bolt" ), glyph_copy_1( 0 ), glyph_copy_2( 0 ),  hand_of_guldan( new hand_of_guldan_t( p ) )
  {
    base_multiplier *= 1.0 + p -> sets.set( SET_T14_2PC_CASTER ) -> effectN( 3 ).percent();
    base_multiplier *= 1.0 + p -> sets.set( SET_T13_4PC_CASTER ) -> effectN( 1 ).percent();

    hand_of_guldan               -> background = true;
    hand_of_guldan               -> base_costs[ RESOURCE_MANA ] = 0;


    if ( p -> glyphs.shadow_bolt -> ok() )
    {
      base_multiplier *= 0.333;

      const spell_data_t* sd = p -> find_spell( p -> glyphs.shadow_bolt -> effectN( 1 ).base_value() );
      glyph_copy_1 = new shadow_bolt_copy_t( p, sd -> effectN( 2 ).trigger(), *this );
      glyph_copy_2 = new shadow_bolt_copy_t( p, sd -> effectN( 3 ).trigger(), *this );
    }
    else
    {
      generate_fury = data().effectN( 2 ).base_value();
    }
  }

  virtual double action_multiplier() const
  {
    double m = warlock_spell_t::action_multiplier();

    m *= 1.0 + p() -> talents.grimoire_of_sacrifice -> effectN( 4 ).percent() * p() -> buffs.grimoire_of_sacrifice -> stack();

    return m;
  }

  virtual void impact( action_state_t* s )
  {
    warlock_spell_t::impact( s );

    if ( result_is_hit( s -> result ) )
    {
      trigger_soul_leech( p(), s -> result_amount * p() -> talents.soul_leech -> effectN( 1 ).percent() );
    }
  }

  virtual void execute()
  {
    // FIXME!!! Ugly hack to ensure we don't proc any on-spellcast trinkets
    if ( p() -> bugs && p() -> glyphs.shadow_bolt -> ok() ) background = true;
    warlock_spell_t::execute();
    background = false;

    //cast HoG
    if ( p() -> sets.has_set_bonus( SET_T16_4PC_CASTER ) && rng().roll( 0.08 ) )//FIX after dbc update
    {
      hand_of_guldan -> target = target;
      int current_charge  = hand_of_guldan -> cooldown -> current_charge;
      bool pre_execute_add = true;
      if (current_charge == hand_of_guldan -> cooldown -> charges - 1)
      {
        pre_execute_add = false;
      }
      if (pre_execute_add) hand_of_guldan -> cooldown -> current_charge++;

      hand_of_guldan -> execute();
      if (!pre_execute_add) hand_of_guldan -> cooldown -> current_charge++;
    }

    if ( p() -> buffs.demonic_calling -> up() )
    {
      trigger_wild_imp( p() );
      p() -> buffs.demonic_calling -> expire();
    }

    if ( result_is_hit( execute_state -> result ) )
    {
      // Only applies molten core if molten core is not already up
      if ( target -> health_percentage() < p() -> spec.decimation -> effectN( 1 ).base_value() && ! p() -> buffs.molten_core -> check() )
        p() -> buffs.molten_core -> trigger();

      if ( p() -> glyphs.shadow_bolt -> ok() )
      {
        assert( glyph_copy_1 && glyph_copy_2 );
        glyph_copy_1 -> execute();
        glyph_copy_2 -> execute();
      }
    }
  }

  virtual bool ready()
  {
    bool r = warlock_spell_t::ready();

    if ( p() -> buffs.metamorphosis -> check() ) r = false;

    return r;
  }

  virtual bool usable_moving() const
  {
    bool um = warlock_spell_t::usable_moving();

    if ( p() -> talents.kiljaedens_cunning -> ok() )
      um = true;

    return um;
  }
};


struct shadowburn_t : public warlock_spell_t
{
  struct mana_event_t : public event_t
  {
    shadowburn_t* spell;
    gain_t* gain;

    mana_event_t( warlock_t* p, shadowburn_t* s ) :
      event_t( *p, "shadowburn_mana_return" ), spell( s ), gain( p -> gains.shadowburn )
    {
      add_event( spell -> mana_delay );
    }

    virtual void execute()
    {
      p() -> resource_gain( RESOURCE_MANA, p() -> resources.max[ RESOURCE_MANA ] * spell -> mana_amount, gain );
    }
  };

  mana_event_t* mana_event;
  double mana_amount;
  timespan_t mana_delay;


  shadowburn_t( warlock_t* p ) :
    warlock_spell_t( p, "Shadowburn" ), mana_event( 0 )
  {
    min_gcd = timespan_t::from_millis( 500 );
    havoc_consume = 1;

    mana_delay  = data().effectN( 1 ).trigger() -> duration();
    mana_amount = p -> find_spell( data().effectN( 1 ).trigger() -> effectN( 1 ).base_value() ) -> effectN( 1 ).percent();
  }

  virtual void impact( action_state_t* s )
  {
    warlock_spell_t::impact( s );

    mana_event = new ( *sim ) mana_event_t( p(), this );
  }

  virtual double cost() const
  {
    double c = warlock_spell_t::cost();

    if ( p() -> buffs.dark_soul -> check() )
      c *= 1.0 + p() -> sets.set( SET_T15_2PC_CASTER ) -> effectN( 2 ).percent();

    return c;
  }

  virtual double action_multiplier() const
  {
    double m = warlock_spell_t::action_multiplier();

    if ( p() -> mastery_spells.emberstorm -> ok() )
      m *= 1.0 + p() -> cache.mastery_value();

    m *= 1.0 + p() -> talents.grimoire_of_sacrifice -> effectN( 5 ).percent() * p() -> buffs.grimoire_of_sacrifice -> stack();

    return m;
  }

  virtual void execute()
  {
    warlock_spell_t::execute();

    if ( ! result_is_hit( execute_state -> result ) ) refund_embers( p() );
  }

  virtual bool ready()
  {
    bool r = warlock_spell_t::ready();

    if ( target -> health_percentage() >= 20 ) r = false;

    return r;
  }
};


struct corruption_t : public warlock_spell_t
{
  bool soc_triggered;

  corruption_t( warlock_t* p, bool soc = false ) :
    warlock_spell_t( "Corruption", p , p -> find_spell( 146739 ) ), soc_triggered( soc ) //TODO Remove FIX after dbc update
  {
    may_crit = false;
    generate_fury = 4;
    if ( p -> spec.pandemic -> ok() ) dot_behavior = DOT_EXTEND;
     base_multiplier *= 1.0 + p -> sets.set( SET_T14_2PC_CASTER ) -> effectN( 1 ).percent();
    base_multiplier *= 1.0 + p -> sets.set( SET_T13_4PC_CASTER ) -> effectN( 1 ).percent();
  };

  virtual timespan_t travel_time() const
  {
    if ( soc_triggered ) return timespan_t::from_seconds( std::max( rng().gauss( sim -> aura_delay, 0.25 * sim -> aura_delay ).total_seconds() , 0.01 ) );

    return warlock_spell_t::travel_time();
  }

  virtual void execute()
  {
    p() -> latest_corruption_target = target;

    warlock_spell_t::execute();
  }

  virtual void tick( dot_t* d )
  {
    warlock_spell_t::tick( d );

    if ( p() -> spec.nightfall -> ok() && d -> state -> target == p() -> latest_corruption_target && ! periodic_hit ) //5.4 only the latest corruption procs it
    {

      if ( rng().roll( p() -> spec.nightfall -> effectN( 1 ).percent() ) )
      {
        p() -> resource_gain( RESOURCE_SOUL_SHARD, 1, p() -> gains.nightfall );
        // If going from 0 to 1 shard was a surprise, the player would have to react to it
        if ( p() -> resources.current[ RESOURCE_SOUL_SHARD ] == 1 )
          p() -> shard_react = p() -> sim -> current_time + p() -> total_reaction_time();
        else if ( p() -> resources.current[ RESOURCE_SOUL_SHARD ] >= 1 )
          p() -> shard_react = p() -> sim -> current_time;
        else
          p() -> shard_react = timespan_t::max();
      }
    }

    if ( p() -> glyphs.siphon_life -> ok() )
    {
      if ( d -> state -> result_amount > 0 )
        p() -> resource_gain( RESOURCE_HEALTH,
                              player -> resources.max[ RESOURCE_HEALTH ] * p() -> glyphs.siphon_life -> effectN( 1 ).percent() / 100.0,
                              p() -> gains.siphon_life );
    }
  }

  virtual double action_multiplier() const
  {
    double m = warlock_spell_t::action_multiplier();

    if ( p() -> mastery_spells.potent_afflictions -> ok() )
      m *= 1.0 + p() -> cache.mastery_value();

    if ( p() -> buffs.metamorphosis -> up() ) // FIXME: Is corruption an exception, or did they change it so it only applies to a few spells specifically?
    {
      double mastery_value = p() -> mastery_spells.master_demonologist -> ok() ? p() -> cache.mastery_value() : 0.0;

      m /= 1.0 + p() -> spec.demonic_fury -> effectN( 1 ).percent() * 3 + mastery_value * 3;
    }
    return m;
  }

  virtual bool ready()
  {
    bool r = warlock_spell_t::ready();

    if ( p() -> buffs.metamorphosis -> check() ) r = false;

    return r;
  }
};


struct drain_life_heal_t : public warlock_heal_t
{
  const spell_data_t* real_data;
  const spell_data_t* soulburned_data;

  drain_life_heal_t( warlock_t* p ) :
    warlock_heal_t( "drain_life_heal", p, 89653 )
  {
    background = true;
    may_miss = false;
    base_dd_min = base_dd_max = 0; // Is parsed as 2
    real_data       = p -> find_spell( 689 );
    soulburned_data = p -> find_spell( 89420 );
  }

  virtual void execute()
  {
    double heal_pct = real_data -> effectN( 2 ).percent();

    if ( p() -> buffs.soulburn -> up() )
      heal_pct = soulburned_data -> effectN( 2 ).percent();

    base_dd_min = base_dd_max = player -> resources.max[ RESOURCE_HEALTH ] * heal_pct;

    warlock_heal_t::execute();
  }
};

struct drain_life_t : public warlock_spell_t
{
  drain_life_heal_t* heal;

  drain_life_t( warlock_t* p ) :
    warlock_spell_t( p, "Drain Life" ), heal( 0 )
  {
    channeled      = true;
    hasted_ticks   = false;
    may_crit       = false;
    generate_fury  = 10;

    heal = new drain_life_heal_t( p );
  }

  virtual void tick( dot_t* d )
  {
    warlock_spell_t::tick( d );

    heal -> execute();

    consume_tick_resource( d );
  }
  virtual double action_multiplier() const
  {
    double am = warlock_spell_t::action_multiplier();

    if ( p() -> talents.harvest_life -> ok() )
      am *= 1.0 + p() -> talents.harvest_life -> effectN( 1 ).percent();

    return am;
  }

};

struct unstable_affliction_t : public warlock_spell_t
{
  unstable_affliction_t( warlock_t* p ) :
    warlock_spell_t( p, "Unstable Affliction" )
  {
    may_crit   = false;
    if ( p -> spec.pandemic -> ok() ) dot_behavior = DOT_EXTEND;
    
    if ( p -> glyphs.unstable_affliction -> ok() )
      base_execute_time *= 1.0 + p -> glyphs.unstable_affliction -> effectN( 1 ).percent();
  }

  virtual double action_multiplier() const
  {
    double m = warlock_spell_t::action_multiplier();

    if ( p() -> mastery_spells.potent_afflictions -> ok() )
      m *= 1.0 + p() -> cache.mastery_value();

    return m;
  }

  virtual void tick( dot_t* d )
  {
    warlock_spell_t::tick( d );

    if ( p() -> sets.has_set_bonus( SET_T16_2PC_CASTER ) && d -> state -> result == RESULT_CRIT )
    {
      p() ->  buffs.tier16_2pc_empowered_grasp -> trigger();
    }
  }
};


struct haunt_t : public warlock_spell_t
{
  haunt_t( warlock_t* p ) :
    warlock_spell_t( p, "Haunt" )
  {
    hasted_ticks = false;
    tick_may_crit = false;
  }



  void try_to_trigger_soul_shard_refund()//t16_4pc_bonus
  {
    if ( rng().roll( p() -> sets.set ( SET_T16_4PC_CASTER ) -> effectN( 1 ).percent() ) )//refund shard when haunt expires
    {
      p() -> resource_gain( RESOURCE_SOUL_SHARD, p() -> find_spell( 145159 ) -> effectN( 1 ).resource( RESOURCE_SOUL_SHARD ), p() -> gains.haunt_tier16_4pc );
    }
  }

  virtual double action_multiplier() const
  {
    double m = warlock_spell_t::action_multiplier();

    m *= 1.0 + p() -> talents.grimoire_of_sacrifice -> effectN( 3 ).percent() * p() -> buffs.grimoire_of_sacrifice -> stack();

    return m;
  }

  virtual void impact( action_state_t* s )
  {
    timespan_t duration = data().duration();

    if ( p() -> sets.has_set_bonus( SET_T15_2PC_CASTER ) && p() -> buffs.dark_soul -> check() )
      duration += p() -> spells.tier15_2pc -> effectN( 1 ).time_value();

    dot_duration = duration;
    warlock_spell_t::impact( s );

    if ( result_is_hit( s -> result ) )
    {
      if ( td( s-> target) -> debuffs_haunt -> check() )//also can refund on refresh
      {
        try_to_trigger_soul_shard_refund();
      }

      td( s -> target ) -> debuffs_haunt -> trigger( 1, buff_t::DEFAULT_VALUE(), -1.0, td( s -> target ) -> dots_haunt -> remains() );

      trigger_soul_leech( p(), s -> result_amount * p() -> talents.soul_leech -> effectN( 1 ).percent() * 2 );
    }
  }



  virtual void last_tick( dot_t* d )
  {
    warlock_spell_t::last_tick( d );

    try_to_trigger_soul_shard_refund();
  }

};


struct immolate_t : public warlock_spell_t
{
  immolate_t* fnb;

  immolate_t( warlock_t* p ) :
    warlock_spell_t( p, "Immolate" ),
    fnb( new immolate_t( "immolate", p, p -> find_spell( 108686 ) ) )
  {
    havoc_consume = 1;
    base_costs[ RESOURCE_MANA ] *= 1.0 + p -> spec.chaotic_energy -> effectN( 2 ).percent();
  }

  immolate_t( const std::string& n, warlock_t* p, const spell_data_t* spell ) :
    warlock_spell_t( n, p, spell ),
    fnb( 0 )
  {
    aoe = -1;

    stats = p -> get_stats( "immolate_fnb", this );
  }

  void init()
  {
    warlock_spell_t::init();

    if ( p() -> spec.pandemic -> ok() )
      dot_behavior = DOT_EXTEND;
  }

  void schedule_execute( action_state_t* state )
  {
    if ( fnb && p() -> buffs.fire_and_brimstone -> up() )
      fnb -> schedule_execute( state );
    else
      warlock_spell_t::schedule_execute( state );
  }

  double cost() const
  {
    if ( fnb && p() -> buffs.fire_and_brimstone -> check() )
      return fnb -> cost();

    return warlock_spell_t::cost();
  }

  virtual double crit_chance( double crit, int delta_level ) const
  {
    double cc = warlock_spell_t::crit_chance(crit, delta_level);

    if ( p() -> sets.has_set_bonus( SET_T16_2PC_CASTER ) && p() -> buffs.tier16_2pc_destructive_influence -> check() )
      cc += p() -> buffs.tier16_2pc_destructive_influence -> value();

    return cc;
  }

  virtual double action_multiplier() const
  {
    double m = warlock_spell_t::action_multiplier();

    if ( p() -> buffs.fire_and_brimstone -> check() )
    {
      if ( p() -> mastery_spells.emberstorm -> ok() )
        m *= 1.0 + p() -> cache.mastery_value();

      m *= p() -> buffs.fire_and_brimstone -> data().effectN( 6 ).percent();
    }

    if ( p() -> mastery_spells.emberstorm -> ok() )
      m *= 1.0 + p() -> mastery_spells.emberstorm -> effectN( 3 ).percent() + p() -> cache.mastery_value() * p() -> emberstorm_e3_from_e1();

    return m;
  }

  virtual void impact( action_state_t* s )
  {
    warlock_spell_t::impact( s );

    gain_t* gain;
    if ( ! fnb && p() -> spec.fire_and_brimstone -> ok() )
      gain = p() -> gains.immolate_fnb;
    else
      gain = p() -> gains.immolate;

    if ( s -> result == RESULT_CRIT ) trigger_ember_gain( p(), 0.1, gain );
  }

  virtual void tick( dot_t* d )
  {
    warlock_spell_t::tick( d );

    gain_t* gain;
    if ( ! fnb && p() -> spec.fire_and_brimstone -> ok() )
      gain = p() -> gains.immolate_fnb;
    else
      gain = p() -> gains.immolate;

    if ( d -> state -> result == RESULT_CRIT ) trigger_ember_gain( p(), 0.1, gain );

    if ( p() -> glyphs.siphon_life -> ok() )
    {
      if ( d -> state -> result_amount > 0 )
        p() -> resource_gain( RESOURCE_HEALTH,
                              player -> resources.max[ RESOURCE_HEALTH ] * p() -> glyphs.siphon_life -> effectN( 1 ).percent() / 100.0,
                              p() -> gains.siphon_life );
    }
  }
};


struct conflagrate_t : public warlock_spell_t
{
  conflagrate_t* fnb;

  conflagrate_t( warlock_t* p ) :
    warlock_spell_t( p, "Conflagrate" ),
    fnb( new conflagrate_t( "conflagrate", p, p -> find_spell( 108685 ) ) )
  {
    havoc_consume = 1;
    base_costs[ RESOURCE_MANA ] *= 1.0 + p -> spec.chaotic_energy -> effectN( 2 ).percent();
  }

  conflagrate_t( const std::string& n, warlock_t* p, const spell_data_t* spell ) :
    warlock_spell_t( n, p, spell ),
    fnb( 0 )
  {
    aoe = -1;
    stats = p -> get_stats( "conflagrate_fnb", this );
  }

  void schedule_execute( action_state_t* state )
  {
    if ( fnb && p() -> buffs.fire_and_brimstone -> up() )
      fnb -> schedule_execute( state );
    else
      warlock_spell_t::schedule_execute( state );
  }

  double cost() const
  {
    if ( fnb && p() -> buffs.fire_and_brimstone -> check() )
      return fnb -> cost();

    return warlock_spell_t::cost();
  }

  void init()
  {
    warlock_spell_t::init();

    // FIXME: No longer in the spell data for some reason
    cooldown -> duration = timespan_t::from_seconds( 12.0 );
    cooldown -> charges = 2;
  }

  void execute()
  {
    warlock_spell_t::execute();

    if ( result_is_hit( execute_state -> result ) && p() -> spec.backdraft -> ok() )
      p() -> buffs.backdraft -> trigger( 3 );
  }

  virtual double action_multiplier() const
  {
    double m = warlock_spell_t::action_multiplier();

    if ( p() -> buffs.fire_and_brimstone -> check() )
    {
      if ( p() -> mastery_spells.emberstorm -> ok() )
        m *= 1.0 + p() -> cache.mastery_value();
      m *= p() -> buffs.fire_and_brimstone -> data().effectN( 6 ).percent();
    }
    else
      m *= 1.0 + p() -> talents.grimoire_of_sacrifice -> effectN( 5 ).percent() * p() -> buffs.grimoire_of_sacrifice -> stack();

    if ( p() -> mastery_spells.emberstorm -> ok() )
      m *= 1.0 + p() -> mastery_spells.emberstorm -> effectN( 3 ).percent() + p() -> cache.mastery_value() * p() -> emberstorm_e3_from_e1();

    return m;
  }

  virtual void impact( action_state_t* s )
  {
    warlock_spell_t::impact( s );
    gain_t* gain;
    if ( ! fnb && p() -> spec.fire_and_brimstone -> ok() )
      gain = p() -> gains.conflagrate_fnb;
    else
      gain = p() -> gains.conflagrate;

    trigger_ember_gain( p(), s -> result == RESULT_CRIT ? 0.2 : 0.1, gain );

    //hotfixed extra gain with 15% chance from 13.09.13
    trigger_ember_gain( p(), 0.1, gain, 0.15 );
    if ( s -> result == RESULT_CRIT &&  p() -> sets.has_set_bonus( SET_T16_2PC_CASTER ) )
      p() -> buffs.tier16_2pc_destructive_influence -> trigger();
  }

  virtual bool ready()
  {
    if ( fnb && p() -> buffs.fire_and_brimstone -> check() )
      return fnb -> ready();
    return warlock_spell_t::ready();
  }
};

struct incinerate_t : public warlock_spell_t
{
  incinerate_t* fnb;
  
  // Normal incinerate
  incinerate_t( warlock_t* p ) :
    warlock_spell_t( p, "Incinerate" ),
    fnb( new incinerate_t( "incinerate", p, p -> find_spell( 114654 ) ) )
  {
    havoc_consume                = 1;
    base_costs[ RESOURCE_MANA ] *= 1.0 + p -> spec.chaotic_energy -> effectN( 2 ).percent();
  }

  // Fire and Brimstone incinerate
  incinerate_t( const std::string& n, warlock_t* p, const spell_data_t* spell ) :
    warlock_spell_t( n, p, spell ),
    fnb( 0 )
  { 
    aoe = -1;
    stats = p -> get_stats( "incinerate_fnb", this );
  }

  void init()
  {
    warlock_spell_t::init();

    backdraft_consume = 1;

    base_multiplier *= 1.0 + p() -> sets.set( SET_T14_2PC_CASTER ) -> effectN( 2 ).percent();
    base_multiplier *= 1.0 + p() -> sets.set( SET_T13_4PC_CASTER ) -> effectN( 1 ).percent();
  }

  void schedule_execute( action_state_t* state )
  {
    if ( fnb && p() -> buffs.fire_and_brimstone -> up() )
      fnb -> schedule_execute( state );
    else
      warlock_spell_t::schedule_execute( state );
  }

  double cost() const
  {
    if ( fnb && p() -> buffs.fire_and_brimstone -> check() )
      return fnb -> cost();

    return warlock_spell_t::cost();
  }

  virtual double crit_chance( double crit, int delta_level ) const
  {
    double cc = warlock_spell_t::crit_chance( crit, delta_level );

    if ( p() -> sets.has_set_bonus( SET_T16_2PC_CASTER ) && p() -> buffs.tier16_2pc_destructive_influence -> check() )
      cc += p() -> buffs.tier16_2pc_destructive_influence -> value();

    return cc;
  }

  virtual double action_multiplier() const
  {
    double m = warlock_spell_t::action_multiplier();

    if ( p() -> buffs.fire_and_brimstone -> check() )
    {
      if ( p() -> mastery_spells.emberstorm -> ok() )
        m *= 1.0 + p() -> cache.mastery_value();
      m *= p() -> buffs.fire_and_brimstone -> data().effectN( 6 ).percent();
    }
    else
      m *= 1.0 + p() -> talents.grimoire_of_sacrifice -> effectN( 5 ).percent() * p() -> buffs.grimoire_of_sacrifice -> stack();

    m *= 1.0 + p() -> mastery_spells.emberstorm -> effectN( 3 ).percent() + p() -> composite_mastery() * p() -> mastery_spells.emberstorm -> effectN( 3 ).mastery_value();

    return m;
  }

  virtual void impact( action_state_t* s )
  {
    warlock_spell_t::impact( s );
    gain_t* gain;
    if ( ! fnb && p() -> spec.fire_and_brimstone -> ok() )
      gain = p() -> gains.incinerate_fnb;
    else
      gain = p() -> gains.incinerate;

    trigger_ember_gain( p(), s -> result == RESULT_CRIT ? 0.2 : 0.1, gain );
    //hotfixed extra gain with 15% 13.09.13
    trigger_ember_gain( p(), 0.1, gain, 0.15 );
    if ( rng().roll( p() -> sets.set ( SET_T15_4PC_CASTER ) -> effectN( 2 ).percent() ) )
      trigger_ember_gain( p(), s -> result == RESULT_CRIT ? 0.2 : 0.1, p() -> gains.incinerate_t15_4pc );

    if ( result_is_hit( s -> result ) )
      trigger_soul_leech( p(), s -> result_amount * p() -> talents.soul_leech -> effectN( 1 ).percent() );
  }

  virtual bool usable_moving() const
  {
    bool um = warlock_spell_t::usable_moving();

    if ( p() -> talents.kiljaedens_cunning -> ok() )
      um = true;

    return um;
  }

  virtual bool ready()
  {
    if ( fnb && p() -> buffs.fire_and_brimstone -> check() )
      return fnb -> ready();
    return warlock_spell_t::ready();
  }
};

struct soul_fire_t : public warlock_spell_t
{
  warlock_spell_t* meta_spell;

  soul_fire_t( warlock_t* p, bool meta = false ) :
    warlock_spell_t( meta ? "soul_fire_meta" : "soul_fire", p, meta ? p -> find_spell( 104027 ) : p -> find_spell( 6353 ) ), meta_spell( 0 )
  {
    if ( ! meta )
    {
      generate_fury = data().effectN( 2 ).base_value();
      meta_spell = new soul_fire_t( p, true );
    }
    else
    {
      background = true;
    }
  }

  virtual void parse_options( option_t* o, const std::string& options_str )
  {
    warlock_spell_t::parse_options( o, options_str );
    if ( meta_spell ) meta_spell -> parse_options( o, options_str );
  }

  virtual void execute()
  {
    if ( meta_spell && p() -> buffs.metamorphosis -> check() )
    {
      meta_spell -> time_to_execute = time_to_execute;
      meta_spell -> execute();
    }
    else
    {
      warlock_spell_t::execute();

      if ( p() -> buffs.demonic_calling -> up() )
      {
        trigger_wild_imp( p() );
        p() -> buffs.demonic_calling -> expire();
      }

      if ( p() -> buffs.molten_core -> check() )
        p() -> buffs.molten_core -> decrement();

      if ( result_is_hit( execute_state -> result ) && target -> health_percentage() < p() -> spec.decimation -> effectN( 1 ).base_value() )
        p() -> buffs.molten_core -> trigger();
    }
  }

  virtual void impact( action_state_t* s )
  {
    warlock_spell_t::impact( s );

    if ( result_is_hit( s -> result ) )
      trigger_soul_leech( p(), s -> result_amount * p() -> talents.soul_leech -> effectN( 1 ).percent() );
    if ( p() -> sets.has_set_bonus( SET_T16_2PC_CASTER ) )
    {
      p() -> buffs.tier16_2pc_fiery_wrath -> trigger();
    }

  }

  virtual timespan_t execute_time() const
  {
    timespan_t t = warlock_spell_t::execute_time();

    if ( p() -> buffs.molten_core -> up() )
      t *= 1.0 + p() -> buffs.molten_core -> data().effectN( 1 ).percent();

    return t;
  }

  virtual double crit_chance( double /* crit */, int /* delta_level */ ) const
  {
    // Soul fire always crits
    return 1.0;
  }

  virtual double action_multiplier() const
  {
    double m = warlock_spell_t::action_multiplier();

    m *= 1.0 + p() -> cache.spell_crit();

    m *= 1.0 + p() -> talents.grimoire_of_sacrifice -> effectN( 4 ).percent() * p() -> buffs.grimoire_of_sacrifice -> stack();

    return m;
  }

  virtual double cost() const
  {
    double c = warlock_spell_t::cost();

    if ( p() -> buffs.molten_core -> check() )
      c *= 1.0 + p() -> buffs.molten_core -> data().effectN( 1 ).percent();

    return c;
  }

  virtual bool ready()
  {
    return ( meta_spell && p() -> buffs.metamorphosis -> check() ) ? meta_spell -> ready() : warlock_spell_t::ready();
  }
};


struct chaos_bolt_t : public warlock_spell_t
{
  chaos_bolt_t( warlock_t* p ) :
    warlock_spell_t( p, "Chaos Bolt" )
  {
    havoc_consume = 3;
    backdraft_consume = 3;

    hasted_ticks = false;
    
    if ( p -> talents.grimoire_of_sacrifice -> ok() )
      dot_duration += p -> talents.grimoire_of_sacrifice -> effectN( 12 ).time_value();
  }

  virtual double crit_chance( double /* crit */, int /* delta_level */ ) const
  {
    // Chaos Bolt always crits
    return 1.0;
  }

  virtual double cost() const
  {
    double c = warlock_spell_t::cost();

    if ( p() -> buffs.dark_soul -> check() )
      c *= 1.0 + p() -> sets.set( SET_T15_2PC_CASTER ) -> effectN( 2 ).percent();

    return c;
  }

  virtual double action_multiplier() const
  {
    double m = warlock_spell_t::action_multiplier();

    if ( p() -> mastery_spells.emberstorm -> ok() )
      m *= 1.0 + p() -> cache.mastery_value();

    m *= 1.0 + p() -> cache.spell_crit();

    return m;
  }

  virtual void execute()
  {
    warlock_spell_t::execute();

    if ( ! result_is_hit( execute_state -> result ) ) refund_embers( p() );
  }
};

struct life_tap_t : public warlock_spell_t
{
  life_tap_t( warlock_t* p ) :
    warlock_spell_t( p, "Life Tap" )
  {
    harmful = false;
  }

  virtual void execute()
  {
    warlock_spell_t::execute();

    double health = player -> resources.max[ RESOURCE_HEALTH ];
    // FIXME: This should be implemented as a real health gain, but we don't have an easy way to do temporary percentage-wise resource gains
    if ( p() -> talents.soul_link -> ok() && p() -> buffs.grimoire_of_sacrifice -> up() )
      health *= 1.0 + p() -> talents.grimoire_of_sacrifice -> effectN( 7 ).percent();

    // FIXME: Implement reduced healing debuff
    if ( ! p() -> glyphs.life_tap -> ok() ) player -> resource_loss( RESOURCE_HEALTH, health * data().effectN( 3 ).percent() );
    player -> resource_gain( RESOURCE_MANA, health * data().effectN( 1 ).percent(), p() -> gains.life_tap );
  }
};


struct melee_t : public warlock_spell_t
{
  melee_t( warlock_t* p ) :
    warlock_spell_t( "melee", p, p -> find_spell( 103988 ) )
  {
    background        = true;
    repeating         = true;
    base_execute_time = timespan_t::from_seconds( 1 );
  }

  virtual double action_multiplier() const
  {
    double m = warlock_spell_t::action_multiplier();

    m *= 1.0 + p() -> talents.grimoire_of_sacrifice -> effectN( 4 ).percent() * p() -> buffs.grimoire_of_sacrifice -> stack();

    return m;
  }
};

struct activate_melee_t : public warlock_spell_t
{
  activate_melee_t( warlock_t* p ) :
    warlock_spell_t( "activate_melee", p, spell_data_t::nil() )
  {
    trigger_gcd = timespan_t::zero();
    harmful = false;

    if ( ! p -> spells.melee ) p -> spells.melee = new melee_t( p );
  }

  virtual void execute()
  {
    p() -> spells.melee -> execute();
  }

  virtual bool ready()
  {
    // FIXME: Properly remove this whole ability later - no time now
    return false;
  }
};


struct metamorphosis_t : public warlock_spell_t
{
  metamorphosis_t( warlock_t* p ) :
    warlock_spell_t( p, "Metamorphosis" )
  {
    trigger_gcd = timespan_t::zero();
    harmful = false;
    background = true;
  }

  virtual void execute()
  {
    warlock_spell_t::execute();

    assert( cost_event == 0 );
    p() -> buffs.metamorphosis -> trigger();
    cost_event = new ( *sim ) cost_event_t( p(), this );
  }

  virtual void cancel()
  {
    warlock_spell_t::cancel();

    if ( p() -> spells.melee ) p() -> spells.melee -> cancel();
    p() -> buffs.metamorphosis -> expire();
    core_event_t::cancel( cost_event );
  }
};

struct activate_metamorphosis_t : public warlock_spell_t
{
  activate_metamorphosis_t( warlock_t* p ) :
    warlock_spell_t( "activate_metamorphosis", p )
  {
    trigger_gcd = timespan_t::zero();
    harmful = false;

    if ( ! p -> spells.metamorphosis ) p -> spells.metamorphosis = new metamorphosis_t( p );
  }

  virtual void execute()
  {
    if ( ! p() -> buffs.metamorphosis -> check() ) p() -> spells.metamorphosis -> execute();
  }

  virtual bool ready()
  {
    bool r = warlock_spell_t::ready();

    if ( p() -> buffs.metamorphosis -> check() ) r = false;
    else if ( p() -> resources.current[ RESOURCE_DEMONIC_FURY ] <= META_FURY_MINIMUM ) r = false;
    else if ( ! p() -> spells.metamorphosis -> ready() ) r = false;

    return r;
  }
};

struct cancel_metamorphosis_t : public warlock_spell_t
{
  cancel_metamorphosis_t( warlock_t* p ) :
    warlock_spell_t( "cancel_metamorphosis", p )
  {
    trigger_gcd = timespan_t::zero();
    harmful = false;
  }

  virtual void execute()
  {
    warlock_spell_t::execute();

    p() -> spells.metamorphosis -> cancel();
  }

  virtual bool ready()
  {
    bool r = warlock_spell_t::ready();

    if ( ! p() -> buffs.metamorphosis -> check() ) r = false;

    return r;
  }
};


struct chaos_wave_dmg_t : public warlock_spell_t
{
  chaos_wave_dmg_t( warlock_t* p ) :
    warlock_spell_t( "chaos_wave_dmg", p, p -> find_spell( 124915 ) )
  {
    aoe        = -1;
    background = true;
    dual       = true;
  }
};


struct chaos_wave_t : public warlock_spell_t
{
  chaos_wave_dmg_t* cw_damage;

  chaos_wave_t( warlock_t* p ) :
    warlock_spell_t( "chaos_wave", p, p -> spec.chaos_wave ),
    cw_damage( 0 )
  {
    cooldown = p -> cooldowns.hand_of_guldan;

    impact_action  = new chaos_wave_dmg_t( p );
    impact_action -> stats = stats;
  }

  virtual double action_multiplier() const
  {
    double m = warlock_spell_t::action_multiplier();

    m *= 1.0 + p() -> talents.grimoire_of_sacrifice -> effectN( 4 ).percent() * p() -> buffs.grimoire_of_sacrifice -> stack();

    return m;
  }

  virtual timespan_t travel_time() const
  {
    return timespan_t::from_seconds( 1.5 );
  }

  virtual bool ready()
  {
    bool r = warlock_spell_t::ready();

    if ( ! p() -> buffs.metamorphosis -> check() ) r = false;

    return r;
  }
};


struct touch_of_chaos_t : public warlock_spell_t
{
  chaos_wave_t* chaos_wave;

  touch_of_chaos_t( warlock_t* p ) :
    warlock_spell_t( "touch_of_chaos", p, p -> spec.touch_of_chaos ),chaos_wave( new chaos_wave_t( p ) )
  {
    base_multiplier *= 1.0 + p -> sets.set( SET_T14_2PC_CASTER ) -> effectN( 3 ).percent();
    base_multiplier *= 1.0 + p -> sets.set( SET_T13_4PC_CASTER ) -> effectN( 1 ).percent(); // Assumption - need to test whether ToC is affected

    chaos_wave               -> background = true;
    chaos_wave               -> base_costs[ RESOURCE_DEMONIC_FURY ] = 0;

  }

  virtual double action_multiplier() const
  {
    double m = warlock_spell_t::action_multiplier();

    m *= 1.0 + p() -> talents.grimoire_of_sacrifice -> effectN( 4 ).percent() * p() -> buffs.grimoire_of_sacrifice -> stack();

    return m;
  }

  virtual void impact( action_state_t* s )
  {
    warlock_spell_t::impact( s );

    if ( result_is_hit( s -> result ) )
    {
      trigger_soul_leech( p(), s -> result_amount * p() -> talents.soul_leech -> effectN( 1 ).percent() );
      extend_dot( td( s -> target ) -> dots_corruption, 4 * base_tick_time );
    }
  }

  virtual void execute()
  {
    warlock_spell_t::execute();

    if ( p() -> buffs.demonic_calling -> up() )
    {
      trigger_wild_imp( p() );
      p() -> buffs.demonic_calling -> expire();
    }

    //cast CW
    if ( p() -> sets.has_set_bonus( SET_T16_4PC_CASTER ) && rng().roll( 0.08 ) )//FIX after dbc update
    {
      chaos_wave -> target = target;
      int current_charge  = chaos_wave -> cooldown -> current_charge;
      bool pre_execute_add = true;
      if (current_charge == chaos_wave -> cooldown -> charges - 1)
      {
        pre_execute_add = false;
      }
      if (pre_execute_add) chaos_wave -> cooldown -> current_charge++;
      chaos_wave -> execute();
      if (!pre_execute_add) chaos_wave -> cooldown -> current_charge++;
    }

  }

  virtual bool ready()
  {
    bool r = warlock_spell_t::ready();

    if ( ! p() -> buffs.metamorphosis -> check() ) r = false;

    return r;
  }
};

struct malefic_grasp_t : public warlock_spell_t
{
  malefic_grasp_t( warlock_t* p ) :
    warlock_spell_t( p, "Malefic Grasp" )
  {
    channeled    = true;
    hasted_ticks = false;
    may_crit     = false;

    stats -> add_child( p -> get_stats( "agony_mg" ) );
    stats -> add_child( p -> get_stats( "corruption_mg" ) );
    stats -> add_child( p -> get_stats( "unstable_affliction_mg" ) );
  }

  virtual double action_multiplier() const
  {
    double m = warlock_spell_t::action_multiplier();

    m *= 1.0 + p() -> talents.grimoire_of_sacrifice -> effectN( 3 ).percent() * p() -> buffs.grimoire_of_sacrifice -> stack();

    m *= 1.0 + p() -> sets.set( SET_T15_4PC_CASTER ) -> effectN( 1 ).percent();


    if ( p() ->  buffs.tier16_2pc_empowered_grasp -> up() )
    {
      m *= 1.0 + p() ->  buffs.tier16_2pc_empowered_grasp -> value();
    }
    return m;
  }

  virtual void tick( dot_t* d )
  {
    warlock_spell_t::tick( d );

    trigger_soul_leech( p(), d -> state -> result_amount * p() -> talents.soul_leech -> effectN( 1 ).percent() * 2 );

    double multiplier = data().effectN( 3 ).percent();

    // DO NOT CHANGE THE ORDER IF YOU ARE NOT 100% SURE
    if ( p() ->  buffs.tier16_2pc_empowered_grasp -> up() )
    {
      multiplier += p() ->  buffs.tier16_2pc_empowered_grasp -> value();
    }

    multiplier *=  ( 1.0 + p() -> talents.grimoire_of_sacrifice -> effectN( 3 ).percent() * p() -> buffs.grimoire_of_sacrifice -> stack() );

    multiplier *= 1.0 + p() -> sets.set( SET_T15_4PC_CASTER ) -> effectN( 1 ).percent();



    trigger_extra_tick( td( d -> state -> target ) -> dots_agony,               multiplier , true);
    trigger_extra_tick( td( d -> state -> target ) -> dots_corruption,          multiplier , true);
    trigger_extra_tick( td( d -> state -> target ) -> dots_unstable_affliction, multiplier , true);

    consume_tick_resource( d );
  }

  virtual bool usable_moving() const
  {
    bool um = warlock_spell_t::usable_moving();

    if ( p() -> talents.kiljaedens_cunning -> ok() )
      um = true;

    return um;
  }
};


struct dark_intent_t : public warlock_spell_t
{
  dark_intent_t( warlock_t* p ) :
    warlock_spell_t( p, "Dark Intent" )
  {
    harmful = false;
    background = ( sim -> overrides.spell_power_multiplier != 0 );
  }

  virtual void execute()
  {
    warlock_spell_t::execute();

    if ( ! sim -> overrides.spell_power_multiplier )
      sim -> auras.spell_power_multiplier -> trigger();
  }
};


struct soulburn_t : public warlock_spell_t
{
  soulburn_t( warlock_t* p ) :
    warlock_spell_t( p, "Soulburn" )
  {
    harmful = false;
  }

  virtual void execute()
  {
    p() -> buffs.soulburn -> trigger();

    warlock_spell_t::execute();
  }
};


struct dark_soul_t : public warlock_spell_t
{
  dark_soul_t( warlock_t* p ) :
    warlock_spell_t( "dark_soul", p, p -> spec.dark_soul )
  {
    harmful = false;

    if ( p -> talents.archimondes_darkness -> ok() )
    {
      cooldown -> charges = p -> talents.archimondes_darkness -> effectN( 1 ).base_value();
      p -> buffs.dark_soul -> cooldown -> duration = timespan_t::zero();
    }
  }

  virtual void execute()
  {
    warlock_spell_t::execute();

    p() -> buffs.dark_soul -> trigger();
  }
  
  virtual bool ready()
  {
    bool r = warlock_spell_t::ready();
    
    if ( p() -> buffs.dark_soul -> check() ) r = false;
    
    return r;
  }
};


struct imp_swarm_t : public warlock_spell_t
{
  timespan_t base_cooldown;

  imp_swarm_t( warlock_t* p ) :
    warlock_spell_t( "imp_swarm", p, ( p -> specialization() == WARLOCK_DEMONOLOGY && p -> glyphs.imp_swarm -> ok() ) ? p -> find_spell( 104316 ) : spell_data_t::not_found() ),
    base_cooldown( cooldown -> duration )
  {
    harmful = false;

    stats -> add_child( p -> get_stats( "firebolt" ) );
  }

  virtual void execute()
  {
    cooldown -> duration = base_cooldown * composite_haste();

    warlock_spell_t::execute();

    core_event_t::cancel( p() -> demonic_calling_event );
    p() -> demonic_calling_event = new ( *sim ) warlock_t::demonic_calling_event_t( player, cooldown -> duration, true );

    int imp_count = data().effectN( 1 ).base_value();
    int j = 0;

    for ( size_t i = 0; i < p() -> pets.wild_imps.size(); i++ )
    {
      if ( p() -> pets.wild_imps[ i ] -> is_sleeping() )
      {
        p() -> pets.wild_imps[ i ] -> trigger( true );
        if ( ++j == imp_count ) break;
      }
    }
    if ( j != imp_count ) sim -> errorf( "Player %s ran out of wild imps during imp_swarm.\n", p() -> name() );
    assert( j == imp_count );  // Assert fails if we didn't have enough available wild imps
  }
};


struct fire_and_brimstone_t : public warlock_spell_t
{
  fire_and_brimstone_t( warlock_t* p ) :
    warlock_spell_t( p, "Fire and Brimstone" )
  {
    harmful = false;
  }

  virtual void execute()
  {
    assert( player -> resources.current[ RESOURCE_BURNING_EMBER ] >= 1.0 );

    warlock_spell_t::execute();

    if ( p() -> buffs.fire_and_brimstone -> check() )
      p() -> buffs.fire_and_brimstone -> expire();
    else
      p() -> buffs.fire_and_brimstone -> trigger();
  }

  virtual bool ready()
  {
    if ( player -> resources.current[ RESOURCE_BURNING_EMBER ] < 1 )
      return false;

    return warlock_spell_t::ready();
  }
};


// AOE SPELLS

struct seed_of_corruption_aoe_t : public warlock_spell_t
{
  seed_of_corruption_aoe_t( warlock_t* p ) :
    warlock_spell_t( "seed_of_corruption_aoe", p, p -> find_spell( 27285 ) )
  {
    aoe        = -1;
    dual       = true;
    background = true;
    callbacks  = false;
  }

  virtual double action_multiplier() const
  {
    double m = warlock_spell_t::action_multiplier();

    if ( p() -> buffs.mannoroths_fury -> up() )
    {
      m *= 1.0 + p() -> talents.mannoroths_fury -> effectN( 3 ).percent();
    }
    return m;
  }

  virtual void init()
  {
    warlock_spell_t::init();

    p() -> spells.soulburn_seed_of_corruption_aoe -> stats = stats;
  }
};

struct soulburn_seed_of_corruption_aoe_t : public warlock_spell_t
{
  corruption_t* corruption;

  soulburn_seed_of_corruption_aoe_t( warlock_t* p ) :
    warlock_spell_t( "soulburn_seed_of_corruption_aoe", p, p -> find_spell( 87385 ) ), corruption( new corruption_t( p, true ) )
  {
    aoe        = -1;
    dual       = true;
    background = true;
    callbacks  = false;
    corruption -> background = true;
    corruption -> dual = true;
    corruption -> may_miss = false;
    corruption -> base_costs[ RESOURCE_MANA ] = 0;
  }

  virtual void execute()
  {
    warlock_spell_t::execute();

    p() -> resource_gain( RESOURCE_SOUL_SHARD, 1, p() -> gains.seed_of_corruption );
    p() -> shard_react = p() -> sim -> current_time;
  }

  virtual void impact( action_state_t* s )
  {
    warlock_spell_t::impact( s );

    corruption -> target = s -> target;
    corruption -> execute();
  }
};

struct soulburn_seed_of_corruption_t : public warlock_spell_t
{
  double coefficient;

  soulburn_seed_of_corruption_t( warlock_t* p, double coeff ) :
    warlock_spell_t( "soulburn_seed_of_corruption", p, p -> find_spell( 114790 ) ), coefficient( coeff )
  {
    may_crit = false;
    background = true;
  }

  virtual void impact( action_state_t* s )
  {
    warlock_spell_t::impact( s );

    if ( result_is_hit( s -> result ) )
      td( s -> target ) -> soulburn_soc_trigger = data().effectN( 3 ).average( p() ) + s -> composite_spell_power() * coefficient;
  }
};

struct seed_of_corruption_t : public warlock_spell_t
{
  soulburn_seed_of_corruption_t* soulburn_spell;

  seed_of_corruption_t( warlock_t* p ) :
    warlock_spell_t( "seed_of_corruption", p, p -> find_spell( 27243 ) ), soulburn_spell( new soulburn_seed_of_corruption_t( p, data().effectN( 3 ).coeff() ) )
  {
    may_crit = false;

    if ( ! p -> spells.seed_of_corruption_aoe ) p -> spells.seed_of_corruption_aoe = new seed_of_corruption_aoe_t( p );
    if ( ! p -> spells.soulburn_seed_of_corruption_aoe ) p -> spells.soulburn_seed_of_corruption_aoe = new soulburn_seed_of_corruption_aoe_t( p );

    add_child( p -> spells.seed_of_corruption_aoe );
    soulburn_spell -> stats = stats;
  }

  virtual void impact( action_state_t* s )
  {
    warlock_spell_t::impact( s );

    if ( result_is_hit( s -> result ) )
      td( s -> target ) -> soc_trigger = data().effectN( 3 ).average( p() ) + s -> composite_spell_power() * data().effectN( 3 ).coeff();
  }

  virtual void execute()
  {
    if ( p() -> buffs.soulburn -> up() )
    {
      p() -> buffs.soulburn -> expire();
      soulburn_spell -> target = target;
      soulburn_spell -> time_to_execute = time_to_execute;
      soulburn_spell -> execute();
    }
    else
    {
      warlock_spell_t::execute();
    }
  }
};


struct rain_of_fire_tick_t : public warlock_spell_t
{
  const spell_data_t& parent_data;

  rain_of_fire_tick_t( warlock_t* p, const spell_data_t& pd ) :
    warlock_spell_t( "rain_of_fire_tick", p, pd.effectN( 2 ).trigger() ), parent_data( pd )
  {
    aoe         = -1;
    background  = true;
    direct_tick_callbacks = true;
  }

  virtual void impact( action_state_t* s )
  {
    warlock_spell_t::impact( s );

    if ( result_is_hit( s -> result ) )
      trigger_ember_gain( p(), 0.2, p() -> gains.rain_of_fire, 0.125 );
  }

  virtual double action_multiplier() const
  {
    double m = warlock_spell_t::action_multiplier();

    if ( p() -> buffs.mannoroths_fury -> up() )
    {
      m *= 1.0 + p() -> talents.mannoroths_fury -> effectN( 3 ).percent();
    }
    return m;
  }

  virtual proc_types proc_type() const override
  { return PROC1_PERIODIC; }
};


struct rain_of_fire_t : public warlock_spell_t
{
  rain_of_fire_t( warlock_t* p ) :
    warlock_spell_t( "rain_of_fire", p, ( p -> specialization() == WARLOCK_DESTRUCTION ) ? p -> find_spell( 104232 ) : ( p -> specialization() == WARLOCK_AFFLICTION ) ? p -> find_spell( 5740 ) : spell_data_t::not_found() )
  {
    dot_behavior = DOT_CLIP;
    may_miss = false;
    may_crit = false;
    channeled = ( p -> spec.aftermath -> ok() ) ? false : true;
    tick_zero = ( p -> spec.aftermath -> ok() ) ? false : true;

    tick_action = new rain_of_fire_tick_t( p, data() );
  }

  virtual void tick( dot_t* d )
  {
    warlock_spell_t::tick( d );

    if ( channeled && d -> current_tick != 0 ) consume_tick_resource( d );
  }

  virtual int hasted_num_ticks( double /*haste*/, timespan_t /*d*/ ) const
  {
    return num_ticks;
  }

  virtual double composite_target_ta_multiplier( player_t* t ) const
  {
    double m = warlock_spell_t::composite_target_ta_multiplier( t );

    if ( td( t ) -> dots_immolate -> ticking )
      m *= 1.5;

    return m;
  }

};


struct hellfire_tick_t : public warlock_spell_t
{
  hellfire_tick_t( warlock_t* p, const spell_data_t& s ) :
    warlock_spell_t( "hellfire_tick", p, s.effectN( 1 ).trigger() )
  {
    aoe         = -1;
    background  = true;
  }


  virtual void impact( action_state_t* s )
  {
    warlock_spell_t::impact( s );

    if ( result_is_hit( s -> result ) )
      p() -> resource_gain( RESOURCE_DEMONIC_FURY, 3, gain );
  }
};


struct hellfire_t : public warlock_spell_t
{
  hellfire_t( warlock_t* p ) :
    warlock_spell_t( p, "Hellfire" )
  {
    tick_zero = true;
    may_miss = false;
    channeled = true;
    may_crit = false;

    spell_power_mod.tick = base_td = 0;

    dynamic_tick_action = true;
    tick_action = new hellfire_tick_t( p, data() );
  }

  virtual double action_multiplier() const
  {
    double m = warlock_spell_t::action_multiplier();

    if ( p() -> buffs.mannoroths_fury -> up() )
    {
      m *= 1.0 + p() -> talents.mannoroths_fury -> effectN( 3 ).percent();
    }
    return m;
  }

  virtual bool usable_moving() const
  {
    return true;
  }

  virtual void tick( dot_t* d )
  {
    warlock_spell_t::tick( d );

    if ( d -> current_tick != 0 ) consume_tick_resource( d );
  }

  virtual bool ready()
  {
    bool r = warlock_spell_t::ready();

    if ( p() -> buffs.metamorphosis -> check() ) r = false;

    return r;
  }

  virtual int hasted_num_ticks( double /*haste*/, timespan_t /*d*/ ) const
  {
    return num_ticks;
  }
};


struct immolation_aura_tick_t : public warlock_spell_t
{
  immolation_aura_tick_t( warlock_t* p ) :
    warlock_spell_t( "immolation_aura_tick", p, p -> find_spell( 5857 ) )
  {
    aoe         = -1;
    background  = true;
  }
  virtual double action_multiplier() const
  {
    double m = warlock_spell_t::action_multiplier();

    if ( p() -> buffs.mannoroths_fury -> up() )
    {
      m *= 1.0 + p() -> talents.mannoroths_fury -> effectN( 3 ).percent();
    }
    return m;
  }
};


struct immolation_aura_t : public warlock_spell_t
{
  immolation_aura_t( warlock_t* p ) :
    warlock_spell_t( p, "Immolation Aura" )
  {
    may_miss = false;
    tick_zero = true;
    may_crit = false;

    dynamic_tick_action = true;
    tick_action = new immolation_aura_tick_t( p );
  }

  virtual void tick( dot_t* d )
  {
    if ( ! p() -> buffs.metamorphosis -> check() || p() -> resources.current[ RESOURCE_DEMONIC_FURY ] < META_FURY_MINIMUM )
    {
      d -> cancel();
      return;
    }

    warlock_spell_t::tick( d );
  }

  virtual void last_tick( dot_t* d )
  {
    warlock_spell_t::last_tick( d );

    core_event_t::cancel( cost_event );
  }

  virtual void impact( action_state_t* s )
  {
    dot_t* d = get_dot();
    bool add_ticks = d -> ticking;
    int remaining_ticks = d -> num_ticks - d -> current_tick;

    warlock_spell_t::impact( s );

    if ( result_is_hit( s -> result ) )
    {
      if ( add_ticks )
        d -> num_ticks = ( int ) std::min( remaining_ticks + 0.9 * num_ticks, 2.1 * num_ticks );

      if ( ! cost_event ) cost_event = new ( *sim ) cost_event_t( p(), this );
    }
  }

  virtual int hasted_num_ticks( double /*haste*/, timespan_t /*d*/ ) const
  {
    return num_ticks;
  }

  virtual bool ready()
  {
    bool r = warlock_spell_t::ready();

    if ( ! p() -> buffs.metamorphosis -> check() ) r = false;

    dot_t* d = get_dot();
    if ( d -> ticking && d -> num_ticks - d -> current_tick > num_ticks * 1.2 )  r = false;

    return r;
  }
};
// SOUL SWAP

struct soul_swap_t : public warlock_spell_t
{
  agony_t* agony;
  corruption_t* corruption;
  unstable_affliction_t* unstable_affliction;
  seed_of_corruption_t* seed_of_corruption;

  cooldown_t* glyph_cooldown;

  soul_swap_t( warlock_t* p ) :
    warlock_spell_t( p, "Soul Swap" ),
    agony( new agony_t( p ) ),
    corruption( new corruption_t( p ) ),
    unstable_affliction( new unstable_affliction_t( p ) ),
    seed_of_corruption( new seed_of_corruption_t( p ) ),
    glyph_cooldown( p -> get_cooldown( "glyphed_soul_swap" ) )
  {
    agony               -> background = true;
    agony               -> dual       = true;
    agony               -> base_costs[ RESOURCE_MANA ] = 0;
    corruption          -> background = true;
    corruption          -> dual       = true;
    corruption          -> base_costs[ RESOURCE_MANA ] = 0;
    unstable_affliction -> background = true;
    unstable_affliction -> dual       = true;
    unstable_affliction -> base_costs[ RESOURCE_MANA ] = 0;
    seed_of_corruption  -> background = true;
    seed_of_corruption  -> dual       = true;
    seed_of_corruption  -> base_costs[ RESOURCE_MANA ] = 0;

  }

  virtual void execute()
  {
    warlock_spell_t::execute();

    if ( p() -> buffs.soul_swap -> up() )  // EXHALE: Copy(!) the dots from  p() -> soul_swap_buffer.target to target.
    {
      if ( target == p() -> soul_swap_buffer.source ) return;

      p() -> buffs.soul_swap -> expire();
      
      if ( p() -> soul_swap_buffer.agony_was_inhaled )
      {
        p() -> soul_swap_buffer.agony -> ticking = true; //so that copy works properly
        p() -> soul_swap_buffer.agony -> copy( target );
        p() -> soul_swap_buffer.agony_was_inhaled = false;
      }

      if ( p() -> soul_swap_buffer.corruption_was_inhaled )
      {
        p() -> soul_swap_buffer.corruption -> ticking = true; //so that copy works properly
        p() -> soul_swap_buffer.corruption -> copy( target );
        p() -> soul_swap_buffer.corruption_was_inhaled = false;
      }
      if ( p() -> soul_swap_buffer.unstable_affliction_was_inhaled )
      {
        p() -> soul_swap_buffer.unstable_affliction -> ticking = true; //so that copy works properly
        p() -> soul_swap_buffer.unstable_affliction -> copy( target );
        p() -> soul_swap_buffer.unstable_affliction_was_inhaled = false;
      }
      if ( p() -> soul_swap_buffer.seed_of_corruption_was_inhaled )
      {
        p() -> soul_swap_buffer.seed_of_corruption -> ticking = true; //so that copy works properly
        p() -> soul_swap_buffer.seed_of_corruption -> copy( target );
        p() -> soul_swap_buffer.seed_of_corruption_was_inhaled = false;
      }
    }
    else if ( p() -> buffs.soulburn -> up() ) /// SB:SS, just cast Agony/Corruption/UA no matter what the SS buff is.
    {
      p() -> buffs.soulburn -> expire();

      agony -> target = target;
      agony -> execute();

      corruption -> target = target;
      corruption -> execute();

      unstable_affliction -> target = target;
      unstable_affliction -> execute();

    }
    else //INHALE : Store SS_target and dot ticking state
    {
      p() -> buffs.soul_swap -> trigger();

      p() -> soul_swap_buffer.source              = target;

      if ( td( target ) -> dots_corruption -> ticking)
      {
        p() -> soul_swap_buffer.corruption_was_inhaled = true; //dot is ticking, so copy the state into our buffer dot
        p() -> soul_swap_buffer.inhale_dot(td( target ) -> dots_corruption, p() -> soul_swap_buffer.corruption);
      }

      if ( td( target ) -> dots_unstable_affliction -> ticking)
      {
        p() -> soul_swap_buffer.unstable_affliction_was_inhaled = true; //dot is ticking, so copy the state into our buffer dot
        p() -> soul_swap_buffer.inhale_dot(td( target ) -> dots_unstable_affliction, p() -> soul_swap_buffer.unstable_affliction);
      }

      if ( td( target ) -> dots_agony -> ticking)
      {
        p() -> soul_swap_buffer.agony_was_inhaled = true; //dot is ticking, so copy the state into our buffer dot
        p() -> soul_swap_buffer.inhale_dot(td( target ) -> dots_agony, p() -> soul_swap_buffer.agony);
      }

      if ( td( target ) -> dots_seed_of_corruption -> ticking)
      {
        p() -> soul_swap_buffer.seed_of_corruption_was_inhaled = true; //dot is ticking, so copy the state into our buffer dot
        p() -> soul_swap_buffer.inhale_dot(td( target ) -> dots_seed_of_corruption, p() -> soul_swap_buffer.seed_of_corruption);
      }

    }
  }

  virtual bool ready()
  {
    bool r = warlock_spell_t::ready();

    if ( p() -> buffs.soul_swap -> check() )
    {
      if ( target == p() -> soul_swap_buffer.source ) r = false;
    }
    else if ( ! p() -> buffs.soulburn -> check() )
    {
      if ( ! td( target ) -> dots_agony               -> ticking
           && ! td( target ) -> dots_corruption          -> ticking
           && ! td( target ) -> dots_unstable_affliction -> ticking
           && ! td( target ) -> dots_seed_of_corruption  -> ticking )
        r = false;
    }

    return r;
  }
};


// SUMMONING SPELLS

struct summon_pet_t : public warlock_spell_t
{
  timespan_t summoning_duration;
  pets::warlock_pet_t* pet;

private:
  void _init_summon_pet_t( std::string pet_name )
  {
    harmful = false;

    util::tokenize( pet_name );

    pet = dynamic_cast<pets::warlock_pet_t*>( player -> find_pet( pet_name ) );
    if ( ! pet )
    {
      sim -> errorf( "Player %s unable to find pet %s for summons.\n", player -> name(), pet_name.c_str() );
    }
  }

public:
  summon_pet_t( const std::string& n, warlock_t* p, const std::string& sname = "" ) :
    warlock_spell_t( p, sname.empty() ? "Summon " + n : sname ),
    summoning_duration ( timespan_t::zero() ),
    pet( 0 )
  {
    _init_summon_pet_t( n );
  }

  summon_pet_t( const std::string& n, warlock_t* p, int id ) :
    warlock_spell_t( n, p, p -> find_spell( id ) ),
    summoning_duration ( timespan_t::zero() ),
    pet( 0 )
  {
    _init_summon_pet_t( n );
  }

  summon_pet_t( const std::string& n, warlock_t* p, const spell_data_t* sd ) :
    warlock_spell_t( n, p, sd ),
    summoning_duration ( timespan_t::zero() ),
    pet( 0 )
  {
    _init_summon_pet_t( n );
  }

  virtual void execute()
  {
    pet -> summon( summoning_duration );

    warlock_spell_t::execute();
  }
};

struct summon_main_pet_t : public summon_pet_t
{
  cooldown_t* instant_cooldown;

  summon_main_pet_t( const std::string& n, warlock_t* p ) :
    summon_pet_t( n, p ), instant_cooldown( p -> get_cooldown( "instant_summon_pet" ) )
  {
    instant_cooldown -> duration = timespan_t::from_seconds( 60 );
  }

  virtual void schedule_execute( action_state_t* state = 0 )
  {
    warlock_spell_t::schedule_execute( state );

    if ( p() -> pets.active )
    {
      p() -> pets.active -> dismiss();
      p() -> pets.active = 0;
    }
  }

  virtual bool ready()
  {
    if ( p() -> pets.active == pet )
      return false;

    // FIXME: Currently on beta (2012/05/06) summoning a pet during metamorphosis makes you unable
    //        to summon another one for a full minute, regardless of meta. This may not be intended.
    if ( ( p() -> buffs.soulburn -> check() || p() -> specialization() == WARLOCK_DEMONOLOGY ) && instant_cooldown -> down() )
      return false;

    return summon_pet_t::ready();
  }

  virtual timespan_t execute_time() const
  {
    if ( p() -> buffs.soulburn -> check() || p() -> buffs.demonic_rebirth -> check() || p() -> buffs.metamorphosis -> check() )
      return timespan_t::zero();

    return warlock_spell_t::execute_time();
  }

  virtual void execute()
  {
    summon_pet_t::execute();

    p() -> pets.active = p() -> pets.last = pet;

    if ( p() -> buffs.soulburn -> up() )
    {
      instant_cooldown -> start();
      p() -> buffs.soulburn -> expire();
    }

    if ( p() -> buffs.metamorphosis -> check() )
      instant_cooldown -> start();

    if ( p() -> buffs.demonic_rebirth -> up() )
      p() -> buffs.demonic_rebirth -> expire();

    if ( p() -> buffs.grimoire_of_sacrifice -> check() )
      p() -> buffs.grimoire_of_sacrifice -> expire();
  }
};

struct flames_of_xoroth_t : public warlock_spell_t
{
  gain_t* ember_gain;

  flames_of_xoroth_t( warlock_t* p ) :
    warlock_spell_t( p, "Flames of Xoroth" ), ember_gain( p -> get_gain( "flames_of_xoroth" ) )
  {
    harmful = false;
  }

  virtual double cost() const
  {
    if ( p() -> pets.active || p() -> buffs.grimoire_of_sacrifice -> check() )
      return 0;
    else
      return warlock_spell_t::cost();
  }

  virtual void execute()
  {
    warlock_spell_t::execute();

    bool gain_ember = false;

    if ( p() -> buffs.grimoire_of_sacrifice -> check() )
    {
      p() -> buffs.grimoire_of_sacrifice -> expire();
      gain_ember = true;
    }
    else if ( p() -> pets.active )
    {
      p() -> pets.active -> dismiss();
      p() -> pets.active = 0;
      gain_ember = true;
    }
    else if ( p() -> pets.last )
    {
      p() -> pets.last -> summon();
      p() -> pets.active = p() -> pets.last;
    }

    if ( gain_ember ) p() -> resource_gain( RESOURCE_BURNING_EMBER, 1, ember_gain );
  }
};

struct infernal_awakening_t : public warlock_spell_t
{
  infernal_awakening_t( warlock_t* p, spell_data_t* spell ) :
    warlock_spell_t( "infernal_awakening", p, spell )
  {
    aoe        = -1;
    background = true;
    dual       = true;
    trigger_gcd = timespan_t::zero();
  }
};

struct summon_infernal_t : public summon_pet_t
{
  infernal_awakening_t* infernal_awakening;

  summon_infernal_t( warlock_t* p  ) :
    summon_pet_t( p -> talents.grimoire_of_supremacy -> ok() ? "abyssal" : "infernal", p ),
    infernal_awakening( 0 )
  {
    harmful = false;

    cooldown = p -> cooldowns.infernal;
    cooldown -> duration = data().cooldown(); // Reset the cooldown duration because we're overriding the duration
    cooldown -> duration += timespan_t::from_millis( p -> sets.set( SET_T13_2PC_CASTER ) -> effectN( 3 ).base_value() );

    summoning_duration = data().effectN( 2 ).trigger() -> duration();
    summoning_duration += ( p -> specialization() == WARLOCK_DEMONOLOGY ) ?
                            timespan_t::from_seconds( p -> sets.set( SET_T13_2PC_CASTER ) -> effectN( 1 ).base_value() ) :
                            timespan_t::from_seconds( p -> sets.set( SET_T13_2PC_CASTER ) -> effectN( 2 ).base_value() );

    infernal_awakening = new infernal_awakening_t( p, data().effectN( 1 ).trigger() );
    infernal_awakening -> stats = stats;
    pet -> summon_stats = stats;
  }

  virtual void execute()
  {
    summon_pet_t::execute();

    p() -> cooldowns.doomguard -> start();
    infernal_awakening -> execute();
  }
};

struct summon_doomguard2_t : public summon_pet_t
{
  summon_doomguard2_t( warlock_t* p, spell_data_t* spell ) :
    summon_pet_t( p -> talents.grimoire_of_supremacy -> ok() ? "terrorguard" : "doomguard", p, spell )
  {
    harmful = false;
    background = true;
    dual       = true;
    callbacks  = false;
    summoning_duration = data().duration();
    summoning_duration += ( p -> specialization() == WARLOCK_DEMONOLOGY ?
                            timespan_t::from_seconds( p -> sets.set( SET_T13_2PC_CASTER ) -> effectN( 1 ).base_value() ) :
                            timespan_t::from_seconds( p -> sets.set( SET_T13_2PC_CASTER ) -> effectN( 2 ).base_value() ) );
  }
};

struct summon_doomguard_t : public warlock_spell_t
{
  summon_doomguard2_t* summon_doomguard2;

  summon_doomguard_t( warlock_t* p ) :
    warlock_spell_t( p, p -> talents.grimoire_of_supremacy -> ok() ? "Summon Terrorguard" : "Summon Doomguard" ),
    summon_doomguard2( 0 )
  {
    cooldown = p -> cooldowns.doomguard;
    cooldown -> duration = data().cooldown(); // Reset the cooldown duration because we're overriding the duration
    cooldown -> duration += timespan_t::from_millis( p -> sets.set( SET_T13_2PC_CASTER ) -> effectN( 3 ).base_value() );

    harmful = false;
    summon_doomguard2 = new summon_doomguard2_t( p, data().effectN( 2 ).trigger() );
    summon_doomguard2 -> stats = stats;
    summon_doomguard2 -> pet -> summon_stats = stats;
  }

  virtual void execute()
  {
    warlock_spell_t::execute();

    p() -> cooldowns.infernal -> start();
    summon_doomguard2 -> execute();
  }
};

// TALENT SPELLS

struct mortal_coil_heal_t : public warlock_heal_t
{
  mortal_coil_heal_t( warlock_t* p, const spell_data_t& s ) :
    warlock_heal_t( "mortal_coil_heal", p, s.effectN( 3 ).trigger_spell_id() )
  {
    background = true;
    may_miss = false;
  }

  virtual void execute()
  {
    double heal_pct = data().effectN( 1 ).percent();
    base_dd_min = base_dd_max = player -> resources.max[ RESOURCE_HEALTH ] * heal_pct;

    warlock_heal_t::execute();
  }
};

struct mortal_coil_t : public warlock_spell_t
{
  mortal_coil_heal_t* heal;

  mortal_coil_t( warlock_t* p ) :
    warlock_spell_t( "mortal_coil", p, p -> talents.mortal_coil ), heal( 0 )
  {
    base_dd_min = base_dd_max = 0;
    heal = new mortal_coil_heal_t( p, data() );
  }

  virtual void impact( action_state_t* s )
  {
    warlock_spell_t::impact( s );

    if ( result_is_hit( s -> result ) )
      heal -> execute();
  }
};

struct grimoire_of_sacrifice_t : public warlock_spell_t
{
  grimoire_of_sacrifice_t( warlock_t* p ) :
    warlock_spell_t( "grimoire_of_sacrifice", p, p -> talents.grimoire_of_sacrifice )
  {
    harmful = false;
  }

  virtual bool ready()
  {
    if ( ! p() -> pets.active ) return false;

    return warlock_spell_t::ready();
  }

  virtual void execute()
  {
    if ( p() -> pets.active )
    {
      warlock_spell_t::execute();

      p() -> pets.active -> dismiss();
      p() -> pets.active = 0;
      p() -> buffs.grimoire_of_sacrifice -> trigger();

      // FIXME: Demonic rebirth should really trigger on any pet death, but this is the only pet death we care about for now
      if ( p() -> spec.demonic_rebirth -> ok() )
        p() -> buffs.demonic_rebirth -> trigger();

      // FIXME: Add heal event.
    }
  }
};


struct grimoire_of_service_t : public summon_pet_t
{
  grimoire_of_service_t( warlock_t* p, const std::string& pet_name ) :
    summon_pet_t( "service_" + pet_name, p, p -> talents.grimoire_of_service -> ok() ? p -> find_class_spell( "Grimoire: " + pet_name ) : spell_data_t::not_found() )
  {
    cooldown = p -> get_cooldown( "grimoire_of_service" );
    cooldown -> duration = data().cooldown();
    summoning_duration = data().duration();
    if ( pet )
      pet -> summon_stats = stats;
  }
};


struct mannoroths_fury_t : public warlock_spell_t
{
  mannoroths_fury_t( warlock_t* p ) :
    warlock_spell_t( "mannoroths_fury", p, p -> talents.mannoroths_fury )
  {
    harmful = false;
  }

  virtual void execute()
  {
    warlock_spell_t::execute();

    p() -> buffs.mannoroths_fury -> trigger();
  }
};


} // end actions namespace


warlock_td_t::warlock_td_t( player_t* target, warlock_t* p ) :
  actor_pair_t( target, p ),
  ds_started_below_20( false ),
  shadowflame_stack( 1 ),
  agony_stack( 1 ),
  soc_trigger( 0 ),
  soulburn_soc_trigger( 0 )
{
  dots_corruption          = target -> get_dot( "corruption", p );
  dots_unstable_affliction = target -> get_dot( "unstable_affliction", p );
  dots_agony               = target -> get_dot( "agony", p );
  dots_doom                = target -> get_dot( "doom", p );
  dots_immolate            = target -> get_dot( "immolate", p );
  dots_shadowflame         = target -> get_dot( "shadowflame", p );
  dots_malefic_grasp       = target -> get_dot( "malefic_grasp", p );
  dots_seed_of_corruption  = target -> get_dot( "seed_of_corruption", p );
  dots_soulburn_seed_of_corruption  = target -> get_dot( "soulburn_seed_of_corruption", p );
  dots_haunt               = target -> get_dot( "haunt", p );

  debuffs_haunt = buff_creator_t( *this, "haunt", source -> find_class_spell( "Haunt" ) );
}

warlock_t::warlock_t( sim_t* sim, const std::string& name, race_e r ) :
  player_t( sim, WARLOCK, name, r ),
  havoc_target( 0 ),
  latest_corruption_target( 0 ),
  pets( pets_t() ),
  buffs( buffs_t() ),
  cooldowns( cooldowns_t() ),
  talents( talents_t() ),
  spec( specs_t() ),
  mastery_spells( mastery_spells_t() ),
  gains( gains_t() ),
  procs( procs_t() ),
  glyphs( glyphs_t() ),
  spells( spells_t() ),
  soul_swap_buffer( soul_swap_buffer_t() ),
  demonic_calling_event( 0 ),
  initial_burning_embers( 1 ),
  initial_demonic_fury( 200 ),
  default_pet( "" ),
  ember_react( ( initial_burning_embers >= 1.0 ) ? timespan_t::zero() : timespan_t::max() ),
  shard_react( timespan_t::zero() )
{
  base.distance = 40;

  cooldowns.infernal       = get_cooldown ( "summon_infernal" );
  cooldowns.doomguard      = get_cooldown ( "summon_doomguard" );
  cooldowns.imp_swarm      = get_cooldown ( "imp_swarm" );
  cooldowns.hand_of_guldan = get_cooldown ( "hand_of_guldan" );
}

warlock_t::~warlock_t()
{
  delete soul_swap_buffer.agony;
  delete soul_swap_buffer.corruption;
  delete soul_swap_buffer.unstable_affliction;
  delete soul_swap_buffer.seed_of_corruption;
}

double warlock_t::composite_player_multiplier( school_e school ) const
{
  double m = player_t::composite_player_multiplier( school );

  double mastery_value = mastery_spells.master_demonologist -> ok() ? cache.mastery_value() : 0.0;

  if ( buffs.metamorphosis -> up() ) // FIXME: Is corruption an exception, or did they change it so it only applies to a few spells specifically?
  {
    m *= 1.0 + spec.demonic_fury -> effectN( 1 ).percent() * 3 + mastery_value * 3;
  }
  else
  {
    m *= 1.0 + mastery_value;
  }

  if ( buffs.tier16_2pc_fiery_wrath -> up())
  {
    m *= 1.0 + buffs.tier16_2pc_fiery_wrath -> value();
  }
  return m;
}


void warlock_t::invalidate_cache( cache_e c )
{
  player_t::invalidate_cache( c );

  switch ( c )
  {
    case CACHE_MASTERY:
      if ( mastery_spells.master_demonologist -> ok() )
      {
        player_t::invalidate_cache( CACHE_PLAYER_DAMAGE_MULTIPLIER );
      }
      break;
    default: break;
  }
}

double warlock_t::composite_spell_crit() const
{
  double sc = player_t::composite_spell_crit();

  if ( specialization() == WARLOCK_DESTRUCTION )
  {
    if ( buffs.dark_soul -> up() )
    {
      sc += spec.dark_soul -> effectN( 1 ).percent() ;
    }
    if ( buffs.tier16_4pc_ember_fillup -> up() )
    {
      sc += find_spell( 145164 ) -> effectN(1).percent();
    }
  }

  return sc;
}


double warlock_t::composite_spell_haste() const
{
  double h = player_t::composite_spell_haste();

  if ( specialization() == WARLOCK_AFFLICTION )
  {
    if ( buffs.dark_soul -> up() )
    {
      h *= 1.0 / ( 1.0 + spec.dark_soul -> effectN( 1 ).percent() );
    }

  }

  return h;
}


double warlock_t::composite_mastery() const
{
  double m = player_t::composite_mastery();

  if ( specialization() == WARLOCK_DEMONOLOGY )
  {
    if ( buffs.dark_soul -> up() )
    {
      m += spec.dark_soul -> effectN( 1 ).average( this );
    }

  }

  return m;
}

double warlock_t::resource_gain( resource_e resource_type, double amount, gain_t* source, action_t* action )
{
  if ( resource_type == RESOURCE_DEMONIC_FURY )
    amount *= 1.0 + sets.set( SET_T15_4PC_CASTER ) -> effectN( 3 ).percent();

  return player_t::resource_gain( resource_type, amount, source, action );
}

double warlock_t::mana_regen_per_second() const
{
  double mp5 = player_t::mana_regen_per_second();

  mp5 /= cache.spell_speed();

  return mp5;
}


double warlock_t::composite_armor() const
{
  return player_t::composite_armor() + spec.fel_armor -> effectN( 2 ).base_value();
}


void warlock_t::halt()
{
  player_t::halt();

  if ( spells.melee ) spells.melee -> cancel();
}


double warlock_t::matching_gear_multiplier( attribute_e attr ) const
{
  if ( attr == ATTR_INTELLECT )
    return spec.nethermancy -> effectN( 1 ).percent();

  return 0.0;
}

static const std::string supremacy_pet( const std::string& pet_name, bool translate = true )
{
  if ( ! translate ) return pet_name;
  if ( pet_name == "felhunter" )  return "observer";
  if ( pet_name == "felguard" )   return "wrathguard";
  if ( pet_name == "succubus" )   return "shivarra";
  if ( pet_name == "voidwalker" ) return "voidlord";
  if ( pet_name == "imp" )        return "fel imp";
  return "";
}

action_t* warlock_t::create_action( const std::string& action_name,
                                    const std::string& options_str )
{
  action_t* a;

  if ( ( action_name == "summon_pet" || action_name == "service_pet" ) && default_pet.empty() )
  {
    sim -> errorf( "Player %s used a generic pet summoning action without specifying a default_pet.\n", name() );
    return nullptr;
  }

  using namespace actions;

  if      ( action_name == "conflagrate"           ) a = new           conflagrate_t( this );
  else if ( action_name == "corruption"            ) a = new            corruption_t( this );
  else if ( action_name == "agony"                 ) a = new                 agony_t( this );
  else if ( action_name == "doom"                  ) a = new                  doom_t( this );
  else if ( action_name == "chaos_bolt"            ) a = new            chaos_bolt_t( this );
  else if ( action_name == "chaos_wave"            ) a = new            chaos_wave_t( this );
  else if ( action_name == "curse_of_the_elements" ) a = new curse_of_the_elements_t( this );
  else if ( action_name == "touch_of_chaos"        ) a = new        touch_of_chaos_t( this );
  else if ( action_name == "drain_life"            ) a = new            drain_life_t( this );
  else if ( action_name == "grimoire_of_sacrifice" ) a = new grimoire_of_sacrifice_t( this );
  else if ( action_name == "haunt"                 ) a = new                 haunt_t( this );
  else if ( action_name == "immolate"              ) a = new              immolate_t( this );
  else if ( action_name == "incinerate"            ) a = new            incinerate_t( this );
  else if ( action_name == "life_tap"              ) a = new              life_tap_t( this );
  else if ( action_name == "malefic_grasp"         ) a = new         malefic_grasp_t( this );
  else if ( action_name == "metamorphosis"         ) a = new activate_metamorphosis_t( this );
  else if ( action_name == "cancel_metamorphosis"  ) a = new  cancel_metamorphosis_t( this );
  else if ( action_name == "melee"                 ) a = new        activate_melee_t( this );
  else if ( action_name == "mortal_coil"           ) a = new           mortal_coil_t( this );
  else if ( action_name == "shadow_bolt"           ) a = new           shadow_bolt_t( this );
  else if ( action_name == "shadowburn"            ) a = new            shadowburn_t( this );
  else if ( action_name == "soul_fire"             ) a = new             soul_fire_t( this );
  else if ( action_name == "unstable_affliction"   ) a = new   unstable_affliction_t( this );
  else if ( action_name == "hand_of_guldan"        ) a = new        hand_of_guldan_t( this );
  else if ( action_name == "dark_intent"           ) a = new           dark_intent_t( this );
  else if ( action_name == "dark_soul"             ) a = new             dark_soul_t( this );
  else if ( action_name == "soulburn"              ) a = new              soulburn_t( this );
  else if ( action_name == "havoc"                 ) a = new                 havoc_t( this );
  else if ( action_name == "seed_of_corruption"    ) a = new    seed_of_corruption_t( this );
  else if ( action_name == "rain_of_fire"          ) a = new          rain_of_fire_t( this );
  else if ( action_name == "hellfire"              ) a = new              hellfire_t( this );
  else if ( action_name == "immolation_aura"       ) a = new       immolation_aura_t( this );
  else if ( action_name == "imp_swarm"             ) a = new             imp_swarm_t( this );
  else if ( action_name == "fire_and_brimstone"    ) a = new    fire_and_brimstone_t( this );
  else if ( action_name == "soul_swap"             ) a = new             soul_swap_t( this );
  else if ( action_name == "flames_of_xoroth"      ) a = new      flames_of_xoroth_t( this );
  else if ( action_name == "mannoroths_fury"       ) a = new mannoroths_fury_t      ( this );
  else if ( action_name == "summon_infernal"       ) a = new       summon_infernal_t( this );
  else if ( action_name == "summon_doomguard"      ) a = new      summon_doomguard_t( this );
  else if ( action_name == "summon_felhunter"      ) a = new summon_main_pet_t( supremacy_pet( "felhunter",  talents.grimoire_of_supremacy -> ok() ), this );
  else if ( action_name == "summon_felguard"       ) a = new summon_main_pet_t( supremacy_pet( "felguard",   talents.grimoire_of_supremacy -> ok() ), this );
  else if ( action_name == "summon_succubus"       ) a = new summon_main_pet_t( supremacy_pet( "succubus",   talents.grimoire_of_supremacy -> ok() ), this );
  else if ( action_name == "summon_voidwalker"     ) a = new summon_main_pet_t( supremacy_pet( "voidwalker", talents.grimoire_of_supremacy -> ok() ), this );
  else if ( action_name == "summon_imp"            ) a = new summon_main_pet_t( supremacy_pet( "imp",        talents.grimoire_of_supremacy -> ok() ), this );
  else if ( action_name == "summon_pet"            ) a = new summon_main_pet_t( supremacy_pet( default_pet,  talents.grimoire_of_supremacy -> ok() ), this );
  else if ( action_name == "service_felguard"      ) a = new grimoire_of_service_t( this, "felguard" );
  else if ( action_name == "service_felhunter"     ) a = new grimoire_of_service_t( this, "felhunter" );
  else if ( action_name == "service_imp"           ) a = new grimoire_of_service_t( this, "imp" );
  else if ( action_name == "service_succubus"      ) a = new grimoire_of_service_t( this, "succubus" );
  else if ( action_name == "service_voidwalker"    ) a = new grimoire_of_service_t( this, "voidwalker" );
  else if ( action_name == "service_pet"           ) a = new grimoire_of_service_t( this, default_pet );
  else return player_t::create_action( action_name, options_str );

  a -> parse_options( 0, options_str );

  return a;
}


pet_t* warlock_t::create_pet( const std::string& pet_name,
                              const std::string& /* pet_type */ )
{
  pet_t* p = find_pet( pet_name );

  if ( p ) return p;

  using namespace pets;

  if ( pet_name == "felguard"     ) return new    felguard_pet_t( sim, this );
  if ( pet_name == "felhunter"    ) return new   felhunter_pet_t( sim, this );
  if ( pet_name == "imp"          ) return new         imp_pet_t( sim, this );
  if ( pet_name == "succubus"     ) return new    succubus_pet_t( sim, this );
  if ( pet_name == "voidwalker"   ) return new  voidwalker_pet_t( sim, this );
  if ( pet_name == "infernal"     ) return new    infernal_pet_t( sim, this );
  if ( pet_name == "doomguard"    ) return new   doomguard_pet_t( sim, this );

  if ( pet_name == "wrathguard"   ) return new  wrathguard_pet_t( sim, this );
  if ( pet_name == "observer"     ) return new    observer_pet_t( sim, this );
  if ( pet_name == "fel_imp"      ) return new     fel_imp_pet_t( sim, this );
  if ( pet_name == "shivarra"     ) return new    shivarra_pet_t( sim, this );
  if ( pet_name == "voidlord"     ) return new    voidlord_pet_t( sim, this );
  if ( pet_name == "abyssal"      ) return new     abyssal_pet_t( sim, this );
  if ( pet_name == "terrorguard"  ) return new terrorguard_pet_t( sim, this );

  if ( pet_name == "service_felguard"     ) return new    felguard_pet_t( sim, this, pet_name );
  if ( pet_name == "service_felhunter"    ) return new   felhunter_pet_t( sim, this, pet_name );
  if ( pet_name == "service_imp"          ) return new         imp_pet_t( sim, this, pet_name );
  if ( pet_name == "service_succubus"     ) return new    succubus_pet_t( sim, this, pet_name );
  if ( pet_name == "service_voidwalker"   ) return new  voidwalker_pet_t( sim, this, pet_name );

  return 0;
}


void warlock_t::create_pets()
{
  create_pet( "felhunter"  );
  create_pet( "imp"        );
  create_pet( "succubus"   );
  create_pet( "voidwalker" );
  create_pet( "infernal"   );
  create_pet( "doomguard"  );

  create_pet( "observer"    );
  create_pet( "fel_imp"     );
  create_pet( "shivarra"    );
  create_pet( "voidlord"    );
  create_pet( "abyssal"     );
  create_pet( "terrorguard" );

  if ( specialization() == WARLOCK_DEMONOLOGY )
  {
    create_pet( "felguard"   );
    create_pet( "wrathguard" );

    create_pet( "service_felguard" );

    for ( size_t i = 0; i < pets.wild_imps.size(); i++ )
    {
      pets.wild_imps[ i ] = new pets::wild_imp_pet_t( sim, this );
      if ( i > 0 )
        pets.wild_imps[ i ] -> quiet = 1;
    }
  }

  create_pet( "service_felhunter"  );
  create_pet( "service_imp"        );
  create_pet( "service_succubus"   );
  create_pet( "service_voidwalker" );
}



void warlock_t::init_spells()
{
  player_t::init_spells();

  // New set bonus system
  static const set_bonus_description_t set_bonuses =
  {
    //  C2P    C4P    M2P    M4P    T2P    T4P    H2P    H4P
    { 105888, 105787,     0,     0,     0,     0,     0,     0 }, // Tier13
    { 123136, 123141,     0,     0,     0,     0,     0,     0 }, // Tier14
    { 138129, 138134,     0,     0,     0,     0,     0,     0 }, // Tier15
    { 145072, 145091,     0,     0,     0,     0,     0,     0 }, // Tier16
  };
  sets.register_spelldata( set_bonuses );

  // General
  spec.nethermancy = find_spell( 86091 );
  spec.fel_armor   = find_spell( 104938 );
  spec.pandemic    = find_spell( 131973 );

  spec.dark_soul = find_specialization_spell( "Dark Soul: Instability", "dark_soul" );
  if ( ! spec.dark_soul -> ok() ) spec.dark_soul = find_specialization_spell( "Dark Soul: Knowledge", "dark_soul" );
  if ( ! spec.dark_soul -> ok() ) spec.dark_soul = find_specialization_spell( "Dark Soul: Misery", "dark_soul" );

  // Affliction
  spec.nightfall     = find_specialization_spell( "Nightfall" );

  // Demonology
  spec.decimation      = find_specialization_spell( "Decimation" );
  spec.demonic_fury    = find_specialization_spell( "Demonic Fury" );
  spec.metamorphosis   = find_specialization_spell( "Metamorphosis" );
  spec.molten_core     = find_specialization_spell( "Molten Core" );
  spec.demonic_rebirth = find_specialization_spell( "Demonic Rebirth" );
  spec.wild_imps       = find_specialization_spell( "Wild Imps" );

  spec.doom           = ( find_specialization_spell( "Metamorphosis: Doom"           ) -> ok() ) ? find_spell( 603 )    : spell_data_t::not_found();
  spec.touch_of_chaos = ( find_specialization_spell( "Metamorphosis: Touch of Chaos" ) -> ok() ) ? find_spell( 103964 ) : spell_data_t::not_found();
  spec.chaos_wave     = ( find_specialization_spell( "Metamorphosis: Chaos Wave"     ) -> ok() ) ? find_spell( 124916 ) : spell_data_t::not_found();

  // Destruction
  spec.aftermath      = find_specialization_spell( "Aftermath" );
  spec.backdraft      = find_specialization_spell( "Backdraft" );
  spec.burning_embers = find_specialization_spell( "Burning Embers" );
  spec.chaotic_energy = find_specialization_spell( "Chaotic Energy" );
  spec.fire_and_brimstone = find_specialization_spell( "Fire and Brimstone" );

  mastery_spells.emberstorm          = find_mastery_spell( WARLOCK_DESTRUCTION );
  mastery_spells.potent_afflictions  = find_mastery_spell( WARLOCK_AFFLICTION );
  mastery_spells.master_demonologist = find_mastery_spell( WARLOCK_DEMONOLOGY );

  talents.soul_leech            = find_talent_spell( "Soul Leech" );
  talents.harvest_life          = find_talent_spell( "Harvest Life" );
  talents.mortal_coil           = find_talent_spell( "Mortal Coil" );
  talents.shadowfury            = find_talent_spell( "Shadowfury" );
  talents.soul_link             = find_talent_spell( "Soul Link" );
  talents.grimoire_of_supremacy = find_talent_spell( "Grimoire of Supremacy" );
  talents.grimoire_of_service   = find_talent_spell( "Grimoire of Service" );
  talents.grimoire_of_sacrifice = find_talent_spell( "Grimoire of Sacrifice" );
  talents.archimondes_darkness  = find_talent_spell( "Archimonde's Darkness" );
  talents.kiljaedens_cunning    = find_talent_spell( "Kil'jaeden's Cunning" );
  talents.mannoroths_fury       = find_talent_spell( "Mannoroth's Fury" );

  glyphs.conflagrate            = find_glyph_spell( "Glyph of Conflagrate" );
  glyphs.curse_of_elements      = find_glyph_spell( "Glyph of Curse of the Elements" );
  glyphs.demon_training         = find_glyph_spell( "Glyph of Demon Training" );
  glyphs.havoc                  = find_glyph_spell( "Glyph of Havoc" );
  glyphs.life_tap               = find_glyph_spell( "Glyph of Life Tap" );
  glyphs.imp_swarm              = find_glyph_spell( "Glyph of Imp Swarm" );
  glyphs.soul_shards            = find_glyph_spell( "Glyph of Soul Shards" );
  glyphs.burning_embers         = find_glyph_spell( "Glyph of Burning Embers" );
  glyphs.shadow_bolt            = find_glyph_spell( "Glyph of Shadow Bolt" );
  glyphs.siphon_life            = find_glyph_spell( "Glyph of Siphon Life" );
  glyphs.unstable_affliction    = find_glyph_spell( "Glyph of Unstable Affliction" );

  spec.imp_swarm = ( glyphs.imp_swarm -> ok() ) ? find_spell( 104316 ) : spell_data_t::not_found();

  spells.tier15_2pc = find_spell( 138483 );

  soul_swap_buffer.agony = new dot_t( "soul_swap_buffer_agony", this, this );
  soul_swap_buffer.corruption = new dot_t( "soul_swap_buffer_corruption", this, this );
  soul_swap_buffer.unstable_affliction = new dot_t( "soul_swap_buffer_unstable_affliction", this, this );
  soul_swap_buffer.seed_of_corruption = new dot_t( "soul_swap_buffer_seed_of_corruption", this, this );
}


void warlock_t::init_base_stats()
{
  player_t::init_base_stats();

  //base.stats.attack_power += -10; Remove in WoD
  base.attack_power_per_strength = 1.0;
  base.spell_power_per_intellect = 1.0;

  base.attribute_multiplier[ ATTR_STAMINA ] *= 1.0 + spec.fel_armor -> effectN( 1 ).percent();

  // If we don't have base mp5 defined for this level in extra_data.inc, approximate:
  if ( base.mana_regen_per_second == 0 ) base.mana_regen_per_second = resources.base[ RESOURCE_MANA ] * 0.01;

  base.mana_regen_per_second *= 1.0 + spec.chaotic_energy -> effectN( 1 ).percent();

  if ( specialization() == WARLOCK_AFFLICTION )  resources.base[ RESOURCE_SOUL_SHARD ]    = 4;
  if ( specialization() == WARLOCK_DEMONOLOGY )  resources.base[ RESOURCE_DEMONIC_FURY ]  = 1000;
  if ( specialization() == WARLOCK_DESTRUCTION ) resources.base[ RESOURCE_BURNING_EMBER ] = 4;

  if ( default_pet.empty() )
  {
    if ( specialization() == WARLOCK_DEMONOLOGY )
      default_pet = "felguard";
    else
      default_pet = "felhunter";
  }

  diminished_kfactor    = 0.009830;
  diminished_dodge_cap = 0.006650;
  diminished_parry_cap = 0.006650;
}


void warlock_t::init_scaling()
{
  player_t::init_scaling();

  scales_with[ STAT_SPIRIT ] = 0;
  scales_with[ STAT_STAMINA ] = 0;
}


void warlock_t::create_buffs()
{
  player_t::create_buffs();


  buffs.backdraft             = buff_creator_t( this, "backdraft", spec.backdraft -> effectN( 1 ).trigger() ).max_stack( 6 );
  buffs.dark_soul             = buff_creator_t( this, "dark_soul", spec.dark_soul ).add_invalidate( CACHE_CRIT ).add_invalidate( CACHE_HASTE ).add_invalidate( CACHE_MASTERY );
  buffs.metamorphosis         = buff_creator_t( this, "metamorphosis", spec.metamorphosis ).add_invalidate( CACHE_PLAYER_DAMAGE_MULTIPLIER );
  buffs.molten_core           = buff_creator_t( this, "molten_core", find_spell( 122355 ) ).activated( false ).max_stack( 10 );
  buffs.soulburn              = buff_creator_t( this, "soulburn", find_class_spell( "Soulburn" ) );
  buffs.grimoire_of_sacrifice = buff_creator_t( this, "grimoire_of_sacrifice", talents.grimoire_of_sacrifice );
  buffs.demonic_calling       = buff_creator_t( this, "demonic_calling", spec.wild_imps -> effectN( 1 ).trigger() ).duration( timespan_t::zero() );
  buffs.fire_and_brimstone    = buff_creator_t( this, "fire_and_brimstone", find_class_spell( "Fire and Brimstone" ) )
                                .cd( timespan_t::zero() );
  buffs.soul_swap             = buff_creator_t( this, "soul_swap", find_spell( 86211 ) );
  buffs.havoc                 = buff_creator_t( this, "havoc", find_class_spell( "Havoc" ) )
                                .cd( timespan_t::zero() );
  buffs.demonic_rebirth       = buff_creator_t( this, "demonic_rebirth", find_spell( 88448 ) ).cd( find_spell( 89140 ) -> duration() );
  buffs.mannoroths_fury       = buff_creator_t( this, "mannoroths_fury", talents.mannoroths_fury );
  buffs.tier16_4pc_ember_fillup = buff_creator_t( this, "ember_master",   find_spell( 145164 ) )
                                .cd( find_spell( 145165 ) -> duration() )
                                .add_invalidate(CACHE_CRIT);
  buffs.tier16_2pc_destructive_influence = buff_creator_t( this, "destructive_influence", find_spell( 145075) )
                                           .chance( sets.set ( SET_T16_2PC_CASTER ) -> effectN( 4 ).percent() )
                                           .duration( timespan_t::from_seconds( 10 ))
                                           .default_value( find_spell( 145075 ) -> effectN( 1 ).percent());

  buffs.tier16_2pc_empowered_grasp = buff_creator_t( this, "empowered_grasp", find_spell( 145082 ) )
                                     .chance( sets.set ( SET_T16_2PC_CASTER ) -> effectN( 2 ).percent())
                                     .default_value( find_spell( 145082 ) -> effectN( 2 ).percent());
  buffs.tier16_2pc_fiery_wrath = buff_creator_t( this, "fiery_wrath", find_spell( 145085) )
                                 .chance( sets.set ( SET_T16_2PC_CASTER ) -> effectN( 4 ).percent() )
                                 .duration( timespan_t::from_seconds( 10 ))
                                 .add_invalidate(CACHE_PLAYER_DAMAGE_MULTIPLIER)
                                 .default_value( find_spell( 145085 ) -> effectN( 1 ).percent());
}


void warlock_t::init_gains()
{
  player_t::init_gains();

  gains.life_tap           = get_gain( "life_tap"     );
  gains.soul_leech         = get_gain( "soul_leech"   );
  gains.tier13_4pc         = get_gain( "tier13_4pc"   );
  gains.nightfall          = get_gain( "nightfall"    );
  gains.incinerate         = get_gain( "incinerate"   );
  gains.incinerate_fnb     = get_gain( "incinerate_fnb" );
  gains.incinerate_t15_4pc = get_gain( "incinerate_t15_4pc" );
  gains.conflagrate        = get_gain( "conflagrate"  );
  gains.conflagrate_fnb    = get_gain( "conflagrate_fnb" );
  gains.rain_of_fire       = get_gain( "rain_of_fire" );
  gains.immolate           = get_gain( "immolate"     );
  gains.immolate_fnb       = get_gain( "immolate_fnb" );
  gains.shadowburn         = get_gain( "shadowburn"   );
  gains.miss_refund        = get_gain( "miss_refund"  );
  gains.siphon_life        = get_gain( "siphon_life"  );
  gains.seed_of_corruption = get_gain( "seed_of_corruption" );
  gains.haunt_tier16_4pc   = get_gain( "haunt_tier16_4pc" );
}


void warlock_t::init_benefits()
{
  player_t::init_benefits();
}


void warlock_t::init_procs()
{
  player_t::init_procs();

  procs.wild_imp = get_proc( "wild_imp" );
}

void warlock_t::apl_precombat()
{
  std::string& precombat_list =
      get_action_priority_list( "precombat" )->action_list_str;

  if ( sim->allow_flasks )
  {
    // Flask
    if ( level > 85 )
      precombat_list = "flask,type=warm_sun";
    else if ( level >= 80 )
      precombat_list = "flask,type=draconic_mind";
  }

  if ( sim->allow_food )
  {
    // Food
    if ( level >= 80 )
    {
      precombat_list += "/food,type=";
      precombat_list +=
          ( level > 85 ) ? "mogu_fish_stew" : "seafood_magnifique_feast";
    }
  }

  add_action( "Dark Intent", "if=!aura.spell_power_multiplier.up",
              "precombat" );

  precombat_list +=
      "/summon_pet,if=!talent.grimoire_of_sacrifice.enabled|buff.grimoire_of_sacrifice.down";

  precombat_list += "/snapshot_stats";

  precombat_list +=
      "/grimoire_of_sacrifice,if=talent.grimoire_of_sacrifice.enabled";
  precombat_list += "/service_pet,if=talent.grimoire_of_service.enabled";

  if ( sim->allow_potions )
  {
    // Pre-potion
    if ( level > 85 )
      precombat_list += "/jade_serpent_potion";
    else if ( level >= 80 )
      precombat_list += "/volcanic_potion";
  }

  add_action( "Curse of the Elements", "if=debuff.magic_vulnerability.down" );

  // Usable Item
  for ( int i = as<int>( items.size() ) - 1; i >= 0; i-- )
  {
    if ( items[ i ].has_special_effect( SPECIAL_EFFECT_SOURCE_NONE, SPECIAL_EFFECT_USE ) )
    {
      action_list_str += "/use_item,name=";
      action_list_str += items[i].name();
    }
  }

  if ( sim->allow_potions )
  {
    // Potion
    if ( level > 85 )
      action_list_str +=
          "/jade_serpent_potion,if=buff.bloodlust.react|target.health.pct<=20";
    else if ( level > 80 )
      action_list_str +=
          "/volcanic_potion,if=buff.bloodlust.react|target.health.pct<=20";
  }

  action_list_str += init_use_profession_actions();
  action_list_str += init_use_racial_actions();
  if ( specialization() == WARLOCK_DEMONOLOGY )
  {
    if ( spec.imp_swarm->ok() )
      action_list_str +=
          "/imp_swarm,if=(buff.dark_soul.up|(cooldown.dark_soul.remains>(120%(1%spell_haste)))|time_to_die<32)&time>3";
  }

  add_action(
      spec.dark_soul,
      "if=!talent.archimondes_darkness.enabled|(talent.archimondes_darkness.enabled&(charges=2|trinket.proc.intellect.react|trinket.stacking_proc.intellect.react|target.health.pct<=10))" );

  action_list_str += "/service_pet,if=talent.grimoire_of_service.enabled";

  if ( specialization() == WARLOCK_DEMONOLOGY )
  {
    action_list_str += "/felguard:felstorm";
    action_list_str += "/wrathguard:wrathstorm";
  }

  int multidot_max = 3;

  switch ( specialization() )
  {
  case WARLOCK_AFFLICTION:
    multidot_max = 6;
    break;
  case WARLOCK_DESTRUCTION:
    multidot_max = 3;
    break;
  case WARLOCK_DEMONOLOGY:
    multidot_max = 4;
    break;
  default:
    break;
  }

  action_list_str += "/run_action_list,name=aoe,if=active_enemies>"
      + util::to_string( multidot_max );

  add_action( "Summon Doomguard" );
  add_action( "Summon Infernal", "", "aoe" );

}

void warlock_t::apl_global_filler()
{
  add_action( "Life Tap" );
}

void warlock_t::apl_default()
{
  add_action(
      "Corruption",
      "if=(!ticking|remains<tick_time)&target.time_to_die>=6&miss_react" );
  add_action( "Shadow Bolt" );

  // AoE action list
  add_action( "Corruption", "cycle_targets=1,if=!ticking", "aoe" );
  add_action( "Shadow Bolt", "", "aoe" );
}

void warlock_t::apl_affliction()
{
  bool has_unerring_vision_of_leishen = find_item(
      "unerring_vision_of_lei_shen" ) != nullptr;

  add_action( "Soul Swap", "if=buff.soulburn.up" );
  if ( has_unerring_vision_of_leishen )
  {
    add_action( "Soulburn", "line_cd=5,if=buff.perfect_aim.react" );
    add_action(
        "Soulburn",
        "if=(buff.dark_soul.up|trinket.proc.intellect.react|trinket.stacking_proc.intellect.react>6)&(dot.agony.ticks_remain<=action.agony.add_ticks%2|dot.corruption.ticks_remain<=action.corruption.add_ticks%2|dot.unstable_affliction.ticks_remain<=action.unstable_affliction.add_ticks%2)&shard_react&(dot.unstable_affliction.crit_pct<100&dot.corruption.crit_pct<100&dot.agony.crit_pct<100)" );
    add_action(
        "Soulburn",
        "if=(dot.unstable_affliction.ticks_remain<=1|dot.corruption.ticks_remain<=1|dot.agony.ticks_remain<=1)&shard_react&target.health.pct<=20&(dot.unstable_affliction.crit_pct<100&dot.corruption.crit_pct<100&dot.agony.crit_pct<100)" );
  }
  else
  {
    add_action(
        "Soulburn",
        "if=(buff.dark_soul.up|trinket.proc.intellect.react|trinket.stacking_proc.intellect.react>6)&(dot.agony.ticks_remain<=action.agony.add_ticks%2|dot.corruption.ticks_remain<=action.corruption.add_ticks%2|dot.unstable_affliction.ticks_remain<=action.unstable_affliction.add_ticks%2)&shard_react" );
    add_action(
        "Soulburn",
        "if=(dot.unstable_affliction.ticks_remain<=1|dot.corruption.ticks_remain<=1|dot.agony.ticks_remain<=1)&shard_react&target.health.pct<=20" );
  }

  //SS Inhale

  add_action(
      "Soul Swap",
      "if=active_enemies>1&buff.soul_swap.down&(buff.dark_soul.up|trinket.proc.intellect.react|trinket.stacking_proc.intellect.react>6)" );

  //SS Exhale

  add_action(
      "Soul Swap",
      "cycle_targets=1,if=active_enemies>1&buff.soul_swap.up&(dot.agony.ticks_remain<=action.agony.add_ticks%2|dot.corruption.ticks_remain<=action.corruption.add_ticks%2|dot.unstable_affliction.ticks_remain<=action.unstable_affliction.add_ticks%2)&shard_react" );

  add_action(
      "Haunt",
      "if=!in_flight_to_target&remains<cast_time+travel_time+tick_time&shard_react&target.health.pct<=20" );
  if ( spec.pandemic->ok() )
  {
    add_action(
        "Haunt",
        "if=!in_flight_to_target&remains<cast_time+travel_time+tick_time&shard_react" );

    add_action(
        "Agony",
        "if=(tick_damage*n_ticks*(100+crit_pct_current)>4*dot.agony.tick_dmg*dot.agony.ticks_remain*(100+dot.agony.crit_pct))&miss_react" );

    if ( has_unerring_vision_of_leishen )
    {

      add_action(
          "Corruption",
          "if=((stat.spell_power>spell_power&ticks_remain<add_ticks%2)|(stat.spell_power>spell_power*1.5)|remains<gcd)&miss_react&dot.corruption.crit_pct<100" );
      add_action(
          "Unstable Affliction",
          "if=((stat.spell_power>spell_power&ticks_remain<add_ticks%2)|(stat.spell_power>spell_power*1.5)|remains<cast_time+gcd)&miss_react&dot.unstable_affliction.crit_pct<100" );
    } else
    {
      add_action(
          "Corruption",
          "if=((stat.spell_power>spell_power&ticks_remain<add_ticks%2)|(stat.spell_power>spell_power*1.5)|remains<gcd)&miss_react" );
      add_action(
          "Unstable Affliction",
          "if=((stat.spell_power>spell_power&ticks_remain<add_ticks%2)|(stat.spell_power>spell_power*1.5)|remains<cast_time+gcd)&miss_react" );

    }
  } else
  {
    add_action( "Soulburn", "line_cd=15,if=buff.dark_soul.up&shard_react" );
    add_action(
        "Agony",
        "cycle_targets=1,if=!ticking") ;
    add_action(
        "Corruption",
        "cycle_targets=1,if=(!ticking|remains<tick_time)&target.time_to_die>=6&miss_react" );
    add_action(
        "Unstable Affliction",
        "cycle_targets=1,if=(!ticking|remains<(cast_time+tick_time))&target.time_to_die>=5&miss_react" );
  }

  add_action( "Life Tap",
              "if=buff.dark_soul.down&buff.bloodlust.down&mana.pct<50" );
  add_action( "Malefic Grasp", "chain=1,interrupt_if=target.health.pct<=20" );
  add_action( "Life Tap",
              "moving=1,if=mana.pct<80&mana.pct<target.health.pct" );

  // AoE action list
  add_action(
      "Soulburn",
      "cycle_targets=1,if=buff.soulburn.down&!dot.soulburn_seed_of_corruption.ticking&!action.soulburn_seed_of_corruption.in_flight_to_target&shard_react",
      "aoe" );
  add_action( "Soul Swap",
              "if=buff.soulburn.up&!dot.agony.ticking&!dot.corruption.ticking",
              "aoe" );
  add_action(
      "Soul Swap",
      "cycle_targets=1,if=buff.soulburn.up&dot.corruption.ticking&!dot.agony.ticking",
      "aoe" );
  add_action(
      "Seed of Corruption",
      "cycle_targets=1,if=(buff.soulburn.down&!in_flight_to_target&!ticking)|(buff.soulburn.up&!dot.soulburn_seed_of_corruption.ticking&!action.soulburn_seed_of_corruption.in_flight_to_target)",
      "aoe" );
  add_action(
      "Haunt",
      "cycle_targets=1,if=!in_flight_to_target&debuff.haunt.remains<cast_time+travel_time&shard_react",
      "aoe" );
  add_action( "Life Tap", "if=mana.pct<70", "aoe" );
}

void warlock_t::apl_demonology()
{
  bool has_unerring_vision_of_leishen = find_item(
      "unerring_vision_of_lei_shen" ) != nullptr;

  if ( has_unerring_vision_of_leishen )
  {
    add_action( "Metamorphosis", "if=buff.perfect_aim.react&active_enemies>1" );
    add_action(
        spec.doom,
        "cycle_targets=1,if=buff.metamorphosis.up&buff.perfect_aim.react&(crit_pct<100|ticks_remain<=add_ticks)" );
    add_action(
        "Soul Fire",
        "if=buff.metamorphosis.up&buff.molten_core.react&(buff.perfect_aim.react&buff.perfect_aim.remains>cast_time)" );
    add_action(
        spec.doom,
        "cycle_targets=1,if=buff.metamorphosis.up&(ticks_remain<=1|(ticks_remain+1<n_ticks&buff.dark_soul.up))&target.time_to_die>=30&miss_react&dot.doom.crit_pct<100" );
    action_list_str +=
        "/cancel_metamorphosis,if=buff.metamorphosis.up&buff.dark_soul.down&demonic_fury<=650&target.time_to_die>30&(cooldown.metamorphosis.remains<4|demonic_fury<=300)&!(action.hand_of_guldan.in_flight&dot.shadowflame.remains)";
    add_action(
        "Soul Fire",
        "if=buff.metamorphosis.up&buff.molten_core.react&(buff.dark_soul.remains<action.shadow_bolt.cast_time|buff.dark_soul.remains>cast_time)" );
    add_action( spec.touch_of_chaos, "if=buff.metamorphosis.up" );
    add_action(
        "Hand of Gul'dan",
        "if=buff.perfect_aim.react&buff.perfect_aim.remains>travel_time" );
    add_action(
        "Metamorphosis",
        "if=(buff.dark_soul.up&buff.dark_soul.remains<demonic_fury%32)|demonic_fury>=950|demonic_fury%32>target.time_to_die|buff.perfect_aim.react|(action.hand_of_guldan.in_flight&dot.shadowflame.remains)" );
    add_action(
        "Corruption",
        "cycle_targets=1,if=buff.perfect_aim.react&(crit_pct<100|ticks_remain<=add_ticks)" );
    add_action(
        "Corruption",
        "cycle_targets=1,if=!ticking&target.time_to_die>=6&miss_react" );
    add_action(
        "Corruption",
        "cycle_targets=1,if=spell_power<stat.spell_power&ticks_remain<=add_ticks%2&target.time_to_die>=6&miss_react&crit_pct<100" );
  } else
  {
    add_action(
        spec.doom,
        "cycle_targets=1,if=buff.metamorphosis.up&(ticks_remain<=1|(ticks_remain+1<n_ticks&buff.dark_soul.up)|(ticks_remain<=add_ticks%2&stat.spell_power>spell_power))&target.time_to_die>=30&miss_react" );
    action_list_str +=
        "/cancel_metamorphosis,if=buff.metamorphosis.up&buff.dark_soul.down&demonic_fury<=650&target.time_to_die>30&(cooldown.metamorphosis.remains<4|demonic_fury<=300)&!(action.hand_of_guldan.in_flight&dot.shadowflame.remains)";
    add_action(
        "Soul Fire",
        "if=buff.metamorphosis.up&buff.molten_core.react&(buff.dark_soul.remains<action.shadow_bolt.cast_time|buff.dark_soul.remains>cast_time)" );
    add_action( spec.touch_of_chaos, "if=buff.metamorphosis.up" );
    add_action(
        "Metamorphosis",
        "if=(buff.dark_soul.up&buff.dark_soul.remains<demonic_fury%32)|demonic_fury>=950|demonic_fury%32>target.time_to_die|(action.hand_of_guldan.in_flight&dot.shadowflame.remains)" );
    add_action(
        "Corruption",
        "cycle_targets=1,if=!ticking&target.time_to_die>=6&miss_react" );
    add_action(
        "Corruption",
        "cycle_targets=1,if=spell_power<stat.spell_power&ticks_remain<=add_ticks%2&target.time_to_die>=6&miss_react" );
  }
  add_action(
      "Hand of Gul'dan",
      "if=!in_flight&dot.shadowflame.remains<travel_time+action.shadow_bolt.cast_time&(charges=2|dot.shadowflame.remains>travel_time|(charges=1&recharge_time<4))" );
  add_action(
      "Soul Fire",
      "if=buff.molten_core.react&(buff.dark_soul.remains<action.shadow_bolt.cast_time|buff.dark_soul.remains>cast_time)&(buff.molten_core.react>9|target.health.pct<=28)" );
  add_action( "Life Tap", "if=mana.pct<60" );
  add_action( "Shadow Bolt" );

  // AoE action list
  if ( find_class_spell( "Metamorphosis" )->ok() )
    get_action_priority_list( "aoe" )->action_list_str +=
        "/cancel_metamorphosis,if=buff.metamorphosis.up&dot.corruption.remains>10&demonic_fury<=650&buff.dark_soul.down&!dot.immolation_aura.ticking";

  add_action( "Immolation Aura", "if=buff.metamorphosis.up", "aoe" );
  add_action(
      spec.doom,
      "cycle_targets=1,if=buff.metamorphosis.up&(!ticking|remains<tick_time|(ticks_remain+1<n_ticks&buff.dark_soul.up))&target.time_to_die>=30&miss_react",
      "aoe" );
  add_action( "Corruption",
              "cycle_targets=1,if=!ticking&target.time_to_die>30&miss_react",
              "aoe" );
  add_action( "Hand of Gul'dan", "", "aoe" );
  add_action(
      "Metamorphosis",
      "if=dot.corruption.remains<10|buff.dark_soul.up|demonic_fury>=950|demonic_fury%32>target.time_to_die",
      "aoe" );
  add_action( "Hellfire", "chain=1,interrupt=1", "aoe" );
  add_action( "Life Tap", "", "aoe" );

}

void warlock_t::apl_destruction()
{
  bool has_unerring_vision_of_leishen = find_item(
      "unerring_vision_of_lei_shen" ) != nullptr;

  add_action( "Rain of Fire", "if=!ticking&!in_flight&active_enemies>1" );
  add_action( "Havoc", "target=2,if=active_enemies>1" );
  if ( has_unerring_vision_of_leishen )
    add_action(
        "Shadowburn",
        "if=ember_react&(burning_ember>3.5|mana.pct<=20|target.time_to_die<20|buff.havoc.stack>=1|trinket.proc.intellect.react|(trinket.stacking_proc.intellect.remains<cast_time*4&trinket.stacking_proc.intellect.remains>cast_time)|buff.perfect_aim.react)" );
  else
    add_action(
        "Shadowburn",
        "if=ember_react&(burning_ember>3.5|mana.pct<=20|target.time_to_die<20|buff.havoc.stack>=1|trinket.proc.intellect.react|(trinket.stacking_proc.intellect.remains<cast_time*4&trinket.stacking_proc.intellect.remains>cast_time))" );
  if ( has_unerring_vision_of_leishen )
    add_action(
        "Chaos Bolt",
        "if=ember_react&target.health.pct>20&buff.perfect_aim.react&buff.perfect_aim.remains>cast_time" );
  if ( spec.pandemic->ok() )
  {
    add_action(
        "Immolate",
        "cycle_targets=1,if=n_ticks*crit_pct_current>3*dot.immolate.ticks_remain*dot.immolate.crit_pct&miss_react" );
  } else
    add_action(
        "Immolate",
        "cycle_targets=1,if=(!ticking|remains<(action.incinerate.cast_time+cast_time))&target.time_to_die>=5&miss_react" );
  add_action( "Conflagrate", "if=charges=2&buff.havoc.stack=0" );
  add_action( "Rain of Fire", "if=!ticking&!in_flight,moving=1" );
  add_action(
      "Chaos Bolt",
      "if=ember_react&target.health.pct>20&(buff.backdraft.stack<3|level<86|(active_enemies>1&action.incinerate.cast_time<1))&(burning_ember>(4.5-active_enemies)|(trinket.proc.intellect.react&trinket.proc.intellect.remains>cast_time)|(trinket.stacking_proc.intellect.remains<cast_time*2.5&trinket.stacking_proc.intellect.remains>cast_time))" );
  add_action(
      "Chaos Bolt",
      "if=ember_react&target.health.pct>20&(buff.havoc.stack=3&buff.havoc.remains>cast_time)" );
  add_action( "Conflagrate" );
  add_action( "Incinerate" );

  // AoE action list
  add_action( "Rain of Fire", "if=!ticking&!in_flight", "aoe" );
  add_action( "Fire and Brimstone",
              "if=ember_react&buff.fire_and_brimstone.down", "aoe" );
  add_action( "Immolate", "if=buff.fire_and_brimstone.up&!ticking", "aoe" );
  add_action( "Conflagrate", "if=buff.fire_and_brimstone.up", "aoe" );
  add_action( "Incinerate", "if=buff.fire_and_brimstone.up", "aoe" );
  add_action( "Incinerate", "", "aoe" );

}

void warlock_t::init_action_list()
{
  if ( action_list_str.empty() )
  {
    clear_action_priority_lists();

    apl_precombat();

    switch ( specialization() )
    {
    case WARLOCK_AFFLICTION:
      apl_affliction();
      break;
    case WARLOCK_DESTRUCTION:
      apl_destruction();
      break;
    case WARLOCK_DEMONOLOGY:
      apl_demonology();
      break;
    default:
      apl_default();
      break;
    }

    apl_global_filler();

    use_default_action_list = true;
  }

  player_t::init_action_list();
}

void warlock_t::init_resources( bool force )
{
  player_t::init_resources( force );

  if ( pets.active )
    pets.active -> init_resources( force );
}

void warlock_t::combat_begin()
{
  player_t::combat_begin();

  resources.current[ RESOURCE_BURNING_EMBER ] = initial_burning_embers;
  resources.current[ RESOURCE_DEMONIC_FURY ] = initial_demonic_fury;

  if ( specialization() == WARLOCK_DEMONOLOGY )
  {
    buffs.demonic_calling -> trigger();
    demonic_calling_event = new ( *sim ) demonic_calling_event_t( this, rng().range( timespan_t::zero(),
        timespan_t::from_seconds( ( spec.wild_imps -> effectN( 1 ).period().total_seconds() + spec.imp_swarm -> effectN( 3 ).base_value() ) * composite_spell_speed() ) ) );
  }
}


void warlock_t::reset()
{
  player_t::reset();

  for ( size_t i = 0; i < sim -> actor_list.size(); i++ )
  {
    warlock_td_t* td = target_data[ sim -> actor_list[ i ] ];
    if ( td ) td -> reset();
  }

  pets.active = 0;
  ember_react = ( initial_burning_embers >= 1.0 ) ? timespan_t::zero() : timespan_t::max();
  shard_react = timespan_t::zero();
  core_event_t::cancel( demonic_calling_event );
  havoc_target = 0;
}


void warlock_t::create_options()
{
  player_t::create_options();

  option_t warlock_options[] =
  {
    opt_int( "burning_embers", initial_burning_embers ),
    opt_int( "demonic_fury", initial_demonic_fury ),
    opt_string( "default_pet", default_pet ),
    opt_null()
  };

  option_t::copy( options, warlock_options );
}


bool warlock_t::create_profile( std::string& profile_str, save_e stype, bool save_html )
{
  player_t::create_profile( profile_str, stype, save_html );

  if ( stype == SAVE_ALL )
  {
    if ( initial_burning_embers != 1 ) profile_str += "burning_embers=" + util::to_string( initial_burning_embers ) + "\n";
    if ( initial_demonic_fury != 200 ) profile_str += "demonic_fury="   + util::to_string( initial_demonic_fury ) + "\n";
    if ( ! default_pet.empty() )       profile_str += "default_pet="    + default_pet + "\n";
  }

  return true;
}


void warlock_t::copy_from( player_t* source )
{
  player_t::copy_from( source );

  warlock_t* p = debug_cast<warlock_t*>( source );

  initial_burning_embers = p -> initial_burning_embers;
  initial_demonic_fury   = p -> initial_demonic_fury;
  default_pet            = p -> default_pet;
}


set_e warlock_t::decode_set( const item_t& item ) const
{
  if ( item.slot != SLOT_HEAD      &&
       item.slot != SLOT_SHOULDERS &&
       item.slot != SLOT_CHEST     &&
       item.slot != SLOT_HANDS     &&
       item.slot != SLOT_LEGS      )
  {
    return SET_NONE;
  }

  const char* s = item.name();

  if ( strstr( s, "_of_the_faceless_shroud" ) ) return SET_T13_CASTER;

  if ( strstr( s, "shaskin_"               ) ) return SET_T14_CASTER;

  if ( strstr( s, "_of_the_thousandfold_hells" ) ) return SET_T15_CASTER;

  if ( strstr( s, "_of_the_horned_nightmare" ) ) return SET_T16_CASTER;

  if ( strstr( s, "_gladiators_felweave_"   ) ) return SET_PVP_CASTER;

  return SET_NONE;
}

expr_t* warlock_t::create_expression( action_t* a, const std::string& name_str )
{
  if ( name_str == "ember_react" )
  {
    struct ember_react_expr_t : public expr_t
    {
      warlock_t& player;
      ember_react_expr_t( warlock_t& p ) :
        expr_t( "ember_react" ), player( p ) { }
      virtual double evaluate() { return player.resources.current[ RESOURCE_BURNING_EMBER ] >= 1 && player.sim -> current_time >= player.ember_react; }
    };
    return new ember_react_expr_t( *this );
  }
  else if ( name_str == "shard_react" )
  {
    struct shard_react_expr_t : public expr_t
    {
      warlock_t& player;
      shard_react_expr_t( warlock_t& p ) :
        expr_t( "shard_react" ), player( p ) { }
      virtual double evaluate() { return player.resources.current[ RESOURCE_SOUL_SHARD ] >= 1 && player.sim -> current_time >= player.shard_react; }
    };
    return new shard_react_expr_t( *this );
  }
  else if ( name_str == "felstorm_is_ticking" )
  {
    struct felstorm_is_ticking_expr_t : public expr_t
    {
      pets::warlock_pet_t* felguard;
      felstorm_is_ticking_expr_t( pets::warlock_pet_t* f ) :
        expr_t( "felstorm_is_ticking" ), felguard( f ) { }
      virtual double evaluate() { return ( felguard ) ? felguard -> special_action -> get_dot() -> ticking : false; }
    };
    return new felstorm_is_ticking_expr_t( debug_cast<pets::warlock_pet_t*>( find_pet( "felguard" ) ) );
  }
  else
  {
    return player_t::create_expression( a, name_str );
  }
}


/* Report Extension Class
 * Here you can define class specific report extensions/overrides
 */
class warlock_report_t : public player_report_extension_t
{
public:
  warlock_report_t( warlock_t& player ) :
      p( player )
  {

  }

  virtual void html_customsection( report::sc_html_stream& /* os*/ ) override
  {
    /*// Custom Class Section
    os << "\t\t\t\t<div class=\"player-section custom_section\">\n"
        << "\t\t\t\t\t<h3 class=\"toggle open\">Custom Section</h3>\n"
        << "\t\t\t\t\t<div class=\"toggle-content\">\n";

    os << p.name();

    os << "\t\t\t\t\t\t</div>\n" << "\t\t\t\t\t</div>\n";*/
  }
private:
  warlock_t& p;
};

// WARLOCK MODULE INTERFACE =================================================

struct warlock_module_t : public module_t
{
  warlock_module_t() : module_t( WARLOCK ) {}

  virtual player_t* create_player( sim_t* sim, const std::string& name, race_e r = RACE_NONE ) const
  {
    warlock_t* p = new warlock_t( sim, name, r );
    p -> report_extension = std::shared_ptr<player_report_extension_t>( new warlock_report_t( *p ) );
    return p;
  }
  virtual bool valid() const { return true; }
  virtual void init        ( sim_t* ) const {}
  virtual void combat_begin( sim_t* ) const {}
  virtual void combat_end  ( sim_t* ) const {}
};

} // end unnamed namespace

const module_t* module_t::warlock()
{
  static warlock_module_t m;
  return &m;
}
=======
// ==========================================================================
// Dedmonwakeen's DPS-DPM Simulator.
// Send questions to natehieter@gmail.com
// ==========================================================================

#include "simulationcraft.hpp"

// ==========================================================================
//
// TODO: complete WoD overhaul
// WoD Warlock changes: http://wod.wowhead.com/guide=2295
// ==========================================================================
namespace { // unnamed namespace

// ==========================================================================
// Warlock
// ==========================================================================

static const int META_FURY_MINIMUM = 40;

struct warlock_t;

namespace pets {
struct wild_imp_pet_t;
}

struct warlock_td_t : public actor_pair_t
{
  dot_t*  dots_agony;
  dot_t*  dots_corruption;
  dot_t*  dots_doom;
  dot_t*  dots_drain_soul;
  dot_t*  dots_haunt;
  dot_t*  dots_immolate;
  dot_t*  dots_seed_of_corruption;
  dot_t*  dots_shadowflame;
  dot_t*  dots_soulburn_seed_of_corruption;
  dot_t*  dots_unstable_affliction;

  buff_t* debuffs_haunt;

  bool ds_started_below_20;
  int shadowflame_stack;
  int agony_stack;
  double soc_trigger, soulburn_soc_trigger;

  warlock_td_t( player_t* target, warlock_t* source );

  void reset()
  {
    ds_started_below_20 = false;
    shadowflame_stack = 1;
    agony_stack = 1;
    soc_trigger = 0;
    soulburn_soc_trigger = 0;
  }
};

struct warlock_t : public player_t
{
public:

  player_t* havoc_target;
  player_t* latest_corruption_target;

  // Active Pet
  struct pets_t
  {
    pet_t* active;
    pet_t* last;
    static const int WILD_IMP_LIMIT = 25;
    std::array<pets::wild_imp_pet_t*,WILD_IMP_LIMIT> wild_imps;
  } pets;

  // Talents
  struct talents_t
  {
    const spell_data_t* dark_regeneration;
    const spell_data_t* soul_leech;
    const spell_data_t* harvest_life;

    const spell_data_t* howl_of_terror;
    const spell_data_t* mortal_coil;
    const spell_data_t* shadowfury;

    const spell_data_t* soul_link;
    const spell_data_t* sacrificial_pact;
    const spell_data_t* dark_bargain;

    const spell_data_t* blood_horror;
    const spell_data_t* burning_rush;
    const spell_data_t* unbound_will;

    const spell_data_t* grimoire_of_supremacy;
    const spell_data_t* grimoire_of_service;
    const spell_data_t* grimoire_of_sacrifice;

    const spell_data_t* archimondes_darkness;
    const spell_data_t* kiljaedens_cunning;
    const spell_data_t* mannoroths_fury;

    const spell_data_t* soulburn_haunt; //Affliction only
    const spell_data_t* demonbolt; // Demonology only
    const spell_data_t* charred_remains; // Destruction only
    const spell_data_t* cataclysm;
    const spell_data_t* demonic_servitude;
  } talents;

  // Glyphs
  struct glyphs_t
  {
    // Major Glyphs
    // All Specs
    const spell_data_t* curse_of_elements;
    const spell_data_t* curses;
    const spell_data_t* dark_soul;
    const spell_data_t* demon_training;
    const spell_data_t* demonic_circle;
    const spell_data_t* drain_life;
    const spell_data_t* eternal_resolve;
    const spell_data_t* fear;
    const spell_data_t* healthstone;
    const spell_data_t* life_pact;
    const spell_data_t* life_tap;
    const spell_data_t* siphon_life;
    const spell_data_t* soul_consumption;
    const spell_data_t* soul_swap;
    const spell_data_t* soulstone;
    const spell_data_t* strengthened_resolve;
    const spell_data_t* twilight_ward;
    const spell_data_t* unending_resolve;
    // Affliction only
    const spell_data_t* curse_of_exhaustion;
    const spell_data_t* unstable_affliction;
    // Demonology only
    const spell_data_t* demon_hunting;
    const spell_data_t* imp_swarm;
    const spell_data_t* shadowflame;
    // Destruction only
    const spell_data_t* conflagrate;
    const spell_data_t* ember_tap;
    const spell_data_t* flames_of_xoroth;
    const spell_data_t* havoc;
    const spell_data_t* supernova;

    // Minor Glyphs
    // All Specs
    const spell_data_t* crimson_banish;
    const spell_data_t* enslave_demon;
    const spell_data_t* eye_of_kilrogg;
    const spell_data_t* gateway_attunement;
    const spell_data_t* health_funnel;
    const spell_data_t* nightmares;
    const spell_data_t* soulwell;
    const spell_data_t* unending_breath;
    //Affliction and Destruction
    const spell_data_t* verdant_spheres;
    // Affliction only
    const spell_data_t* subtlety;
    // Demonology only
    const spell_data_t* carrion_swarm;
    const spell_data_t* falling_meteor;
    const spell_data_t* felguard;
    const spell_data_t* hand_of_guldan;
    const spell_data_t* metamorphosis;
    const spell_data_t* shadow_bolt;
  } glyphs;

  // Mastery Spells
  struct mastery_spells_t
  {
    const spell_data_t* potent_afflictions;
    const spell_data_t* master_demonologist;
    const spell_data_t* emberstorm;
  } mastery_spells;

  // Perks
  struct
  {
    // All Specs
    const spell_data_t* improved_demons;
    // Afflictin and Demonology
    const spell_data_t* empowered_drain_life;
    // Affliction only
    const spell_data_t* empowered_agony;
    const spell_data_t* enhanced_haunt;
    const spell_data_t* enhanced_nightfall;
    const spell_data_t* improved_corruption;
    const spell_data_t* improved_drain_soul;
    const spell_data_t* improved_life_tap;
    const spell_data_t* improved_unstable_affliction;
    // Demonology only
    const spell_data_t* empowered_demons;
    const spell_data_t* empowered_doom;
    const spell_data_t* enhanced_corruption;
    const spell_data_t* enhanced_hand_of_guldan;
    const spell_data_t* improved_molten_core;
    const spell_data_t* improved_shadow_bolt;
    const spell_data_t* improved_touch_of_chaos;
    // Destruction only
    const spell_data_t* empowered_immolate;
    const spell_data_t* empowered_incinerate;
    const spell_data_t* enhanced_backklash;
    const spell_data_t* enhanced_chaos_bolt;
    const spell_data_t* enhanced_drain_life;
    const spell_data_t* improved_conflagrate;
    const spell_data_t* improved_ember_tap;
    const spell_data_t* improved_shadowburn;
  } perk;

  // Cooldowns
  struct cooldowns_t
  {
    cooldown_t* demonic_calling;
    cooldown_t* infernal;
    cooldown_t* doomguard;
    cooldown_t* imp_swarm;
    cooldown_t* hand_of_guldan;
  } cooldowns;

  // Passives
  struct specs_t
  {
    // All Specs
    const spell_data_t* dark_soul;
    const spell_data_t* fel_armor;
    const spell_data_t* nethermancy;

    // Affliction only
    const spell_data_t* improved_fear;
    const spell_data_t* nightfall;
    const spell_data_t* readyness_affliction;

    // Demonology only
    const spell_data_t* chaos_wave;
    const spell_data_t* decimation;
    const spell_data_t* demonic_fury;
    const spell_data_t* demonic_rebirth;
    const spell_data_t* doom;
    const spell_data_t* immolation_aura;
    const spell_data_t* imp_swarm;
    const spell_data_t* metamorphosis;
    const spell_data_t* touch_of_chaos;
    const spell_data_t* molten_core;
    const spell_data_t* readyness_demonology;
    const spell_data_t* wild_imps;

    // Destruction only
    const spell_data_t* aftermath;
    const spell_data_t* backdraft;
    const spell_data_t* backlash;
    const spell_data_t* burning_embers;
    const spell_data_t* chaotic_energy;
    const spell_data_t* fire_and_brimstone;
    const spell_data_t* readyness_destruction;

  } spec;

  // Buffs
  struct buffs_t
  {
    buff_t* backdraft;
    buff_t* dark_soul;
    buff_t* metamorphosis;
    buff_t* molten_core;
    buff_t* soulburn;
    buff_t* havoc;
    buff_t* grimoire_of_sacrifice;
    buff_t* demonic_calling;
    buff_t* fire_and_brimstone;
    buff_t* soul_swap;
    buff_t* demonic_rebirth;
    buff_t* mannoroths_fury;

    buff_t* tier16_4pc_ember_fillup;
    buff_t* tier16_2pc_destructive_influence;
    buff_t* tier16_2pc_empowered_grasp;
    buff_t* tier16_2pc_fiery_wrath;

  } buffs;

  // Gains
  struct gains_t
  {
    gain_t* life_tap;
    gain_t* soul_leech;
    gain_t* tier13_4pc;
    gain_t* nightfall;
    gain_t* incinerate;
    gain_t* incinerate_fnb;
    gain_t* incinerate_t15_4pc;
    gain_t* conflagrate;
    gain_t* conflagrate_fnb;
    gain_t* rain_of_fire;
    gain_t* immolate;
    gain_t* immolate_fnb;
    gain_t* shadowburn;
    gain_t* miss_refund;
    gain_t* siphon_life;
    gain_t* seed_of_corruption;
    gain_t* haunt_tier16_4pc;
  } gains;

  // Procs
  struct procs_t
  {
    proc_t* wild_imp;
  } procs;

  struct spells_t
  {
    spell_t* seed_of_corruption_aoe;
    spell_t* soulburn_seed_of_corruption_aoe;
    spell_t* metamorphosis;
    spell_t* melee;

    const spell_data_t* tier15_2pc;
  } spells;

  struct soul_swap_buffer_t
  {
    player_t* source;//where inhaled from

    //<foo>_was_inhaled stores whether <foo> was ticking when inhaling SS. We can't store it in the dot as the dot does not tick while in the buffer

    int agony_stack; //remove with 5.4

    bool agony_was_inhaled;
    dot_t* agony;
    bool corruption_was_inhaled;
    dot_t* corruption;
    bool unstable_affliction_was_inhaled;
    dot_t* unstable_affliction;

    bool seed_of_corruption_was_inhaled;
    dot_t* seed_of_corruption;

    static void inhale_dot(dot_t* to_inhale, dot_t* soul_swap_buffer_target)//copies over the state
    {
        soul_swap_buffer_target -> cancel(); //clear any previous versions in the buffer;

        if (soul_swap_buffer_target -> state == NULL )
			soul_swap_buffer_target -> state = to_inhale -> current_action -> get_state(); //make sure we have memory allocated for the state

        soul_swap_buffer_target -> state -> copy_state(to_inhale -> state); //copy state and the other stuff
        soul_swap_buffer_target -> current_action = to_inhale -> current_action;
        soul_swap_buffer_target -> current_tick = to_inhale -> current_tick;
        soul_swap_buffer_target -> num_ticks = to_inhale -> num_ticks;
        soul_swap_buffer_target -> tick_amount = to_inhale -> tick_amount;

    }
  } soul_swap_buffer;

  struct demonic_calling_event_t : event_t
  {
    bool initiator;

    demonic_calling_event_t( player_t* p, timespan_t delay, bool init = false ) :
      event_t( *p, "demonic_calling" ), initiator( init )
    {
      add_event( delay );
    }

    virtual void execute()
    {
      warlock_t* p = static_cast<warlock_t*>( actor );
      p -> demonic_calling_event = new ( sim() ) demonic_calling_event_t( p,
          timespan_t::from_seconds( ( p -> spec.wild_imps -> effectN( 1 ).period().total_seconds() + p -> spec.imp_swarm -> effectN( 3 ).base_value() ) * p -> cache.spell_speed() ) );
      if ( ! initiator ) p -> buffs.demonic_calling -> trigger();
    }
  };

  core_event_t* demonic_calling_event;

  int initial_burning_embers, initial_demonic_fury;
  std::string default_pet;

  timespan_t ember_react, shard_react;

  warlock_t( sim_t* sim, const std::string& name, race_e r = RACE_UNDEAD );
  virtual ~warlock_t();

  // Character Definition
  virtual void      init_spells();
  virtual void      init_base_stats();
  virtual void      init_scaling();
  virtual void      create_buffs();
  virtual void      init_gains();
  virtual void      init_benefits();
  virtual void      init_procs();
  virtual void      init_action_list();
  virtual void      init_resources( bool force );
  virtual void      reset();
  virtual void      create_options();
  virtual action_t* create_action( const std::string& name, const std::string& options );
  virtual pet_t*    create_pet   ( const std::string& name, const std::string& type = std::string() );
  virtual void      create_pets();
  virtual bool      create_profile( std::string& profile_str, save_e = SAVE_ALL, bool save_html = false );
  virtual void      copy_from( player_t* source );
  virtual set_e     decode_set( const item_t& ) const;
  virtual resource_e primary_resource() const { return RESOURCE_MANA; }
  virtual role_e    primary_role() const     { return ROLE_SPELL; }
  virtual stat_e    convert_hybrid_stat( stat_e s ) const;
  virtual double    matching_gear_multiplier( attribute_e attr ) const;
  virtual double    composite_player_multiplier( school_e school ) const;
  virtual void      invalidate_cache( cache_e );
  virtual double    composite_spell_crit() const;
  virtual double    composite_spell_haste() const;
  virtual double    composite_mastery() const;
  virtual double    resource_gain( resource_e, double, gain_t* = 0, action_t* = 0 );
  virtual double    mana_regen_per_second() const;
  virtual double    composite_armor() const;

  virtual void      halt();
  virtual void      combat_begin();
  virtual expr_t*   create_expression( action_t* a, const std::string& name_str );

  double emberstorm_e3_from_e1() const
  { return mastery_spells.emberstorm -> effectN( 3 ).coeff() / mastery_spells.emberstorm -> effectN( 1 ).coeff(); }

  target_specific_t<warlock_td_t*> target_data;

  virtual warlock_td_t* get_target_data( player_t* target ) const
  {
    warlock_td_t*& td = target_data[ target ];
    if ( ! td )
    {
      td = new warlock_td_t( target, const_cast<warlock_t*>(this) );
    }
    return td;
  }
private:
  void apl_precombat();
  void apl_default();
  void apl_affliction();
  void apl_demonology();
  void apl_destruction();
  void apl_global_filler();
};

void parse_spell_coefficient( action_t& a )
{
  for ( size_t i = 1; i <= a.data()._effects -> size(); i++ )
  {
    if ( a.data().effectN( i ).type() == E_SCHOOL_DAMAGE )
      a.spell_power_mod.direct = a.data().effectN( i ).m_average();
    else if ( a.data().effectN( i ).type() == E_APPLY_AURA && a.data().effectN( i ).subtype() == A_PERIODIC_DAMAGE )
      a.spell_power_mod.tick = a.data().effectN( i ).m_average();
  }
}

// Pets
namespace pets {

struct warlock_pet_t : public pet_t
{
  gain_t* owner_fury_gain;
  action_t* special_action;
  melee_attack_t* melee_attack;
  stats_t* summon_stats;
  const spell_data_t* supremacy;

  warlock_pet_t( sim_t* sim, warlock_t* owner, const std::string& pet_name, pet_e pt, bool guardian = false );
  virtual void init_base_stats();
  virtual void init_action_list();
  virtual timespan_t available() const;
  virtual void schedule_ready( timespan_t delta_time = timespan_t::zero(),
                               bool   waiting = false );
  virtual double composite_player_multiplier( school_e school ) const;
  virtual resource_e primary_resource() const { return RESOURCE_ENERGY; }
  warlock_t* o()
  { return static_cast<warlock_t*>( owner ); }
  const warlock_t* o() const
  { return static_cast<warlock_t*>( owner ); }
};


namespace actions {

// Template for common warlock pet action code. See priest_action_t.
template <class ACTION_BASE>
struct warlock_pet_action_t : public ACTION_BASE
{
public:
private:
  typedef ACTION_BASE ab; // action base, eg. spell_t
public:
  typedef warlock_pet_action_t base_t;

  double generate_fury;

  warlock_pet_action_t( const std::string& n, warlock_pet_t* p,
                        const spell_data_t* s = spell_data_t::nil() ) :
    ab( n, p, s ),
    generate_fury( get_fury_gain( ab::data() ) )
  {
    ab::may_crit = true;
  }
  virtual ~warlock_pet_action_t() {}

  warlock_pet_t* p()
  { return static_cast<warlock_pet_t*>( ab::player ); }
  const warlock_pet_t* p() const
  { return static_cast<warlock_pet_t*>( ab::player ); }

  virtual bool ready()
  {
    if ( ab::background == false && ab::current_resource() == RESOURCE_ENERGY && ab::player -> resources.current[ RESOURCE_ENERGY ] < 130 )
      return false;

    return ab::ready();
  }

  virtual void execute()
  {
    ab::execute();

    if ( ab::result_is_hit( ab::execute_state -> result ) && p() -> o() -> specialization() == WARLOCK_DEMONOLOGY && generate_fury > 0 )
      p() -> o() -> resource_gain( RESOURCE_DEMONIC_FURY, generate_fury, p() -> owner_fury_gain );
  }

  double get_fury_gain( const spell_data_t& data )
  {
    if ( data._effects -> size() >= 3 && data.effectN( 3 ).trigger_spell_id() == 104330 )
      return data.effectN( 3 ).base_value();
    else
      return 0.0;
  }
};

struct warlock_pet_melee_t : public melee_attack_t
{
  struct off_hand_swing : public melee_attack_t
  {
    off_hand_swing( warlock_pet_t* p, const char* name = "melee_oh" ) :
      melee_attack_t( name, p, spell_data_t::nil() )
    {
      school = SCHOOL_PHYSICAL;
      weapon = &( p -> off_hand_weapon );
      base_execute_time = weapon -> swing_time;
      may_crit    = true;
      background  = true;
      base_multiplier = 0.5;
    }
  };

  off_hand_swing* oh;

  warlock_pet_melee_t( warlock_pet_t* p, const char* name = "melee" ) :
    melee_attack_t( name, p, spell_data_t::nil() ), oh( 0 )
  {
    school = SCHOOL_PHYSICAL;
    weapon = &( p -> main_hand_weapon );
    base_execute_time = weapon -> swing_time;
    may_crit    = true;
    background  = true;
    repeating   = true;

    if ( p -> dual_wield() )
      oh = new off_hand_swing( p );
  }

  virtual void execute()
  {
    if ( ! player -> executing && ! player -> channeling )
    {
      melee_attack_t::execute();
      if ( oh )
      {
        oh -> time_to_execute = time_to_execute;
        oh -> execute();
      }
    }
    else
    {
      schedule_execute();
    }
  }
};


struct warlock_pet_melee_attack_t : public warlock_pet_action_t<melee_attack_t>
{
private:
  void _init_warlock_pet_melee_attack_t()
  {
    weapon = &( player -> main_hand_weapon );
    special = true;
  }

public:
  warlock_pet_melee_attack_t( warlock_pet_t* p, const std::string& n ) :
    base_t( n, p, p -> find_pet_spell( n ) )
  {
    _init_warlock_pet_melee_attack_t();
  }

  warlock_pet_melee_attack_t( const std::string& token, warlock_pet_t* p, const spell_data_t* s = spell_data_t::nil() ) :
    base_t( token, p, s )
  {
    _init_warlock_pet_melee_attack_t();
  }
};


struct warlock_pet_spell_t : public warlock_pet_action_t<spell_t>
{
private:
  void _init_warlock_pet_spell_t()
  {
    parse_spell_coefficient( *this );
  }

public:
  warlock_pet_spell_t( warlock_pet_t* p, const std::string& n ) :
    base_t( n, p, p -> find_pet_spell( n ) )
  {
    _init_warlock_pet_spell_t();
  }

  warlock_pet_spell_t( const std::string& token, warlock_pet_t* p, const spell_data_t* s = spell_data_t::nil() ) :
    base_t( token, p, s )
  {
    _init_warlock_pet_spell_t();
  }
};


struct firebolt_t : public warlock_pet_spell_t
{
  firebolt_t( warlock_pet_t* p ) :
    warlock_pet_spell_t( p, "Firebolt" )
  {
    if ( p -> owner -> bugs )
      min_gcd = timespan_t::from_seconds( 1.5 );
  }

  virtual timespan_t execute_time() const
  {
    timespan_t t = warlock_pet_spell_t::execute_time();

    if ( p() -> o() -> glyphs.demon_training -> ok() )
    {
      t *= 0.5;
    }

    return t;
  }
};


struct legion_strike_t : public warlock_pet_melee_attack_t
{
  legion_strike_t( warlock_pet_t* p ) :
    warlock_pet_melee_attack_t( p, "Legion Strike" )
  {
    aoe              = -1;
    split_aoe_damage = true;
    weapon           = &( p -> main_hand_weapon );
  }

  virtual bool ready()
  {
    if ( p() -> special_action -> get_dot() -> ticking ) return false;

    return warlock_pet_melee_attack_t::ready();
  }
};


struct felstorm_tick_t : public warlock_pet_melee_attack_t
{
  felstorm_tick_t( warlock_pet_t* p, const spell_data_t& s ) :
    warlock_pet_melee_attack_t( "felstorm_tick", p, s.effectN( 1 ).trigger() )
  {
    aoe         = -1;
    background  = true;
    weapon = &( p -> main_hand_weapon );
  }
};


struct felstorm_t : public warlock_pet_melee_attack_t
{
  felstorm_t( warlock_pet_t* p ) :
    warlock_pet_melee_attack_t( "felstorm", p, p -> find_spell( 89751 ) )
  {
    tick_zero = true;
    hasted_ticks = false;
    may_miss = false;
    may_crit = false;
    weapon_multiplier = 0;

    dynamic_tick_action = true;
    tick_action = new felstorm_tick_t( p, data() );
  }

  virtual void cancel()
  {
    warlock_pet_melee_attack_t::cancel();

    get_dot() -> cancel();
  }

  virtual void execute()
  {
    warlock_pet_melee_attack_t::execute();

    p() -> melee_attack -> cancel();
  }

  virtual void last_tick( dot_t* d )
  {
    warlock_pet_melee_attack_t::last_tick( d );

    if ( ! p() -> is_sleeping() && ! p() -> melee_attack -> target -> is_sleeping() )
      p() -> melee_attack -> execute();
  }
};


struct shadow_bite_t : public warlock_pet_spell_t
{
  shadow_bite_t( warlock_pet_t* p ) :
    warlock_pet_spell_t( p, "Shadow Bite" )
  { }
};


struct lash_of_pain_t : public warlock_pet_spell_t
{
  lash_of_pain_t( warlock_pet_t* p ) :
    warlock_pet_spell_t( p, "Lash of Pain" )
  {
    if ( p -> owner -> bugs ) min_gcd = timespan_t::from_seconds( 1.5 );
  }
};


struct whiplash_t : public warlock_pet_spell_t
{
  whiplash_t( warlock_pet_t* p ) :
    warlock_pet_spell_t( p, "Whiplash" )
  {
    aoe = -1;
  }
};


struct torment_t : public warlock_pet_spell_t
{
  torment_t( warlock_pet_t* p ) :
    warlock_pet_spell_t( p, "Torment" )
  { }
};


struct felbolt_t : public warlock_pet_spell_t
{
  felbolt_t( warlock_pet_t* p ) :
    warlock_pet_spell_t( p, "Felbolt" )
  {
    if ( p -> owner -> bugs )
      min_gcd = timespan_t::from_seconds( 1.5 );
  }

  virtual timespan_t execute_time() const
  {
    timespan_t t = warlock_pet_spell_t::execute_time();

    if ( p() -> o() -> glyphs.demon_training -> ok() ) t *= 0.5;

    return t;
  }
};


struct mortal_cleave_t : public warlock_pet_melee_attack_t
{
  mortal_cleave_t( warlock_pet_t* p ) :
    warlock_pet_melee_attack_t( "mortal_cleave", p, p -> find_spell( "Mortal Cleave" ) )
  {
    aoe = -1;
    weapon = &( p -> main_hand_weapon );
  }

  virtual bool ready()
  {
    if ( p() -> special_action -> get_dot() -> ticking ) return false;

    return warlock_pet_melee_attack_t::ready();
  }
};


struct wrathstorm_tick_t : public warlock_pet_melee_attack_t
{
  wrathstorm_tick_t( warlock_pet_t* p, const spell_data_t& s ) :
    warlock_pet_melee_attack_t( "wrathstorm_tick", p, s.effectN( 1 ).trigger() )
  {
    aoe         = -1;
    background  = true;
    weapon = &( p -> main_hand_weapon );
  }
};


struct wrathstorm_t : public warlock_pet_melee_attack_t
{
  wrathstorm_t( warlock_pet_t* p ) :
    warlock_pet_melee_attack_t( "wrathstorm", p, p -> find_spell( 115831 ) )
  {
    tick_zero = true;
    hasted_ticks = false;
    may_miss = false;
    may_crit = false;
    weapon_multiplier = 0;

    dynamic_tick_action = true;
    tick_action = new wrathstorm_tick_t( p, data() );
  }

  virtual void cancel()
  {
    warlock_pet_melee_attack_t::cancel();

    get_dot() -> cancel();
  }

  virtual void execute()
  {
    warlock_pet_melee_attack_t::execute();

    p() -> melee_attack -> cancel();
  }

  virtual void last_tick( dot_t* d )
  {
    warlock_pet_melee_attack_t::last_tick( d );

    if ( ! p() -> is_sleeping() ) p() -> melee_attack -> execute();
  }
};


struct tongue_lash_t : public warlock_pet_spell_t
{
  tongue_lash_t( warlock_pet_t* p ) :
    warlock_pet_spell_t( p, "Tongue Lash" )
  { }
};


struct bladedance_t : public warlock_pet_spell_t
{
  bladedance_t( warlock_pet_t* p ) :
    warlock_pet_spell_t( p, "Bladedance" )
  {
    if ( p -> owner -> bugs ) min_gcd = timespan_t::from_seconds( 1.5 );
  }
};


struct fellash_t : public warlock_pet_spell_t
{
  fellash_t( warlock_pet_t* p ) :
    warlock_pet_spell_t( p, "Fellash" )
  {
    aoe = -1;
  }
};


struct immolation_tick_t : public warlock_pet_spell_t
{
  immolation_tick_t( warlock_pet_t* p, const spell_data_t& s ) :
    warlock_pet_spell_t( "immolation_tick", p, s.effectN( 1 ).trigger() )
  {
    aoe         = -1;
    background  = true;
    may_crit    = false;
  }
};

struct immolation_t : public warlock_pet_spell_t
{
  immolation_t( warlock_pet_t* p, const std::string& options_str ) :
    warlock_pet_spell_t( "immolation", p, p -> find_spell( 19483 ) )
  {
    parse_options( 0, options_str );

    num_ticks    = 1;
    hasted_ticks = false;

    dynamic_tick_action = true;
    tick_action = new immolation_tick_t( p, data() );
  }

  virtual void tick( dot_t* d )
  {
    d -> current_tick = 0; // ticks indefinitely

    warlock_pet_spell_t::tick( d );
  }

  virtual void cancel()
  {
    dot_t* dot = find_dot( target );
    if ( dot ) dot -> reset();
    action_t::cancel();
  }
};


struct doom_bolt_t : public warlock_pet_spell_t
{
  doom_bolt_t( warlock_pet_t* p ) :
    warlock_pet_spell_t( p, "Doom Bolt" )
  {
  }

  virtual timespan_t execute_time() const
  {
    // FIXME: Not actually how it works, but this achieves a consistent 17 casts per summon, which seems to match reality
    return timespan_t::from_seconds( 3.4 );
  }

  virtual double composite_target_multiplier( player_t* target ) const
  {
    double m = warlock_pet_spell_t::composite_target_multiplier( target );

    if ( target -> health_percentage() < 20 )
    {
      m *= 1.0 + data().effectN( 2 ).percent();
    }

    return m;
  }
};


struct wild_firebolt_t : public warlock_pet_spell_t
{
  wild_firebolt_t( warlock_pet_t* p ) :
    warlock_pet_spell_t( "firebolt", p, p -> find_spell( 104318 ) )
  {
    // FIXME: Exact casting mechanics need testing - this is copied from the old doomguard lag
    if ( p -> owner -> bugs )
    {
      ability_lag = timespan_t::from_seconds( 0.22 );
      ability_lag_stddev = timespan_t::from_seconds( 0.01 );
    }
  }

  virtual double action_multiplier() const
  {
    double m = warlock_pet_spell_t::action_multiplier();

    m *= 1.0 + p() -> o() -> talents.grimoire_of_sacrifice -> effectN( 4 ).percent() * p() -> o() -> buffs.grimoire_of_sacrifice -> stack();

    return m;
  }

  virtual void impact( action_state_t* s )
  {
    warlock_pet_spell_t::impact( s );

    if ( result_is_hit( s -> result )
         && p() -> o() -> spec.molten_core -> ok()
         && rng().roll( 0.08 ) )
      p() -> o() -> buffs.molten_core -> trigger();
  }

  virtual void execute()
  {
    warlock_pet_spell_t::execute();

    if ( player -> resources.current[ RESOURCE_ENERGY ] <= 0 )
    {
      p() -> dismiss();
      return;
    }
  }

  virtual bool ready()
  {
    return spell_t::ready();
  }
};

} // pets::actions

warlock_pet_t::warlock_pet_t( sim_t* sim, warlock_t* owner, const std::string& pet_name, pet_e pt, bool guardian ) :
  pet_t( sim, owner, pet_name, pt, guardian ), special_action( 0 ), melee_attack( 0 ), summon_stats( 0 )
{
  owner_fury_gain = owner -> get_gain( pet_name );
  owner_coeff.ap_from_sp = 3.5;
  owner_coeff.sp_from_sp = 1.0;
  supremacy = find_spell( 115578 );
}

void warlock_pet_t::init_base_stats()
{
  pet_t::init_base_stats();

  resources.base[ RESOURCE_ENERGY ] = 200;
  base_energy_regen_per_second = 10;

  // We only care about intellect - no other primary attribute affects anything interesting
  base.stats.attribute[ ATTR_INTELLECT ] = util::ability_rank( owner -> level, 74, 90, 72, 89, 71, 88, 70, 87, 69, 85, 0, 1 );
  // We don't have the data below level 85, so let's make a rough estimate
  if ( base.stats.attribute[ ATTR_INTELLECT ] == 0 )
    base.stats.attribute[ ATTR_INTELLECT ] = floor( 0.81 * owner -> level );

  if ( owner -> race == RACE_ORC )
    initial.spell_power_multiplier *= 1.0 + owner -> find_spell( 20575 ) -> effectN( 1 ).percent();

  base.spell_power_per_intellect = 1;

  intellect_per_owner = 0;
  stamina_per_owner = 0;

  main_hand_weapon.type = WEAPON_BEAST;

  double dmg = dbc.spell_scaling( owner -> type, owner -> level );
  if ( owner -> race == RACE_ORC ) dmg *= 1.0 + owner -> find_spell( 20575 ) -> effectN( 1 ).percent();
  main_hand_weapon.min_dmg = main_hand_weapon.max_dmg = main_hand_weapon.damage = dmg;

  main_hand_weapon.swing_time = timespan_t::from_seconds( 2.0 );

  if ( owner -> race == RACE_ORC )
    base.attack_power_multiplier *= 1.0 + owner -> find_spell( 20575 ) -> effectN( 1 ).percent();
}

void warlock_pet_t::init_action_list()
{
  if ( special_action )
  {
    if ( type == PLAYER_PET )
      special_action -> background = true;
    else
      special_action -> action_list = "default";
  }

  pet_t::init_action_list();

  if ( summon_stats )
    for ( size_t i = 0; i < action_list.size(); ++i )
      summon_stats -> add_child( action_list[ i ] -> stats );
}

timespan_t warlock_pet_t::available() const
{
  assert( primary_resource() == RESOURCE_ENERGY );
  double energy = resources.current[ RESOURCE_ENERGY ];

  if ( energy >= 130 )
    return timespan_t::from_seconds( 0.1 );

  return std::max(
           timespan_t::from_seconds( ( 130 - energy ) / energy_regen_per_second() ),
           timespan_t::from_seconds( 0.1 )
         );
}

void warlock_pet_t::schedule_ready( timespan_t delta_time, bool waiting )
{
  dot_t* d;
  if ( melee_attack && ! melee_attack -> execute_event && ! ( special_action && ( d = special_action -> get_dot() ) && d -> ticking ) )
  {
    melee_attack -> schedule_execute();
  }

  pet_t::schedule_ready( delta_time, waiting );
}

double warlock_pet_t::composite_player_multiplier( school_e school ) const
{
  double m = pet_t::composite_player_multiplier( school );

  if ( o() -> mastery_spells.master_demonologist -> ok() )
    m *= 1.0 + owner -> cache.mastery_value();

  if ( o() -> talents.grimoire_of_supremacy -> ok() && pet_type != PET_WILD_IMP )
    m *= 1.0 + supremacy -> effectN( 1 ).percent(); // The relevant effect is not attatched to the talent spell, weirdly enough

  if ( o() -> buffs.tier16_2pc_fiery_wrath -> up())
    m *= 1.0  + o() -> buffs.tier16_2pc_fiery_wrath -> value();
  return m;
}


struct imp_pet_t : public warlock_pet_t
{
  imp_pet_t( sim_t* sim, warlock_t* owner, const std::string& name = "imp" ) :
    warlock_pet_t( sim, owner, name, PET_IMP, name != "imp" )
  {
    action_list_str = "firebolt";
  }

  virtual action_t* create_action( const std::string& name, const std::string& options_str )
  {
    if ( name == "firebolt" ) return new actions::firebolt_t( this );

    return warlock_pet_t::create_action( name, options_str );
  }
};


struct felguard_pet_t : public warlock_pet_t
{
  felguard_pet_t( sim_t* sim, warlock_t* owner, const std::string& name = "felguard" ) :
    warlock_pet_t( sim, owner, name, PET_FELGUARD, name != "felguard" )
  {
    action_list_str = "legion_strike";
  }

  virtual void init_base_stats()
  {
    warlock_pet_t::init_base_stats();

    melee_attack = new actions::warlock_pet_melee_t( this );
    special_action = new actions::felstorm_t( this );
  }

  virtual action_t* create_action( const std::string& name, const std::string& options_str )
  {
    if ( name == "legion_strike"   ) return new actions::legion_strike_t( this );

    return warlock_pet_t::create_action( name, options_str );
  }
};


struct felhunter_pet_t : public warlock_pet_t
{
  felhunter_pet_t( sim_t* sim, warlock_t* owner, const std::string& name = "felhunter" ) :
    warlock_pet_t( sim, owner, name, PET_FELHUNTER, name != "felhunter" )
  {
    action_list_str = "shadow_bite";
  }

  virtual void init_base_stats()
  {
    warlock_pet_t::init_base_stats();

    melee_attack = new actions::warlock_pet_melee_t( this );
  }

  virtual action_t* create_action( const std::string& name, const std::string& options_str )
  {
    if ( name == "shadow_bite" ) return new actions::shadow_bite_t( this );

    return warlock_pet_t::create_action( name, options_str );
  }
};


struct succubus_pet_t : public warlock_pet_t
{
  succubus_pet_t( sim_t* sim, warlock_t* owner, const std::string& name = "succubus" ) :
    warlock_pet_t( sim, owner, name, PET_SUCCUBUS, name != "succubus" )
  {
    action_list_str = "lash_of_pain";
    owner_coeff.ap_from_sp = 1.667;
  }

  virtual void init_base_stats()
  {
    warlock_pet_t::init_base_stats();

    main_hand_weapon.swing_time = timespan_t::from_seconds( 3.0 );
    melee_attack = new actions::warlock_pet_melee_t( this );
    if ( ! util::str_compare_ci( name_str, "service_succubus" ) )
      special_action = new actions::whiplash_t( this );
  }

  virtual action_t* create_action( const std::string& name, const std::string& options_str )
  {
    if ( name == "lash_of_pain" ) return new actions::lash_of_pain_t( this );

    return warlock_pet_t::create_action( name, options_str );
  }
};


struct voidwalker_pet_t : public warlock_pet_t
{
  voidwalker_pet_t( sim_t* sim, warlock_t* owner, const std::string& name = "voidwalker" ) :
    warlock_pet_t( sim, owner, name, PET_VOIDWALKER, name != "voidwalker" )
  {
    action_list_str = "torment";
  }

  virtual void init_base_stats()
  {
    warlock_pet_t::init_base_stats();

    melee_attack = new actions::warlock_pet_melee_t( this );
  }

  virtual action_t* create_action( const std::string& name, const std::string& options_str )
  {
    if ( name == "torment" ) return new actions::torment_t( this );

    return warlock_pet_t::create_action( name, options_str );
  }
};


struct infernal_pet_t : public warlock_pet_t
{
  infernal_pet_t( sim_t* sim, warlock_t* owner ) :
    warlock_pet_t( sim, owner, "infernal", PET_INFERNAL, true )
  {
    action_list_str = "immolation,if=!ticking";
    owner_coeff.ap_from_sp = 0.5;
  }

  virtual void init_base_stats()
  {
    warlock_pet_t::init_base_stats();

    melee_attack = new actions::warlock_pet_melee_t( this );
  }

  virtual action_t* create_action( const std::string& name, const std::string& options_str )
  {
    if ( name == "immolation" ) return new actions::immolation_t( this, options_str );

    return warlock_pet_t::create_action( name, options_str );
  }
};


struct doomguard_pet_t : public warlock_pet_t
{
  doomguard_pet_t( sim_t* sim, warlock_t* owner ) :
    warlock_pet_t( sim, owner, "doomguard", PET_DOOMGUARD, true )
  { }

  virtual void init_base_stats()
  {
    warlock_pet_t::init_base_stats();

    action_list_str = "doom_bolt";
  }

  virtual action_t* create_action( const std::string& name, const std::string& options_str )
  {
    if ( name == "doom_bolt" ) return new actions::doom_bolt_t( this );

    return warlock_pet_t::create_action( name, options_str );
  }
};


struct wild_imp_pet_t : public warlock_pet_t
{
  stats_t** firebolt_stats;
  stats_t* regular_stats;
  stats_t* swarm_stats;

  wild_imp_pet_t( sim_t* sim, warlock_t* owner ) :
    warlock_pet_t( sim, owner, "wild_imp", PET_WILD_IMP, true ), firebolt_stats( 0 )
  {
    if ( owner -> pets.wild_imps[ 0 ] )
      regular_stats = owner -> pets.wild_imps[ 0 ] -> get_stats( "firebolt" );
    else
      regular_stats = get_stats( "firebolt" );

    swarm_stats = owner -> get_stats( "firebolt" );
  }

  virtual void init_base_stats()
  {
    warlock_pet_t::init_base_stats();

    action_list_str = "firebolt";

    resources.base[ RESOURCE_ENERGY ] = 10;
    base_energy_regen_per_second = 0;
  }

  virtual timespan_t available() const
  {
    return timespan_t::from_seconds( 0.1 );
  }

  virtual action_t* create_action( const std::string& name,
                                   const std::string& options_str )
  {
    if ( name == "firebolt" )
    {
      action_t* a = new actions::wild_firebolt_t( this );
      firebolt_stats = &( a -> stats );
      return a;
    }

    return warlock_pet_t::create_action( name, options_str );
  }

  void trigger( bool swarm = false )
  {
    if ( swarm )
      *firebolt_stats = swarm_stats;
    else
      *firebolt_stats = regular_stats;

    summon();
  }

  virtual void pre_analyze_hook()
  {
    warlock_pet_t::pre_analyze_hook();

    *firebolt_stats = regular_stats;

    if ( this == o() -> pets.wild_imps[ 0 ] )
    {
      ( *firebolt_stats ) -> merge( *swarm_stats );
      swarm_stats -> quiet = 1;
    }
  }
};


struct fel_imp_pet_t : public warlock_pet_t
{
  fel_imp_pet_t( sim_t* sim, warlock_t* owner ) :
    warlock_pet_t( sim, owner, "fel_imp", PET_IMP )
  {
    action_list_str = "felbolt";
  }

  virtual action_t* create_action( const std::string& name, const std::string& options_str )
  {
    if ( name == "felbolt" ) return new actions::felbolt_t( this );

    return warlock_pet_t::create_action( name, options_str );
  }
};


struct wrathguard_pet_t : public warlock_pet_t
{
  wrathguard_pet_t( sim_t* sim, warlock_t* owner ) :
    warlock_pet_t( sim, owner, "wrathguard", PET_FELGUARD )
  {
    action_list_str = "mortal_cleave";
    owner_coeff.ap_from_sp = 2.333; // FIXME: Retest this later
  }

  virtual void init_base_stats()
  {
    warlock_pet_t::init_base_stats();

    main_hand_weapon.min_dmg = main_hand_weapon.max_dmg = main_hand_weapon.damage = main_hand_weapon.damage * 0.667; // FIXME: Retest this later
    off_hand_weapon = main_hand_weapon;

    melee_attack = new actions::warlock_pet_melee_t( this );
    special_action = new actions::wrathstorm_t( this );
  }

  virtual action_t* create_action( const std::string& name, const std::string& options_str )
  {
    if ( name == "mortal_cleave" ) return new actions::mortal_cleave_t( this );

    return warlock_pet_t::create_action( name, options_str );
  }
};


struct observer_pet_t : public warlock_pet_t
{
  observer_pet_t( sim_t* sim, warlock_t* owner ) :
    warlock_pet_t( sim, owner, "observer", PET_FELHUNTER )
  {
    action_list_str = "tongue_lash";
  }

  virtual void init_base_stats()
  {
    warlock_pet_t::init_base_stats();

    melee_attack = new actions::warlock_pet_melee_t( this );
  }

  virtual action_t* create_action( const std::string& name, const std::string& options_str )
  {
    if ( name == "tongue_lash" ) return new actions::tongue_lash_t( this );

    return warlock_pet_t::create_action( name, options_str );
  }
};


struct shivarra_pet_t : public warlock_pet_t
{
  shivarra_pet_t( sim_t* sim, warlock_t* owner ) :
    warlock_pet_t( sim, owner, "shivarra", PET_SUCCUBUS )
  {
    action_list_str = "bladedance";
    owner_coeff.ap_from_sp = 1.111;
  }

  virtual void init_base_stats()
  {
    warlock_pet_t::init_base_stats();

    main_hand_weapon.swing_time = timespan_t::from_seconds( 3.0 );
    main_hand_weapon.min_dmg = main_hand_weapon.max_dmg = main_hand_weapon.damage = main_hand_weapon.damage * 0.667;
    off_hand_weapon = main_hand_weapon;

    melee_attack = new actions::warlock_pet_melee_t( this );
    special_action = new actions::fellash_t( this );
  }

  virtual action_t* create_action( const std::string& name, const std::string& options_str )
  {
    if ( name == "bladedance" ) return new actions::bladedance_t( this );

    return warlock_pet_t::create_action( name, options_str );
  }
};


struct voidlord_pet_t : public warlock_pet_t
{
  voidlord_pet_t( sim_t* sim, warlock_t* owner ) :
    warlock_pet_t( sim, owner, "voidlord", PET_VOIDWALKER )
  {
    action_list_str = "torment";
  }

  virtual void init_base_stats()
  {
    warlock_pet_t::init_base_stats();

    melee_attack = new actions::warlock_pet_melee_t( this );
  }

  virtual action_t* create_action( const std::string& name, const std::string& options_str )
  {
    if ( name == "torment" ) return new actions::torment_t( this );

    return warlock_pet_t::create_action( name, options_str );
  }
};


struct abyssal_pet_t : public warlock_pet_t
{
  abyssal_pet_t( sim_t* sim, warlock_t* owner ) :
    warlock_pet_t( sim, owner, "abyssal", PET_INFERNAL, true )
  {
    action_list_str = "immolation,if=!ticking";
    owner_coeff.ap_from_sp = 0.5;
  }

  virtual void init_base_stats()
  {
    warlock_pet_t::init_base_stats();

    melee_attack = new actions::warlock_pet_melee_t( this );
  }

  virtual action_t* create_action( const std::string& name, const std::string& options_str )
  {
    if ( name == "immolation" ) return new actions::immolation_t( this, options_str );

    return warlock_pet_t::create_action( name, options_str );
  }
};


struct terrorguard_pet_t : public warlock_pet_t
{
  terrorguard_pet_t( sim_t* sim, warlock_t* owner ) :
    warlock_pet_t( sim, owner, "terrorguard", PET_DOOMGUARD, true )
  {
    action_list_str = "doom_bolt";
  }

  virtual action_t* create_action( const std::string& name, const std::string& options_str )
  {
    if ( name == "doom_bolt" ) return new actions::doom_bolt_t( this );

    return warlock_pet_t::create_action( name, options_str );
  }
};

} // end namespace pets

// Spells
namespace actions {

struct warlock_heal_t : public heal_t
{
  warlock_heal_t( const std::string& n, warlock_t* p, const uint32_t id ) :
    heal_t( n, p, p -> find_spell( id ) )
  {
    target = p;
  }

  warlock_t* p()
  { return static_cast<warlock_t*>( player ); }
};


struct warlock_spell_t : public spell_t
{
private:
  void _init_warlock_spell_t()
  {
    may_crit      = true;
    tick_may_crit = true;
    dot_behavior  = DOT_REFRESH;
    weapon_multiplier = 0.0;
    gain = player -> get_gain( name_str );
    generate_fury = 0;
    cost_event = 0;
    havoc_consume = backdraft_consume = 0;
    fury_in_meta = data().powerN( POWER_DEMONIC_FURY ).aura_id() == 54879;
    ds_tick_stats = player -> get_stats( name_str + "_ds", this );
    ds_tick_stats -> school = school;
    mg_tick_stats = player -> get_stats( name_str + "_mg", this );
    mg_tick_stats -> school = school;

    parse_spell_coefficient( *this );
  }

public:
  double generate_fury;
  gain_t* gain;
  bool fury_in_meta;
  stats_t* ds_tick_stats;
  stats_t* mg_tick_stats;
  mutable std::vector< player_t* > havoc_targets;

  int havoc_consume, backdraft_consume;

  struct cost_event_t : event_t
  {
    warlock_spell_t* spell;
    resource_e resource;

    cost_event_t( player_t* p, warlock_spell_t* s, resource_e r = RESOURCE_NONE ) :
      event_t( *p, "cost_event" ), spell( s ), resource( r )
    {
      if ( resource == RESOURCE_NONE ) resource = spell -> current_resource();
      add_event( timespan_t::from_seconds( 1 ) );
    }

    virtual void execute()
    {
      spell -> cost_event = new ( sim() ) cost_event_t( p(), spell, resource );
      p() -> resource_loss( resource, spell -> costs_per_second[ resource ], spell -> gain );
    }
  };

  core_event_t* cost_event;

  warlock_spell_t( warlock_t* p, const std::string& n ) :
    spell_t( n, p, p -> find_class_spell( n ) )
  {
    _init_warlock_spell_t();
  }

  warlock_spell_t( const std::string& token, warlock_t* p, const spell_data_t* s = spell_data_t::nil() ) :
    spell_t( token, p, s )
  {
    _init_warlock_spell_t();
  }

  warlock_t* p()
  { return static_cast<warlock_t*>( player ); }
  const warlock_t* p() const
  { return static_cast<warlock_t*>( player ); }

  warlock_td_t* td( player_t* t ) const
  { return p() -> get_target_data( t ); }

  bool use_havoc() const
  {
    if ( ! p() -> havoc_target || target == p() -> havoc_target || ! havoc_consume )
      return false;

    if ( p() -> buffs.havoc -> check() < havoc_consume )
      return false;

    return true;
  }

  bool use_backdraft() const
  {
    if ( ! backdraft_consume )
      return false;

    if ( p() -> buffs.backdraft -> check() < backdraft_consume )
      return false;

    return true;
  }

  virtual void init()
  {
    spell_t::init();

    if ( harmful && ! tick_action ) trigger_gcd += p() -> spec.chaotic_energy -> effectN( 3 ).time_value();
  }

  virtual void reset()
  {
    spell_t::reset();

    core_event_t::cancel( cost_event );
  }

  virtual int n_targets() const
  {
    if ( aoe == 0 && use_havoc() )
      return 2;
    
    return spell_t::n_targets();
  }

  virtual std::vector< player_t* >& target_list() const
  {
    if ( use_havoc() )
    {
      if ( ! target_cache.is_valid )
        available_targets( target_cache.list );

      havoc_targets.clear();
      if ( std::find( target_cache.list.begin(), target_cache.list.end(), target ) != target_cache.list.end() )
        havoc_targets.push_back( target );

      if ( ! p() -> havoc_target -> is_sleeping() &&
           std::find( target_cache.list.begin(), target_cache.list.end(), p() -> havoc_target ) != target_cache.list.end() )
        havoc_targets.push_back( p() -> havoc_target );
      return havoc_targets;
    }
    else
      return spell_t::target_list();
  }

  virtual double cost() const
  {
    double c = spell_t::cost();

    if ( current_resource() == RESOURCE_DEMONIC_FURY && p() -> buffs.dark_soul -> check() )
      c *= 1.0 + p() -> sets.set( SET_T15_2PC_CASTER ) -> effectN( 3 ).percent();

    if ( use_backdraft() && current_resource() == RESOURCE_MANA )
      c *= 1.0 + p() -> buffs.backdraft -> data().effectN( 1 ).percent();

    return c;
  }

  virtual void execute()
  {
    spell_t::execute();

    if ( result_is_hit( execute_state -> result ) && p() -> specialization() == WARLOCK_DEMONOLOGY
         && generate_fury > 0 && ! p() -> buffs.metamorphosis -> check() )
      p() -> resource_gain( RESOURCE_DEMONIC_FURY, generate_fury, gain );
  }

  virtual timespan_t execute_time() const
  {
    timespan_t h = spell_t::execute_time();

    if ( use_backdraft() )
      h *= 1.0 + p() -> buffs.backdraft -> data().effectN( 1 ).percent();

    return h;
  }

  void consume_resource()
  {
    spell_t::consume_resource();

    if ( use_havoc() )
    {
      p() -> buffs.havoc -> decrement( havoc_consume );
      if ( p() -> buffs.havoc -> check() == 0 )
        p() -> havoc_target = 0;
    }

    if ( p() -> resources.current[ RESOURCE_BURNING_EMBER ] < 1.0 )
      p() -> buffs.fire_and_brimstone -> expire();

    if ( use_backdraft() )
      p() -> buffs.backdraft -> decrement( backdraft_consume );
  }

  virtual bool ready()
  {
    if ( p() -> buffs.metamorphosis -> check() && p() -> resources.current[ RESOURCE_DEMONIC_FURY ] < META_FURY_MINIMUM )
      p() -> spells.metamorphosis -> cancel();

    return spell_t::ready();
  }

  virtual void tick( dot_t* d )
  {
    spell_t::tick( d );

    if ( p() -> specialization() == WARLOCK_DEMONOLOGY && generate_fury > 0 )
      p() -> resource_gain( RESOURCE_DEMONIC_FURY, generate_fury, gain );

    trigger_seed_of_corruption( td( d -> state -> target ), p(), d -> state -> result_amount );
  }

  virtual void impact( action_state_t* s )
  {
    spell_t::impact( s );

    trigger_seed_of_corruption( td( s -> target ), p(), s -> result_amount );
  }

  virtual double composite_target_multiplier( player_t* t ) const
  {
    double m = 1.0;

    warlock_td_t* td = this -> td( t );
    if ( td -> debuffs_haunt -> check() && ( channeled || spell_power_mod.direct ) ) // Only applies to channeled or dots
    {
      m *= 1.0 + td -> debuffs_haunt -> data().effectN( 3 ).percent();
    }

    return spell_t::composite_target_multiplier( t ) * m;
  }

  virtual resource_e current_resource() const
  {
    if ( fury_in_meta && p() -> buffs.metamorphosis -> data().ok() )
    {
      if ( p() -> buffs.metamorphosis -> check() )
        return RESOURCE_DEMONIC_FURY;
      else
        return RESOURCE_MANA;
    }
    else
      return spell_t::current_resource();
  }

  void trigger_seed_of_corruption( warlock_td_t* td, warlock_t* p, double amount )
  {
    if ( ( ( td -> dots_seed_of_corruption -> current_action && id == td -> dots_seed_of_corruption -> current_action -> id )
           || td -> dots_seed_of_corruption -> ticking ) && td -> soc_trigger > 0 )
    {
      td -> soc_trigger -= amount;
      if ( td -> soc_trigger <= 0 )
      {
        p -> spells.seed_of_corruption_aoe -> execute();
        td -> dots_seed_of_corruption -> cancel();
      }
    }
    if ( ( ( td -> dots_soulburn_seed_of_corruption -> current_action && id == td -> dots_soulburn_seed_of_corruption -> current_action -> id )
           || td -> dots_soulburn_seed_of_corruption -> ticking ) && td -> soulburn_soc_trigger > 0 )
    {
      td -> soulburn_soc_trigger -= amount;
      if ( td -> soulburn_soc_trigger <= 0 )
      {
        p -> spells.soulburn_seed_of_corruption_aoe -> execute();
        td -> dots_soulburn_seed_of_corruption -> cancel();
      }
    }
  }

  void consume_tick_resource( dot_t* d )
  {
    resource_e r = current_resource();
    resource_consumed = costs_per_second[ r ] * base_tick_time.total_seconds();

    player -> resource_loss( r, resource_consumed, 0, this );

    if ( sim -> log )
      sim -> out_log.printf( "%s consumes %.1f %s for %s tick (%.0f)", player -> name(),
                     resource_consumed, util::resource_type_string( r ),
                     name(), player -> resources.current[ r ] );

    stats -> consume_resource( r, resource_consumed );

    if ( player -> resources.current[ r ] < resource_consumed )
    {
      if ( r == RESOURCE_DEMONIC_FURY && p() -> buffs.metamorphosis -> check() )
        p() -> spells.metamorphosis -> cancel();
      else
        d -> current_action -> cancel();
    }
  }

  void trigger_extra_tick( dot_t* dot, double multiplier, bool tick_from_mg ) //if tick_from_mg == true, then MG created the tick, otherwise DS created the tick
  {
    if ( ! dot -> ticking ) return;

    assert( multiplier != 0.0 );

    action_state_t* tmp_state = dot -> state;
    dot -> state = get_state( tmp_state );
    dot -> state -> ta_multiplier *= multiplier;
    snapshot_internal( dot -> state, update_flags | STATE_CRIT, tmp_state -> result_type );

    dot -> current_action -> periodic_hit = true;
    stats_t* tmp = dot -> current_action -> stats;
    warlock_spell_t* spell = debug_cast<warlock_spell_t*>( dot -> current_action );
    if ( tick_from_mg )
      dot -> current_action -> stats = spell -> mg_tick_stats;
    else
      dot -> current_action -> stats = spell -> ds_tick_stats;
    dot -> current_action -> tick( dot );
    dot -> current_action -> stats -> add_execute( timespan_t::zero(), dot -> state -> target );
    dot -> current_action -> stats = tmp;
    dot -> current_action -> periodic_hit = false;

    action_state_t::release( dot -> state );
    dot -> state = tmp_state;
  }

  void extend_dot( dot_t* dot, int ticks )
  {
    if ( dot -> ticking )
    {
      //FIXME: This is roughly how it works, but we need more testing
      int max_ticks = ( int ) util::ceil( dot -> current_action -> hasted_num_ticks( p() -> cache.spell_speed() ) * 1.5 );
      int extend_ticks = std::min( ticks, max_ticks - dot -> ticks() );
      if ( extend_ticks > 0 ) dot -> extend_duration( extend_ticks );
    }
  }

  static void trigger_ember_gain( warlock_t* p, double amount, gain_t* gain, double chance = 1.0 )
  {
    if ( ! p -> rng().roll( chance ) ) return;


    if ( p -> sets.has_set_bonus( SET_T16_4PC_CASTER ) && //check whether we fill one up.
        (( p -> resources.current[ RESOURCE_BURNING_EMBER ] < 1.0 && p -> resources.current[ RESOURCE_BURNING_EMBER ] + amount >= 1.0) ||
         ( p -> resources.current[ RESOURCE_BURNING_EMBER ] < 2.0 && p -> resources.current[ RESOURCE_BURNING_EMBER ] + amount >= 2.0) ||
         ( p -> resources.current[ RESOURCE_BURNING_EMBER ] < 3.0 && p -> resources.current[ RESOURCE_BURNING_EMBER ] + amount >= 3.0) ||
         ( p -> resources.current[ RESOURCE_BURNING_EMBER ] < 4.0 && p -> resources.current[ RESOURCE_BURNING_EMBER ] + amount >= 4.0) ) )
    {
      p -> buffs.tier16_4pc_ember_fillup -> trigger();
    }

    p -> resource_gain( RESOURCE_BURNING_EMBER, amount, gain );

    // If getting to 1 full ember was a surprise, the player would have to react to it
    if ( p -> resources.current[ RESOURCE_BURNING_EMBER ] == 1.0 && ( amount > 0.1 || chance < 1.0 ) )
      p -> ember_react = p -> sim -> current_time + p -> total_reaction_time();
    else if ( p -> resources.current[ RESOURCE_BURNING_EMBER ] >= 1.0 )
      p -> ember_react = p -> sim -> current_time;
    else
      p -> ember_react = timespan_t::max();
  }

  static void refund_embers( warlock_t* p )
  {
    double refund = ceil( ( p -> resources.current[ RESOURCE_BURNING_EMBER ] + 1.0 ) / 4.0 );

    if ( refund > 0 ) p -> resource_gain( RESOURCE_BURNING_EMBER, refund, p -> gains.miss_refund );
  }

  static void trigger_soul_leech( warlock_t* p, double amount )
  {
    if ( p -> talents.soul_leech -> ok() )
    {
      p -> resource_gain( RESOURCE_HEALTH, amount, p -> gains.soul_leech );
    }
  }

  static void trigger_wild_imp( warlock_t* p )
  {
    for ( size_t i = 0; i < p -> pets.wild_imps.size() ; i++ )
    {
      if ( p -> pets.wild_imps[ i ] -> is_sleeping() )
      {
        p -> pets.wild_imps[ i ] -> trigger();
        p -> procs.wild_imp -> occur();
        return;
      }
    }
    p -> sim -> errorf( "Player %s ran out of wild imps.\n", p -> name() );
    assert( false ); // Will only get here if there are no available imps
  }
};


struct curse_of_the_elements_t : public warlock_spell_t
{
  curse_of_the_elements_t* fnb;

  curse_of_the_elements_t( warlock_t* p ) :
    warlock_spell_t( p, "Curse of the Elements" ),
    fnb( new curse_of_the_elements_t( "curse_of_elements", p, p -> find_spell( 104225 ) ) )
  {
    havoc_consume = 1;
    background = ( sim -> overrides.magic_vulnerability != 0 );
    num_ticks = 0;
    aoe = p -> glyphs.curse_of_elements -> ok() ? 3 : 0;
    may_crit = false;
  }

  curse_of_the_elements_t( const std::string& n, warlock_t* p, const spell_data_t* spell ) :
    warlock_spell_t( n, p, spell ),
    fnb( 0 )
  {
    aoe = -1;
    stats = p -> get_stats( "curse_of_elements_fnb" );
  }

  double cost() const
  {
    if ( fnb && p() -> buffs.fire_and_brimstone -> check() )
      return fnb -> cost();
    return warlock_spell_t::cost();
  }

  void schedule_execute( action_state_t* state )
  {
    if ( fnb && p() -> buffs.fire_and_brimstone -> check() ) 
      fnb -> schedule_execute( state );
    else
      warlock_spell_t::schedule_execute();
  }

  virtual void impact( action_state_t* state )
  {
    warlock_spell_t::impact( state );

    if ( result_is_hit( state -> result ) )
    {
      if ( ! sim -> overrides.magic_vulnerability )
        state -> target -> debuffs.magic_vulnerability -> trigger( 1, buff_t::DEFAULT_VALUE(), -1, data().duration() );
    }
  }
};


struct agony_t : public warlock_spell_t
{
  agony_t( warlock_t* p ) :
    warlock_spell_t( p, "Agony" )
  {
    may_crit = false;
    base_multiplier *= 1.0 + p -> sets.set( SET_T13_4PC_CASTER ) -> effectN( 1 ).percent();
  }

  virtual void last_tick( dot_t* d )
  {
    td( d -> state -> target ) -> agony_stack = 1;
    warlock_spell_t::last_tick( d );
  }

  virtual void tick( dot_t* d )
  {
    if ( td( d -> state -> target ) -> agony_stack < 10 ) td( d -> state -> target ) -> agony_stack++;
    warlock_spell_t::tick( d );
  }

  double composite_target_multiplier( player_t* target ) const
  {
    double m = warlock_spell_t::composite_target_multiplier( target );

    m *= td( target ) -> agony_stack;

    return m;
  }

  virtual double action_multiplier() const
  {
    double m = warlock_spell_t::action_multiplier();

    if ( p() -> mastery_spells.potent_afflictions -> ok() )
      m *= 1.0 + p() -> cache.mastery_value();

    return m;
  }
};


struct doom_t : public warlock_spell_t
{
  doom_t( warlock_t* p ) :
    warlock_spell_t( "doom", p, p -> spec.doom )
  {
    may_crit = false;
  }

  virtual void tick( dot_t* d )
  {
    warlock_spell_t::tick( d );

    if ( d -> state -> result == RESULT_CRIT ) trigger_wild_imp( p() );

    if ( p() -> glyphs.siphon_life -> ok() )
      p() -> resource_gain( RESOURCE_HEALTH, d -> state -> result_amount * p() -> glyphs.siphon_life -> effectN( 1 ).percent(), p() -> gains.siphon_life );
  }

  virtual bool ready()
  {
    bool r = warlock_spell_t::ready();

    if ( ! p() -> buffs.metamorphosis -> check() ) r = false;

    return r;
  }
};


struct havoc_t : public warlock_spell_t
{
  havoc_t( warlock_t* p ) : warlock_spell_t( p, "Havoc" )
  {
    may_crit = false;
    cooldown -> duration = data().cooldown() + p -> glyphs.havoc -> effectN( 2 ).time_value();
  }

  virtual void execute()
  {
    warlock_spell_t::execute();

    p() -> buffs.havoc -> trigger( p() -> buffs.havoc -> max_stack() );
    p() -> havoc_target = target;
  }
};

struct shadowflame_t : public warlock_spell_t
{
  shadowflame_t( warlock_t* p ) :
  warlock_spell_t( "shadowflame", p, p -> find_spell( 47960 ) )
  {
    background = true;
    may_miss   = false;
    generate_fury = 2;
  }

  virtual void tick( dot_t* d )
  {
    warlock_spell_t::tick( d );

    if ( p() -> spec.molten_core -> ok() && rng().roll( 0.08 ) )
      p() -> buffs.molten_core -> trigger();
  }

  double composite_target_multiplier( player_t* target ) const
  {
    double m = warlock_spell_t::composite_target_multiplier( target );

    m *= td( target ) -> shadowflame_stack;

    return m;
  }

  virtual void impact( action_state_t* s )
  {
    if ( result_is_hit( s -> result ) )
    {
      if ( td( s -> target ) -> dots_shadowflame -> ticking )
        td( s -> target ) -> shadowflame_stack++;
      else
        td( s -> target ) -> shadowflame_stack = 1;
    }

    warlock_spell_t::impact( s );
  }
};


struct hand_of_guldan_t : public warlock_spell_t
{
  hand_of_guldan_t( warlock_t* p ) :
  warlock_spell_t( p, "Hand of Gul'dan" )
  {
    aoe = -1;

    cooldown -> duration = timespan_t::from_seconds( 15 );
    cooldown -> charges = 2;

    impact_action = new shadowflame_t( p );

    parse_effect_data( p -> find_spell( 86040 ) -> effectN( 1 ) );

    add_child( impact_action );
  }

  virtual double action_da_multiplier() const
  {
    double m = warlock_spell_t::action_da_multiplier();

    m *= 1.0 + p() -> talents.grimoire_of_sacrifice -> effectN( 4 ).percent() * p() -> buffs.grimoire_of_sacrifice -> stack();

    return m;
  }

  virtual timespan_t travel_time() const
  {
    return timespan_t::from_seconds( 1.5 );
  }

  virtual bool ready()
  {
    bool r = warlock_spell_t::ready();

    if ( p() -> buffs.metamorphosis -> check() ) r = false;

    return r;
  }
};



struct shadow_bolt_copy_t : public warlock_spell_t
{
  shadow_bolt_copy_t( warlock_t* p, spell_data_t* sd, warlock_spell_t& sb ) :
    warlock_spell_t( "shadow_bolt", p, sd )
  {
    background = true;
    callbacks  = false;
    spell_power_mod.direct = sb.spell_power_mod.direct;
    base_dd_min      = sb.base_dd_min;
    base_dd_max      = sb.base_dd_max;
    base_multiplier  = sb.base_multiplier;
    if ( data()._effects -> size() > 1 ) generate_fury = data().effectN( 2 ).base_value();
  }

  virtual double action_multiplier() const
  {
    double m = warlock_spell_t::action_multiplier();

    m *= 1.0 + p() -> talents.grimoire_of_sacrifice -> effectN( 4 ).percent() * p() -> buffs.grimoire_of_sacrifice -> stack();

    return m;
  }
};

struct shadow_bolt_t : public warlock_spell_t
{
  shadow_bolt_copy_t* glyph_copy_1;
  shadow_bolt_copy_t* glyph_copy_2;

  hand_of_guldan_t* hand_of_guldan;

  shadow_bolt_t( warlock_t* p ) :
    warlock_spell_t( p, "Shadow Bolt" ), glyph_copy_1( 0 ), glyph_copy_2( 0 ),  hand_of_guldan( new hand_of_guldan_t( p ) )
  {
    base_multiplier *= 1.0 + p -> sets.set( SET_T14_2PC_CASTER ) -> effectN( 3 ).percent();
    base_multiplier *= 1.0 + p -> sets.set( SET_T13_4PC_CASTER ) -> effectN( 1 ).percent();

    hand_of_guldan               -> background = true;
    hand_of_guldan               -> base_costs[ RESOURCE_MANA ] = 0;


    if ( p -> glyphs.shadow_bolt -> ok() )
    {
      base_multiplier *= 0.333;

      const spell_data_t* sd = p -> find_spell( p -> glyphs.shadow_bolt -> effectN( 1 ).base_value() );
      glyph_copy_1 = new shadow_bolt_copy_t( p, sd -> effectN( 2 ).trigger(), *this );
      glyph_copy_2 = new shadow_bolt_copy_t( p, sd -> effectN( 3 ).trigger(), *this );
    }
    else
    {
      generate_fury = data().effectN( 2 ).base_value();
    }
  }

  virtual double action_multiplier() const
  {
    double m = warlock_spell_t::action_multiplier();

    m *= 1.0 + p() -> talents.grimoire_of_sacrifice -> effectN( 4 ).percent() * p() -> buffs.grimoire_of_sacrifice -> stack();

    return m;
  }

  virtual void impact( action_state_t* s )
  {
    warlock_spell_t::impact( s );

    if ( result_is_hit( s -> result ) )
    {
      trigger_soul_leech( p(), s -> result_amount * p() -> talents.soul_leech -> effectN( 1 ).percent() );
    }
  }

  virtual void execute()
  {
    // FIXME!!! Ugly hack to ensure we don't proc any on-spellcast trinkets
    if ( p() -> bugs && p() -> glyphs.shadow_bolt -> ok() ) background = true;
    warlock_spell_t::execute();
    background = false;

    //cast HoG
    if ( p() -> sets.has_set_bonus( SET_T16_4PC_CASTER ) && rng().roll( 0.08 ) )//FIX after dbc update
    {
      hand_of_guldan -> target = target;
      int current_charge  = hand_of_guldan -> cooldown -> current_charge;
      bool pre_execute_add = true;
      if (current_charge == hand_of_guldan -> cooldown -> charges - 1)
      {
        pre_execute_add = false;
      }
      if (pre_execute_add) hand_of_guldan -> cooldown -> current_charge++;

      hand_of_guldan -> execute();
      if (!pre_execute_add) hand_of_guldan -> cooldown -> current_charge++;
    }

    if ( p() -> buffs.demonic_calling -> up() )
    {
      trigger_wild_imp( p() );
      p() -> buffs.demonic_calling -> expire();
    }

    if ( result_is_hit( execute_state -> result ) )
    {
      // Only applies molten core if molten core is not already up
      if ( target -> health_percentage() < p() -> spec.decimation -> effectN( 1 ).base_value() && ! p() -> buffs.molten_core -> check() )
        p() -> buffs.molten_core -> trigger();

      if ( p() -> glyphs.shadow_bolt -> ok() )
      {
        assert( glyph_copy_1 && glyph_copy_2 );
        glyph_copy_1 -> execute();
        glyph_copy_2 -> execute();
      }
    }
  }

  virtual bool ready()
  {
    bool r = warlock_spell_t::ready();

    if ( p() -> buffs.metamorphosis -> check() ) r = false;

    return r;
  }

  virtual bool usable_moving() const
  {
    bool um = warlock_spell_t::usable_moving();

    if ( p() -> talents.kiljaedens_cunning -> ok() )
      um = true;

    return um;
  }
};


struct shadowburn_t : public warlock_spell_t
{
  struct mana_event_t : public event_t
  {
    shadowburn_t* spell;
    gain_t* gain;

    mana_event_t( warlock_t* p, shadowburn_t* s ) :
      event_t( *p, "shadowburn_mana_return" ), spell( s ), gain( p -> gains.shadowburn )
    {
      add_event( spell -> mana_delay );
    }

    virtual void execute()
    {
      p() -> resource_gain( RESOURCE_MANA, p() -> resources.max[ RESOURCE_MANA ] * spell -> mana_amount, gain );
    }
  };

  mana_event_t* mana_event;
  double mana_amount;
  timespan_t mana_delay;


  shadowburn_t( warlock_t* p ) :
    warlock_spell_t( p, "Shadowburn" ), mana_event( 0 )
  {
    min_gcd = timespan_t::from_millis( 500 );
    havoc_consume = 1;

    mana_delay  = data().effectN( 1 ).trigger() -> duration();
    mana_amount = p -> find_spell( data().effectN( 1 ).trigger() -> effectN( 1 ).base_value() ) -> effectN( 1 ).percent();
  }

  virtual void impact( action_state_t* s )
  {
    warlock_spell_t::impact( s );

    mana_event = new ( *sim ) mana_event_t( p(), this );
  }

  virtual double cost() const
  {
    double c = warlock_spell_t::cost();

    if ( p() -> buffs.dark_soul -> check() )
      c *= 1.0 + p() -> sets.set( SET_T15_2PC_CASTER ) -> effectN( 2 ).percent();

    return c;
  }

  virtual double action_multiplier() const
  {
    double m = warlock_spell_t::action_multiplier();

    if ( p() -> mastery_spells.emberstorm -> ok() )
      m *= 1.0 + p() -> cache.mastery_value();

    m *= 1.0 + p() -> talents.grimoire_of_sacrifice -> effectN( 5 ).percent() * p() -> buffs.grimoire_of_sacrifice -> stack();

    return m;
  }

  virtual void execute()
  {
    warlock_spell_t::execute();

    if ( ! result_is_hit( execute_state -> result ) ) refund_embers( p() );
  }

  virtual bool ready()
  {
    bool r = warlock_spell_t::ready();

    if ( target -> health_percentage() >= 20 ) r = false;

    return r;
  }
};


struct corruption_t : public warlock_spell_t
{
  bool soc_triggered;

  corruption_t( warlock_t* p, bool soc = false ) :
    warlock_spell_t( "Corruption", p , p -> find_spell( 146739 ) ), soc_triggered( soc ) //TODO Remove FIX after dbc update
  {
    may_crit = false;
    generate_fury = 4;
    base_multiplier *= 1.0 + p -> sets.set( SET_T14_2PC_CASTER ) -> effectN( 1 ).percent();
    base_multiplier *= 1.0 + p -> sets.set( SET_T13_4PC_CASTER ) -> effectN( 1 ).percent();
  };

  virtual timespan_t travel_time() const
  {
    if ( soc_triggered ) return timespan_t::from_seconds( std::max( rng().gauss( sim -> aura_delay, 0.25 * sim -> aura_delay ).total_seconds() , 0.01 ) );

    return warlock_spell_t::travel_time();
  }

  virtual void execute()
  {
    p() -> latest_corruption_target = target;

    warlock_spell_t::execute();
  }

  virtual void tick( dot_t* d )
  {
    warlock_spell_t::tick( d );

    if ( p() -> spec.nightfall -> ok() && d -> state -> target == p() -> latest_corruption_target && ! periodic_hit ) //5.4 only the latest corruption procs it
    {

      if ( rng().roll( p() -> spec.nightfall -> effectN( 1 ).percent() ) )
      {
        p() -> resource_gain( RESOURCE_SOUL_SHARD, 1, p() -> gains.nightfall );
        // If going from 0 to 1 shard was a surprise, the player would have to react to it
        if ( p() -> resources.current[ RESOURCE_SOUL_SHARD ] == 1 )
          p() -> shard_react = p() -> sim -> current_time + p() -> total_reaction_time();
        else if ( p() -> resources.current[ RESOURCE_SOUL_SHARD ] >= 1 )
          p() -> shard_react = p() -> sim -> current_time;
        else
          p() -> shard_react = timespan_t::max();
      }
    }

    if ( p() -> glyphs.siphon_life -> ok() )
    {
      if ( d -> state -> result_amount > 0 )
        p() -> resource_gain( RESOURCE_HEALTH,
                              player -> resources.max[ RESOURCE_HEALTH ] * p() -> glyphs.siphon_life -> effectN( 1 ).percent() / 100.0,
                              p() -> gains.siphon_life );
    }
  }

  virtual double action_multiplier() const
  {
    double m = warlock_spell_t::action_multiplier();

    if ( p() -> mastery_spells.potent_afflictions -> ok() )
      m *= 1.0 + p() -> cache.mastery_value();

    if ( p() -> buffs.metamorphosis -> up() ) // FIXME: Is corruption an exception, or did they change it so it only applies to a few spells specifically?
    {
      double mastery_value = p() -> mastery_spells.master_demonologist -> ok() ? p() -> cache.mastery_value() : 0.0;

      m /= 1.0 + p() -> spec.demonic_fury -> effectN( 1 ).percent() * 3 + mastery_value * 3;
    }
    return m;
  }

  virtual bool ready()
  {
    bool r = warlock_spell_t::ready();

    if ( p() -> buffs.metamorphosis -> check() ) r = false;

    return r;
  }
};


struct drain_life_heal_t : public warlock_heal_t
{
  const spell_data_t* real_data;
  const spell_data_t* soulburned_data;

  drain_life_heal_t( warlock_t* p ) :
    warlock_heal_t( "drain_life_heal", p, 89653 )
  {
    background = true;
    may_miss = false;
    base_dd_min = base_dd_max = 0; // Is parsed as 2
    real_data       = p -> find_spell( 689 );
    soulburned_data = p -> find_spell( 89420 );
  }

  virtual void execute()
  {
    double heal_pct = real_data -> effectN( 2 ).percent();

    if ( p() -> buffs.soulburn -> up() )
      heal_pct = soulburned_data -> effectN( 2 ).percent();

    base_dd_min = base_dd_max = player -> resources.max[ RESOURCE_HEALTH ] * heal_pct;

    warlock_heal_t::execute();
  }
};

struct drain_life_t : public warlock_spell_t
{
  drain_life_heal_t* heal;

  drain_life_t( warlock_t* p ) :
    warlock_spell_t( p, "Drain Life" ), heal( 0 )
  {
    channeled      = true;
    hasted_ticks   = false;
    may_crit       = false;
    generate_fury  = 10;

    heal = new drain_life_heal_t( p );
  }

  virtual void tick( dot_t* d )
  {
    warlock_spell_t::tick( d );

    heal -> execute();

    consume_tick_resource( d );
  }
  virtual double action_multiplier() const
  {
    double am = warlock_spell_t::action_multiplier();

    if ( p() -> talents.harvest_life -> ok() )
      am *= 1.0 + p() -> talents.harvest_life -> effectN( 1 ).percent();

    return am;
  }

};

struct unstable_affliction_t : public warlock_spell_t
{
  unstable_affliction_t( warlock_t* p ) :
    warlock_spell_t( p, "Unstable Affliction" )
  {
    may_crit   = false;
    
    if ( p -> glyphs.unstable_affliction -> ok() )
      base_execute_time *= 1.0 + p -> glyphs.unstable_affliction -> effectN( 1 ).percent();
  }

  virtual double action_multiplier() const
  {
    double m = warlock_spell_t::action_multiplier();

    if ( p() -> mastery_spells.potent_afflictions -> ok() )
      m *= 1.0 + p() -> cache.mastery_value();

    return m;
  }

  virtual void tick( dot_t* d )
  {
    warlock_spell_t::tick( d );

    if ( p() -> sets.has_set_bonus( SET_T16_2PC_CASTER ) && d -> state -> result == RESULT_CRIT )
    {
      p() ->  buffs.tier16_2pc_empowered_grasp -> trigger();
    }
  }
};


struct haunt_t : public warlock_spell_t
{
  haunt_t( warlock_t* p ) :
    warlock_spell_t( p, "Haunt" )
  {
    hasted_ticks = false;
    tick_may_crit = false;
  }



  void try_to_trigger_soul_shard_refund()//t16_4pc_bonus
  {
    if ( rng().roll( p() -> sets.set ( SET_T16_4PC_CASTER ) -> effectN( 1 ).percent() ) )//refund shard when haunt expires
    {
      p() -> resource_gain( RESOURCE_SOUL_SHARD, p() -> find_spell( 145159 ) -> effectN( 1 ).resource( RESOURCE_SOUL_SHARD ), p() -> gains.haunt_tier16_4pc );
    }
  }

  virtual double action_multiplier() const
  {
    double m = warlock_spell_t::action_multiplier();

    m *= 1.0 + p() -> talents.grimoire_of_sacrifice -> effectN( 3 ).percent() * p() -> buffs.grimoire_of_sacrifice -> stack();

    return m;
  }

  virtual void impact( action_state_t* s )
  {
    timespan_t duration = data().duration();

    if ( p() -> sets.has_set_bonus( SET_T15_2PC_CASTER ) && p() -> buffs.dark_soul -> check() )
      duration += p() -> spells.tier15_2pc -> effectN( 1 ).time_value();

    num_ticks = ( int ) ( duration / base_tick_time );
    warlock_spell_t::impact( s );

    if ( result_is_hit( s -> result ) )
    {
      if ( td( s-> target) -> debuffs_haunt -> check() )//also can refund on refresh
      {
        try_to_trigger_soul_shard_refund();
      }

      td( s -> target ) -> debuffs_haunt -> trigger( 1, buff_t::DEFAULT_VALUE(), -1.0, td( s -> target ) -> dots_haunt -> remains() );

      trigger_soul_leech( p(), s -> result_amount * p() -> talents.soul_leech -> effectN( 1 ).percent() * 2 );
    }
  }



  virtual void last_tick( dot_t* d )
  {
    warlock_spell_t::last_tick( d );

    try_to_trigger_soul_shard_refund();
  }

};


struct immolate_t : public warlock_spell_t
{
  immolate_t* fnb;

  immolate_t( warlock_t* p ) :
    warlock_spell_t( p, "Immolate" ),
    fnb( new immolate_t( "immolate", p, p -> find_spell( 108686 ) ) )
  {
    havoc_consume = 1;
    base_costs[ RESOURCE_MANA ] *= 1.0 + p -> spec.chaotic_energy -> effectN( 2 ).percent();
  }

  immolate_t( const std::string& n, warlock_t* p, const spell_data_t* spell ) :
    warlock_spell_t( n, p, spell ),
    fnb( 0 )
  {
    aoe = -1;

    stats = p -> get_stats( "immolate_fnb", this );
  }

  void init()
  {
    warlock_spell_t::init();
  }

  void schedule_execute( action_state_t* state )
  {
    if ( fnb && p() -> buffs.fire_and_brimstone -> up() )
      fnb -> schedule_execute( state );
    else
      warlock_spell_t::schedule_execute( state );
  }

  double cost() const
  {
    if ( fnb && p() -> buffs.fire_and_brimstone -> check() )
      return fnb -> cost();

    return warlock_spell_t::cost();
  }

  virtual double crit_chance( double crit, int delta_level ) const
  {
    double cc = warlock_spell_t::crit_chance(crit, delta_level);

    if ( p() -> sets.has_set_bonus( SET_T16_2PC_CASTER ) && p() -> buffs.tier16_2pc_destructive_influence -> check() )
      cc += p() -> buffs.tier16_2pc_destructive_influence -> value();

    return cc;
  }

  virtual double action_multiplier() const
  {
    double m = warlock_spell_t::action_multiplier();

    if ( p() -> buffs.fire_and_brimstone -> check() )
    {
      if ( p() -> mastery_spells.emberstorm -> ok() )
        m *= 1.0 + p() -> cache.mastery_value();

      m *= p() -> buffs.fire_and_brimstone -> data().effectN( 6 ).percent();
    }

    if ( p() -> mastery_spells.emberstorm -> ok() )
      m *= 1.0 + p() -> mastery_spells.emberstorm -> effectN( 3 ).percent() + p() -> cache.mastery_value() * p() -> emberstorm_e3_from_e1();

    return m;
  }

  virtual void impact( action_state_t* s )
  {
    warlock_spell_t::impact( s );

    gain_t* gain;
    if ( ! fnb && p() -> spec.fire_and_brimstone -> ok() )
      gain = p() -> gains.immolate_fnb;
    else
      gain = p() -> gains.immolate;

    if ( s -> result == RESULT_CRIT ) trigger_ember_gain( p(), 0.1, gain );
  }

  virtual void tick( dot_t* d )
  {
    warlock_spell_t::tick( d );

    gain_t* gain;
    if ( ! fnb && p() -> spec.fire_and_brimstone -> ok() )
      gain = p() -> gains.immolate_fnb;
    else
      gain = p() -> gains.immolate;

    if ( d -> state -> result == RESULT_CRIT ) trigger_ember_gain( p(), 0.1, gain );

    if ( p() -> glyphs.siphon_life -> ok() )
    {
      if ( d -> state -> result_amount > 0 )
        p() -> resource_gain( RESOURCE_HEALTH,
                              player -> resources.max[ RESOURCE_HEALTH ] * p() -> glyphs.siphon_life -> effectN( 1 ).percent() / 100.0,
                              p() -> gains.siphon_life );
    }
  }
};


struct conflagrate_t : public warlock_spell_t
{
  conflagrate_t* fnb;

  conflagrate_t( warlock_t* p ) :
    warlock_spell_t( p, "Conflagrate" ),
    fnb( new conflagrate_t( "conflagrate", p, p -> find_spell( 108685 ) ) )
  {
    havoc_consume = 1;
    base_costs[ RESOURCE_MANA ] *= 1.0 + p -> spec.chaotic_energy -> effectN( 2 ).percent();
  }

  conflagrate_t( const std::string& n, warlock_t* p, const spell_data_t* spell ) :
    warlock_spell_t( n, p, spell ),
    fnb( 0 )
  {
    aoe = -1;
    stats = p -> get_stats( "conflagrate_fnb", this );
  }

  void schedule_execute( action_state_t* state )
  {
    if ( fnb && p() -> buffs.fire_and_brimstone -> up() )
      fnb -> schedule_execute( state );
    else
      warlock_spell_t::schedule_execute( state );
  }

  double cost() const
  {
    if ( fnb && p() -> buffs.fire_and_brimstone -> check() )
      return fnb -> cost();

    return warlock_spell_t::cost();
  }

  void init()
  {
    warlock_spell_t::init();

    // FIXME: No longer in the spell data for some reason
    cooldown -> duration = timespan_t::from_seconds( 12.0 );
    cooldown -> charges = 2;
  }

  void execute()
  {
    warlock_spell_t::execute();

    if ( result_is_hit( execute_state -> result ) && p() -> spec.backdraft -> ok() )
      p() -> buffs.backdraft -> trigger( 3 );
  }

  virtual double action_multiplier() const
  {
    double m = warlock_spell_t::action_multiplier();

    if ( p() -> buffs.fire_and_brimstone -> check() )
    {
      if ( p() -> mastery_spells.emberstorm -> ok() )
        m *= 1.0 + p() -> cache.mastery_value();
      m *= p() -> buffs.fire_and_brimstone -> data().effectN( 6 ).percent();
    }
    else
      m *= 1.0 + p() -> talents.grimoire_of_sacrifice -> effectN( 5 ).percent() * p() -> buffs.grimoire_of_sacrifice -> stack();

    if ( p() -> mastery_spells.emberstorm -> ok() )
      m *= 1.0 + p() -> mastery_spells.emberstorm -> effectN( 3 ).percent() + p() -> cache.mastery_value() * p() -> emberstorm_e3_from_e1();

    return m;
  }

  virtual void impact( action_state_t* s )
  {
    warlock_spell_t::impact( s );
    gain_t* gain;
    if ( ! fnb && p() -> spec.fire_and_brimstone -> ok() )
      gain = p() -> gains.conflagrate_fnb;
    else
      gain = p() -> gains.conflagrate;

    trigger_ember_gain( p(), s -> result == RESULT_CRIT ? 0.2 : 0.1, gain );

    //hotfixed extra gain with 15% chance from 13.09.13
    trigger_ember_gain( p(), 0.1, gain, 0.15 );
    if ( s -> result == RESULT_CRIT &&  p() -> sets.has_set_bonus( SET_T16_2PC_CASTER ) )
      p() -> buffs.tier16_2pc_destructive_influence -> trigger();
  }

  virtual bool ready()
  {
    if ( fnb && p() -> buffs.fire_and_brimstone -> check() )
      return fnb -> ready();
    return warlock_spell_t::ready();
  }
};

struct incinerate_t : public warlock_spell_t
{
  incinerate_t* fnb;
  
  // Normal incinerate
  incinerate_t( warlock_t* p ) :
    warlock_spell_t( p, "Incinerate" ),
    fnb( new incinerate_t( "incinerate", p, p -> find_spell( 114654 ) ) )
  {
    havoc_consume                = 1;
    base_costs[ RESOURCE_MANA ] *= 1.0 + p -> spec.chaotic_energy -> effectN( 2 ).percent();
  }

  // Fire and Brimstone incinerate
  incinerate_t( const std::string& n, warlock_t* p, const spell_data_t* spell ) :
    warlock_spell_t( n, p, spell ),
    fnb( 0 )
  { 
    aoe = -1;
    stats = p -> get_stats( "incinerate_fnb", this );
  }

  void init()
  {
    warlock_spell_t::init();

    backdraft_consume = 1;

    base_multiplier *= 1.0 + p() -> sets.set( SET_T14_2PC_CASTER ) -> effectN( 2 ).percent();
    base_multiplier *= 1.0 + p() -> sets.set( SET_T13_4PC_CASTER ) -> effectN( 1 ).percent();
  }

  void schedule_execute( action_state_t* state )
  {
    if ( fnb && p() -> buffs.fire_and_brimstone -> up() )
      fnb -> schedule_execute( state );
    else
      warlock_spell_t::schedule_execute( state );
  }

  double cost() const
  {
    if ( fnb && p() -> buffs.fire_and_brimstone -> check() )
      return fnb -> cost();

    return warlock_spell_t::cost();
  }

  virtual double crit_chance( double crit, int delta_level ) const
  {
    double cc = warlock_spell_t::crit_chance( crit, delta_level );

    if ( p() -> sets.has_set_bonus( SET_T16_2PC_CASTER ) && p() -> buffs.tier16_2pc_destructive_influence -> check() )
      cc += p() -> buffs.tier16_2pc_destructive_influence -> value();

    return cc;
  }

  virtual double action_multiplier() const
  {
    double m = warlock_spell_t::action_multiplier();

    if ( p() -> buffs.fire_and_brimstone -> check() )
    {
      if ( p() -> mastery_spells.emberstorm -> ok() )
        m *= 1.0 + p() -> cache.mastery_value();
      m *= p() -> buffs.fire_and_brimstone -> data().effectN( 6 ).percent();
    }
    else
      m *= 1.0 + p() -> talents.grimoire_of_sacrifice -> effectN( 5 ).percent() * p() -> buffs.grimoire_of_sacrifice -> stack();

    m *= 1.0 + p() -> mastery_spells.emberstorm -> effectN( 3 ).percent() + p() -> composite_mastery() * p() -> mastery_spells.emberstorm -> effectN( 3 ).mastery_value();

    return m;
  }

  virtual void impact( action_state_t* s )
  {
    warlock_spell_t::impact( s );
    gain_t* gain;
    if ( ! fnb && p() -> spec.fire_and_brimstone -> ok() )
      gain = p() -> gains.incinerate_fnb;
    else
      gain = p() -> gains.incinerate;

    trigger_ember_gain( p(), s -> result == RESULT_CRIT ? 0.2 : 0.1, gain );
    //hotfixed extra gain with 15% 13.09.13
    trigger_ember_gain( p(), 0.1, gain, 0.15 );
    if ( rng().roll( p() -> sets.set ( SET_T15_4PC_CASTER ) -> effectN( 2 ).percent() ) )
      trigger_ember_gain( p(), s -> result == RESULT_CRIT ? 0.2 : 0.1, p() -> gains.incinerate_t15_4pc );

    if ( result_is_hit( s -> result ) )
      trigger_soul_leech( p(), s -> result_amount * p() -> talents.soul_leech -> effectN( 1 ).percent() );
  }

  virtual bool usable_moving() const
  {
    bool um = warlock_spell_t::usable_moving();

    if ( p() -> talents.kiljaedens_cunning -> ok() )
      um = true;

    return um;
  }

  virtual bool ready()
  {
    if ( fnb && p() -> buffs.fire_and_brimstone -> check() )
      return fnb -> ready();
    return warlock_spell_t::ready();
  }
};

struct soul_fire_t : public warlock_spell_t
{
  warlock_spell_t* meta_spell;

  soul_fire_t( warlock_t* p, bool meta = false ) :
    warlock_spell_t( meta ? "soul_fire_meta" : "soul_fire", p, meta ? p -> find_spell( 104027 ) : p -> find_spell( 6353 ) ), meta_spell( 0 )
  {
    if ( ! meta )
    {
      generate_fury = data().effectN( 2 ).base_value();
      meta_spell = new soul_fire_t( p, true );
    }
    else
    {
      background = true;
    }
  }

  virtual void parse_options( option_t* o, const std::string& options_str )
  {
    warlock_spell_t::parse_options( o, options_str );
    if ( meta_spell ) meta_spell -> parse_options( o, options_str );
  }

  virtual void execute()
  {
    if ( meta_spell && p() -> buffs.metamorphosis -> check() )
    {
      meta_spell -> time_to_execute = time_to_execute;
      meta_spell -> execute();
    }
    else
    {
      warlock_spell_t::execute();

      if ( p() -> buffs.demonic_calling -> up() )
      {
        trigger_wild_imp( p() );
        p() -> buffs.demonic_calling -> expire();
      }

      if ( p() -> buffs.molten_core -> check() )
        p() -> buffs.molten_core -> decrement();

      if ( result_is_hit( execute_state -> result ) && target -> health_percentage() < p() -> spec.decimation -> effectN( 1 ).base_value() )
        p() -> buffs.molten_core -> trigger();
    }
  }

  virtual void impact( action_state_t* s )
  {
    warlock_spell_t::impact( s );

    if ( result_is_hit( s -> result ) )
      trigger_soul_leech( p(), s -> result_amount * p() -> talents.soul_leech -> effectN( 1 ).percent() );
    if ( p() -> sets.has_set_bonus( SET_T16_2PC_CASTER ) )
    {
      p() -> buffs.tier16_2pc_fiery_wrath -> trigger();
    }

  }

  virtual timespan_t execute_time() const
  {
    timespan_t t = warlock_spell_t::execute_time();

    if ( p() -> buffs.molten_core -> up() )
      t *= 1.0 + p() -> buffs.molten_core -> data().effectN( 1 ).percent();

    return t;
  }

  virtual double crit_chance( double /* crit */, int /* delta_level */ ) const
  {
    // Soul fire always crits
    return 1.0;
  }

  virtual double action_multiplier() const
  {
    double m = warlock_spell_t::action_multiplier();

    m *= 1.0 + p() -> cache.spell_crit();

    m *= 1.0 + p() -> talents.grimoire_of_sacrifice -> effectN( 4 ).percent() * p() -> buffs.grimoire_of_sacrifice -> stack();

    return m;
  }

  virtual double cost() const
  {
    double c = warlock_spell_t::cost();

    if ( p() -> buffs.molten_core -> check() )
      c *= 1.0 + p() -> buffs.molten_core -> data().effectN( 1 ).percent();

    return c;
  }

  virtual bool ready()
  {
    return ( meta_spell && p() -> buffs.metamorphosis -> check() ) ? meta_spell -> ready() : warlock_spell_t::ready();
  }
};


struct chaos_bolt_t : public warlock_spell_t
{
  chaos_bolt_t( warlock_t* p ) :
    warlock_spell_t( p, "Chaos Bolt" )
  {
    havoc_consume = 3;
    backdraft_consume = 3;

    hasted_ticks = false;
    
    if ( p -> talents.grimoire_of_sacrifice -> ok() )
      num_ticks = (int) ( p -> talents.grimoire_of_sacrifice -> effectN( 12 ).time_value().total_seconds() / data().effectN( 2 ).period().total_seconds() );
  }

  virtual double crit_chance( double /* crit */, int /* delta_level */ ) const
  {
    // Chaos Bolt always crits
    return 1.0;
  }

  virtual double cost() const
  {
    double c = warlock_spell_t::cost();

    if ( p() -> buffs.dark_soul -> check() )
      c *= 1.0 + p() -> sets.set( SET_T15_2PC_CASTER ) -> effectN( 2 ).percent();

    return c;
  }

  virtual double action_multiplier() const
  {
    double m = warlock_spell_t::action_multiplier();

    if ( p() -> mastery_spells.emberstorm -> ok() )
      m *= 1.0 + p() -> cache.mastery_value();

    m *= 1.0 + p() -> cache.spell_crit();

    return m;
  }

  virtual void execute()
  {
    warlock_spell_t::execute();

    if ( ! result_is_hit( execute_state -> result ) ) refund_embers( p() );
  }
};

struct life_tap_t : public warlock_spell_t
{
  life_tap_t( warlock_t* p ) :
    warlock_spell_t( p, "Life Tap" )
  {
    harmful = false;
  }

  virtual void execute()
  {
    warlock_spell_t::execute();

    double health = player -> resources.max[ RESOURCE_HEALTH ];
    // FIXME: This should be implemented as a real health gain, but we don't have an easy way to do temporary percentage-wise resource gains
    if ( p() -> talents.soul_link -> ok() && p() -> buffs.grimoire_of_sacrifice -> up() )
      health *= 1.0 + p() -> talents.grimoire_of_sacrifice -> effectN( 7 ).percent();

    // FIXME: Implement reduced healing debuff
    if ( ! p() -> glyphs.life_tap -> ok() ) player -> resource_loss( RESOURCE_HEALTH, health * data().effectN( 3 ).percent() );
    player -> resource_gain( RESOURCE_MANA, health * data().effectN( 1 ).percent(), p() -> gains.life_tap );
  }
};


struct melee_t : public warlock_spell_t
{
  melee_t( warlock_t* p ) :
    warlock_spell_t( "melee", p, p -> find_spell( 103988 ) )
  {
    background        = true;
    repeating         = true;
    base_execute_time = timespan_t::from_seconds( 1 );
  }

  virtual double action_multiplier() const
  {
    double m = warlock_spell_t::action_multiplier();

    m *= 1.0 + p() -> talents.grimoire_of_sacrifice -> effectN( 4 ).percent() * p() -> buffs.grimoire_of_sacrifice -> stack();

    return m;
  }
};

struct activate_melee_t : public warlock_spell_t
{
  activate_melee_t( warlock_t* p ) :
    warlock_spell_t( "activate_melee", p, spell_data_t::nil() )
  {
    trigger_gcd = timespan_t::zero();
    harmful = false;

    if ( ! p -> spells.melee ) p -> spells.melee = new melee_t( p );
  }

  virtual void execute()
  {
    p() -> spells.melee -> execute();
  }

  virtual bool ready()
  {
    // FIXME: Properly remove this whole ability later - no time now
    return false;
  }
};


struct t : public warlock_spell_t
{
  t( warlock_t* p ) :
    warlock_spell_t( p, "Metamorphosis" )
  {
    trigger_gcd = timespan_t::zero();
    harmful = false;
    background = true;
  }

  virtual void execute()
  {
    warlock_spell_t::execute();

    assert( cost_event == 0 );
    p() -> buffs.metamorphosis -> trigger();
    cost_event = new ( *sim ) cost_event_t( p(), this );
  }

  virtual void cancel()
  {
    warlock_spell_t::cancel();

    if ( p() -> spells.melee ) p() -> spells.melee -> cancel();
    p() -> buffs.metamorphosis -> expire();
    core_event_t::cancel( cost_event );
  }
};

struct activate_t : public warlock_spell_t
{
  activate_t( warlock_t* p ) :
    warlock_spell_t( "activate_metamorphosis", p )
  {
    trigger_gcd = timespan_t::zero();
    harmful = false;

    if ( ! p -> spells.metamorphosis ) p -> spells.metamorphosis = new t( p );
  }

  virtual void execute()
  {
    if ( ! p() -> buffs.metamorphosis -> check() ) p() -> spells.metamorphosis -> execute();
  }

  virtual bool ready()
  {
    bool r = warlock_spell_t::ready();

    if ( p() -> buffs.metamorphosis -> check() ) r = false;
    else if ( p() -> resources.current[ RESOURCE_DEMONIC_FURY ] <= META_FURY_MINIMUM ) r = false;
    else if ( ! p() -> spells.metamorphosis -> ready() ) r = false;

    return r;
  }
};

struct cancel_t : public warlock_spell_t
{
  cancel_t( warlock_t* p ) :
    warlock_spell_t( "cancel_metamorphosis", p )
  {
    trigger_gcd = timespan_t::zero();
    harmful = false;
  }

  virtual void execute()
  {
    warlock_spell_t::execute();

    p() -> spells.metamorphosis -> cancel();
  }

  virtual bool ready()
  {
    bool r = warlock_spell_t::ready();

    if ( ! p() -> buffs.metamorphosis -> check() ) r = false;

    return r;
  }
};


struct chaos_wave_dmg_t : public warlock_spell_t
{
  chaos_wave_dmg_t( warlock_t* p ) :
    warlock_spell_t( "chaos_wave_dmg", p, p -> find_spell( 124915 ) )
  {
    aoe        = -1;
    background = true;
    dual       = true;
  }
};


struct chaos_wave_t : public warlock_spell_t
{
  chaos_wave_dmg_t* cw_damage;

  chaos_wave_t( warlock_t* p ) :
    warlock_spell_t( "chaos_wave", p, p -> spec.chaos_wave ),
    cw_damage( 0 )
  {
    cooldown = p -> cooldowns.hand_of_guldan;

    impact_action  = new chaos_wave_dmg_t( p );
    impact_action -> stats = stats;
  }

  virtual double action_multiplier() const
  {
    double m = warlock_spell_t::action_multiplier();

    m *= 1.0 + p() -> talents.grimoire_of_sacrifice -> effectN( 4 ).percent() * p() -> buffs.grimoire_of_sacrifice -> stack();

    return m;
  }

  virtual timespan_t travel_time() const
  {
    return timespan_t::from_seconds( 1.5 );
  }

  virtual bool ready()
  {
    bool r = warlock_spell_t::ready();

    if ( ! p() -> buffs.metamorphosis -> check() ) r = false;

    return r;
  }
};


struct touch_of_chaos_t : public warlock_spell_t
{
  chaos_wave_t* chaos_wave;

  touch_of_chaos_t( warlock_t* p ) :
    warlock_spell_t( "touch_of_chaos", p, p -> spec.touch_of_chaos ),chaos_wave( new chaos_wave_t( p ) )
  {
    base_multiplier *= 1.0 + p -> sets.set( SET_T14_2PC_CASTER ) -> effectN( 3 ).percent();
    base_multiplier *= 1.0 + p -> sets.set( SET_T13_4PC_CASTER ) -> effectN( 1 ).percent(); // Assumption - need to test whether ToC is affected

    chaos_wave               -> background = true;
    chaos_wave               -> base_costs[ RESOURCE_DEMONIC_FURY ] = 0;

  }

  virtual double action_multiplier() const
  {
    double m = warlock_spell_t::action_multiplier();

    m *= 1.0 + p() -> talents.grimoire_of_sacrifice -> effectN( 4 ).percent() * p() -> buffs.grimoire_of_sacrifice -> stack();

    return m;
  }

  virtual void impact( action_state_t* s )
  {
    warlock_spell_t::impact( s );

    if ( result_is_hit( s -> result ) )
    {
      trigger_soul_leech( p(), s -> result_amount * p() -> talents.soul_leech -> effectN( 1 ).percent() );
      extend_dot( td( s -> target ) -> dots_corruption, 4 );
    }
  }

  virtual void execute()
  {
    warlock_spell_t::execute();

    if ( p() -> buffs.demonic_calling -> up() )
    {
      trigger_wild_imp( p() );
      p() -> buffs.demonic_calling -> expire();
    }

    //cast CW
    if ( p() -> sets.has_set_bonus( SET_T16_4PC_CASTER ) && rng().roll( 0.08 ) )//FIX after dbc update
    {
      chaos_wave -> target = target;
      int current_charge  = chaos_wave -> cooldown -> current_charge;
      bool pre_execute_add = true;
      if (current_charge == chaos_wave -> cooldown -> charges - 1)
      {
        pre_execute_add = false;
      }
      if (pre_execute_add) chaos_wave -> cooldown -> current_charge++;
      chaos_wave -> execute();
      if (!pre_execute_add) chaos_wave -> cooldown -> current_charge++;
    }

  }

  virtual bool ready()
  {
    bool r = warlock_spell_t::ready();

    if ( ! p() -> buffs.metamorphosis -> check() ) r = false;

    return r;
  }
};

struct drain_soul_t : public warlock_spell_t
{
  drain_soul_t( warlock_t* p ) :
    warlock_spell_t( p, "Drain Soul" )
  {
    channeled    = true;
    hasted_ticks = false;
    may_crit     = false;

    stats -> add_child( p -> get_stats( "agony_mg" ) );
    stats -> add_child( p -> get_stats( "corruption_mg" ) );
    stats -> add_child( p -> get_stats( "unstable_affliction_mg" ) );
  }

  virtual double action_multiplier() const
  {
    double m = warlock_spell_t::action_multiplier();

    m *= 1.0 + p() -> talents.grimoire_of_sacrifice -> effectN( 3 ).percent() * p() -> buffs.grimoire_of_sacrifice -> stack();

    m *= 1.0 + p() -> sets.set( SET_T15_4PC_CASTER ) -> effectN( 1 ).percent();


    if ( p() ->  buffs.tier16_2pc_empowered_grasp -> up() )
    {
      m *= 1.0 + p() ->  buffs.tier16_2pc_empowered_grasp -> value();
    }
    return m;
  }

  virtual void tick( dot_t* d )
  {
    warlock_spell_t::tick( d );

    trigger_soul_leech( p(), d -> state -> result_amount * p() -> talents.soul_leech -> effectN( 1 ).percent() * 2 );

    double multiplier = data().effectN( 3 ).percent();

    // DO NOT CHANGE THE ORDER IF YOU ARE NOT 100% SURE
    if ( p() ->  buffs.tier16_2pc_empowered_grasp -> up() )
    {
      multiplier += p() ->  buffs.tier16_2pc_empowered_grasp -> value();
    }

    multiplier *=  ( 1.0 + p() -> talents.grimoire_of_sacrifice -> effectN( 3 ).percent() * p() -> buffs.grimoire_of_sacrifice -> stack() );

    multiplier *= 1.0 + p() -> sets.set( SET_T15_4PC_CASTER ) -> effectN( 1 ).percent();



    trigger_extra_tick( td( d -> state -> target ) -> dots_agony,               multiplier , true);
    trigger_extra_tick( td( d -> state -> target ) -> dots_corruption,          multiplier , true);
    trigger_extra_tick( td( d -> state -> target ) -> dots_unstable_affliction, multiplier , true);

    consume_tick_resource( d );
  }

  virtual bool usable_moving() const
  {
    bool um = warlock_spell_t::usable_moving();

    if ( p() -> talents.kiljaedens_cunning -> ok() )
      um = true;

    return um;
  }
};


struct dark_intent_t : public warlock_spell_t
{
  dark_intent_t( warlock_t* p ) :
    warlock_spell_t( p, "Dark Intent" )
  {
    harmful = false;
    background = ( sim -> overrides.spell_power_multiplier != 0 );
  }

  virtual void execute()
  {
    warlock_spell_t::execute();

    if ( ! sim -> overrides.spell_power_multiplier )
      sim -> auras.spell_power_multiplier -> trigger();
  }
};


struct soulburn_t : public warlock_spell_t
{
  soulburn_t( warlock_t* p ) :
    warlock_spell_t( p, "Soulburn" )
  {
    harmful = false;
  }

  virtual void execute()
  {
    p() -> buffs.soulburn -> trigger();

    warlock_spell_t::execute();
  }
};


struct dark_soul_t : public warlock_spell_t
{
  dark_soul_t( warlock_t* p ) :
    warlock_spell_t( "dark_soul", p, p -> spec.dark_soul )
  {
    harmful = false;

    if ( p -> talents.archimondes_darkness -> ok() )
    {
      cooldown -> charges = p -> talents.archimondes_darkness -> effectN( 1 ).base_value();
      p -> buffs.dark_soul -> cooldown -> duration = timespan_t::zero();
    }
  }

  virtual void execute()
  {
    warlock_spell_t::execute();

    p() -> buffs.dark_soul -> trigger();
  }
  
  virtual bool ready()
  {
    bool r = warlock_spell_t::ready();
    
    if ( p() -> buffs.dark_soul -> check() ) r = false;
    
    return r;
  }
};


struct imp_swarm_t : public warlock_spell_t
{
  timespan_t base_cooldown;

  imp_swarm_t( warlock_t* p ) :
    warlock_spell_t( "imp_swarm", p, ( p -> specialization() == WARLOCK_DEMONOLOGY && p -> glyphs.imp_swarm -> ok() ) ? p -> find_spell( 104316 ) : spell_data_t::not_found() ),
    base_cooldown( cooldown -> duration )
  {
    harmful = false;

    stats -> add_child( p -> get_stats( "firebolt" ) );
  }

  virtual void execute()
  {
    cooldown -> duration = base_cooldown * composite_haste();

    warlock_spell_t::execute();

    core_event_t::cancel( p() -> demonic_calling_event );
    p() -> demonic_calling_event = new ( *sim ) warlock_t::demonic_calling_event_t( player, cooldown -> duration, true );

    int imp_count = data().effectN( 1 ).base_value();
    int j = 0;

    for ( size_t i = 0; i < p() -> pets.wild_imps.size(); i++ )
    {
      if ( p() -> pets.wild_imps[ i ] -> is_sleeping() )
      {
        p() -> pets.wild_imps[ i ] -> trigger( true );
        if ( ++j == imp_count ) break;
      }
    }
    if ( j != imp_count ) sim -> errorf( "Player %s ran out of wild imps during imp_swarm.\n", p() -> name() );
    assert( j == imp_count );  // Assert fails if we didn't have enough available wild imps
  }
};


struct fire_and_brimstone_t : public warlock_spell_t
{
  fire_and_brimstone_t( warlock_t* p ) :
    warlock_spell_t( p, "Fire and Brimstone" )
  {
    harmful = false;
  }

  virtual void execute()
  {
    assert( player -> resources.current[ RESOURCE_BURNING_EMBER ] >= 1.0 );

    warlock_spell_t::execute();

    if ( p() -> buffs.fire_and_brimstone -> check() )
      p() -> buffs.fire_and_brimstone -> expire();
    else
      p() -> buffs.fire_and_brimstone -> trigger();
  }

  virtual bool ready()
  {
    if ( player -> resources.current[ RESOURCE_BURNING_EMBER ] < 1 )
      return false;

    return warlock_spell_t::ready();
  }
};


// AOE SPELLS

struct seed_of_corruption_aoe_t : public warlock_spell_t
{
  seed_of_corruption_aoe_t( warlock_t* p ) :
    warlock_spell_t( "seed_of_corruption_aoe", p, p -> find_spell( 27285 ) )
  {
    aoe        = -1;
    dual       = true;
    background = true;
    callbacks  = false;
  }

  virtual double action_multiplier() const
  {
    double m = warlock_spell_t::action_multiplier();

    if ( p() -> buffs.mannoroths_fury -> up() )
    {
      m *= 1.0 + p() -> talents.mannoroths_fury -> effectN( 3 ).percent();
    }
    return m;
  }

  virtual void init()
  {
    warlock_spell_t::init();

    p() -> spells.soulburn_seed_of_corruption_aoe -> stats = stats;
  }
};

struct soulburn_seed_of_corruption_aoe_t : public warlock_spell_t
{
  corruption_t* corruption;

  soulburn_seed_of_corruption_aoe_t( warlock_t* p ) :
    warlock_spell_t( "soulburn_seed_of_corruption_aoe", p, p -> find_spell( 87385 ) ), corruption( new corruption_t( p, true ) )
  {
    aoe        = -1;
    dual       = true;
    background = true;
    callbacks  = false;
    corruption -> background = true;
    corruption -> dual = true;
    corruption -> may_miss = false;
    corruption -> base_costs[ RESOURCE_MANA ] = 0;
  }

  virtual void execute()
  {
    warlock_spell_t::execute();

    p() -> resource_gain( RESOURCE_SOUL_SHARD, 1, p() -> gains.seed_of_corruption );
    p() -> shard_react = p() -> sim -> current_time;
  }

  virtual void impact( action_state_t* s )
  {
    warlock_spell_t::impact( s );

    corruption -> target = s -> target;
    corruption -> execute();
  }
};

struct soulburn_seed_of_corruption_t : public warlock_spell_t
{
  double coefficient;

  soulburn_seed_of_corruption_t( warlock_t* p, double coeff ) :
    warlock_spell_t( "soulburn_seed_of_corruption", p, p -> find_spell( 114790 ) ), coefficient( coeff )
  {
    may_crit = false;
    background = true;
  }

  virtual void impact( action_state_t* s )
  {
    warlock_spell_t::impact( s );

    if ( result_is_hit( s -> result ) )
      td( s -> target ) -> soulburn_soc_trigger = data().effectN( 3 ).average( p() ) + s -> composite_spell_power() * coefficient;
  }
};

struct seed_of_corruption_t : public warlock_spell_t
{
  soulburn_seed_of_corruption_t* soulburn_spell;

  seed_of_corruption_t( warlock_t* p ) :
    warlock_spell_t( "seed_of_corruption", p, p -> find_spell( 27243 ) ), soulburn_spell( new soulburn_seed_of_corruption_t( p, data().effectN( 3 ).coeff() ) )
  {
    may_crit = false;

    if ( ! p -> spells.seed_of_corruption_aoe ) p -> spells.seed_of_corruption_aoe = new seed_of_corruption_aoe_t( p );
    if ( ! p -> spells.soulburn_seed_of_corruption_aoe ) p -> spells.soulburn_seed_of_corruption_aoe = new soulburn_seed_of_corruption_aoe_t( p );

    add_child( p -> spells.seed_of_corruption_aoe );
    soulburn_spell -> stats = stats;
  }

  virtual void impact( action_state_t* s )
  {
    warlock_spell_t::impact( s );

    if ( result_is_hit( s -> result ) )
      td( s -> target ) -> soc_trigger = data().effectN( 3 ).average( p() ) + s -> composite_spell_power() * data().effectN( 3 ).coeff();
  }

  virtual void execute()
  {
    if ( p() -> buffs.soulburn -> up() )
    {
      p() -> buffs.soulburn -> expire();
      soulburn_spell -> target = target;
      soulburn_spell -> time_to_execute = time_to_execute;
      soulburn_spell -> execute();
    }
    else
    {
      warlock_spell_t::execute();
    }
  }
};


struct rain_of_fire_tick_t : public warlock_spell_t
{
  const spell_data_t& parent_data;

  rain_of_fire_tick_t( warlock_t* p, const spell_data_t& pd ) :
    warlock_spell_t( "rain_of_fire_tick", p, pd.effectN( 2 ).trigger() ), parent_data( pd )
  {
    aoe         = -1;
    background  = true;
    direct_tick_callbacks = true;
  }

  virtual void impact( action_state_t* s )
  {
    warlock_spell_t::impact( s );

    if ( result_is_hit( s -> result ) )
      trigger_ember_gain( p(), 0.2, p() -> gains.rain_of_fire, 0.125 );
  }

  virtual double action_multiplier() const
  {
    double m = warlock_spell_t::action_multiplier();

    if ( p() -> buffs.mannoroths_fury -> up() )
    {
      m *= 1.0 + p() -> talents.mannoroths_fury -> effectN( 3 ).percent();
    }
    return m;
  }

  virtual proc_types proc_type() const override
  { return PROC1_PERIODIC; }
};


struct rain_of_fire_t : public warlock_spell_t
{
  rain_of_fire_t( warlock_t* p ) :
    warlock_spell_t( "rain_of_fire", p, ( p -> specialization() == WARLOCK_DESTRUCTION ) ? p -> find_spell( 104232 ) : ( p -> specialization() == WARLOCK_AFFLICTION ) ? p -> find_spell( 5740 ) : spell_data_t::not_found() )
  {
    dot_behavior = DOT_CLIP;
    may_miss = false;
    may_crit = false;
    channeled = ( p -> spec.aftermath -> ok() ) ? false : true;
    tick_zero = ( p -> spec.aftermath -> ok() ) ? false : true;

    tick_action = new rain_of_fire_tick_t( p, data() );
  }

  virtual void tick( dot_t* d )
  {
    warlock_spell_t::tick( d );

    if ( channeled && d -> current_tick != 0 ) consume_tick_resource( d );
  }

  virtual int hasted_num_ticks( double /*haste*/, timespan_t /*d*/ ) const
  {
    return num_ticks;
  }

  virtual double composite_target_ta_multiplier( player_t* t ) const
  {
    double m = warlock_spell_t::composite_target_ta_multiplier( t );

    if ( td( t ) -> dots_immolate -> ticking )
      m *= 1.5;

    return m;
  }

};


struct hellfire_tick_t : public warlock_spell_t
{
  hellfire_tick_t( warlock_t* p, const spell_data_t& s ) :
    warlock_spell_t( "hellfire_tick", p, s.effectN( 1 ).trigger() )
  {
    aoe         = -1;
    background  = true;
  }


  virtual void impact( action_state_t* s )
  {
    warlock_spell_t::impact( s );

    if ( result_is_hit( s -> result ) )
      p() -> resource_gain( RESOURCE_DEMONIC_FURY, 3, gain );
  }
};


struct hellfire_t : public warlock_spell_t
{
  hellfire_t( warlock_t* p ) :
    warlock_spell_t( p, "Hellfire" )
  {
    tick_zero = true;
    may_miss = false;
    channeled = true;
    may_crit = false;

    spell_power_mod.tick = base_td = 0;

    dynamic_tick_action = true;
    tick_action = new hellfire_tick_t( p, data() );
  }

  virtual double action_multiplier() const
  {
    double m = warlock_spell_t::action_multiplier();

    if ( p() -> buffs.mannoroths_fury -> up() )
    {
      m *= 1.0 + p() -> talents.mannoroths_fury -> effectN( 3 ).percent();
    }
    return m;
  }

  virtual bool usable_moving() const
  {
    return true;
  }

  virtual void tick( dot_t* d )
  {
    warlock_spell_t::tick( d );

    if ( d -> current_tick != 0 ) consume_tick_resource( d );
  }

  virtual bool ready()
  {
    bool r = warlock_spell_t::ready();

    if ( p() -> buffs.metamorphosis -> check() ) r = false;

    return r;
  }

  virtual int hasted_num_ticks( double /*haste*/, timespan_t /*d*/ ) const
  {
    return num_ticks;
  }
};


struct immolation_aura_tick_t : public warlock_spell_t
{
  immolation_aura_tick_t( warlock_t* p ) :
    warlock_spell_t( "immolation_aura_tick", p, p -> find_spell( 5857 ) )
  {
    aoe         = -1;
    background  = true;
  }
  virtual double action_multiplier() const
  {
    double m = warlock_spell_t::action_multiplier();

    if ( p() -> buffs.mannoroths_fury -> up() )
    {
      m *= 1.0 + p() -> talents.mannoroths_fury -> effectN( 3 ).percent();
    }
    return m;
  }
};


struct immolation_aura_t : public warlock_spell_t
{
  immolation_aura_t( warlock_t* p ) :
    warlock_spell_t( p, "Immolation Aura" )
  {
    may_miss = false;
    tick_zero = true;
    may_crit = false;

    dynamic_tick_action = true;
    tick_action = new immolation_aura_tick_t( p );
  }

  virtual void tick( dot_t* d )
  {
    if ( ! p() -> buffs.metamorphosis -> check() || p() -> resources.current[ RESOURCE_DEMONIC_FURY ] < META_FURY_MINIMUM )
    {
      d -> cancel();
      return;
    }

    warlock_spell_t::tick( d );
  }

  virtual void last_tick( dot_t* d )
  {
    warlock_spell_t::last_tick( d );

    core_event_t::cancel( cost_event );
  }

  virtual void impact( action_state_t* s )
  {
    dot_t* d = get_dot();
    bool add_ticks = d -> ticking;
    int remaining_ticks = d -> num_ticks - d -> current_tick;

    warlock_spell_t::impact( s );

    if ( result_is_hit( s -> result ) )
    {
      if ( add_ticks )
        d -> num_ticks = ( int ) std::min( remaining_ticks + 0.9 * num_ticks, 2.1 * num_ticks );

      if ( ! cost_event ) cost_event = new ( *sim ) cost_event_t( p(), this );
    }
  }

  virtual int hasted_num_ticks( double /*haste*/, timespan_t /*d*/ ) const
  {
    return num_ticks;
  }

  virtual bool ready()
  {
    bool r = warlock_spell_t::ready();

    if ( ! p() -> buffs.metamorphosis -> check() ) r = false;

    dot_t* d = get_dot();
    if ( d -> ticking && d -> num_ticks - d -> current_tick > num_ticks * 1.2 )  r = false;

    return r;
  }
};
// SOUL SWAP

struct soul_swap_t : public warlock_spell_t
{
  agony_t* agony;
  corruption_t* corruption;
  unstable_affliction_t* unstable_affliction;
  seed_of_corruption_t* seed_of_corruption;

  cooldown_t* glyph_cooldown;

  soul_swap_t( warlock_t* p ) :
    warlock_spell_t( p, "Soul Swap" ),
    agony( new agony_t( p ) ),
    corruption( new corruption_t( p ) ),
    unstable_affliction( new unstable_affliction_t( p ) ),
    seed_of_corruption( new seed_of_corruption_t( p ) ),
    glyph_cooldown( p -> get_cooldown( "glyphed_soul_swap" ) )
  {
    agony               -> background = true;
    agony               -> dual       = true;
    agony               -> base_costs[ RESOURCE_MANA ] = 0;
    corruption          -> background = true;
    corruption          -> dual       = true;
    corruption          -> base_costs[ RESOURCE_MANA ] = 0;
    unstable_affliction -> background = true;
    unstable_affliction -> dual       = true;
    unstable_affliction -> base_costs[ RESOURCE_MANA ] = 0;
    seed_of_corruption  -> background = true;
    seed_of_corruption  -> dual       = true;
    seed_of_corruption  -> base_costs[ RESOURCE_MANA ] = 0;

  }

  virtual void execute()
  {
    warlock_spell_t::execute();

    if ( p() -> buffs.soul_swap -> up() )  // EXHALE: Copy(!) the dots from  p() -> soul_swap_buffer.target to target.
    {
      if ( target == p() -> soul_swap_buffer.source ) return;

      p() -> buffs.soul_swap -> expire();
      
      if ( p() -> soul_swap_buffer.agony_was_inhaled )
      {
        p() -> soul_swap_buffer.agony -> ticking = true; //so that copy works properly
        p() -> soul_swap_buffer.agony -> copy( target );
        p() -> soul_swap_buffer.agony_was_inhaled = false;
      }

      if ( p() -> soul_swap_buffer.corruption_was_inhaled )
      {
        p() -> soul_swap_buffer.corruption -> ticking = true; //so that copy works properly
        p() -> soul_swap_buffer.corruption -> copy( target );
        p() -> soul_swap_buffer.corruption_was_inhaled = false;
      }
      if ( p() -> soul_swap_buffer.unstable_affliction_was_inhaled )
      {
        p() -> soul_swap_buffer.unstable_affliction -> ticking = true; //so that copy works properly
        p() -> soul_swap_buffer.unstable_affliction -> copy( target );
        p() -> soul_swap_buffer.unstable_affliction_was_inhaled = false;
      }
      if ( p() -> soul_swap_buffer.seed_of_corruption_was_inhaled )
      {
        p() -> soul_swap_buffer.seed_of_corruption -> ticking = true; //so that copy works properly
        p() -> soul_swap_buffer.seed_of_corruption -> copy( target );
        p() -> soul_swap_buffer.seed_of_corruption_was_inhaled = false;
      }
    }
    else if ( p() -> buffs.soulburn -> up() ) /// SB:SS, just cast Agony/Corruption/UA no matter what the SS buff is.
    {
      p() -> buffs.soulburn -> expire();

      agony -> target = target;
      agony -> execute();

      corruption -> target = target;
      corruption -> execute();

      unstable_affliction -> target = target;
      unstable_affliction -> execute();

    }
    else //INHALE : Store SS_target and dot ticking state
    {
      p() -> buffs.soul_swap -> trigger();

      p() -> soul_swap_buffer.source              = target;

      if ( td( target ) -> dots_corruption -> ticking)
      {
        p() -> soul_swap_buffer.corruption_was_inhaled = true; //dot is ticking, so copy the state into our buffer dot
        p() -> soul_swap_buffer.inhale_dot(td( target ) -> dots_corruption, p() -> soul_swap_buffer.corruption);
      }

      if ( td( target ) -> dots_unstable_affliction -> ticking)
      {
        p() -> soul_swap_buffer.unstable_affliction_was_inhaled = true; //dot is ticking, so copy the state into our buffer dot
        p() -> soul_swap_buffer.inhale_dot(td( target ) -> dots_unstable_affliction, p() -> soul_swap_buffer.unstable_affliction);
      }

      if ( td( target ) -> dots_agony -> ticking)
      {
        p() -> soul_swap_buffer.agony_was_inhaled = true; //dot is ticking, so copy the state into our buffer dot
        p() -> soul_swap_buffer.inhale_dot(td( target ) -> dots_agony, p() -> soul_swap_buffer.agony);
      }

      if ( td( target ) -> dots_seed_of_corruption -> ticking)
      {
        p() -> soul_swap_buffer.seed_of_corruption_was_inhaled = true; //dot is ticking, so copy the state into our buffer dot
        p() -> soul_swap_buffer.inhale_dot(td( target ) -> dots_seed_of_corruption, p() -> soul_swap_buffer.seed_of_corruption);
      }

    }
  }

  virtual bool ready()
  {
    bool r = warlock_spell_t::ready();

    if ( p() -> buffs.soul_swap -> check() )
    {
      if ( target == p() -> soul_swap_buffer.source ) r = false;
    }
    else if ( ! p() -> buffs.soulburn -> check() )
    {
      if ( ! td( target ) -> dots_agony               -> ticking
           && ! td( target ) -> dots_corruption          -> ticking
           && ! td( target ) -> dots_unstable_affliction -> ticking
           && ! td( target ) -> dots_seed_of_corruption  -> ticking )
        r = false;
    }

    return r;
  }
};


// SUMMONING SPELLS

struct summon_pet_t : public warlock_spell_t
{
  timespan_t summoning_duration;
  pets::warlock_pet_t* pet;

private:
  void _init_summon_pet_t( std::string pet_name )
  {
    harmful = false;

    util::tokenize( pet_name );

    pet = dynamic_cast<pets::warlock_pet_t*>( player -> find_pet( pet_name ) );
    if ( ! pet )
    {
      sim -> errorf( "Player %s unable to find pet %s for summons.\n", player -> name(), pet_name.c_str() );
    }
  }

public:
  summon_pet_t( const std::string& n, warlock_t* p, const std::string& sname = "" ) :
    warlock_spell_t( p, sname.empty() ? "Summon " + n : sname ),
    summoning_duration ( timespan_t::zero() ),
    pet( 0 )
  {
    _init_summon_pet_t( n );
  }

  summon_pet_t( const std::string& n, warlock_t* p, int id ) :
    warlock_spell_t( n, p, p -> find_spell( id ) ),
    summoning_duration ( timespan_t::zero() ),
    pet( 0 )
  {
    _init_summon_pet_t( n );
  }

  summon_pet_t( const std::string& n, warlock_t* p, const spell_data_t* sd ) :
    warlock_spell_t( n, p, sd ),
    summoning_duration ( timespan_t::zero() ),
    pet( 0 )
  {
    _init_summon_pet_t( n );
  }

  virtual void execute()
  {
    pet -> summon( summoning_duration );

    warlock_spell_t::execute();
  }
};

struct summon_main_pet_t : public summon_pet_t
{
  cooldown_t* instant_cooldown;

  summon_main_pet_t( const std::string& n, warlock_t* p ) :
    summon_pet_t( n, p ), instant_cooldown( p -> get_cooldown( "instant_summon_pet" ) )
  {
    instant_cooldown -> duration = timespan_t::from_seconds( 60 );
  }

  virtual void schedule_execute( action_state_t* state = 0 )
  {
    warlock_spell_t::schedule_execute( state );

    if ( p() -> pets.active )
    {
      p() -> pets.active -> dismiss();
      p() -> pets.active = 0;
    }
  }

  virtual bool ready()
  {
    if ( p() -> pets.active == pet )
      return false;

    // FIXME: Currently on beta (2012/05/06) summoning a pet during metamorphosis makes you unable
    //        to summon another one for a full minute, regardless of meta. This may not be intended.
    if ( ( p() -> buffs.soulburn -> check() || p() -> specialization() == WARLOCK_DEMONOLOGY ) && instant_cooldown -> down() )
      return false;

    return summon_pet_t::ready();
  }

  virtual timespan_t execute_time() const
  {
    if ( p() -> buffs.soulburn -> check() || p() -> buffs.demonic_rebirth -> check() || p() -> buffs.metamorphosis -> check() )
      return timespan_t::zero();

    return warlock_spell_t::execute_time();
  }

  virtual void execute()
  {
    summon_pet_t::execute();

    p() -> pets.active = p() -> pets.last = pet;

    if ( p() -> buffs.soulburn -> up() )
    {
      instant_cooldown -> start();
      p() -> buffs.soulburn -> expire();
    }

    if ( p() -> buffs.metamorphosis -> check() )
      instant_cooldown -> start();

    if ( p() -> buffs.demonic_rebirth -> up() )
      p() -> buffs.demonic_rebirth -> expire();

    if ( p() -> buffs.grimoire_of_sacrifice -> check() )
      p() -> buffs.grimoire_of_sacrifice -> expire();
  }
};

struct flames_of_xoroth_t : public warlock_spell_t
{
  gain_t* ember_gain;

  flames_of_xoroth_t( warlock_t* p ) :
    warlock_spell_t( p, "Flames of Xoroth" ), ember_gain( p -> get_gain( "flames_of_xoroth" ) )
  {
    harmful = false;
  }

  virtual double cost() const
  {
    if ( p() -> pets.active || p() -> buffs.grimoire_of_sacrifice -> check() )
      return 0;
    else
      return warlock_spell_t::cost();
  }

  virtual void execute()
  {
    warlock_spell_t::execute();

    bool gain_ember = false;

    if ( p() -> buffs.grimoire_of_sacrifice -> check() )
    {
      p() -> buffs.grimoire_of_sacrifice -> expire();
      gain_ember = true;
    }
    else if ( p() -> pets.active )
    {
      p() -> pets.active -> dismiss();
      p() -> pets.active = 0;
      gain_ember = true;
    }
    else if ( p() -> pets.last )
    {
      p() -> pets.last -> summon();
      p() -> pets.active = p() -> pets.last;
    }

    if ( gain_ember ) p() -> resource_gain( RESOURCE_BURNING_EMBER, 1, ember_gain );
  }
};

struct infernal_awakening_t : public warlock_spell_t
{
  infernal_awakening_t( warlock_t* p, spell_data_t* spell ) :
    warlock_spell_t( "infernal_awakening", p, spell )
  {
    aoe        = -1;
    background = true;
    dual       = true;
    trigger_gcd = timespan_t::zero();
  }
};

struct summon_infernal_t : public summon_pet_t
{
  infernal_awakening_t* infernal_awakening;

  summon_infernal_t( warlock_t* p  ) :
    summon_pet_t( p -> talents.grimoire_of_supremacy -> ok() ? "abyssal" : "infernal", p ),
    infernal_awakening( 0 )
  {
    harmful = false;

    cooldown = p -> cooldowns.infernal;
    cooldown -> duration = data().cooldown(); // Reset the cooldown duration because we're overriding the duration
    cooldown -> duration += timespan_t::from_millis( p -> sets.set( SET_T13_2PC_CASTER ) -> effectN( 3 ).base_value() );

    summoning_duration = data().effectN( 2 ).trigger() -> duration();
    summoning_duration += ( p -> specialization() == WARLOCK_DEMONOLOGY ) ?
                            timespan_t::from_seconds( p -> sets.set( SET_T13_2PC_CASTER ) -> effectN( 1 ).base_value() ) :
                            timespan_t::from_seconds( p -> sets.set( SET_T13_2PC_CASTER ) -> effectN( 2 ).base_value() );

    infernal_awakening = new infernal_awakening_t( p, data().effectN( 1 ).trigger() );
    infernal_awakening -> stats = stats;
    pet -> summon_stats = stats;
  }

  virtual void execute()
  {
    summon_pet_t::execute();

    p() -> cooldowns.doomguard -> start();
    infernal_awakening -> execute();
  }
};

struct summon_doomguard2_t : public summon_pet_t
{
  summon_doomguard2_t( warlock_t* p, spell_data_t* spell ) :
    summon_pet_t( p -> talents.grimoire_of_supremacy -> ok() ? "terrorguard" : "doomguard", p, spell )
  {
    harmful = false;
    background = true;
    dual       = true;
    callbacks  = false;
    summoning_duration = data().duration();
    summoning_duration += ( p -> specialization() == WARLOCK_DEMONOLOGY ?
                            timespan_t::from_seconds( p -> sets.set( SET_T13_2PC_CASTER ) -> effectN( 1 ).base_value() ) :
                            timespan_t::from_seconds( p -> sets.set( SET_T13_2PC_CASTER ) -> effectN( 2 ).base_value() ) );
  }
};

struct summon_doomguard_t : public warlock_spell_t
{
  summon_doomguard2_t* summon_doomguard2;

  summon_doomguard_t( warlock_t* p ) :
    warlock_spell_t( p, p -> talents.grimoire_of_supremacy -> ok() ? "Summon Terrorguard" : "Summon Doomguard" ),
    summon_doomguard2( 0 )
  {
    cooldown = p -> cooldowns.doomguard;
    cooldown -> duration = data().cooldown(); // Reset the cooldown duration because we're overriding the duration
    cooldown -> duration += timespan_t::from_millis( p -> sets.set( SET_T13_2PC_CASTER ) -> effectN( 3 ).base_value() );

    harmful = false;
    summon_doomguard2 = new summon_doomguard2_t( p, data().effectN( 2 ).trigger() );
    summon_doomguard2 -> stats = stats;
    summon_doomguard2 -> pet -> summon_stats = stats;
  }

  virtual void execute()
  {
    warlock_spell_t::execute();

    p() -> cooldowns.infernal -> start();
    summon_doomguard2 -> execute();
  }
};

// TALENT SPELLS

struct mortal_coil_heal_t : public warlock_heal_t
{
  mortal_coil_heal_t( warlock_t* p, const spell_data_t& s ) :
    warlock_heal_t( "mortal_coil_heal", p, s.effectN( 3 ).trigger_spell_id() )
  {
    background = true;
    may_miss = false;
  }

  virtual void execute()
  {
    double heal_pct = data().effectN( 1 ).percent();
    base_dd_min = base_dd_max = player -> resources.max[ RESOURCE_HEALTH ] * heal_pct;

    warlock_heal_t::execute();
  }
};

struct mortal_coil_t : public warlock_spell_t
{
  mortal_coil_heal_t* heal;

  mortal_coil_t( warlock_t* p ) :
    warlock_spell_t( "mortal_coil", p, p -> talents.mortal_coil ), heal( 0 )
  {
    base_dd_min = base_dd_max = 0;
    heal = new mortal_coil_heal_t( p, data() );
  }

  virtual void impact( action_state_t* s )
  {
    warlock_spell_t::impact( s );

    if ( result_is_hit( s -> result ) )
      heal -> execute();
  }
};

struct grimoire_of_sacrifice_t : public warlock_spell_t
{
  grimoire_of_sacrifice_t( warlock_t* p ) :
    warlock_spell_t( "grimoire_of_sacrifice", p, p -> talents.grimoire_of_sacrifice )
  {
    harmful = false;
  }

  virtual bool ready()
  {
    if ( ! p() -> pets.active ) return false;

    return warlock_spell_t::ready();
  }

  virtual void execute()
  {
    if ( p() -> pets.active )
    {
      warlock_spell_t::execute();

      p() -> pets.active -> dismiss();
      p() -> pets.active = 0;
      p() -> buffs.grimoire_of_sacrifice -> trigger();

      // FIXME: Demonic rebirth should really trigger on any pet death, but this is the only pet death we care about for now
      if ( p() -> spec.demonic_rebirth -> ok() )
        p() -> buffs.demonic_rebirth -> trigger();

      // FIXME: Add heal event.
    }
  }
};


struct grimoire_of_service_t : public summon_pet_t
{
  grimoire_of_service_t( warlock_t* p, const std::string& pet_name ) :
    summon_pet_t( "service_" + pet_name, p, p -> talents.grimoire_of_service -> ok() ? p -> find_class_spell( "Grimoire: " + pet_name ) : spell_data_t::not_found() )
  {
    cooldown = p -> get_cooldown( "grimoire_of_service" );
    cooldown -> duration = data().cooldown();
    summoning_duration = data().duration();
    if ( pet )
      pet -> summon_stats = stats;
  }
};


struct mannoroths_fury_t : public warlock_spell_t
{
  mannoroths_fury_t( warlock_t* p ) :
    warlock_spell_t( "mannoroths_fury", p, p -> talents.mannoroths_fury )
  {
    harmful = false;
  }

  virtual void execute()
  {
    warlock_spell_t::execute();

    p() -> buffs.mannoroths_fury -> trigger();
  }
};


} // end actions namespace


warlock_td_t::warlock_td_t( player_t* target, warlock_t* p ) :
  actor_pair_t( target, p ),
  ds_started_below_20( false ),
  shadowflame_stack( 1 ),
  agony_stack( 1 ),
  soc_trigger( 0 ),
  soulburn_soc_trigger( 0 )
{
  dots_corruption          = target -> get_dot( "corruption", p );
  dots_unstable_affliction = target -> get_dot( "unstable_affliction", p );
  dots_agony               = target -> get_dot( "agony", p );
  dots_doom                = target -> get_dot( "doom", p );
  dots_immolate            = target -> get_dot( "immolate", p );
  dots_shadowflame         = target -> get_dot( "shadowflame", p );
  dots_seed_of_corruption  = target -> get_dot( "seed_of_corruption", p );
  dots_soulburn_seed_of_corruption  = target -> get_dot( "soulburn_seed_of_corruption", p );
  dots_haunt               = target -> get_dot( "haunt", p );

  debuffs_haunt = buff_creator_t( *this, "haunt", source -> find_class_spell( "Haunt" ) );
}

warlock_t::warlock_t( sim_t* sim, const std::string& name, race_e r ) :
  player_t( sim, WARLOCK, name, r ),
  havoc_target( 0 ),
  latest_corruption_target( 0 ),
  pets( pets_t() ),
  buffs( buffs_t() ),
  cooldowns( cooldowns_t() ),
  talents( talents_t() ),
  spec( specs_t() ),
  mastery_spells( mastery_spells_t() ),
  gains( gains_t() ),
  procs( procs_t() ),
  glyphs( glyphs_t() ),
  spells( spells_t() ),
  soul_swap_buffer( soul_swap_buffer_t() ),
  demonic_calling_event( 0 ),
  initial_burning_embers( 1 ),
  initial_demonic_fury( 200 ),
  default_pet( "" ),
  ember_react( ( initial_burning_embers >= 1.0 ) ? timespan_t::zero() : timespan_t::max() ),
  shard_react( timespan_t::zero() )
{
  base.distance = 40;

  cooldowns.infernal       = get_cooldown ( "summon_infernal" );
  cooldowns.doomguard      = get_cooldown ( "summon_doomguard" );
  cooldowns.imp_swarm      = get_cooldown ( "imp_swarm" );
  cooldowns.hand_of_guldan = get_cooldown ( "hand_of_guldan" );
}

warlock_t::~warlock_t()
{
  delete soul_swap_buffer.agony;
  delete soul_swap_buffer.corruption;
  delete soul_swap_buffer.unstable_affliction;
  delete soul_swap_buffer.seed_of_corruption;
}

double warlock_t::composite_player_multiplier( school_e school ) const
{
  double m = player_t::composite_player_multiplier( school );

  double mastery_value = mastery_spells.master_demonologist -> ok() ? cache.mastery_value() : 0.0;

  if ( buffs.metamorphosis -> up() ) // FIXME: Is corruption an exception, or did they change it so it only applies to a few spells specifically?
  {
    m *= 1.0 + spec.demonic_fury -> effectN( 1 ).percent() * 3 + mastery_value * 3;
  }
  else
  {
    m *= 1.0 + mastery_value;
  }

  if ( buffs.tier16_2pc_fiery_wrath -> up())
  {
    m *= 1.0 + buffs.tier16_2pc_fiery_wrath -> value();
  }
  return m;
}


void warlock_t::invalidate_cache( cache_e c )
{
  player_t::invalidate_cache( c );

  switch ( c )
  {
    case CACHE_MASTERY:
      if ( mastery_spells.master_demonologist -> ok() )
      {
        player_t::invalidate_cache( CACHE_PLAYER_DAMAGE_MULTIPLIER );
      }
      break;
    default: break;
  }
}

double warlock_t::composite_spell_crit() const
{
  double sc = player_t::composite_spell_crit();

  if ( specialization() == WARLOCK_DESTRUCTION )
  {
    if ( buffs.dark_soul -> up() )
    {
      sc += spec.dark_soul -> effectN( 1 ).percent() ;
    }
    if ( buffs.tier16_4pc_ember_fillup -> up() )
    {
      sc += find_spell( 145164 ) -> effectN(1).percent();
    }
  }

  return sc;
}


double warlock_t::composite_spell_haste() const
{
  double h = player_t::composite_spell_haste();

  if ( specialization() == WARLOCK_AFFLICTION )
  {
    if ( buffs.dark_soul -> up() )
    {
      h *= 1.0 / ( 1.0 + spec.dark_soul -> effectN( 1 ).percent() );
    }

  }

  return h;
}


double warlock_t::composite_mastery() const
{
  double m = player_t::composite_mastery();

  if ( specialization() == WARLOCK_DEMONOLOGY )
  {
    if ( buffs.dark_soul -> up() )
    {
      m += spec.dark_soul -> effectN( 1 ).average( this );
    }

  }

  return m;
}

double warlock_t::resource_gain( resource_e resource_type, double amount, gain_t* source, action_t* action )
{
  if ( resource_type == RESOURCE_DEMONIC_FURY )
    amount *= 1.0 + sets.set( SET_T15_4PC_CASTER ) -> effectN( 3 ).percent();

  return player_t::resource_gain( resource_type, amount, source, action );
}

double warlock_t::mana_regen_per_second() const
{
  double mp5 = player_t::mana_regen_per_second();

  mp5 /= cache.spell_speed();

  return mp5;
}


double warlock_t::composite_armor() const
{
  return player_t::composite_armor() + spec.fel_armor -> effectN( 2 ).base_value();
}


void warlock_t::halt()
{
  player_t::halt();

  if ( spells.melee ) spells.melee -> cancel();
}


double warlock_t::matching_gear_multiplier( attribute_e attr ) const
{
  if ( attr == ATTR_INTELLECT )
    return spec.nethermancy -> effectN( 1 ).percent();

  return 0.0;
}

static const std::string supremacy_pet( const std::string& pet_name, bool translate = true )
{
  if ( ! translate ) return pet_name;
  if ( pet_name == "felhunter" )  return "observer";
  if ( pet_name == "felguard" )   return "wrathguard";
  if ( pet_name == "succubus" )   return "shivarra";
  if ( pet_name == "voidwalker" ) return "voidlord";
  if ( pet_name == "imp" )        return "fel imp";
  return "";
}

action_t* warlock_t::create_action( const std::string& action_name,
                                    const std::string& options_str )
{
  action_t* a;

  if ( ( action_name == "summon_pet" || action_name == "service_pet" ) && default_pet.empty() )
  {
    sim -> errorf( "Player %s used a generic pet summoning action without specifying a default_pet.\n", name() );
    return nullptr;
  }

  using namespace actions;

  if      ( action_name == "conflagrate"           ) a = new           conflagrate_t( this );
  else if ( action_name == "corruption"            ) a = new            corruption_t( this );
  else if ( action_name == "agony"                 ) a = new                 agony_t( this );
  else if ( action_name == "doom"                  ) a = new                  doom_t( this );
  else if ( action_name == "chaos_bolt"            ) a = new            chaos_bolt_t( this );
  else if ( action_name == "chaos_wave"            ) a = new            chaos_wave_t( this );
  else if ( action_name == "curse_of_the_elements" ) a = new curse_of_the_elements_t( this );
  else if ( action_name == "touch_of_chaos"        ) a = new        touch_of_chaos_t( this );
  else if ( action_name == "drain_life"            ) a = new            drain_life_t( this );
  else if ( action_name == "grimoire_of_sacrifice" ) a = new grimoire_of_sacrifice_t( this );
  else if ( action_name == "haunt"                 ) a = new                 haunt_t( this );
  else if ( action_name == "immolate"              ) a = new              immolate_t( this );
  else if ( action_name == "incinerate"            ) a = new            incinerate_t( this );
  else if ( action_name == "life_tap"              ) a = new              life_tap_t( this );
  else if ( action_name == "metamorphosis"         ) a = new activate_t( this );
  else if ( action_name == "cancel_metamorphosis"  ) a = new  cancel_t( this );
  else if ( action_name == "melee"                 ) a = new        activate_melee_t( this );
  else if ( action_name == "mortal_coil"           ) a = new           mortal_coil_t( this );
  else if ( action_name == "shadow_bolt"           ) a = new           shadow_bolt_t( this );
  else if ( action_name == "shadowburn"            ) a = new            shadowburn_t( this );
  else if ( action_name == "soul_fire"             ) a = new             soul_fire_t( this );
  else if ( action_name == "unstable_affliction"   ) a = new   unstable_affliction_t( this );
  else if ( action_name == "hand_of_guldan"        ) a = new        hand_of_guldan_t( this );
  else if ( action_name == "dark_intent"           ) a = new           dark_intent_t( this );
  else if ( action_name == "dark_soul"             ) a = new             dark_soul_t( this );
  else if ( action_name == "soulburn"              ) a = new              soulburn_t( this );
  else if ( action_name == "havoc"                 ) a = new                 havoc_t( this );
  else if ( action_name == "seed_of_corruption"    ) a = new    seed_of_corruption_t( this );
  else if ( action_name == "rain_of_fire"          ) a = new          rain_of_fire_t( this );
  else if ( action_name == "hellfire"              ) a = new              hellfire_t( this );
  else if ( action_name == "immolation_aura"       ) a = new       immolation_aura_t( this );
  else if ( action_name == "imp_swarm"             ) a = new             imp_swarm_t( this );
  else if ( action_name == "fire_and_brimstone"    ) a = new    fire_and_brimstone_t( this );
  else if ( action_name == "soul_swap"             ) a = new             soul_swap_t( this );
  else if ( action_name == "flames_of_xoroth"      ) a = new      flames_of_xoroth_t( this );
  else if ( action_name == "mannoroths_fury"       ) a = new mannoroths_fury_t      ( this );
  else if ( action_name == "summon_infernal"       ) a = new       summon_infernal_t( this );
  else if ( action_name == "summon_doomguard"      ) a = new      summon_doomguard_t( this );
  else if ( action_name == "summon_felhunter"      ) a = new summon_main_pet_t( supremacy_pet( "felhunter",  talents.grimoire_of_supremacy -> ok() ), this );
  else if ( action_name == "summon_felguard"       ) a = new summon_main_pet_t( supremacy_pet( "felguard",   talents.grimoire_of_supremacy -> ok() ), this );
  else if ( action_name == "summon_succubus"       ) a = new summon_main_pet_t( supremacy_pet( "succubus",   talents.grimoire_of_supremacy -> ok() ), this );
  else if ( action_name == "summon_voidwalker"     ) a = new summon_main_pet_t( supremacy_pet( "voidwalker", talents.grimoire_of_supremacy -> ok() ), this );
  else if ( action_name == "summon_imp"            ) a = new summon_main_pet_t( supremacy_pet( "imp",        talents.grimoire_of_supremacy -> ok() ), this );
  else if ( action_name == "summon_pet"            ) a = new summon_main_pet_t( supremacy_pet( default_pet,  talents.grimoire_of_supremacy -> ok() ), this );
  else if ( action_name == "service_felguard"      ) a = new grimoire_of_service_t( this, "felguard" );
  else if ( action_name == "service_felhunter"     ) a = new grimoire_of_service_t( this, "felhunter" );
  else if ( action_name == "service_imp"           ) a = new grimoire_of_service_t( this, "imp" );
  else if ( action_name == "service_succubus"      ) a = new grimoire_of_service_t( this, "succubus" );
  else if ( action_name == "service_voidwalker"    ) a = new grimoire_of_service_t( this, "voidwalker" );
  else if ( action_name == "service_pet"           ) a = new grimoire_of_service_t( this, default_pet );
  else return player_t::create_action( action_name, options_str );

  a -> parse_options( 0, options_str );

  return a;
}


pet_t* warlock_t::create_pet( const std::string& pet_name,
                              const std::string& /* pet_type */ )
{
  pet_t* p = find_pet( pet_name );

  if ( p ) return p;

  using namespace pets;

  if ( pet_name == "felguard"     ) return new    felguard_pet_t( sim, this );
  if ( pet_name == "felhunter"    ) return new   felhunter_pet_t( sim, this );
  if ( pet_name == "imp"          ) return new         imp_pet_t( sim, this );
  if ( pet_name == "succubus"     ) return new    succubus_pet_t( sim, this );
  if ( pet_name == "voidwalker"   ) return new  voidwalker_pet_t( sim, this );
  if ( pet_name == "infernal"     ) return new    infernal_pet_t( sim, this );
  if ( pet_name == "doomguard"    ) return new   doomguard_pet_t( sim, this );

  if ( pet_name == "wrathguard"   ) return new  wrathguard_pet_t( sim, this );
  if ( pet_name == "observer"     ) return new    observer_pet_t( sim, this );
  if ( pet_name == "fel_imp"      ) return new     fel_imp_pet_t( sim, this );
  if ( pet_name == "shivarra"     ) return new    shivarra_pet_t( sim, this );
  if ( pet_name == "voidlord"     ) return new    voidlord_pet_t( sim, this );
  if ( pet_name == "abyssal"      ) return new     abyssal_pet_t( sim, this );
  if ( pet_name == "terrorguard"  ) return new terrorguard_pet_t( sim, this );

  if ( pet_name == "service_felguard"     ) return new    felguard_pet_t( sim, this, pet_name );
  if ( pet_name == "service_felhunter"    ) return new   felhunter_pet_t( sim, this, pet_name );
  if ( pet_name == "service_imp"          ) return new         imp_pet_t( sim, this, pet_name );
  if ( pet_name == "service_succubus"     ) return new    succubus_pet_t( sim, this, pet_name );
  if ( pet_name == "service_voidwalker"   ) return new  voidwalker_pet_t( sim, this, pet_name );

  return 0;
}


void warlock_t::create_pets()
{
  create_pet( "felhunter"  );
  create_pet( "imp"        );
  create_pet( "succubus"   );
  create_pet( "voidwalker" );
  create_pet( "infernal"   );
  create_pet( "doomguard"  );

  create_pet( "observer"    );
  create_pet( "fel_imp"     );
  create_pet( "shivarra"    );
  create_pet( "voidlord"    );
  create_pet( "abyssal"     );
  create_pet( "terrorguard" );

  if ( specialization() == WARLOCK_DEMONOLOGY )
  {
    create_pet( "felguard"   );
    create_pet( "wrathguard" );

    create_pet( "service_felguard" );

    for ( size_t i = 0; i < pets.wild_imps.size(); i++ )
    {
      pets.wild_imps[ i ] = new pets::wild_imp_pet_t( sim, this );
      if ( i > 0 )
        pets.wild_imps[ i ] -> quiet = 1;
    }
  }

  create_pet( "service_felhunter"  );
  create_pet( "service_imp"        );
  create_pet( "service_succubus"   );
  create_pet( "service_voidwalker" );
}



void warlock_t::init_spells()
{
  player_t::init_spells();

  // New set bonus system
  static const set_bonus_description_t set_bonuses =
  {
    //  C2P    C4P    M2P    M4P    T2P    T4P    H2P    H4P
    { 105888, 105787,     0,     0,     0,     0,     0,     0 }, // Tier13
    { 123136, 123141,     0,     0,     0,     0,     0,     0 }, // Tier14
    { 138129, 138134,     0,     0,     0,     0,     0,     0 }, // Tier15
    { 145072, 145091,     0,     0,     0,     0,     0,     0 }, // Tier16
  };
  sets.register_spelldata( set_bonuses );

  // General
  spec.fel_armor   = find_spell( 104938 );
  spec.nethermancy = find_spell( 86091 );

  // Spezialization Spells
  spec.aftermath              = find_specialization_spell( "Aftermath" );
  spec.backdraft              = find_specialization_spell( "Backdraft" );
  spec.backlash               = find_specialization_spell( "Backlash" );
  spec.burning_embers         = find_specialization_spell( "Burning Embers" );
  spec.chaotic_energy         = find_specialization_spell( "Chaotic Energy" );
  spec.decimation             = find_specialization_spell( "Decimation" );
  spec.demonic_fury           = find_specialization_spell( "Demonic Fury" );
  spec.demonic_rebirth        = find_specialization_spell( "Demonic Rebirth" );
  spec.fire_and_brimstone     = find_specialization_spell( "Fire and Brimstone" );
  spec.immolation_aura        = find_specialization_spell( "Metamorphosis: Immolation Aura" );
  spec.imp_swarm              = find_specialization_spell( "Imp Swarm" );
  spec.improved_fear          = find_specialization_spell( "Improved Fear" );
  spec.metamorphosis          = find_specialization_spell( "Metamorphosis" );
  spec.molten_core            = find_specialization_spell( "Molten core" );
  spec.nightfall              = find_specialization_spell( "Nightfall" );
  spec.readyness_affliction   = find_specialization_spell( "Readyness: Affliction" );
  spec.readyness_demonology   = find_specialization_spell( "Readyness: Demonology" );
  spec.readyness_destruction  = find_specialization_spell( "Readyness: Destruction" );
  spec.wild_imps              = find_specialization_spell( "Wild Imps" );

  spec.chaos_wave             = ( find_specialization_spell( "Metamorphosis: Chaos Wave"     ) -> ok() ) ? find_spell( 124916 ) : spell_data_t::not_found();
  spec.doom                   = ( find_specialization_spell( "Metamorphosis: Doom"           ) -> ok() ) ? find_spell( 603 )    : spell_data_t::not_found();
  spec.touch_of_chaos         = ( find_specialization_spell( "Metamorphosis: Touch of Chaos" ) -> ok() ) ? find_spell( 103964 ) : spell_data_t::not_found();

  spec.dark_soul = find_specialization_spell( "Dark Soul: Instability", "dark_soul" );
  if ( ! spec.dark_soul -> ok() ) spec.dark_soul = find_specialization_spell( "Dark Soul: Knowledge", "dark_soul" );
  if ( ! spec.dark_soul -> ok() ) spec.dark_soul = find_specialization_spell( "Dark Soul: Misery", "dark_soul" );

  // Mastery
  mastery_spells.emberstorm          = find_mastery_spell( WARLOCK_DESTRUCTION );
  mastery_spells.potent_afflictions  = find_mastery_spell( WARLOCK_AFFLICTION );
  mastery_spells.master_demonologist = find_mastery_spell( WARLOCK_DEMONOLOGY );

  // Talents
  talents.dark_regeneration     = find_talent_spell( "Dark Regeneration" );
  talents.soul_leech            = find_talent_spell( "Soul Leech" );
  talents.harvest_life          = find_talent_spell( "Harvest Life" );

  talents.howl_of_terror        = find_talent_spell( "Howl of Terror" );
  talents.mortal_coil           = find_talent_spell( "Mortal Coil" );
  talents.shadowfury            = find_talent_spell( "Shadowfury" );

  talents.soul_link             = find_talent_spell( "Soul Link" );
  talents.sacrificial_pact      = find_talent_spell( "Sacrificial Pact" );
  talents.dark_bargain          = find_talent_spell( "Dark Bargain" );

  talents.blood_horror          = find_talent_spell( "Blood Horror" );
  talents.burning_rush          = find_talent_spell( "Burning Rush" );
  talents.unbound_will          = find_talent_spell( "Unbound Will" );

  talents.grimoire_of_supremacy = find_talent_spell( "Grimoire of Supremacy" );
  talents.grimoire_of_service   = find_talent_spell( "Grimoire of Service" );
  talents.grimoire_of_sacrifice = find_talent_spell( "Grimoire of Sacrifice" );

  talents.archimondes_darkness  = find_talent_spell( "Archimonde's Darkness" );
  talents.kiljaedens_cunning    = find_talent_spell( "Kil'jaeden's Cunning" );
  talents.mannoroths_fury       = find_talent_spell( "Mannoroth's Fury" );

  talents.soulburn_haunt        = find_talent_spell( "Soulburn: Haunt" );
  talents.demonbolt             = find_talent_spell( "Demonbolt" );
  talents.charred_remains       = find_talent_spell( "Charred Remains" );
  talents.cataclysm             = find_talent_spell( "Cataclysm" );
  talents.demonic_servitude     = find_talent_spell( "Demonic Servitude" );

  // Perks
  perk.empowered_agony              = find_perk_spell( "Empowered Agony" );
  perk.empowered_demons             = find_perk_spell( "Empowered Demons" );
  perk.empowered_doom               = find_perk_spell( "Empowered Doom" );
  perk.empowered_drain_life         = find_perk_spell( "Empowered Drain Life" );
  perk.empowered_immolate           = find_perk_spell( "Empowered Immolate" );
  perk.empowered_incinerate         = find_perk_spell( "Empowered Incinerate" );
  perk.enhanced_backklash           = find_perk_spell( "Enhanced Backklash" );
  perk.enhanced_chaos_bolt          = find_perk_spell( "Enhanced Chaos Bolt" );
  perk.enhanced_corruption          = find_perk_spell( "Enhanced Corruption" );
  perk.enhanced_drain_life          = find_perk_spell( "Enhanced Drain Life" );
  perk.enhanced_hand_of_guldan      = find_perk_spell( "Enhanced Hand of Gul'dan" );
  perk.enhanced_haunt               = find_perk_spell( "Enhanced Haunt" );
  perk.enhanced_nightfall           = find_perk_spell( "Enhanced Nightfall" );
  perk.improved_conflagrate         = find_perk_spell( "Improved Conflagrate" );
  perk.improved_corruption          = find_perk_spell( "Improved Corruption" );
  perk.improved_demons              = find_perk_spell( "Improved Demons" );
  perk.improved_drain_soul          = find_perk_spell( "Improved Drain Soul" );
  perk.improved_ember_tap           = find_perk_spell( "Improved Ember Tap" );
  perk.improved_life_tap            = find_perk_spell( "Improved Life Tap" );
  perk.improved_molten_core         = find_perk_spell( "Improved Molten Core" );
  perk.improved_shadow_bolt         = find_perk_spell( "Improved Shadow Bolt" );
  perk.improved_shadowburn          = find_perk_spell( "Improved Shadowburn" );
  perk.improved_touch_of_chaos      = find_perk_spell( "Improved Touch of Chaos" );
  perk.improved_unstable_affliction = find_perk_spell( "Improved Unstable Affliction" );

  // Glyphs  
  glyphs.carrion_swarm          = find_glyph_spell( "Glyph of Carrion Swarm" );
  glyphs.conflagrate            = find_glyph_spell( "Glyph of Conflagrate" );
  glyphs.crimson_banish         = find_glyph_spell( "Glyph of Crimson Banish" );
  glyphs.curse_of_elements      = find_glyph_spell( "Glyph of Curse Of Elements" );
  glyphs.curse_of_exhaustion    = find_glyph_spell( "Glyph of Curse of Exhaustion" );
  glyphs.curses                 = find_glyph_spell( "Glyph of Curses" );
  glyphs.dark_soul              = find_glyph_spell( "Glyph of Dark Soul" );
  glyphs.demon_hunting          = find_glyph_spell( "Glyph of Demon Hunting" );
  glyphs.demon_training         = find_glyph_spell( "Glyph of Demon Training" );
  glyphs.demonic_circle         = find_glyph_spell( "Glyph of Demonic Circle" );
  glyphs.drain_life             = find_glyph_spell( "Glyph of Drain Life" );
  glyphs.ember_tap              = find_glyph_spell( "Glyph of Ember Tap" );
  glyphs.enslave_demon          = find_glyph_spell( "Glyph of Enslave Demon" );
  glyphs.eternal_resolve        = find_glyph_spell( "Glyph of Eternal Resolve" );
  glyphs.eye_of_kilrogg         = find_glyph_spell( "Glyph of Eye of Kilrogg" );
  glyphs.falling_meteor         = find_glyph_spell( "Glyph of Falling Meteor" );
  glyphs.fear                   = find_glyph_spell( "Glyph of Fear" );
  glyphs.felguard               = find_glyph_spell( "Glyph of Felguard" );
  glyphs.flames_of_xoroth       = find_glyph_spell( "Glyph of Flames of Xoroth" );
  glyphs.gateway_attunement     = find_glyph_spell( "Glyph of Gateway Attunement" );
  glyphs.hand_of_guldan         = find_glyph_spell( "Glyph of Hand of Gul'dan" );
  glyphs.havoc                  = find_glyph_spell( "Glyph of Havoc" );
  glyphs.health_funnel          = find_glyph_spell( "Glyph of Health Funnel" );
  glyphs.healthstone            = find_glyph_spell( "Glyph of Healthstone" );
  glyphs.imp_swarm              = find_glyph_spell( "Glyph of Imp Swarm" );
  glyphs.life_pact              = find_glyph_spell( "Glyph of Life Pact" );
  glyphs.life_tap               = find_glyph_spell( "Glyph of Life Tap" );
  glyphs.metamorphosis          = find_glyph_spell( "Glyph of Metamorphosis" );
  glyphs.nightmares             = find_glyph_spell( "Glyph of Nightmares" );
  glyphs.shadow_bolt            = find_glyph_spell( "Glyph of Shadow Bolt" );
  glyphs.shadowflame            = find_glyph_spell( "Glyph of Shadowflame" );
  glyphs.siphon_life            = find_glyph_spell( "Glyph of Siphon Life" );
  glyphs.soul_consumption       = find_glyph_spell( "Glyph of Soul Consumption" );
  glyphs.soul_swap              = find_glyph_spell( "Glyph of Soul Swap" );
  glyphs.soulstone              = find_glyph_spell( "Glyph of Soulstone" );
  glyphs.soulwell               = find_glyph_spell( "Glyph of Soulwell" );
  glyphs.strengthened_resolve   = find_glyph_spell( "Glyph of Strengthened Resolve" );
  glyphs.subtlety               = find_glyph_spell( "Glyph of Subtlety" );
  glyphs.supernova              = find_glyph_spell( "Glyph of Supernova" );
  glyphs.twilight_ward          = find_glyph_spell( "Glyph of Twilight Ward" );
  glyphs.unending_breath        = find_glyph_spell( "Glyph of Unending Breath" );
  glyphs.unending_resolve       = find_glyph_spell( "Glyph of Unending Resolve" );
  glyphs.unstable_affliction    = find_glyph_spell( "Glyph of Unstable Affliction" );
  glyphs.verdant_spheres        = find_glyph_spell( "Glyph of Verdant Spheres" );

  spec.imp_swarm = ( glyphs.imp_swarm -> ok() ) ? find_spell( 104316 ) : spell_data_t::not_found();

  spells.tier15_2pc = find_spell( 138483 );

  soul_swap_buffer.agony = new dot_t( "soul_swap_buffer_agony", this, this );
  soul_swap_buffer.corruption = new dot_t( "soul_swap_buffer_corruption", this, this );
  soul_swap_buffer.unstable_affliction = new dot_t( "soul_swap_buffer_unstable_affliction", this, this );
  soul_swap_buffer.seed_of_corruption = new dot_t( "soul_swap_buffer_seed_of_corruption", this, this );
}


void warlock_t::init_base_stats()
{
  player_t::init_base_stats();

  //base.stats.attack_power += -10; Remove in WoD
  base.attack_power_per_strength = 1.0;
  base.spell_power_per_intellect = 1.0;

  base.attribute_multiplier[ ATTR_STAMINA ] *= 1.0 + spec.fel_armor -> effectN( 1 ).percent();

  // If we don't have base mp5 defined for this level in extra_data.inc, approximate:
  if ( base.mana_regen_per_second == 0 ) base.mana_regen_per_second = resources.base[ RESOURCE_MANA ] * 0.01;

  base.mana_regen_per_second *= 1.0 + spec.chaotic_energy -> effectN( 1 ).percent();

  if ( specialization() == WARLOCK_AFFLICTION )  resources.base[ RESOURCE_SOUL_SHARD ]    = 4;
  if ( specialization() == WARLOCK_DEMONOLOGY )  resources.base[ RESOURCE_DEMONIC_FURY ]  = 1000;
  if ( specialization() == WARLOCK_DESTRUCTION ) resources.base[ RESOURCE_BURNING_EMBER ] = 4;

  if ( default_pet.empty() )
  {
    if ( specialization() == WARLOCK_DEMONOLOGY )
      default_pet = "felguard";
    else
      default_pet = "felhunter";
  }

  diminished_kfactor    = 0.009830;
  diminished_dodge_cap = 0.006650;
  diminished_parry_cap = 0.006650;
}


void warlock_t::init_scaling()
{
  player_t::init_scaling();

  scales_with[ STAT_SPIRIT ] = 0;
  scales_with[ STAT_STAMINA ] = 0;
}


void warlock_t::create_buffs()
{
  player_t::create_buffs();


  buffs.backdraft             = buff_creator_t( this, "backdraft", spec.backdraft -> effectN( 1 ).trigger() ).max_stack( 6 );
  buffs.dark_soul             = buff_creator_t( this, "dark_soul", spec.dark_soul ).add_invalidate( CACHE_CRIT ).add_invalidate( CACHE_HASTE ).add_invalidate( CACHE_MASTERY );
  buffs.metamorphosis         = buff_creator_t( this, "metamorphosis", spec.metamorphosis ).add_invalidate( CACHE_PLAYER_DAMAGE_MULTIPLIER );
  buffs.molten_core           = buff_creator_t( this, "molten_core", find_spell( 122355 ) ).activated( false ).max_stack( 10 );
  buffs.soulburn              = buff_creator_t( this, "soulburn", find_class_spell( "Soulburn" ) );
  buffs.grimoire_of_sacrifice = buff_creator_t( this, "grimoire_of_sacrifice", talents.grimoire_of_sacrifice );
  buffs.demonic_calling       = buff_creator_t( this, "demonic_calling", spec.wild_imps -> effectN( 1 ).trigger() ).duration( timespan_t::zero() );
  buffs.fire_and_brimstone    = buff_creator_t( this, "fire_and_brimstone", find_class_spell( "Fire and Brimstone" ) )
                                .cd( timespan_t::zero() );
  buffs.soul_swap             = buff_creator_t( this, "soul_swap", find_spell( 86211 ) );
  buffs.havoc                 = buff_creator_t( this, "havoc", find_class_spell( "Havoc" ) )
                                .cd( timespan_t::zero() );
  buffs.demonic_rebirth       = buff_creator_t( this, "demonic_rebirth", find_spell( 88448 ) ).cd( find_spell( 89140 ) -> duration() );
  buffs.mannoroths_fury       = buff_creator_t( this, "mannoroths_fury", talents.mannoroths_fury );
  buffs.tier16_4pc_ember_fillup = buff_creator_t( this, "ember_master",   find_spell( 145164 ) )
                                .cd( find_spell( 145165 ) -> duration() )
                                .add_invalidate(CACHE_CRIT);
  buffs.tier16_2pc_destructive_influence = buff_creator_t( this, "destructive_influence", find_spell( 145075) )
                                           .chance( sets.set ( SET_T16_2PC_CASTER ) -> effectN( 4 ).percent() )
                                           .duration( timespan_t::from_seconds( 10 ))
                                           .default_value( find_spell( 145075 ) -> effectN( 1 ).percent());

  buffs.tier16_2pc_empowered_grasp = buff_creator_t( this, "empowered_grasp", find_spell( 145082 ) )
                                     .chance( sets.set ( SET_T16_2PC_CASTER ) -> effectN( 2 ).percent())
                                     .default_value( find_spell( 145082 ) -> effectN( 2 ).percent());
  buffs.tier16_2pc_fiery_wrath = buff_creator_t( this, "fiery_wrath", find_spell( 145085) )
                                 .chance( sets.set ( SET_T16_2PC_CASTER ) -> effectN( 4 ).percent() )
                                 .duration( timespan_t::from_seconds( 10 ))
                                 .add_invalidate(CACHE_PLAYER_DAMAGE_MULTIPLIER)
                                 .default_value( find_spell( 145085 ) -> effectN( 1 ).percent());
}


void warlock_t::init_gains()
{
  player_t::init_gains();

  gains.life_tap           = get_gain( "life_tap"     );
  gains.soul_leech         = get_gain( "soul_leech"   );
  gains.tier13_4pc         = get_gain( "tier13_4pc"   );
  gains.nightfall          = get_gain( "nightfall"    );
  gains.incinerate         = get_gain( "incinerate"   );
  gains.incinerate_fnb     = get_gain( "incinerate_fnb" );
  gains.incinerate_t15_4pc = get_gain( "incinerate_t15_4pc" );
  gains.conflagrate        = get_gain( "conflagrate"  );
  gains.conflagrate_fnb    = get_gain( "conflagrate_fnb" );
  gains.rain_of_fire       = get_gain( "rain_of_fire" );
  gains.immolate           = get_gain( "immolate"     );
  gains.immolate_fnb       = get_gain( "immolate_fnb" );
  gains.shadowburn         = get_gain( "shadowburn"   );
  gains.miss_refund        = get_gain( "miss_refund"  );
  gains.siphon_life        = get_gain( "siphon_life"  );
  gains.seed_of_corruption = get_gain( "seed_of_corruption" );
  gains.haunt_tier16_4pc   = get_gain( "haunt_tier16_4pc" );
}


void warlock_t::init_benefits()
{
  player_t::init_benefits();
}


void warlock_t::init_procs()
{
  player_t::init_procs();

  procs.wild_imp = get_proc( "wild_imp" );
}

void warlock_t::apl_precombat()
{
  std::string& precombat_list =
      get_action_priority_list( "precombat" )->action_list_str;

  if ( sim->allow_flasks )
  {
    // Flask
    if ( level > 85 )
      precombat_list = "flask,type=warm_sun";
    else if ( level >= 80 )
      precombat_list = "flask,type=draconic_mind";
  }

  if ( sim->allow_food )
  {
    // Food
    if ( level >= 80 )
    {
      precombat_list += "/food,type=";
      precombat_list +=
          ( level > 85 ) ? "mogu_fish_stew" : "seafood_magnifique_feast";
    }
  }

  add_action( "Dark Intent", "if=!aura.spell_power_multiplier.up",
              "precombat" );

  precombat_list +=
      "/summon_pet,if=!talent.grimoire_of_sacrifice.enabled|buff.grimoire_of_sacrifice.down";

  precombat_list += "/snapshot_stats";

  precombat_list +=
      "/grimoire_of_sacrifice,if=talent.grimoire_of_sacrifice.enabled";
  precombat_list += "/service_pet,if=talent.grimoire_of_service.enabled";

  if ( sim->allow_potions )
  {
    // Pre-potion
    if ( level > 85 )
      precombat_list += "/jade_serpent_potion";
    else if ( level >= 80 )
      precombat_list += "/volcanic_potion";
  }

  add_action( "Curse of the Elements", "if=debuff.magic_vulnerability.down" );

  // Usable Item
  for ( int i = as<int>( items.size() ) - 1; i >= 0; i-- )
  {
    if ( items[ i ].has_special_effect( SPECIAL_EFFECT_SOURCE_NONE, SPECIAL_EFFECT_USE ) )
    {
      action_list_str += "/use_item,name=";
      action_list_str += items[i].name();
    }
  }

  if ( sim->allow_potions )
  {
    // Potion
    if ( level > 85 )
      action_list_str +=
          "/jade_serpent_potion,if=buff.bloodlust.react|target.health.pct<=20";
    else if ( level > 80 )
      action_list_str +=
          "/volcanic_potion,if=buff.bloodlust.react|target.health.pct<=20";
  }

  action_list_str += init_use_profession_actions();
  action_list_str += init_use_racial_actions();
  if ( specialization() == WARLOCK_DEMONOLOGY )
  {
    if ( spec.imp_swarm->ok() )
      action_list_str +=
          "/imp_swarm,if=(buff.dark_soul.up|(cooldown.dark_soul.remains>(120%(1%spell_haste)))|time_to_die<32)&time>3";
  }

  add_action(
      spec.dark_soul,
      "if=!talent.archimondes_darkness.enabled|(talent.archimondes_darkness.enabled&(charges=2|trinket.proc.intellect.react|trinket.stacking_proc.intellect.react|target.health.pct<=10))" );

  action_list_str += "/service_pet,if=talent.grimoire_of_service.enabled";

  if ( specialization() == WARLOCK_DEMONOLOGY )
  {
    action_list_str += "/felguard:felstorm";
    action_list_str += "/wrathguard:wrathstorm";
  }

  int multidot_max = 3;

  switch ( specialization() )
  {
  case WARLOCK_AFFLICTION:
    multidot_max = 6;
    break;
  case WARLOCK_DESTRUCTION:
    multidot_max = 3;
    break;
  case WARLOCK_DEMONOLOGY:
    multidot_max = 4;
    break;
  default:
    break;
  }

  action_list_str += "/run_action_list,name=aoe,if=active_enemies>"
      + util::to_string( multidot_max );

  add_action( "Summon Doomguard" );
  add_action( "Summon Infernal", "", "aoe" );

}

void warlock_t::apl_global_filler()
{
  add_action( "Life Tap" );
}

void warlock_t::apl_default()
{
  add_action(
      "Corruption",
      "if=(!ticking|remains<tick_time)&target.time_to_die>=6&miss_react" );
  add_action( "Shadow Bolt" );

  // AoE action list
  add_action( "Corruption", "cycle_targets=1,if=!ticking", "aoe" );
  add_action( "Shadow Bolt", "", "aoe" );
}

void warlock_t::apl_affliction()
{
  bool has_unerring_vision_of_leishen = find_item(
      "unerring_vision_of_lei_shen" ) != nullptr;

  add_action( "Soul Swap", "if=buff.soulburn.up" );
  if ( has_unerring_vision_of_leishen )
  {
    add_action( "Soulburn", "line_cd=5,if=buff.perfect_aim.react" );
    add_action(
        "Soulburn",
        "if=(buff.dark_soul.up|trinket.proc.intellect.react|trinket.stacking_proc.intellect.react>6)&(dot.agony.ticks_remain<=action.agony.add_ticks%2|dot.corruption.ticks_remain<=action.corruption.add_ticks%2|dot.unstable_affliction.ticks_remain<=action.unstable_affliction.add_ticks%2)&shard_react&(dot.unstable_affliction.crit_pct<100&dot.corruption.crit_pct<100&dot.agony.crit_pct<100)" );
    add_action(
        "Soulburn",
        "if=(dot.unstable_affliction.ticks_remain<=1|dot.corruption.ticks_remain<=1|dot.agony.ticks_remain<=1)&shard_react&target.health.pct<=20&(dot.unstable_affliction.crit_pct<100&dot.corruption.crit_pct<100&dot.agony.crit_pct<100)" );
  }
  else
  {
    add_action(
        "Soulburn",
        "if=(buff.dark_soul.up|trinket.proc.intellect.react|trinket.stacking_proc.intellect.react>6)&(dot.agony.ticks_remain<=action.agony.add_ticks%2|dot.corruption.ticks_remain<=action.corruption.add_ticks%2|dot.unstable_affliction.ticks_remain<=action.unstable_affliction.add_ticks%2)&shard_react" );
    add_action(
        "Soulburn",
        "if=(dot.unstable_affliction.ticks_remain<=1|dot.corruption.ticks_remain<=1|dot.agony.ticks_remain<=1)&shard_react&target.health.pct<=20" );
  }

  //SS Inhale

  add_action(
      "Soul Swap",
      "if=active_enemies>1&buff.soul_swap.down&(buff.dark_soul.up|trinket.proc.intellect.react|trinket.stacking_proc.intellect.react>6)" );

  //SS Exhale

  add_action(
      "Soul Swap",
      "cycle_targets=1,if=active_enemies>1&buff.soul_swap.up&(dot.agony.ticks_remain<=action.agony.add_ticks%2|dot.corruption.ticks_remain<=action.corruption.add_ticks%2|dot.unstable_affliction.ticks_remain<=action.unstable_affliction.add_ticks%2)&shard_react" );

  add_action(
      "Haunt",
      "if=!in_flight_to_target&remains<cast_time+travel_time+tick_time&shard_react&target.health.pct<=20" );
  add_action(
      "Haunt",
      "if=!in_flight_to_target&remains<cast_time+travel_time+tick_time&shard_react" );

  add_action(
      "Agony",
      "if=(tick_damage*n_ticks*(100+crit_pct_current)>4*dot.agony.tick_dmg*dot.agony.ticks_remain*(100+dot.agony.crit_pct))&miss_react" );

  if ( has_unerring_vision_of_leishen )
  {
    add_action(
        "Corruption",
        "if=((stat.spell_power>spell_power&ticks_remain<add_ticks%2)|(stat.spell_power>spell_power*1.5)|remains<gcd)&miss_react&dot.corruption.crit_pct<100" );
    add_action(
        "Unstable Affliction",
        "if=((stat.spell_power>spell_power&ticks_remain<add_ticks%2)|(stat.spell_power>spell_power*1.5)|remains<cast_time+gcd)&miss_react&dot.unstable_affliction.crit_pct<100" );
  } else
  {
    add_action(
        "Corruption",
        "if=((stat.spell_power>spell_power&ticks_remain<add_ticks%2)|(stat.spell_power>spell_power*1.5)|remains<gcd)&miss_react" );
    add_action(
        "Unstable Affliction",
        "if=((stat.spell_power>spell_power&ticks_remain<add_ticks%2)|(stat.spell_power>spell_power*1.5)|remains<cast_time+gcd)&miss_react" );
  }

  add_action( "Life Tap",
              "if=buff.dark_soul.down&buff.bloodlust.down&mana.pct<50" );
  add_action( "Life Tap",
              "moving=1,if=mana.pct<80&mana.pct<target.health.pct" );

  // AoE action list
  add_action(
      "Soulburn",
      "cycle_targets=1,if=buff.soulburn.down&!dot.soulburn_seed_of_corruption.ticking&!action.soulburn_seed_of_corruption.in_flight_to_target&shard_react",
      "aoe" );
  add_action( "Soul Swap",
              "if=buff.soulburn.up&!dot.agony.ticking&!dot.corruption.ticking",
              "aoe" );
  add_action(
      "Soul Swap",
      "cycle_targets=1,if=buff.soulburn.up&dot.corruption.ticking&!dot.agony.ticking",
      "aoe" );
  add_action(
      "Seed of Corruption",
      "cycle_targets=1,if=(buff.soulburn.down&!in_flight_to_target&!ticking)|(buff.soulburn.up&!dot.soulburn_seed_of_corruption.ticking&!action.soulburn_seed_of_corruption.in_flight_to_target)",
      "aoe" );
  add_action(
      "Haunt",
      "cycle_targets=1,if=!in_flight_to_target&debuff.haunt.remains<cast_time+travel_time&shard_react",
      "aoe" );
  add_action( "Life Tap", "if=mana.pct<70", "aoe" );
}

void warlock_t::apl_demonology()
{
  bool has_unerring_vision_of_leishen = find_item(
      "unerring_vision_of_lei_shen" ) != nullptr;

  if ( has_unerring_vision_of_leishen )
  {
    add_action( "Metamorphosis", "if=buff.perfect_aim.react&active_enemies>1" );
    add_action(
        spec.doom,
        "cycle_targets=1,if=buff.metamorphosis.up&buff.perfect_aim.react&(crit_pct<100|ticks_remain<=add_ticks)" );
    add_action(
        "Soul Fire",
        "if=buff.metamorphosis.up&buff.molten_core.react&(buff.perfect_aim.react&buff.perfect_aim.remains>cast_time)" );
    add_action(
        spec.doom,
        "cycle_targets=1,if=buff.metamorphosis.up&(ticks_remain<=1|(ticks_remain+1<n_ticks&buff.dark_soul.up))&target.time_to_die>=30&miss_react&dot.doom.crit_pct<100" );
    action_list_str +=
        "/cancel_metamorphosis,if=buff.metamorphosis.up&buff.dark_soul.down&demonic_fury<=650&target.time_to_die>30&(cooldown.metamorphosis.remains<4|demonic_fury<=300)&!(action.hand_of_guldan.in_flight&dot.shadowflame.remains)";
    add_action(
        "Soul Fire",
        "if=buff.metamorphosis.up&buff.molten_core.react&(buff.dark_soul.remains<action.shadow_bolt.cast_time|buff.dark_soul.remains>cast_time)" );
    add_action( spec.touch_of_chaos, "if=buff.metamorphosis.up" );
    add_action(
        "Hand of Gul'dan",
        "if=buff.perfect_aim.react&buff.perfect_aim.remains>travel_time" );
    add_action(
        "Metamorphosis",
        "if=(buff.dark_soul.up&buff.dark_soul.remains<demonic_fury%32)|demonic_fury>=950|demonic_fury%32>target.time_to_die|buff.perfect_aim.react|(action.hand_of_guldan.in_flight&dot.shadowflame.remains)" );
    add_action(
        "Corruption",
        "cycle_targets=1,if=buff.perfect_aim.react&(crit_pct<100|ticks_remain<=add_ticks)" );
    add_action(
        "Corruption",
        "cycle_targets=1,if=!ticking&target.time_to_die>=6&miss_react" );
    add_action(
        "Corruption",
        "cycle_targets=1,if=spell_power<stat.spell_power&ticks_remain<=add_ticks%2&target.time_to_die>=6&miss_react&crit_pct<100" );
  } else
  {
    add_action(
        spec.doom,
        "cycle_targets=1,if=buff.metamorphosis.up&(ticks_remain<=1|(ticks_remain+1<n_ticks&buff.dark_soul.up)|(ticks_remain<=add_ticks%2&stat.spell_power>spell_power))&target.time_to_die>=30&miss_react" );
    action_list_str +=
        "/cancel_metamorphosis,if=buff.metamorphosis.up&buff.dark_soul.down&demonic_fury<=650&target.time_to_die>30&(cooldown.metamorphosis.remains<4|demonic_fury<=300)&!(action.hand_of_guldan.in_flight&dot.shadowflame.remains)";
    add_action(
        "Soul Fire",
        "if=buff.metamorphosis.up&buff.molten_core.react&(buff.dark_soul.remains<action.shadow_bolt.cast_time|buff.dark_soul.remains>cast_time)" );
    add_action( spec.touch_of_chaos, "if=buff.metamorphosis.up" );
    add_action(
        "Metamorphosis",
        "if=(buff.dark_soul.up&buff.dark_soul.remains<demonic_fury%32)|demonic_fury>=950|demonic_fury%32>target.time_to_die|(action.hand_of_guldan.in_flight&dot.shadowflame.remains)" );
    add_action(
        "Corruption",
        "cycle_targets=1,if=!ticking&target.time_to_die>=6&miss_react" );
    add_action(
        "Corruption",
        "cycle_targets=1,if=spell_power<stat.spell_power&ticks_remain<=add_ticks%2&target.time_to_die>=6&miss_react" );
  }
  add_action(
      "Hand of Gul'dan",
      "if=!in_flight&dot.shadowflame.remains<travel_time+action.shadow_bolt.cast_time&(charges=2|dot.shadowflame.remains>travel_time|(charges=1&recharge_time<4))" );
  add_action(
      "Soul Fire",
      "if=buff.molten_core.react&(buff.dark_soul.remains<action.shadow_bolt.cast_time|buff.dark_soul.remains>cast_time)&(buff.molten_core.react>9|target.health.pct<=28)" );
  add_action( "Life Tap", "if=mana.pct<60" );
  add_action( "Shadow Bolt" );

  // AoE action list
  if ( find_class_spell( "Metamorphosis" )->ok() )
    get_action_priority_list( "aoe" )->action_list_str +=
        "/cancel_metamorphosis,if=buff.metamorphosis.up&dot.corruption.remains>10&demonic_fury<=650&buff.dark_soul.down&!dot.immolation_aura.ticking";

  add_action( "Immolation Aura", "if=buff.metamorphosis.up", "aoe" );
  add_action(
      spec.doom,
      "cycle_targets=1,if=buff.metamorphosis.up&(!ticking|remains<tick_time|(ticks_remain+1<n_ticks&buff.dark_soul.up))&target.time_to_die>=30&miss_react",
      "aoe" );
  add_action( "Corruption",
              "cycle_targets=1,if=!ticking&target.time_to_die>30&miss_react",
              "aoe" );
  add_action( "Hand of Gul'dan", "", "aoe" );
  add_action(
      "Metamorphosis",
      "if=dot.corruption.remains<10|buff.dark_soul.up|demonic_fury>=950|demonic_fury%32>target.time_to_die",
      "aoe" );
  add_action( "Hellfire", "chain=1,interrupt=1", "aoe" );
  add_action( "Life Tap", "", "aoe" );

}

void warlock_t::apl_destruction()
{
  bool has_unerring_vision_of_leishen = find_item(
      "unerring_vision_of_lei_shen" ) != nullptr;

  add_action( "Rain of Fire", "if=!ticking&!in_flight&active_enemies>1" );
  add_action( "Havoc", "target=2,if=active_enemies>1" );
  if ( has_unerring_vision_of_leishen )
    add_action(
        "Shadowburn",
        "if=ember_react&(burning_ember>3.5|mana.pct<=20|target.time_to_die<20|buff.havoc.stack>=1|trinket.proc.intellect.react|(trinket.stacking_proc.intellect.remains<cast_time*4&trinket.stacking_proc.intellect.remains>cast_time)|buff.perfect_aim.react)" );
  else
    add_action(
        "Shadowburn",
        "if=ember_react&(burning_ember>3.5|mana.pct<=20|target.time_to_die<20|buff.havoc.stack>=1|trinket.proc.intellect.react|(trinket.stacking_proc.intellect.remains<cast_time*4&trinket.stacking_proc.intellect.remains>cast_time))" );
  if ( has_unerring_vision_of_leishen )
    add_action(
        "Chaos Bolt",
        "if=ember_react&target.health.pct>20&buff.perfect_aim.react&buff.perfect_aim.remains>cast_time" );
  add_action(
      "Immolate",
      "cycle_targets=1,if=n_ticks*crit_pct_current>3*dot.immolate.ticks_remain*dot.immolate.crit_pct&miss_react" );
  add_action( "Conflagrate", "if=charges=2&buff.havoc.stack=0" );
  add_action( "Rain of Fire", "if=!ticking&!in_flight,moving=1" );
  add_action(
      "Chaos Bolt",
      "if=ember_react&target.health.pct>20&(buff.backdraft.stack<3|level<86|(active_enemies>1&action.incinerate.cast_time<1))&(burning_ember>(4.5-active_enemies)|(trinket.proc.intellect.react&trinket.proc.intellect.remains>cast_time)|(trinket.stacking_proc.intellect.remains<cast_time*2.5&trinket.stacking_proc.intellect.remains>cast_time))" );
  add_action(
      "Chaos Bolt",
      "if=ember_react&target.health.pct>20&(buff.havoc.stack=3&buff.havoc.remains>cast_time)" );
  add_action( "Conflagrate" );
  add_action( "Incinerate" );

  // AoE action list
  add_action( "Rain of Fire", "if=!ticking&!in_flight", "aoe" );
  add_action( "Fire and Brimstone",
              "if=ember_react&buff.fire_and_brimstone.down", "aoe" );
  add_action( "Immolate", "if=buff.fire_and_brimstone.up&!ticking", "aoe" );
  add_action( "Conflagrate", "if=buff.fire_and_brimstone.up", "aoe" );
  add_action( "Incinerate", "if=buff.fire_and_brimstone.up", "aoe" );
  add_action( "Incinerate", "", "aoe" );

}

void warlock_t::init_action_list()
{
  if ( action_list_str.empty() )
  {
    clear_action_priority_lists();

    apl_precombat();

    switch ( specialization() )
    {
    case WARLOCK_AFFLICTION:
      apl_affliction();
      break;
    case WARLOCK_DESTRUCTION:
      apl_destruction();
      break;
    case WARLOCK_DEMONOLOGY:
      apl_demonology();
      break;
    default:
      apl_default();
      break;
    }

    apl_global_filler();

    use_default_action_list = true;
  }

  player_t::init_action_list();
}

void warlock_t::init_resources( bool force )
{
  player_t::init_resources( force );

  if ( pets.active )
    pets.active -> init_resources( force );
}

void warlock_t::combat_begin()
{
  player_t::combat_begin();

  resources.current[ RESOURCE_BURNING_EMBER ] = initial_burning_embers;
  resources.current[ RESOURCE_DEMONIC_FURY ] = initial_demonic_fury;

  if ( specialization() == WARLOCK_DEMONOLOGY )
  {
    buffs.demonic_calling -> trigger();
    demonic_calling_event = new ( *sim ) demonic_calling_event_t( this, rng().range( timespan_t::zero(),
        timespan_t::from_seconds( ( spec.wild_imps -> effectN( 1 ).period().total_seconds() + spec.imp_swarm -> effectN( 3 ).base_value() ) * composite_spell_speed() ) ) );
  }
}


void warlock_t::reset()
{
  player_t::reset();

  for ( size_t i = 0; i < sim -> actor_list.size(); i++ )
  {
    warlock_td_t* td = target_data[ sim -> actor_list[ i ] ];
    if ( td ) td -> reset();
  }

  pets.active = 0;
  ember_react = ( initial_burning_embers >= 1.0 ) ? timespan_t::zero() : timespan_t::max();
  shard_react = timespan_t::zero();
  core_event_t::cancel( demonic_calling_event );
  havoc_target = 0;
}


void warlock_t::create_options()
{
  player_t::create_options();

  option_t warlock_options[] =
  {
    opt_int( "burning_embers", initial_burning_embers ),
    opt_int( "demonic_fury", initial_demonic_fury ),
    opt_string( "default_pet", default_pet ),
    opt_null()
  };

  option_t::copy( options, warlock_options );
}


bool warlock_t::create_profile( std::string& profile_str, save_e stype, bool save_html )
{
  player_t::create_profile( profile_str, stype, save_html );

  if ( stype == SAVE_ALL )
  {
    if ( initial_burning_embers != 1 ) profile_str += "burning_embers=" + util::to_string( initial_burning_embers ) + "\n";
    if ( initial_demonic_fury != 200 ) profile_str += "demonic_fury="   + util::to_string( initial_demonic_fury ) + "\n";
    if ( ! default_pet.empty() )       profile_str += "default_pet="    + default_pet + "\n";
  }

  return true;
}


void warlock_t::copy_from( player_t* source )
{
  player_t::copy_from( source );

  warlock_t* p = debug_cast<warlock_t*>( source );

  initial_burning_embers = p -> initial_burning_embers;
  initial_demonic_fury   = p -> initial_demonic_fury;
  default_pet            = p -> default_pet;
}


set_e warlock_t::decode_set( const item_t& item ) const
{
  if ( item.slot != SLOT_HEAD      &&
       item.slot != SLOT_SHOULDERS &&
       item.slot != SLOT_CHEST     &&
       item.slot != SLOT_HANDS     &&
       item.slot != SLOT_LEGS      )
  {
    return SET_NONE;
  }

  const char* s = item.name();

  if ( strstr( s, "_of_the_faceless_shroud" ) ) return SET_T13_CASTER;

  if ( strstr( s, "shaskin_"               ) ) return SET_T14_CASTER;

  if ( strstr( s, "_of_the_thousandfold_hells" ) ) return SET_T15_CASTER;

  if ( strstr( s, "_of_the_horned_nightmare" ) ) return SET_T16_CASTER;

  if ( strstr( s, "_gladiators_felweave_"   ) ) return SET_PVP_CASTER;

  return SET_NONE;
}

// warlock_t::convert_hybrid_stat ==============================================

stat_e warlock_t::convert_hybrid_stat( stat_e s ) const
{
  // this converts hybrid stats that either morph based on spec or only work
  // for certain specs into the appropriate "basic" stats
  switch ( s )
  {
  // This is all a guess at how the hybrid primaries will work, since they
  // don't actually appear on cloth gear yet. TODO: confirm behavior
  case STAT_AGI_INT: 
    return STAT_INTELLECT; 
  case STAT_STR_AGI:
    return STAT_NONE;
  case STAT_STR_INT:
    return STAT_INTELLECT;
  case STAT_SPIRIT:
      return STAT_NONE;
  case STAT_BONUS_ARMOR:
      return STAT_NONE;     
  default: return s; 
  }
}

expr_t* warlock_t::create_expression( action_t* a, const std::string& name_str )
{
  if ( name_str == "ember_react" )
  {
    struct ember_react_expr_t : public expr_t
    {
      warlock_t& player;
      ember_react_expr_t( warlock_t& p ) :
        expr_t( "ember_react" ), player( p ) { }
      virtual double evaluate() { return player.resources.current[ RESOURCE_BURNING_EMBER ] >= 1 && player.sim -> current_time >= player.ember_react; }
    };
    return new ember_react_expr_t( *this );
  }
  else if ( name_str == "shard_react" )
  {
    struct shard_react_expr_t : public expr_t
    {
      warlock_t& player;
      shard_react_expr_t( warlock_t& p ) :
        expr_t( "shard_react" ), player( p ) { }
      virtual double evaluate() { return player.resources.current[ RESOURCE_SOUL_SHARD ] >= 1 && player.sim -> current_time >= player.shard_react; }
    };
    return new shard_react_expr_t( *this );
  }
  else if ( name_str == "felstorm_is_ticking" )
  {
    struct felstorm_is_ticking_expr_t : public expr_t
    {
      pets::warlock_pet_t* felguard;
      felstorm_is_ticking_expr_t( pets::warlock_pet_t* f ) :
        expr_t( "felstorm_is_ticking" ), felguard( f ) { }
      virtual double evaluate() { return ( felguard ) ? felguard -> special_action -> get_dot() -> ticking : false; }
    };
    return new felstorm_is_ticking_expr_t( debug_cast<pets::warlock_pet_t*>( find_pet( "felguard" ) ) );
  }
  else
  {
    return player_t::create_expression( a, name_str );
  }
}


/* Report Extension Class
 * Here you can define class specific report extensions/overrides
 */
class warlock_report_t : public player_report_extension_t
{
public:
  warlock_report_t( warlock_t& player ) :
      p( player )
  {

  }

  virtual void html_customsection( report::sc_html_stream& /* os*/ ) override
  {
    /*// Custom Class Section
    os << "\t\t\t\t<div class=\"player-section custom_section\">\n"
        << "\t\t\t\t\t<h3 class=\"toggle open\">Custom Section</h3>\n"
        << "\t\t\t\t\t<div class=\"toggle-content\">\n";

    os << p.name();

    os << "\t\t\t\t\t\t</div>\n" << "\t\t\t\t\t</div>\n";*/
  }
private:
  warlock_t& p;
};

// WARLOCK MODULE INTERFACE =================================================

struct warlock_module_t : public module_t
{
  warlock_module_t() : module_t( WARLOCK ) {}

  virtual player_t* create_player( sim_t* sim, const std::string& name, race_e r = RACE_NONE ) const
  {
    warlock_t* p = new warlock_t( sim, name, r );
    p -> report_extension = std::shared_ptr<player_report_extension_t>( new warlock_report_t( *p ) );
    return p;
  }
  virtual bool valid() const { return true; }
  virtual void init        ( sim_t* ) const {}
  virtual void combat_begin( sim_t* ) const {}
  virtual void combat_end  ( sim_t* ) const {}
};

} // end unnamed namespace

const module_t* module_t::warlock()
{
  static warlock_module_t m;
  return &m;
}
>>>>>>> 32c4db45
<|MERGE_RESOLUTION|>--- conflicted
+++ resolved
@@ -1,5469 +1,3 @@
-<<<<<<< HEAD
-// ==========================================================================
-// Dedmonwakeen's DPS-DPM Simulator.
-// Send questions to natehieter@gmail.com
-// ==========================================================================
-#include "simulationcraft.hpp"
-
-
-/*TODO for 5.4:
-
- Implement demonic breath talent 
- */
-namespace { // unnamed namespace
-
-static const int META_FURY_MINIMUM = 40;
-
-struct warlock_t;
-
-namespace pets {
-struct wild_imp_pet_t;
-}
-
-struct warlock_td_t : public actor_pair_t
-{
-  dot_t*  dots_corruption;
-  dot_t*  dots_unstable_affliction;
-  dot_t*  dots_agony;
-  dot_t*  dots_doom;
-  dot_t*  dots_immolate;
-  dot_t*  dots_shadowflame;
-  dot_t*  dots_malefic_grasp;
-  dot_t*  dots_seed_of_corruption;
-  dot_t*  dots_soulburn_seed_of_corruption;
-  dot_t*  dots_haunt;
-
-  buff_t* debuffs_haunt;
-
-  bool ds_started_below_20;
-  int shadowflame_stack;
-  int agony_stack;
-  double soc_trigger, soulburn_soc_trigger;
-
-  warlock_td_t( player_t* target, warlock_t* source );
-
-  void reset()
-  {
-    ds_started_below_20 = false;
-    shadowflame_stack = 1;
-    agony_stack = 1;
-    soc_trigger = 0;
-    soulburn_soc_trigger = 0;
-  }
-};
-
-struct warlock_t : public player_t
-{
-public:
-
-  player_t* havoc_target;
-  player_t* latest_corruption_target; //pointer to the latest corruption target
-
-  // Active Pet
-  struct pets_t
-  {
-    pet_t* active;
-    pet_t* last;
-    static const int WILD_IMP_LIMIT = 25;
-    std::array<pets::wild_imp_pet_t*,WILD_IMP_LIMIT> wild_imps;
-  } pets;
-
-  // Buffs
-  struct buffs_t
-  {
-    buff_t* backdraft;
-    buff_t* dark_soul;
-    buff_t* metamorphosis;
-    buff_t* molten_core;
-    buff_t* soulburn;
-    buff_t* havoc;
-    buff_t* grimoire_of_sacrifice;
-    buff_t* demonic_calling;
-    buff_t* fire_and_brimstone;
-    buff_t* soul_swap;
-    buff_t* demonic_rebirth;
-    buff_t* mannoroths_fury;
-
-    buff_t* tier16_4pc_ember_fillup;
-    buff_t* tier16_2pc_destructive_influence;
-    buff_t* tier16_2pc_empowered_grasp;
-    buff_t* tier16_2pc_fiery_wrath;
-
-  } buffs;
-
-  // Cooldowns
-  struct cooldowns_t
-  {
-    cooldown_t* demonic_calling;
-    cooldown_t* infernal;
-    cooldown_t* doomguard;
-    cooldown_t* imp_swarm;
-    cooldown_t* hand_of_guldan;
-  } cooldowns;
-
-  // Talents
-
-  struct talents_t
-  {
-    const spell_data_t* soul_leech;
-    const spell_data_t* harvest_life;
-    const spell_data_t* mortal_coil;
-    const spell_data_t* shadowfury;
-    const spell_data_t* soul_link;
-    const spell_data_t* grimoire_of_supremacy;
-    const spell_data_t* grimoire_of_service;
-    const spell_data_t* grimoire_of_sacrifice;
-    const spell_data_t* archimondes_darkness;
-    const spell_data_t* kiljaedens_cunning;
-    const spell_data_t* mannoroths_fury;
-  } talents;
-
-  // Specialization Spells
-  struct specs_t
-  {
-    // General
-    const spell_data_t* dark_soul;
-    const spell_data_t* nethermancy;
-    const spell_data_t* fel_armor;
-    const spell_data_t* pandemic;
-    const spell_data_t* imp_swarm;
-
-    // Affliction
-    const spell_data_t* nightfall;
-
-    // Demonology
-    const spell_data_t* decimation;
-    const spell_data_t* demonic_fury;
-    const spell_data_t* metamorphosis;
-    const spell_data_t* molten_core;
-    const spell_data_t* doom;
-    const spell_data_t* touch_of_chaos;
-    const spell_data_t* chaos_wave;
-    const spell_data_t* demonic_rebirth;
-    const spell_data_t* wild_imps;
-
-    // Destruction
-    const spell_data_t* aftermath;
-    const spell_data_t* backdraft;
-    const spell_data_t* burning_embers;
-    const spell_data_t* chaotic_energy;
-    const spell_data_t* fire_and_brimstone;
-
-  } spec;
-
-  struct mastery_spells_t
-  {
-    const spell_data_t* potent_afflictions;
-    const spell_data_t* master_demonologist;
-    const spell_data_t* emberstorm;
-  } mastery_spells;
-
-  // Gains
-  struct gains_t
-  {
-    gain_t* life_tap;
-    gain_t* soul_leech;
-    gain_t* tier13_4pc;
-    gain_t* nightfall;
-    gain_t* incinerate;
-    gain_t* incinerate_fnb;
-    gain_t* incinerate_t15_4pc;
-    gain_t* conflagrate;
-    gain_t* conflagrate_fnb;
-    gain_t* rain_of_fire;
-    gain_t* immolate;
-    gain_t* immolate_fnb;
-    gain_t* shadowburn;
-    gain_t* miss_refund;
-    gain_t* siphon_life;
-    gain_t* seed_of_corruption;
-    gain_t* haunt_tier16_4pc;
-  } gains;
-
-  // Procs
-  struct procs_t
-  {
-    proc_t* wild_imp;
-  } procs;
-
-  struct glyphs_t
-  {
-    const spell_data_t* conflagrate;
-    const spell_data_t* curse_of_elements;
-    const spell_data_t* demon_training;
-    const spell_data_t* havoc;
-    const spell_data_t* life_tap;
-    const spell_data_t* imp_swarm;
-    const spell_data_t* soul_shards;
-    const spell_data_t* burning_embers;
-    const spell_data_t* shadow_bolt;
-    const spell_data_t* siphon_life;
-    const spell_data_t* unstable_affliction;
-  } glyphs;
-
-  struct spells_t
-  {
-    spell_t* seed_of_corruption_aoe;
-    spell_t* soulburn_seed_of_corruption_aoe;
-    spell_t* metamorphosis;
-    spell_t* melee;
-
-    const spell_data_t* tier15_2pc;
-  } spells;
-
-  struct soul_swap_buffer_t
-  {
-    player_t* source;//where inhaled from
-
-    //<foo>_was_inhaled stores whether <foo> was ticking when inhaling SS. We can't store it in the dot as the dot does not tick while in the buffer
-
-    int agony_stack; //remove with 5.4
-
-    bool agony_was_inhaled;
-    dot_t* agony;
-    bool corruption_was_inhaled;
-    dot_t* corruption;
-    bool unstable_affliction_was_inhaled;
-    dot_t* unstable_affliction;
-
-    bool seed_of_corruption_was_inhaled;
-    dot_t* seed_of_corruption;
-
-    static void inhale_dot(dot_t* to_inhale, dot_t* soul_swap_buffer_target)//copies over the state
-    {
-        soul_swap_buffer_target -> cancel(); //clear any previous versions in the buffer;
-
-        if (soul_swap_buffer_target -> state == NULL )
-			soul_swap_buffer_target -> state = to_inhale -> current_action -> get_state(); //make sure we have memory allocated for the state
-
-        soul_swap_buffer_target -> state -> copy_state(to_inhale -> state); //copy state and the other stuff
-        soul_swap_buffer_target -> current_action = to_inhale -> current_action;
-        soul_swap_buffer_target -> current_tick = to_inhale -> current_tick;
-        soul_swap_buffer_target -> num_ticks = to_inhale -> num_ticks;
-        soul_swap_buffer_target -> tick_amount = to_inhale -> tick_amount;
-
-    }
-  } soul_swap_buffer;
-
-  struct demonic_calling_event_t : event_t
-  {
-    bool initiator;
-
-    demonic_calling_event_t( player_t* p, timespan_t delay, bool init = false ) :
-      event_t( *p, "demonic_calling" ), initiator( init )
-    {
-      add_event( delay );
-    }
-
-    virtual void execute()
-    {
-      warlock_t* p = static_cast<warlock_t*>( actor );
-      p -> demonic_calling_event = new ( sim() ) demonic_calling_event_t( p,
-          timespan_t::from_seconds( ( p -> spec.wild_imps -> effectN( 1 ).period().total_seconds() + p -> spec.imp_swarm -> effectN( 3 ).base_value() ) * p -> cache.spell_speed() ) );
-      if ( ! initiator ) p -> buffs.demonic_calling -> trigger();
-    }
-  };
-
-  core_event_t* demonic_calling_event;
-
-  int initial_burning_embers, initial_demonic_fury;
-  std::string default_pet;
-
-  timespan_t ember_react, shard_react;
-
-  warlock_t( sim_t* sim, const std::string& name, race_e r = RACE_UNDEAD );
-  virtual ~warlock_t();
-
-  // Character Definition
-  virtual void      init_spells();
-  virtual void      init_base_stats();
-  virtual void      init_scaling();
-  virtual void      create_buffs();
-  virtual void      init_gains();
-  virtual void      init_benefits();
-  virtual void      init_procs();
-  virtual void      init_action_list();
-  virtual void      init_resources( bool force );
-  virtual void      reset();
-  virtual void      create_options();
-  virtual action_t* create_action( const std::string& name, const std::string& options );
-  virtual pet_t*    create_pet   ( const std::string& name, const std::string& type = std::string() );
-  virtual void      create_pets();
-  virtual bool      create_profile( std::string& profile_str, save_e = SAVE_ALL, bool save_html = false );
-  virtual void      copy_from( player_t* source );
-  virtual set_e       decode_set( const item_t& ) const;
-  virtual resource_e primary_resource() const { return RESOURCE_MANA; }
-  virtual role_e primary_role() const     { return ROLE_SPELL; }
-  virtual double    matching_gear_multiplier( attribute_e attr ) const;
-  virtual double composite_player_multiplier( school_e school ) const;
-  virtual void invalidate_cache( cache_e );
-  virtual double composite_spell_crit() const;
-  virtual double composite_spell_haste() const;
-  virtual double composite_mastery() const;
-  virtual double resource_gain( resource_e, double, gain_t* = 0, action_t* = 0 );
-  virtual double mana_regen_per_second() const;
-  virtual double composite_armor() const;
-
-  virtual void halt();
-  virtual void combat_begin();
-  virtual expr_t* create_expression( action_t* a, const std::string& name_str );
-
-  double emberstorm_e3_from_e1() const
-  { return mastery_spells.emberstorm -> effectN( 3 ).coeff() / mastery_spells.emberstorm -> effectN( 1 ).coeff(); }
-
-  target_specific_t<warlock_td_t*> target_data;
-
-  virtual warlock_td_t* get_target_data( player_t* target ) const
-  {
-    warlock_td_t*& td = target_data[ target ];
-    if ( ! td )
-    {
-      td = new warlock_td_t( target, const_cast<warlock_t*>(this) );
-    }
-    return td;
-  }
-private:
-  void apl_precombat();
-  void apl_default();
-  void apl_affliction();
-  void apl_demonology();
-  void apl_destruction();
-  void apl_global_filler();
-};
-
-void parse_spell_coefficient( action_t& a )
-{
-  for ( size_t i = 1; i <= a.data()._effects -> size(); i++ )
-  {
-    if ( a.data().effectN( i ).type() == E_SCHOOL_DAMAGE )
-      a.spell_power_mod.direct = a.data().effectN( i ).m_average();
-    else if ( a.data().effectN( i ).type() == E_APPLY_AURA && a.data().effectN( i ).subtype() == A_PERIODIC_DAMAGE )
-      a.spell_power_mod.tick = a.data().effectN( i ).m_average();
-  }
-}
-
-namespace pets {
-// PETS
-
-struct warlock_pet_t : public pet_t
-{
-  gain_t* owner_fury_gain;
-  action_t* special_action;
-  melee_attack_t* melee_attack;
-  stats_t* summon_stats;
-  const spell_data_t* supremacy;
-
-  warlock_pet_t( sim_t* sim, warlock_t* owner, const std::string& pet_name, pet_e pt, bool guardian = false );
-  virtual void init_base_stats();
-  virtual void init_action_list();
-  virtual timespan_t available() const;
-  virtual void schedule_ready( timespan_t delta_time = timespan_t::zero(),
-                               bool   waiting = false );
-  virtual double composite_player_multiplier( school_e school ) const;
-  virtual resource_e primary_resource() const { return RESOURCE_ENERGY; }
-  warlock_t* o()
-  { return static_cast<warlock_t*>( owner ); }
-  const warlock_t* o() const
-  { return static_cast<warlock_t*>( owner ); }
-};
-
-
-namespace actions {
-
-// Template for common warlock pet action code. See priest_action_t.
-template <class ACTION_BASE>
-struct warlock_pet_action_t : public ACTION_BASE
-{
-public:
-private:
-  typedef ACTION_BASE ab; // action base, eg. spell_t
-public:
-  typedef warlock_pet_action_t base_t;
-
-  double generate_fury;
-
-  warlock_pet_action_t( const std::string& n, warlock_pet_t* p,
-                        const spell_data_t* s = spell_data_t::nil() ) :
-    ab( n, p, s ),
-    generate_fury( get_fury_gain( ab::data() ) )
-  {
-    ab::may_crit = true;
-  }
-  virtual ~warlock_pet_action_t() {}
-
-  warlock_pet_t* p()
-  { return static_cast<warlock_pet_t*>( ab::player ); }
-  const warlock_pet_t* p() const
-  { return static_cast<warlock_pet_t*>( ab::player ); }
-
-  virtual bool ready()
-  {
-    if ( ab::background == false && ab::current_resource() == RESOURCE_ENERGY && ab::player -> resources.current[ RESOURCE_ENERGY ] < 130 )
-      return false;
-
-    return ab::ready();
-  }
-
-  virtual void execute()
-  {
-    ab::execute();
-
-    if ( ab::result_is_hit( ab::execute_state -> result ) && p() -> o() -> specialization() == WARLOCK_DEMONOLOGY && generate_fury > 0 )
-      p() -> o() -> resource_gain( RESOURCE_DEMONIC_FURY, generate_fury, p() -> owner_fury_gain );
-  }
-
-  double get_fury_gain( const spell_data_t& data )
-  {
-    if ( data._effects -> size() >= 3 && data.effectN( 3 ).trigger_spell_id() == 104330 )
-      return data.effectN( 3 ).base_value();
-    else
-      return 0.0;
-  }
-};
-
-struct warlock_pet_melee_t : public melee_attack_t
-{
-  struct off_hand_swing : public melee_attack_t
-  {
-    off_hand_swing( warlock_pet_t* p, const char* name = "melee_oh" ) :
-      melee_attack_t( name, p, spell_data_t::nil() )
-    {
-      school = SCHOOL_PHYSICAL;
-      weapon = &( p -> off_hand_weapon );
-      base_execute_time = weapon -> swing_time;
-      may_crit    = true;
-      background  = true;
-      base_multiplier = 0.5;
-    }
-  };
-
-  off_hand_swing* oh;
-
-  warlock_pet_melee_t( warlock_pet_t* p, const char* name = "melee" ) :
-    melee_attack_t( name, p, spell_data_t::nil() ), oh( 0 )
-  {
-    school = SCHOOL_PHYSICAL;
-    weapon = &( p -> main_hand_weapon );
-    base_execute_time = weapon -> swing_time;
-    may_crit    = true;
-    background  = true;
-    repeating   = true;
-
-    if ( p -> dual_wield() )
-      oh = new off_hand_swing( p );
-  }
-
-  virtual void execute()
-  {
-    if ( ! player -> executing && ! player -> channeling )
-    {
-      melee_attack_t::execute();
-      if ( oh )
-      {
-        oh -> time_to_execute = time_to_execute;
-        oh -> execute();
-      }
-    }
-    else
-    {
-      schedule_execute();
-    }
-  }
-};
-
-
-struct warlock_pet_melee_attack_t : public warlock_pet_action_t<melee_attack_t>
-{
-private:
-  void _init_warlock_pet_melee_attack_t()
-  {
-    weapon = &( player -> main_hand_weapon );
-    special = true;
-  }
-
-public:
-  warlock_pet_melee_attack_t( warlock_pet_t* p, const std::string& n ) :
-    base_t( n, p, p -> find_pet_spell( n ) )
-  {
-    _init_warlock_pet_melee_attack_t();
-  }
-
-  warlock_pet_melee_attack_t( const std::string& token, warlock_pet_t* p, const spell_data_t* s = spell_data_t::nil() ) :
-    base_t( token, p, s )
-  {
-    _init_warlock_pet_melee_attack_t();
-  }
-};
-
-
-struct warlock_pet_spell_t : public warlock_pet_action_t<spell_t>
-{
-private:
-  void _init_warlock_pet_spell_t()
-  {
-    parse_spell_coefficient( *this );
-  }
-
-public:
-  warlock_pet_spell_t( warlock_pet_t* p, const std::string& n ) :
-    base_t( n, p, p -> find_pet_spell( n ) )
-  {
-    _init_warlock_pet_spell_t();
-  }
-
-  warlock_pet_spell_t( const std::string& token, warlock_pet_t* p, const spell_data_t* s = spell_data_t::nil() ) :
-    base_t( token, p, s )
-  {
-    _init_warlock_pet_spell_t();
-  }
-};
-
-
-struct firebolt_t : public warlock_pet_spell_t
-{
-  firebolt_t( warlock_pet_t* p ) :
-    warlock_pet_spell_t( p, "Firebolt" )
-  {
-    if ( p -> owner -> bugs )
-      min_gcd = timespan_t::from_seconds( 1.5 );
-  }
-
-  virtual timespan_t execute_time() const
-  {
-    timespan_t t = warlock_pet_spell_t::execute_time();
-
-    if ( p() -> o() -> glyphs.demon_training -> ok() )
-    {
-      t *= 0.5;
-    }
-
-    return t;
-  }
-};
-
-
-struct legion_strike_t : public warlock_pet_melee_attack_t
-{
-  legion_strike_t( warlock_pet_t* p ) :
-    warlock_pet_melee_attack_t( p, "Legion Strike" )
-  {
-    aoe              = -1;
-    split_aoe_damage = true;
-    weapon           = &( p -> main_hand_weapon );
-  }
-
-  virtual bool ready()
-  {
-    if ( p() -> special_action -> get_dot() -> ticking ) return false;
-
-    return warlock_pet_melee_attack_t::ready();
-  }
-};
-
-
-struct felstorm_tick_t : public warlock_pet_melee_attack_t
-{
-  felstorm_tick_t( warlock_pet_t* p, const spell_data_t& s ) :
-    warlock_pet_melee_attack_t( "felstorm_tick", p, s.effectN( 1 ).trigger() )
-  {
-    aoe         = -1;
-    background  = true;
-    weapon = &( p -> main_hand_weapon );
-  }
-};
-
-
-struct felstorm_t : public warlock_pet_melee_attack_t
-{
-  felstorm_t( warlock_pet_t* p ) :
-    warlock_pet_melee_attack_t( "felstorm", p, p -> find_spell( 89751 ) )
-  {
-    tick_zero = true;
-    hasted_ticks = false;
-    may_miss = false;
-    may_crit = false;
-    weapon_multiplier = 0;
-
-    dynamic_tick_action = true;
-    tick_action = new felstorm_tick_t( p, data() );
-  }
-
-  virtual void cancel()
-  {
-    warlock_pet_melee_attack_t::cancel();
-
-    get_dot() -> cancel();
-  }
-
-  virtual void execute()
-  {
-    warlock_pet_melee_attack_t::execute();
-
-    p() -> melee_attack -> cancel();
-  }
-
-  virtual void last_tick( dot_t* d )
-  {
-    warlock_pet_melee_attack_t::last_tick( d );
-
-    if ( ! p() -> is_sleeping() && ! p() -> melee_attack -> target -> is_sleeping() )
-      p() -> melee_attack -> execute();
-  }
-};
-
-
-struct shadow_bite_t : public warlock_pet_spell_t
-{
-  shadow_bite_t( warlock_pet_t* p ) :
-    warlock_pet_spell_t( p, "Shadow Bite" )
-  { }
-};
-
-
-struct lash_of_pain_t : public warlock_pet_spell_t
-{
-  lash_of_pain_t( warlock_pet_t* p ) :
-    warlock_pet_spell_t( p, "Lash of Pain" )
-  {
-    if ( p -> owner -> bugs ) min_gcd = timespan_t::from_seconds( 1.5 );
-  }
-};
-
-
-struct whiplash_t : public warlock_pet_spell_t
-{
-  whiplash_t( warlock_pet_t* p ) :
-    warlock_pet_spell_t( p, "Whiplash" )
-  {
-    aoe = -1;
-  }
-};
-
-
-struct torment_t : public warlock_pet_spell_t
-{
-  torment_t( warlock_pet_t* p ) :
-    warlock_pet_spell_t( p, "Torment" )
-  { }
-};
-
-
-struct felbolt_t : public warlock_pet_spell_t
-{
-  felbolt_t( warlock_pet_t* p ) :
-    warlock_pet_spell_t( p, "Felbolt" )
-  {
-    if ( p -> owner -> bugs )
-      min_gcd = timespan_t::from_seconds( 1.5 );
-  }
-
-  virtual timespan_t execute_time() const
-  {
-    timespan_t t = warlock_pet_spell_t::execute_time();
-
-    if ( p() -> o() -> glyphs.demon_training -> ok() ) t *= 0.5;
-
-    return t;
-  }
-};
-
-
-struct mortal_cleave_t : public warlock_pet_melee_attack_t
-{
-  mortal_cleave_t( warlock_pet_t* p ) :
-    warlock_pet_melee_attack_t( "mortal_cleave", p, p -> find_spell( "Mortal Cleave" ) )
-  {
-    aoe = -1;
-    weapon = &( p -> main_hand_weapon );
-  }
-
-  virtual bool ready()
-  {
-    if ( p() -> special_action -> get_dot() -> ticking ) return false;
-
-    return warlock_pet_melee_attack_t::ready();
-  }
-};
-
-
-struct wrathstorm_tick_t : public warlock_pet_melee_attack_t
-{
-  wrathstorm_tick_t( warlock_pet_t* p, const spell_data_t& s ) :
-    warlock_pet_melee_attack_t( "wrathstorm_tick", p, s.effectN( 1 ).trigger() )
-  {
-    aoe         = -1;
-    background  = true;
-    weapon = &( p -> main_hand_weapon );
-  }
-};
-
-
-struct wrathstorm_t : public warlock_pet_melee_attack_t
-{
-  wrathstorm_t( warlock_pet_t* p ) :
-    warlock_pet_melee_attack_t( "wrathstorm", p, p -> find_spell( 115831 ) )
-  {
-    tick_zero = true;
-    hasted_ticks = false;
-    may_miss = false;
-    may_crit = false;
-    weapon_multiplier = 0;
-
-    dynamic_tick_action = true;
-    tick_action = new wrathstorm_tick_t( p, data() );
-  }
-
-  virtual void cancel()
-  {
-    warlock_pet_melee_attack_t::cancel();
-
-    get_dot() -> cancel();
-  }
-
-  virtual void execute()
-  {
-    warlock_pet_melee_attack_t::execute();
-
-    p() -> melee_attack -> cancel();
-  }
-
-  virtual void last_tick( dot_t* d )
-  {
-    warlock_pet_melee_attack_t::last_tick( d );
-
-    if ( ! p() -> is_sleeping() ) p() -> melee_attack -> execute();
-  }
-};
-
-
-struct tongue_lash_t : public warlock_pet_spell_t
-{
-  tongue_lash_t( warlock_pet_t* p ) :
-    warlock_pet_spell_t( p, "Tongue Lash" )
-  { }
-};
-
-
-struct bladedance_t : public warlock_pet_spell_t
-{
-  bladedance_t( warlock_pet_t* p ) :
-    warlock_pet_spell_t( p, "Bladedance" )
-  {
-    if ( p -> owner -> bugs ) min_gcd = timespan_t::from_seconds( 1.5 );
-  }
-};
-
-
-struct fellash_t : public warlock_pet_spell_t
-{
-  fellash_t( warlock_pet_t* p ) :
-    warlock_pet_spell_t( p, "Fellash" )
-  {
-    aoe = -1;
-  }
-};
-
-
-struct immolation_tick_t : public warlock_pet_spell_t
-{
-  immolation_tick_t( warlock_pet_t* p, const spell_data_t& s ) :
-    warlock_pet_spell_t( "immolation_tick", p, s.effectN( 1 ).trigger() )
-  {
-    aoe         = -1;
-    background  = true;
-    may_crit    = false;
-  }
-};
-
-struct immolation_t : public warlock_pet_spell_t
-{
-  immolation_t( warlock_pet_t* p, const std::string& options_str ) :
-    warlock_pet_spell_t( "immolation", p, p -> find_spell( 19483 ) )
-  {
-    parse_options( 0, options_str );
-
-    dot_duration = 1 * base_tick_time;
-    hasted_ticks = false;
-
-    dynamic_tick_action = true;
-    tick_action = new immolation_tick_t( p, data() );
-  }
-
-  virtual void tick( dot_t* d )
-  {
-    d -> current_tick = 0; // ticks indefinitely
-
-    warlock_pet_spell_t::tick( d );
-  }
-
-  virtual void cancel()
-  {
-    dot_t* dot = find_dot( target );
-    if ( dot ) dot -> reset();
-    action_t::cancel();
-  }
-};
-
-
-struct doom_bolt_t : public warlock_pet_spell_t
-{
-  doom_bolt_t( warlock_pet_t* p ) :
-    warlock_pet_spell_t( p, "Doom Bolt" )
-  {
-  }
-
-  virtual timespan_t execute_time() const
-  {
-    // FIXME: Not actually how it works, but this achieves a consistent 17 casts per summon, which seems to match reality
-    return timespan_t::from_seconds( 3.4 );
-  }
-
-  virtual double composite_target_multiplier( player_t* target ) const
-  {
-    double m = warlock_pet_spell_t::composite_target_multiplier( target );
-
-    if ( target -> health_percentage() < 20 )
-    {
-      m *= 1.0 + data().effectN( 2 ).percent();
-    }
-
-    return m;
-  }
-};
-
-
-struct wild_firebolt_t : public warlock_pet_spell_t
-{
-  wild_firebolt_t( warlock_pet_t* p ) :
-    warlock_pet_spell_t( "firebolt", p, p -> find_spell( 104318 ) )
-  {
-    // FIXME: Exact casting mechanics need testing - this is copied from the old doomguard lag
-    if ( p -> owner -> bugs )
-    {
-      ability_lag = timespan_t::from_seconds( 0.22 );
-      ability_lag_stddev = timespan_t::from_seconds( 0.01 );
-    }
-  }
-
-  virtual double action_multiplier() const
-  {
-    double m = warlock_pet_spell_t::action_multiplier();
-
-    m *= 1.0 + p() -> o() -> talents.grimoire_of_sacrifice -> effectN( 4 ).percent() * p() -> o() -> buffs.grimoire_of_sacrifice -> stack();
-
-    return m;
-  }
-
-  virtual void impact( action_state_t* s )
-  {
-    warlock_pet_spell_t::impact( s );
-
-    if ( result_is_hit( s -> result )
-         && p() -> o() -> spec.molten_core -> ok()
-         && rng().roll( 0.08 ) )
-      p() -> o() -> buffs.molten_core -> trigger();
-  }
-
-  virtual void execute()
-  {
-    warlock_pet_spell_t::execute();
-
-    if ( player -> resources.current[ RESOURCE_ENERGY ] <= 0 )
-    {
-      p() -> dismiss();
-      return;
-    }
-  }
-
-  virtual bool ready()
-  {
-    return spell_t::ready();
-  }
-};
-
-} // pets::actions
-
-warlock_pet_t::warlock_pet_t( sim_t* sim, warlock_t* owner, const std::string& pet_name, pet_e pt, bool guardian ) :
-  pet_t( sim, owner, pet_name, pt, guardian ), special_action( 0 ), melee_attack( 0 ), summon_stats( 0 )
-{
-  owner_fury_gain = owner -> get_gain( pet_name );
-  owner_coeff.ap_from_sp = 3.5;
-  owner_coeff.sp_from_sp = 1.0;
-  supremacy = find_spell( 115578 );
-}
-
-void warlock_pet_t::init_base_stats()
-{
-  pet_t::init_base_stats();
-
-  resources.base[ RESOURCE_ENERGY ] = 200;
-  base_energy_regen_per_second = 10;
-
-  // We only care about intellect - no other primary attribute affects anything interesting
-  base.stats.attribute[ ATTR_INTELLECT ] = util::ability_rank( owner -> level, 74, 90, 72, 89, 71, 88, 70, 87, 69, 85, 0, 1 );
-  // We don't have the data below level 85, so let's make a rough estimate
-  if ( base.stats.attribute[ ATTR_INTELLECT ] == 0 )
-    base.stats.attribute[ ATTR_INTELLECT ] = floor( 0.81 * owner -> level );
-
-  if ( owner -> race == RACE_ORC )
-    initial.spell_power_multiplier *= 1.0 + owner -> find_spell( 20575 ) -> effectN( 1 ).percent();
-
-  base.spell_power_per_intellect = 1;
-
-  intellect_per_owner = 0;
-  stamina_per_owner = 0;
-
-  main_hand_weapon.type = WEAPON_BEAST;
-
-  double dmg = dbc.spell_scaling( owner -> type, owner -> level );
-  if ( owner -> race == RACE_ORC ) dmg *= 1.0 + owner -> find_spell( 20575 ) -> effectN( 1 ).percent();
-  main_hand_weapon.min_dmg = main_hand_weapon.max_dmg = main_hand_weapon.damage = dmg;
-
-  main_hand_weapon.swing_time = timespan_t::from_seconds( 2.0 );
-
-  if ( owner -> race == RACE_ORC )
-    base.attack_power_multiplier *= 1.0 + owner -> find_spell( 20575 ) -> effectN( 1 ).percent();
-}
-
-void warlock_pet_t::init_action_list()
-{
-  if ( special_action )
-  {
-    if ( type == PLAYER_PET )
-      special_action -> background = true;
-    else
-      special_action -> action_list = "default";
-  }
-
-  pet_t::init_action_list();
-
-  if ( summon_stats )
-    for ( size_t i = 0; i < action_list.size(); ++i )
-      summon_stats -> add_child( action_list[ i ] -> stats );
-}
-
-timespan_t warlock_pet_t::available() const
-{
-  assert( primary_resource() == RESOURCE_ENERGY );
-  double energy = resources.current[ RESOURCE_ENERGY ];
-
-  if ( energy >= 130 )
-    return timespan_t::from_seconds( 0.1 );
-
-  return std::max(
-           timespan_t::from_seconds( ( 130 - energy ) / energy_regen_per_second() ),
-           timespan_t::from_seconds( 0.1 )
-         );
-}
-
-void warlock_pet_t::schedule_ready( timespan_t delta_time, bool waiting )
-{
-  dot_t* d;
-  if ( melee_attack && ! melee_attack -> execute_event && ! ( special_action && ( d = special_action -> get_dot() ) && d -> ticking ) )
-  {
-    melee_attack -> schedule_execute();
-  }
-
-  pet_t::schedule_ready( delta_time, waiting );
-}
-
-double warlock_pet_t::composite_player_multiplier( school_e school ) const
-{
-  double m = pet_t::composite_player_multiplier( school );
-
-  if ( o() -> mastery_spells.master_demonologist -> ok() )
-    m *= 1.0 + owner -> cache.mastery_value();
-
-  if ( o() -> talents.grimoire_of_supremacy -> ok() && pet_type != PET_WILD_IMP )
-    m *= 1.0 + supremacy -> effectN( 1 ).percent(); // The relevant effect is not attatched to the talent spell, weirdly enough
-
-  if ( o() -> buffs.tier16_2pc_fiery_wrath -> up())
-    m *= 1.0  + o() -> buffs.tier16_2pc_fiery_wrath -> value();
-  return m;
-}
-
-
-struct imp_pet_t : public warlock_pet_t
-{
-  imp_pet_t( sim_t* sim, warlock_t* owner, const std::string& name = "imp" ) :
-    warlock_pet_t( sim, owner, name, PET_IMP, name != "imp" )
-  {
-    action_list_str = "firebolt";
-  }
-
-  virtual action_t* create_action( const std::string& name, const std::string& options_str )
-  {
-    if ( name == "firebolt" ) return new actions::firebolt_t( this );
-
-    return warlock_pet_t::create_action( name, options_str );
-  }
-};
-
-
-struct felguard_pet_t : public warlock_pet_t
-{
-  felguard_pet_t( sim_t* sim, warlock_t* owner, const std::string& name = "felguard" ) :
-    warlock_pet_t( sim, owner, name, PET_FELGUARD, name != "felguard" )
-  {
-    action_list_str = "legion_strike";
-  }
-
-  virtual void init_base_stats()
-  {
-    warlock_pet_t::init_base_stats();
-
-    melee_attack = new actions::warlock_pet_melee_t( this );
-    special_action = new actions::felstorm_t( this );
-  }
-
-  virtual action_t* create_action( const std::string& name, const std::string& options_str )
-  {
-    if ( name == "legion_strike"   ) return new actions::legion_strike_t( this );
-
-    return warlock_pet_t::create_action( name, options_str );
-  }
-};
-
-
-struct felhunter_pet_t : public warlock_pet_t
-{
-  felhunter_pet_t( sim_t* sim, warlock_t* owner, const std::string& name = "felhunter" ) :
-    warlock_pet_t( sim, owner, name, PET_FELHUNTER, name != "felhunter" )
-  {
-    action_list_str = "shadow_bite";
-  }
-
-  virtual void init_base_stats()
-  {
-    warlock_pet_t::init_base_stats();
-
-    melee_attack = new actions::warlock_pet_melee_t( this );
-  }
-
-  virtual action_t* create_action( const std::string& name, const std::string& options_str )
-  {
-    if ( name == "shadow_bite" ) return new actions::shadow_bite_t( this );
-
-    return warlock_pet_t::create_action( name, options_str );
-  }
-};
-
-
-struct succubus_pet_t : public warlock_pet_t
-{
-  succubus_pet_t( sim_t* sim, warlock_t* owner, const std::string& name = "succubus" ) :
-    warlock_pet_t( sim, owner, name, PET_SUCCUBUS, name != "succubus" )
-  {
-    action_list_str = "lash_of_pain";
-    owner_coeff.ap_from_sp = 1.667;
-  }
-
-  virtual void init_base_stats()
-  {
-    warlock_pet_t::init_base_stats();
-
-    main_hand_weapon.swing_time = timespan_t::from_seconds( 3.0 );
-    melee_attack = new actions::warlock_pet_melee_t( this );
-    if ( ! util::str_compare_ci( name_str, "service_succubus" ) )
-      special_action = new actions::whiplash_t( this );
-  }
-
-  virtual action_t* create_action( const std::string& name, const std::string& options_str )
-  {
-    if ( name == "lash_of_pain" ) return new actions::lash_of_pain_t( this );
-
-    return warlock_pet_t::create_action( name, options_str );
-  }
-};
-
-
-struct voidwalker_pet_t : public warlock_pet_t
-{
-  voidwalker_pet_t( sim_t* sim, warlock_t* owner, const std::string& name = "voidwalker" ) :
-    warlock_pet_t( sim, owner, name, PET_VOIDWALKER, name != "voidwalker" )
-  {
-    action_list_str = "torment";
-  }
-
-  virtual void init_base_stats()
-  {
-    warlock_pet_t::init_base_stats();
-
-    melee_attack = new actions::warlock_pet_melee_t( this );
-  }
-
-  virtual action_t* create_action( const std::string& name, const std::string& options_str )
-  {
-    if ( name == "torment" ) return new actions::torment_t( this );
-
-    return warlock_pet_t::create_action( name, options_str );
-  }
-};
-
-
-struct infernal_pet_t : public warlock_pet_t
-{
-  infernal_pet_t( sim_t* sim, warlock_t* owner ) :
-    warlock_pet_t( sim, owner, "infernal", PET_INFERNAL, true )
-  {
-    action_list_str = "immolation,if=!ticking";
-    owner_coeff.ap_from_sp = 0.5;
-  }
-
-  virtual void init_base_stats()
-  {
-    warlock_pet_t::init_base_stats();
-
-    melee_attack = new actions::warlock_pet_melee_t( this );
-  }
-
-  virtual action_t* create_action( const std::string& name, const std::string& options_str )
-  {
-    if ( name == "immolation" ) return new actions::immolation_t( this, options_str );
-
-    return warlock_pet_t::create_action( name, options_str );
-  }
-};
-
-
-struct doomguard_pet_t : public warlock_pet_t
-{
-  doomguard_pet_t( sim_t* sim, warlock_t* owner ) :
-    warlock_pet_t( sim, owner, "doomguard", PET_DOOMGUARD, true )
-  { }
-
-  virtual void init_base_stats()
-  {
-    warlock_pet_t::init_base_stats();
-
-    action_list_str = "doom_bolt";
-  }
-
-  virtual action_t* create_action( const std::string& name, const std::string& options_str )
-  {
-    if ( name == "doom_bolt" ) return new actions::doom_bolt_t( this );
-
-    return warlock_pet_t::create_action( name, options_str );
-  }
-};
-
-
-struct wild_imp_pet_t : public warlock_pet_t
-{
-  stats_t** firebolt_stats;
-  stats_t* regular_stats;
-  stats_t* swarm_stats;
-
-  wild_imp_pet_t( sim_t* sim, warlock_t* owner ) :
-    warlock_pet_t( sim, owner, "wild_imp", PET_WILD_IMP, true ), firebolt_stats( 0 )
-  {
-    if ( owner -> pets.wild_imps[ 0 ] )
-      regular_stats = owner -> pets.wild_imps[ 0 ] -> get_stats( "firebolt" );
-    else
-      regular_stats = get_stats( "firebolt" );
-
-    swarm_stats = owner -> get_stats( "firebolt" );
-  }
-
-  virtual void init_base_stats()
-  {
-    warlock_pet_t::init_base_stats();
-
-    action_list_str = "firebolt";
-
-    resources.base[ RESOURCE_ENERGY ] = 10;
-    base_energy_regen_per_second = 0;
-  }
-
-  virtual timespan_t available() const
-  {
-    return timespan_t::from_seconds( 0.1 );
-  }
-
-  virtual action_t* create_action( const std::string& name,
-                                   const std::string& options_str )
-  {
-    if ( name == "firebolt" )
-    {
-      action_t* a = new actions::wild_firebolt_t( this );
-      firebolt_stats = &( a -> stats );
-      return a;
-    }
-
-    return warlock_pet_t::create_action( name, options_str );
-  }
-
-  void trigger( bool swarm = false )
-  {
-    if ( swarm )
-      *firebolt_stats = swarm_stats;
-    else
-      *firebolt_stats = regular_stats;
-
-    summon();
-  }
-
-  virtual void pre_analyze_hook()
-  {
-    warlock_pet_t::pre_analyze_hook();
-
-    *firebolt_stats = regular_stats;
-
-    if ( this == o() -> pets.wild_imps[ 0 ] )
-    {
-      ( *firebolt_stats ) -> merge( *swarm_stats );
-      swarm_stats -> quiet = 1;
-    }
-  }
-};
-
-
-struct fel_imp_pet_t : public warlock_pet_t
-{
-  fel_imp_pet_t( sim_t* sim, warlock_t* owner ) :
-    warlock_pet_t( sim, owner, "fel_imp", PET_IMP )
-  {
-    action_list_str = "felbolt";
-  }
-
-  virtual action_t* create_action( const std::string& name, const std::string& options_str )
-  {
-    if ( name == "felbolt" ) return new actions::felbolt_t( this );
-
-    return warlock_pet_t::create_action( name, options_str );
-  }
-};
-
-
-struct wrathguard_pet_t : public warlock_pet_t
-{
-  wrathguard_pet_t( sim_t* sim, warlock_t* owner ) :
-    warlock_pet_t( sim, owner, "wrathguard", PET_FELGUARD )
-  {
-    action_list_str = "mortal_cleave";
-    owner_coeff.ap_from_sp = 2.333; // FIXME: Retest this later
-  }
-
-  virtual void init_base_stats()
-  {
-    warlock_pet_t::init_base_stats();
-
-    main_hand_weapon.min_dmg = main_hand_weapon.max_dmg = main_hand_weapon.damage = main_hand_weapon.damage * 0.667; // FIXME: Retest this later
-    off_hand_weapon = main_hand_weapon;
-
-    melee_attack = new actions::warlock_pet_melee_t( this );
-    special_action = new actions::wrathstorm_t( this );
-  }
-
-  virtual action_t* create_action( const std::string& name, const std::string& options_str )
-  {
-    if ( name == "mortal_cleave" ) return new actions::mortal_cleave_t( this );
-
-    return warlock_pet_t::create_action( name, options_str );
-  }
-};
-
-
-struct observer_pet_t : public warlock_pet_t
-{
-  observer_pet_t( sim_t* sim, warlock_t* owner ) :
-    warlock_pet_t( sim, owner, "observer", PET_FELHUNTER )
-  {
-    action_list_str = "tongue_lash";
-  }
-
-  virtual void init_base_stats()
-  {
-    warlock_pet_t::init_base_stats();
-
-    melee_attack = new actions::warlock_pet_melee_t( this );
-  }
-
-  virtual action_t* create_action( const std::string& name, const std::string& options_str )
-  {
-    if ( name == "tongue_lash" ) return new actions::tongue_lash_t( this );
-
-    return warlock_pet_t::create_action( name, options_str );
-  }
-};
-
-
-struct shivarra_pet_t : public warlock_pet_t
-{
-  shivarra_pet_t( sim_t* sim, warlock_t* owner ) :
-    warlock_pet_t( sim, owner, "shivarra", PET_SUCCUBUS )
-  {
-    action_list_str = "bladedance";
-    owner_coeff.ap_from_sp = 1.111;
-  }
-
-  virtual void init_base_stats()
-  {
-    warlock_pet_t::init_base_stats();
-
-    main_hand_weapon.swing_time = timespan_t::from_seconds( 3.0 );
-    main_hand_weapon.min_dmg = main_hand_weapon.max_dmg = main_hand_weapon.damage = main_hand_weapon.damage * 0.667;
-    off_hand_weapon = main_hand_weapon;
-
-    melee_attack = new actions::warlock_pet_melee_t( this );
-    special_action = new actions::fellash_t( this );
-  }
-
-  virtual action_t* create_action( const std::string& name, const std::string& options_str )
-  {
-    if ( name == "bladedance" ) return new actions::bladedance_t( this );
-
-    return warlock_pet_t::create_action( name, options_str );
-  }
-};
-
-
-struct voidlord_pet_t : public warlock_pet_t
-{
-  voidlord_pet_t( sim_t* sim, warlock_t* owner ) :
-    warlock_pet_t( sim, owner, "voidlord", PET_VOIDWALKER )
-  {
-    action_list_str = "torment";
-  }
-
-  virtual void init_base_stats()
-  {
-    warlock_pet_t::init_base_stats();
-
-    melee_attack = new actions::warlock_pet_melee_t( this );
-  }
-
-  virtual action_t* create_action( const std::string& name, const std::string& options_str )
-  {
-    if ( name == "torment" ) return new actions::torment_t( this );
-
-    return warlock_pet_t::create_action( name, options_str );
-  }
-};
-
-
-struct abyssal_pet_t : public warlock_pet_t
-{
-  abyssal_pet_t( sim_t* sim, warlock_t* owner ) :
-    warlock_pet_t( sim, owner, "abyssal", PET_INFERNAL, true )
-  {
-    action_list_str = "immolation,if=!ticking";
-    owner_coeff.ap_from_sp = 0.5;
-  }
-
-  virtual void init_base_stats()
-  {
-    warlock_pet_t::init_base_stats();
-
-    melee_attack = new actions::warlock_pet_melee_t( this );
-  }
-
-  virtual action_t* create_action( const std::string& name, const std::string& options_str )
-  {
-    if ( name == "immolation" ) return new actions::immolation_t( this, options_str );
-
-    return warlock_pet_t::create_action( name, options_str );
-  }
-};
-
-
-struct terrorguard_pet_t : public warlock_pet_t
-{
-  terrorguard_pet_t( sim_t* sim, warlock_t* owner ) :
-    warlock_pet_t( sim, owner, "terrorguard", PET_DOOMGUARD, true )
-  {
-    action_list_str = "doom_bolt";
-  }
-
-  virtual action_t* create_action( const std::string& name, const std::string& options_str )
-  {
-    if ( name == "doom_bolt" ) return new actions::doom_bolt_t( this );
-
-    return warlock_pet_t::create_action( name, options_str );
-  }
-};
-
-} // end namespace pets
-
-// SPELLS
-
-namespace actions {
-
-struct warlock_heal_t : public heal_t
-{
-  warlock_heal_t( const std::string& n, warlock_t* p, const uint32_t id ) :
-    heal_t( n, p, p -> find_spell( id ) )
-  {
-    target = p;
-  }
-
-  warlock_t* p()
-  { return static_cast<warlock_t*>( player ); }
-};
-
-
-struct warlock_spell_t : public spell_t
-{
-private:
-  void _init_warlock_spell_t()
-  {
-    may_crit      = true;
-    tick_may_crit = true;
-    dot_behavior  = DOT_REFRESH;
-    weapon_multiplier = 0.0;
-    gain = player -> get_gain( name_str );
-    generate_fury = 0;
-    cost_event = 0;
-    havoc_consume = backdraft_consume = 0;
-    fury_in_meta = data().powerN( POWER_DEMONIC_FURY ).aura_id() == 54879;
-    ds_tick_stats = player -> get_stats( name_str + "_ds", this );
-    ds_tick_stats -> school = school;
-    mg_tick_stats = player -> get_stats( name_str + "_mg", this );
-    mg_tick_stats -> school = school;
-
-    parse_spell_coefficient( *this );
-  }
-
-public:
-  double generate_fury;
-  gain_t* gain;
-  bool fury_in_meta;
-  stats_t* ds_tick_stats;
-  stats_t* mg_tick_stats;
-  mutable std::vector< player_t* > havoc_targets;
-
-  int havoc_consume, backdraft_consume;
-
-  struct cost_event_t : event_t
-  {
-    warlock_spell_t* spell;
-    resource_e resource;
-
-    cost_event_t( player_t* p, warlock_spell_t* s, resource_e r = RESOURCE_NONE ) :
-      event_t( *p, "cost_event" ), spell( s ), resource( r )
-    {
-      if ( resource == RESOURCE_NONE ) resource = spell -> current_resource();
-      add_event( timespan_t::from_seconds( 1 ) );
-    }
-
-    virtual void execute()
-    {
-      spell -> cost_event = new ( sim() ) cost_event_t( p(), spell, resource );
-      p() -> resource_loss( resource, spell -> costs_per_second[ resource ], spell -> gain );
-    }
-  };
-
-  core_event_t* cost_event;
-
-  warlock_spell_t( warlock_t* p, const std::string& n ) :
-    spell_t( n, p, p -> find_class_spell( n ) )
-  {
-    _init_warlock_spell_t();
-  }
-
-  warlock_spell_t( const std::string& token, warlock_t* p, const spell_data_t* s = spell_data_t::nil() ) :
-    spell_t( token, p, s )
-  {
-    _init_warlock_spell_t();
-  }
-
-  warlock_t* p()
-  { return static_cast<warlock_t*>( player ); }
-  const warlock_t* p() const
-  { return static_cast<warlock_t*>( player ); }
-
-  warlock_td_t* td( player_t* t ) const
-  { return p() -> get_target_data( t ); }
-
-  bool use_havoc() const
-  {
-    if ( ! p() -> havoc_target || target == p() -> havoc_target || ! havoc_consume )
-      return false;
-
-    if ( p() -> buffs.havoc -> check() < havoc_consume )
-      return false;
-
-    return true;
-  }
-
-  bool use_backdraft() const
-  {
-    if ( ! backdraft_consume )
-      return false;
-
-    if ( p() -> buffs.backdraft -> check() < backdraft_consume )
-      return false;
-
-    return true;
-  }
-
-  virtual void init()
-  {
-    spell_t::init();
-
-    if ( harmful && ! tick_action ) trigger_gcd += p() -> spec.chaotic_energy -> effectN( 3 ).time_value();
-  }
-
-  virtual void reset()
-  {
-    spell_t::reset();
-
-    core_event_t::cancel( cost_event );
-  }
-
-  virtual int n_targets() const
-  {
-    if ( aoe == 0 && use_havoc() )
-      return 2;
-    
-    return spell_t::n_targets();
-  }
-
-  virtual std::vector< player_t* >& target_list() const
-  {
-    if ( use_havoc() )
-    {
-      if ( ! target_cache.is_valid )
-        available_targets( target_cache.list );
-
-      havoc_targets.clear();
-      if ( std::find( target_cache.list.begin(), target_cache.list.end(), target ) != target_cache.list.end() )
-        havoc_targets.push_back( target );
-
-      if ( ! p() -> havoc_target -> is_sleeping() &&
-           std::find( target_cache.list.begin(), target_cache.list.end(), p() -> havoc_target ) != target_cache.list.end() )
-        havoc_targets.push_back( p() -> havoc_target );
-      return havoc_targets;
-    }
-    else
-      return spell_t::target_list();
-  }
-
-  virtual double cost() const
-  {
-    double c = spell_t::cost();
-
-    if ( current_resource() == RESOURCE_DEMONIC_FURY && p() -> buffs.dark_soul -> check() )
-      c *= 1.0 + p() -> sets.set( SET_T15_2PC_CASTER ) -> effectN( 3 ).percent();
-
-    if ( use_backdraft() && current_resource() == RESOURCE_MANA )
-      c *= 1.0 + p() -> buffs.backdraft -> data().effectN( 1 ).percent();
-
-    return c;
-  }
-
-  virtual void execute()
-  {
-    spell_t::execute();
-
-    if ( result_is_hit( execute_state -> result ) && p() -> specialization() == WARLOCK_DEMONOLOGY
-         && generate_fury > 0 && ! p() -> buffs.metamorphosis -> check() )
-      p() -> resource_gain( RESOURCE_DEMONIC_FURY, generate_fury, gain );
-  }
-
-  virtual timespan_t execute_time() const
-  {
-    timespan_t h = spell_t::execute_time();
-
-    if ( use_backdraft() )
-      h *= 1.0 + p() -> buffs.backdraft -> data().effectN( 1 ).percent();
-
-    return h;
-  }
-
-  void consume_resource()
-  {
-    spell_t::consume_resource();
-
-    if ( use_havoc() )
-    {
-      p() -> buffs.havoc -> decrement( havoc_consume );
-      if ( p() -> buffs.havoc -> check() == 0 )
-        p() -> havoc_target = 0;
-    }
-
-    if ( p() -> resources.current[ RESOURCE_BURNING_EMBER ] < 1.0 )
-      p() -> buffs.fire_and_brimstone -> expire();
-
-    if ( use_backdraft() )
-      p() -> buffs.backdraft -> decrement( backdraft_consume );
-  }
-
-  virtual bool ready()
-  {
-    if ( p() -> buffs.metamorphosis -> check() && p() -> resources.current[ RESOURCE_DEMONIC_FURY ] < META_FURY_MINIMUM )
-      p() -> spells.metamorphosis -> cancel();
-
-    return spell_t::ready();
-  }
-
-  virtual void tick( dot_t* d )
-  {
-    spell_t::tick( d );
-
-    if ( p() -> specialization() == WARLOCK_DEMONOLOGY && generate_fury > 0 )
-      p() -> resource_gain( RESOURCE_DEMONIC_FURY, generate_fury, gain );
-
-    trigger_seed_of_corruption( td( d -> state -> target ), p(), d -> state -> result_amount );
-  }
-
-  virtual void impact( action_state_t* s )
-  {
-    spell_t::impact( s );
-
-    trigger_seed_of_corruption( td( s -> target ), p(), s -> result_amount );
-  }
-
-  virtual double composite_target_multiplier( player_t* t ) const
-  {
-    double m = 1.0;
-
-    warlock_td_t* td = this -> td( t );
-    if ( td -> debuffs_haunt -> check() && ( channeled || spell_power_mod.direct ) ) // Only applies to channeled or dots
-    {
-      m *= 1.0 + td -> debuffs_haunt -> data().effectN( 3 ).percent();
-    }
-
-    return spell_t::composite_target_multiplier( t ) * m;
-  }
-
-  virtual resource_e current_resource() const
-  {
-    if ( fury_in_meta && p() -> buffs.metamorphosis -> data().ok() )
-    {
-      if ( p() -> buffs.metamorphosis -> check() )
-        return RESOURCE_DEMONIC_FURY;
-      else
-        return RESOURCE_MANA;
-    }
-    else
-      return spell_t::current_resource();
-  }
-
-  void trigger_seed_of_corruption( warlock_td_t* td, warlock_t* p, double amount )
-  {
-    if ( ( ( td -> dots_seed_of_corruption -> current_action && id == td -> dots_seed_of_corruption -> current_action -> id )
-           || td -> dots_seed_of_corruption -> ticking ) && td -> soc_trigger > 0 )
-    {
-      td -> soc_trigger -= amount;
-      if ( td -> soc_trigger <= 0 )
-      {
-        p -> spells.seed_of_corruption_aoe -> execute();
-        td -> dots_seed_of_corruption -> cancel();
-      }
-    }
-    if ( ( ( td -> dots_soulburn_seed_of_corruption -> current_action && id == td -> dots_soulburn_seed_of_corruption -> current_action -> id )
-           || td -> dots_soulburn_seed_of_corruption -> ticking ) && td -> soulburn_soc_trigger > 0 )
-    {
-      td -> soulburn_soc_trigger -= amount;
-      if ( td -> soulburn_soc_trigger <= 0 )
-      {
-        p -> spells.soulburn_seed_of_corruption_aoe -> execute();
-        td -> dots_soulburn_seed_of_corruption -> cancel();
-      }
-    }
-  }
-
-  void consume_tick_resource( dot_t* d )
-  {
-    resource_e r = current_resource();
-    resource_consumed = costs_per_second[ r ] * base_tick_time.total_seconds();
-
-    player -> resource_loss( r, resource_consumed, 0, this );
-
-    if ( sim -> log )
-      sim -> out_log.printf( "%s consumes %.1f %s for %s tick (%.0f)", player -> name(),
-                     resource_consumed, util::resource_type_string( r ),
-                     name(), player -> resources.current[ r ] );
-
-    stats -> consume_resource( r, resource_consumed );
-
-    if ( player -> resources.current[ r ] < resource_consumed )
-    {
-      if ( r == RESOURCE_DEMONIC_FURY && p() -> buffs.metamorphosis -> check() )
-        p() -> spells.metamorphosis -> cancel();
-      else
-        d -> current_action -> cancel();
-    }
-  }
-
-  void trigger_extra_tick( dot_t* dot, double multiplier, bool tick_from_mg ) //if tick_from_mg == true, then MG created the tick, otherwise DS created the tick
-  {
-    if ( ! dot -> ticking ) return;
-
-    assert( multiplier != 0.0 );
-
-    action_state_t* tmp_state = dot -> state;
-    dot -> state = get_state( tmp_state );
-    dot -> state -> ta_multiplier *= multiplier;
-    snapshot_internal( dot -> state, update_flags | STATE_CRIT, tmp_state -> result_type );
-
-    dot -> current_action -> periodic_hit = true;
-    stats_t* tmp = dot -> current_action -> stats;
-    warlock_spell_t* spell = debug_cast<warlock_spell_t*>( dot -> current_action );
-    if ( tick_from_mg )
-      dot -> current_action -> stats = spell -> mg_tick_stats;
-    else
-      dot -> current_action -> stats = spell -> ds_tick_stats;
-    dot -> current_action -> tick( dot );
-    dot -> current_action -> stats -> add_execute( timespan_t::zero(), dot -> state -> target );
-    dot -> current_action -> stats = tmp;
-    dot -> current_action -> periodic_hit = false;
-
-    action_state_t::release( dot -> state );
-    dot -> state = tmp_state;
-  }
-
-  void extend_dot( dot_t* dot, timespan_t extend_duration )
-  {
-    if ( dot -> ticking )
-    {
-      //FIXME: This is roughly how it works, but we need more testing
-      dot -> extend_duration( extend_duration, dot -> current_action -> dot_duration * 1.5 );
-    }
-  }
-
-  static void trigger_ember_gain( warlock_t* p, double amount, gain_t* gain, double chance = 1.0 )
-  {
-    if ( ! p -> rng().roll( chance ) ) return;
-
-
-    if ( p -> sets.has_set_bonus( SET_T16_4PC_CASTER ) && //check whether we fill one up.
-        (( p -> resources.current[ RESOURCE_BURNING_EMBER ] < 1.0 && p -> resources.current[ RESOURCE_BURNING_EMBER ] + amount >= 1.0) ||
-         ( p -> resources.current[ RESOURCE_BURNING_EMBER ] < 2.0 && p -> resources.current[ RESOURCE_BURNING_EMBER ] + amount >= 2.0) ||
-         ( p -> resources.current[ RESOURCE_BURNING_EMBER ] < 3.0 && p -> resources.current[ RESOURCE_BURNING_EMBER ] + amount >= 3.0) ||
-         ( p -> resources.current[ RESOURCE_BURNING_EMBER ] < 4.0 && p -> resources.current[ RESOURCE_BURNING_EMBER ] + amount >= 4.0) ) )
-    {
-      p -> buffs.tier16_4pc_ember_fillup -> trigger();
-    }
-
-    p -> resource_gain( RESOURCE_BURNING_EMBER, amount, gain );
-
-    // If getting to 1 full ember was a surprise, the player would have to react to it
-    if ( p -> resources.current[ RESOURCE_BURNING_EMBER ] == 1.0 && ( amount > 0.1 || chance < 1.0 ) )
-      p -> ember_react = p -> sim -> current_time + p -> total_reaction_time();
-    else if ( p -> resources.current[ RESOURCE_BURNING_EMBER ] >= 1.0 )
-      p -> ember_react = p -> sim -> current_time;
-    else
-      p -> ember_react = timespan_t::max();
-  }
-
-  static void refund_embers( warlock_t* p )
-  {
-    double refund = ceil( ( p -> resources.current[ RESOURCE_BURNING_EMBER ] + 1.0 ) / 4.0 );
-
-    if ( refund > 0 ) p -> resource_gain( RESOURCE_BURNING_EMBER, refund, p -> gains.miss_refund );
-  }
-
-  static void trigger_soul_leech( warlock_t* p, double amount )
-  {
-    if ( p -> talents.soul_leech -> ok() )
-    {
-      p -> resource_gain( RESOURCE_HEALTH, amount, p -> gains.soul_leech );
-    }
-  }
-
-  static void trigger_wild_imp( warlock_t* p )
-  {
-    for ( size_t i = 0; i < p -> pets.wild_imps.size() ; i++ )
-    {
-      if ( p -> pets.wild_imps[ i ] -> is_sleeping() )
-      {
-        p -> pets.wild_imps[ i ] -> trigger();
-        p -> procs.wild_imp -> occur();
-        return;
-      }
-    }
-    p -> sim -> errorf( "Player %s ran out of wild imps.\n", p -> name() );
-    assert( false ); // Will only get here if there are no available imps
-  }
-};
-
-
-struct curse_of_the_elements_t : public warlock_spell_t
-{
-  curse_of_the_elements_t* fnb;
-
-  curse_of_the_elements_t( warlock_t* p ) :
-    warlock_spell_t( p, "Curse of the Elements" ),
-    fnb( new curse_of_the_elements_t( "curse_of_elements", p, p -> find_spell( 104225 ) ) )
-  {
-    havoc_consume = 1;
-    background = ( sim -> overrides.magic_vulnerability != 0 );
-    dot_duration = timespan_t::zero();
-    aoe = p -> glyphs.curse_of_elements -> ok() ? 3 : 0;
-    may_crit = false;
-  }
-
-  curse_of_the_elements_t( const std::string& n, warlock_t* p, const spell_data_t* spell ) :
-    warlock_spell_t( n, p, spell ),
-    fnb( 0 )
-  {
-    aoe = -1;
-    stats = p -> get_stats( "curse_of_elements_fnb" );
-  }
-
-  double cost() const
-  {
-    if ( fnb && p() -> buffs.fire_and_brimstone -> check() )
-      return fnb -> cost();
-    return warlock_spell_t::cost();
-  }
-
-  void schedule_execute( action_state_t* state )
-  {
-    if ( fnb && p() -> buffs.fire_and_brimstone -> check() ) 
-      fnb -> schedule_execute( state );
-    else
-      warlock_spell_t::schedule_execute();
-  }
-
-  virtual void impact( action_state_t* state )
-  {
-    warlock_spell_t::impact( state );
-
-    if ( result_is_hit( state -> result ) )
-    {
-      if ( ! sim -> overrides.magic_vulnerability )
-        state -> target -> debuffs.magic_vulnerability -> trigger( 1, buff_t::DEFAULT_VALUE(), -1, data().duration() );
-    }
-  }
-};
-
-
-struct agony_t : public warlock_spell_t
-{
-  agony_t( warlock_t* p ) :
-    warlock_spell_t( p, "Agony" )
-  {
-    may_crit = false;
-    if ( p -> spec.pandemic -> ok() ) dot_behavior = DOT_EXTEND;
-    base_multiplier *= 1.0 + p -> sets.set( SET_T13_4PC_CASTER ) -> effectN( 1 ).percent();
-  }
-
-  virtual void last_tick( dot_t* d )
-  {
-    td( d -> state -> target ) -> agony_stack = 1;
-    warlock_spell_t::last_tick( d );
-  }
-
-  virtual void tick( dot_t* d )
-  {
-    if ( td( d -> state -> target ) -> agony_stack < 10 ) td( d -> state -> target ) -> agony_stack++;
-    warlock_spell_t::tick( d );
-  }
-
-  double composite_target_multiplier( player_t* target ) const
-  {
-    double m = warlock_spell_t::composite_target_multiplier( target );
-
-    m *= td( target ) -> agony_stack;
-
-    return m;
-  }
-
-  virtual double action_multiplier() const
-  {
-    double m = warlock_spell_t::action_multiplier();
-
-    if ( p() -> mastery_spells.potent_afflictions -> ok() )
-      m *= 1.0 + p() -> cache.mastery_value();
-
-    return m;
-  }
-};
-
-
-struct doom_t : public warlock_spell_t
-{
-  doom_t( warlock_t* p ) :
-    warlock_spell_t( "doom", p, p -> spec.doom )
-  {
-    may_crit = false;
-    if ( p -> spec.pandemic -> ok() ) dot_behavior = DOT_EXTEND;
-  }
-
-  virtual void tick( dot_t* d )
-  {
-    warlock_spell_t::tick( d );
-
-    if ( d -> state -> result == RESULT_CRIT ) trigger_wild_imp( p() );
-
-    if ( p() -> glyphs.siphon_life -> ok() )
-      p() -> resource_gain( RESOURCE_HEALTH, d -> state -> result_amount * p() -> glyphs.siphon_life -> effectN( 1 ).percent(), p() -> gains.siphon_life );
-  }
-
-  virtual bool ready()
-  {
-    bool r = warlock_spell_t::ready();
-
-    if ( ! p() -> buffs.metamorphosis -> check() ) r = false;
-
-    return r;
-  }
-};
-
-
-struct havoc_t : public warlock_spell_t
-{
-  havoc_t( warlock_t* p ) : warlock_spell_t( p, "Havoc" )
-  {
-    may_crit = false;
-    cooldown -> duration = data().cooldown() + p -> glyphs.havoc -> effectN( 2 ).time_value();
-  }
-
-  virtual void execute()
-  {
-    warlock_spell_t::execute();
-
-    p() -> buffs.havoc -> trigger( p() -> buffs.havoc -> max_stack() );
-    p() -> havoc_target = target;
-  }
-};
-
-struct shadowflame_t : public warlock_spell_t
-{
-  shadowflame_t( warlock_t* p ) :
-  warlock_spell_t( "shadowflame", p, p -> find_spell( 47960 ) )
-  {
-    background = true;
-    may_miss   = false;
-    generate_fury = 2;
-  }
-
-  virtual void tick( dot_t* d )
-  {
-    warlock_spell_t::tick( d );
-
-    if ( p() -> spec.molten_core -> ok() && rng().roll( 0.08 ) )
-      p() -> buffs.molten_core -> trigger();
-  }
-
-  double composite_target_multiplier( player_t* target ) const
-  {
-    double m = warlock_spell_t::composite_target_multiplier( target );
-
-    m *= td( target ) -> shadowflame_stack;
-
-    return m;
-  }
-
-  virtual void impact( action_state_t* s )
-  {
-    if ( result_is_hit( s -> result ) )
-    {
-      if ( td( s -> target ) -> dots_shadowflame -> ticking )
-        td( s -> target ) -> shadowflame_stack++;
-      else
-        td( s -> target ) -> shadowflame_stack = 1;
-    }
-
-    warlock_spell_t::impact( s );
-  }
-};
-
-
-struct hand_of_guldan_t : public warlock_spell_t
-{
-  hand_of_guldan_t( warlock_t* p ) :
-  warlock_spell_t( p, "Hand of Gul'dan" )
-  {
-    aoe = -1;
-
-    cooldown -> duration = timespan_t::from_seconds( 15 );
-    cooldown -> charges = 2;
-
-    impact_action = new shadowflame_t( p );
-
-    parse_effect_data( p -> find_spell( 86040 ) -> effectN( 1 ) );
-
-    add_child( impact_action );
-  }
-
-  virtual double action_da_multiplier() const
-  {
-    double m = warlock_spell_t::action_da_multiplier();
-
-    m *= 1.0 + p() -> talents.grimoire_of_sacrifice -> effectN( 4 ).percent() * p() -> buffs.grimoire_of_sacrifice -> stack();
-
-    return m;
-  }
-
-  virtual timespan_t travel_time() const
-  {
-    return timespan_t::from_seconds( 1.5 );
-  }
-
-  virtual bool ready()
-  {
-    bool r = warlock_spell_t::ready();
-
-    if ( p() -> buffs.metamorphosis -> check() ) r = false;
-
-    return r;
-  }
-};
-
-
-
-struct shadow_bolt_copy_t : public warlock_spell_t
-{
-  shadow_bolt_copy_t( warlock_t* p, spell_data_t* sd, warlock_spell_t& sb ) :
-    warlock_spell_t( "shadow_bolt", p, sd )
-  {
-    background = true;
-    callbacks  = false;
-    spell_power_mod.direct = sb.spell_power_mod.direct;
-    base_dd_min      = sb.base_dd_min;
-    base_dd_max      = sb.base_dd_max;
-    base_multiplier  = sb.base_multiplier;
-    if ( data()._effects -> size() > 1 ) generate_fury = data().effectN( 2 ).base_value();
-  }
-
-  virtual double action_multiplier() const
-  {
-    double m = warlock_spell_t::action_multiplier();
-
-    m *= 1.0 + p() -> talents.grimoire_of_sacrifice -> effectN( 4 ).percent() * p() -> buffs.grimoire_of_sacrifice -> stack();
-
-    return m;
-  }
-};
-
-struct shadow_bolt_t : public warlock_spell_t
-{
-  shadow_bolt_copy_t* glyph_copy_1;
-  shadow_bolt_copy_t* glyph_copy_2;
-
-  hand_of_guldan_t* hand_of_guldan;
-
-  shadow_bolt_t( warlock_t* p ) :
-    warlock_spell_t( p, "Shadow Bolt" ), glyph_copy_1( 0 ), glyph_copy_2( 0 ),  hand_of_guldan( new hand_of_guldan_t( p ) )
-  {
-    base_multiplier *= 1.0 + p -> sets.set( SET_T14_2PC_CASTER ) -> effectN( 3 ).percent();
-    base_multiplier *= 1.0 + p -> sets.set( SET_T13_4PC_CASTER ) -> effectN( 1 ).percent();
-
-    hand_of_guldan               -> background = true;
-    hand_of_guldan               -> base_costs[ RESOURCE_MANA ] = 0;
-
-
-    if ( p -> glyphs.shadow_bolt -> ok() )
-    {
-      base_multiplier *= 0.333;
-
-      const spell_data_t* sd = p -> find_spell( p -> glyphs.shadow_bolt -> effectN( 1 ).base_value() );
-      glyph_copy_1 = new shadow_bolt_copy_t( p, sd -> effectN( 2 ).trigger(), *this );
-      glyph_copy_2 = new shadow_bolt_copy_t( p, sd -> effectN( 3 ).trigger(), *this );
-    }
-    else
-    {
-      generate_fury = data().effectN( 2 ).base_value();
-    }
-  }
-
-  virtual double action_multiplier() const
-  {
-    double m = warlock_spell_t::action_multiplier();
-
-    m *= 1.0 + p() -> talents.grimoire_of_sacrifice -> effectN( 4 ).percent() * p() -> buffs.grimoire_of_sacrifice -> stack();
-
-    return m;
-  }
-
-  virtual void impact( action_state_t* s )
-  {
-    warlock_spell_t::impact( s );
-
-    if ( result_is_hit( s -> result ) )
-    {
-      trigger_soul_leech( p(), s -> result_amount * p() -> talents.soul_leech -> effectN( 1 ).percent() );
-    }
-  }
-
-  virtual void execute()
-  {
-    // FIXME!!! Ugly hack to ensure we don't proc any on-spellcast trinkets
-    if ( p() -> bugs && p() -> glyphs.shadow_bolt -> ok() ) background = true;
-    warlock_spell_t::execute();
-    background = false;
-
-    //cast HoG
-    if ( p() -> sets.has_set_bonus( SET_T16_4PC_CASTER ) && rng().roll( 0.08 ) )//FIX after dbc update
-    {
-      hand_of_guldan -> target = target;
-      int current_charge  = hand_of_guldan -> cooldown -> current_charge;
-      bool pre_execute_add = true;
-      if (current_charge == hand_of_guldan -> cooldown -> charges - 1)
-      {
-        pre_execute_add = false;
-      }
-      if (pre_execute_add) hand_of_guldan -> cooldown -> current_charge++;
-
-      hand_of_guldan -> execute();
-      if (!pre_execute_add) hand_of_guldan -> cooldown -> current_charge++;
-    }
-
-    if ( p() -> buffs.demonic_calling -> up() )
-    {
-      trigger_wild_imp( p() );
-      p() -> buffs.demonic_calling -> expire();
-    }
-
-    if ( result_is_hit( execute_state -> result ) )
-    {
-      // Only applies molten core if molten core is not already up
-      if ( target -> health_percentage() < p() -> spec.decimation -> effectN( 1 ).base_value() && ! p() -> buffs.molten_core -> check() )
-        p() -> buffs.molten_core -> trigger();
-
-      if ( p() -> glyphs.shadow_bolt -> ok() )
-      {
-        assert( glyph_copy_1 && glyph_copy_2 );
-        glyph_copy_1 -> execute();
-        glyph_copy_2 -> execute();
-      }
-    }
-  }
-
-  virtual bool ready()
-  {
-    bool r = warlock_spell_t::ready();
-
-    if ( p() -> buffs.metamorphosis -> check() ) r = false;
-
-    return r;
-  }
-
-  virtual bool usable_moving() const
-  {
-    bool um = warlock_spell_t::usable_moving();
-
-    if ( p() -> talents.kiljaedens_cunning -> ok() )
-      um = true;
-
-    return um;
-  }
-};
-
-
-struct shadowburn_t : public warlock_spell_t
-{
-  struct mana_event_t : public event_t
-  {
-    shadowburn_t* spell;
-    gain_t* gain;
-
-    mana_event_t( warlock_t* p, shadowburn_t* s ) :
-      event_t( *p, "shadowburn_mana_return" ), spell( s ), gain( p -> gains.shadowburn )
-    {
-      add_event( spell -> mana_delay );
-    }
-
-    virtual void execute()
-    {
-      p() -> resource_gain( RESOURCE_MANA, p() -> resources.max[ RESOURCE_MANA ] * spell -> mana_amount, gain );
-    }
-  };
-
-  mana_event_t* mana_event;
-  double mana_amount;
-  timespan_t mana_delay;
-
-
-  shadowburn_t( warlock_t* p ) :
-    warlock_spell_t( p, "Shadowburn" ), mana_event( 0 )
-  {
-    min_gcd = timespan_t::from_millis( 500 );
-    havoc_consume = 1;
-
-    mana_delay  = data().effectN( 1 ).trigger() -> duration();
-    mana_amount = p -> find_spell( data().effectN( 1 ).trigger() -> effectN( 1 ).base_value() ) -> effectN( 1 ).percent();
-  }
-
-  virtual void impact( action_state_t* s )
-  {
-    warlock_spell_t::impact( s );
-
-    mana_event = new ( *sim ) mana_event_t( p(), this );
-  }
-
-  virtual double cost() const
-  {
-    double c = warlock_spell_t::cost();
-
-    if ( p() -> buffs.dark_soul -> check() )
-      c *= 1.0 + p() -> sets.set( SET_T15_2PC_CASTER ) -> effectN( 2 ).percent();
-
-    return c;
-  }
-
-  virtual double action_multiplier() const
-  {
-    double m = warlock_spell_t::action_multiplier();
-
-    if ( p() -> mastery_spells.emberstorm -> ok() )
-      m *= 1.0 + p() -> cache.mastery_value();
-
-    m *= 1.0 + p() -> talents.grimoire_of_sacrifice -> effectN( 5 ).percent() * p() -> buffs.grimoire_of_sacrifice -> stack();
-
-    return m;
-  }
-
-  virtual void execute()
-  {
-    warlock_spell_t::execute();
-
-    if ( ! result_is_hit( execute_state -> result ) ) refund_embers( p() );
-  }
-
-  virtual bool ready()
-  {
-    bool r = warlock_spell_t::ready();
-
-    if ( target -> health_percentage() >= 20 ) r = false;
-
-    return r;
-  }
-};
-
-
-struct corruption_t : public warlock_spell_t
-{
-  bool soc_triggered;
-
-  corruption_t( warlock_t* p, bool soc = false ) :
-    warlock_spell_t( "Corruption", p , p -> find_spell( 146739 ) ), soc_triggered( soc ) //TODO Remove FIX after dbc update
-  {
-    may_crit = false;
-    generate_fury = 4;
-    if ( p -> spec.pandemic -> ok() ) dot_behavior = DOT_EXTEND;
-     base_multiplier *= 1.0 + p -> sets.set( SET_T14_2PC_CASTER ) -> effectN( 1 ).percent();
-    base_multiplier *= 1.0 + p -> sets.set( SET_T13_4PC_CASTER ) -> effectN( 1 ).percent();
-  };
-
-  virtual timespan_t travel_time() const
-  {
-    if ( soc_triggered ) return timespan_t::from_seconds( std::max( rng().gauss( sim -> aura_delay, 0.25 * sim -> aura_delay ).total_seconds() , 0.01 ) );
-
-    return warlock_spell_t::travel_time();
-  }
-
-  virtual void execute()
-  {
-    p() -> latest_corruption_target = target;
-
-    warlock_spell_t::execute();
-  }
-
-  virtual void tick( dot_t* d )
-  {
-    warlock_spell_t::tick( d );
-
-    if ( p() -> spec.nightfall -> ok() && d -> state -> target == p() -> latest_corruption_target && ! periodic_hit ) //5.4 only the latest corruption procs it
-    {
-
-      if ( rng().roll( p() -> spec.nightfall -> effectN( 1 ).percent() ) )
-      {
-        p() -> resource_gain( RESOURCE_SOUL_SHARD, 1, p() -> gains.nightfall );
-        // If going from 0 to 1 shard was a surprise, the player would have to react to it
-        if ( p() -> resources.current[ RESOURCE_SOUL_SHARD ] == 1 )
-          p() -> shard_react = p() -> sim -> current_time + p() -> total_reaction_time();
-        else if ( p() -> resources.current[ RESOURCE_SOUL_SHARD ] >= 1 )
-          p() -> shard_react = p() -> sim -> current_time;
-        else
-          p() -> shard_react = timespan_t::max();
-      }
-    }
-
-    if ( p() -> glyphs.siphon_life -> ok() )
-    {
-      if ( d -> state -> result_amount > 0 )
-        p() -> resource_gain( RESOURCE_HEALTH,
-                              player -> resources.max[ RESOURCE_HEALTH ] * p() -> glyphs.siphon_life -> effectN( 1 ).percent() / 100.0,
-                              p() -> gains.siphon_life );
-    }
-  }
-
-  virtual double action_multiplier() const
-  {
-    double m = warlock_spell_t::action_multiplier();
-
-    if ( p() -> mastery_spells.potent_afflictions -> ok() )
-      m *= 1.0 + p() -> cache.mastery_value();
-
-    if ( p() -> buffs.metamorphosis -> up() ) // FIXME: Is corruption an exception, or did they change it so it only applies to a few spells specifically?
-    {
-      double mastery_value = p() -> mastery_spells.master_demonologist -> ok() ? p() -> cache.mastery_value() : 0.0;
-
-      m /= 1.0 + p() -> spec.demonic_fury -> effectN( 1 ).percent() * 3 + mastery_value * 3;
-    }
-    return m;
-  }
-
-  virtual bool ready()
-  {
-    bool r = warlock_spell_t::ready();
-
-    if ( p() -> buffs.metamorphosis -> check() ) r = false;
-
-    return r;
-  }
-};
-
-
-struct drain_life_heal_t : public warlock_heal_t
-{
-  const spell_data_t* real_data;
-  const spell_data_t* soulburned_data;
-
-  drain_life_heal_t( warlock_t* p ) :
-    warlock_heal_t( "drain_life_heal", p, 89653 )
-  {
-    background = true;
-    may_miss = false;
-    base_dd_min = base_dd_max = 0; // Is parsed as 2
-    real_data       = p -> find_spell( 689 );
-    soulburned_data = p -> find_spell( 89420 );
-  }
-
-  virtual void execute()
-  {
-    double heal_pct = real_data -> effectN( 2 ).percent();
-
-    if ( p() -> buffs.soulburn -> up() )
-      heal_pct = soulburned_data -> effectN( 2 ).percent();
-
-    base_dd_min = base_dd_max = player -> resources.max[ RESOURCE_HEALTH ] * heal_pct;
-
-    warlock_heal_t::execute();
-  }
-};
-
-struct drain_life_t : public warlock_spell_t
-{
-  drain_life_heal_t* heal;
-
-  drain_life_t( warlock_t* p ) :
-    warlock_spell_t( p, "Drain Life" ), heal( 0 )
-  {
-    channeled      = true;
-    hasted_ticks   = false;
-    may_crit       = false;
-    generate_fury  = 10;
-
-    heal = new drain_life_heal_t( p );
-  }
-
-  virtual void tick( dot_t* d )
-  {
-    warlock_spell_t::tick( d );
-
-    heal -> execute();
-
-    consume_tick_resource( d );
-  }
-  virtual double action_multiplier() const
-  {
-    double am = warlock_spell_t::action_multiplier();
-
-    if ( p() -> talents.harvest_life -> ok() )
-      am *= 1.0 + p() -> talents.harvest_life -> effectN( 1 ).percent();
-
-    return am;
-  }
-
-};
-
-struct unstable_affliction_t : public warlock_spell_t
-{
-  unstable_affliction_t( warlock_t* p ) :
-    warlock_spell_t( p, "Unstable Affliction" )
-  {
-    may_crit   = false;
-    if ( p -> spec.pandemic -> ok() ) dot_behavior = DOT_EXTEND;
-    
-    if ( p -> glyphs.unstable_affliction -> ok() )
-      base_execute_time *= 1.0 + p -> glyphs.unstable_affliction -> effectN( 1 ).percent();
-  }
-
-  virtual double action_multiplier() const
-  {
-    double m = warlock_spell_t::action_multiplier();
-
-    if ( p() -> mastery_spells.potent_afflictions -> ok() )
-      m *= 1.0 + p() -> cache.mastery_value();
-
-    return m;
-  }
-
-  virtual void tick( dot_t* d )
-  {
-    warlock_spell_t::tick( d );
-
-    if ( p() -> sets.has_set_bonus( SET_T16_2PC_CASTER ) && d -> state -> result == RESULT_CRIT )
-    {
-      p() ->  buffs.tier16_2pc_empowered_grasp -> trigger();
-    }
-  }
-};
-
-
-struct haunt_t : public warlock_spell_t
-{
-  haunt_t( warlock_t* p ) :
-    warlock_spell_t( p, "Haunt" )
-  {
-    hasted_ticks = false;
-    tick_may_crit = false;
-  }
-
-
-
-  void try_to_trigger_soul_shard_refund()//t16_4pc_bonus
-  {
-    if ( rng().roll( p() -> sets.set ( SET_T16_4PC_CASTER ) -> effectN( 1 ).percent() ) )//refund shard when haunt expires
-    {
-      p() -> resource_gain( RESOURCE_SOUL_SHARD, p() -> find_spell( 145159 ) -> effectN( 1 ).resource( RESOURCE_SOUL_SHARD ), p() -> gains.haunt_tier16_4pc );
-    }
-  }
-
-  virtual double action_multiplier() const
-  {
-    double m = warlock_spell_t::action_multiplier();
-
-    m *= 1.0 + p() -> talents.grimoire_of_sacrifice -> effectN( 3 ).percent() * p() -> buffs.grimoire_of_sacrifice -> stack();
-
-    return m;
-  }
-
-  virtual void impact( action_state_t* s )
-  {
-    timespan_t duration = data().duration();
-
-    if ( p() -> sets.has_set_bonus( SET_T15_2PC_CASTER ) && p() -> buffs.dark_soul -> check() )
-      duration += p() -> spells.tier15_2pc -> effectN( 1 ).time_value();
-
-    dot_duration = duration;
-    warlock_spell_t::impact( s );
-
-    if ( result_is_hit( s -> result ) )
-    {
-      if ( td( s-> target) -> debuffs_haunt -> check() )//also can refund on refresh
-      {
-        try_to_trigger_soul_shard_refund();
-      }
-
-      td( s -> target ) -> debuffs_haunt -> trigger( 1, buff_t::DEFAULT_VALUE(), -1.0, td( s -> target ) -> dots_haunt -> remains() );
-
-      trigger_soul_leech( p(), s -> result_amount * p() -> talents.soul_leech -> effectN( 1 ).percent() * 2 );
-    }
-  }
-
-
-
-  virtual void last_tick( dot_t* d )
-  {
-    warlock_spell_t::last_tick( d );
-
-    try_to_trigger_soul_shard_refund();
-  }
-
-};
-
-
-struct immolate_t : public warlock_spell_t
-{
-  immolate_t* fnb;
-
-  immolate_t( warlock_t* p ) :
-    warlock_spell_t( p, "Immolate" ),
-    fnb( new immolate_t( "immolate", p, p -> find_spell( 108686 ) ) )
-  {
-    havoc_consume = 1;
-    base_costs[ RESOURCE_MANA ] *= 1.0 + p -> spec.chaotic_energy -> effectN( 2 ).percent();
-  }
-
-  immolate_t( const std::string& n, warlock_t* p, const spell_data_t* spell ) :
-    warlock_spell_t( n, p, spell ),
-    fnb( 0 )
-  {
-    aoe = -1;
-
-    stats = p -> get_stats( "immolate_fnb", this );
-  }
-
-  void init()
-  {
-    warlock_spell_t::init();
-
-    if ( p() -> spec.pandemic -> ok() )
-      dot_behavior = DOT_EXTEND;
-  }
-
-  void schedule_execute( action_state_t* state )
-  {
-    if ( fnb && p() -> buffs.fire_and_brimstone -> up() )
-      fnb -> schedule_execute( state );
-    else
-      warlock_spell_t::schedule_execute( state );
-  }
-
-  double cost() const
-  {
-    if ( fnb && p() -> buffs.fire_and_brimstone -> check() )
-      return fnb -> cost();
-
-    return warlock_spell_t::cost();
-  }
-
-  virtual double crit_chance( double crit, int delta_level ) const
-  {
-    double cc = warlock_spell_t::crit_chance(crit, delta_level);
-
-    if ( p() -> sets.has_set_bonus( SET_T16_2PC_CASTER ) && p() -> buffs.tier16_2pc_destructive_influence -> check() )
-      cc += p() -> buffs.tier16_2pc_destructive_influence -> value();
-
-    return cc;
-  }
-
-  virtual double action_multiplier() const
-  {
-    double m = warlock_spell_t::action_multiplier();
-
-    if ( p() -> buffs.fire_and_brimstone -> check() )
-    {
-      if ( p() -> mastery_spells.emberstorm -> ok() )
-        m *= 1.0 + p() -> cache.mastery_value();
-
-      m *= p() -> buffs.fire_and_brimstone -> data().effectN( 6 ).percent();
-    }
-
-    if ( p() -> mastery_spells.emberstorm -> ok() )
-      m *= 1.0 + p() -> mastery_spells.emberstorm -> effectN( 3 ).percent() + p() -> cache.mastery_value() * p() -> emberstorm_e3_from_e1();
-
-    return m;
-  }
-
-  virtual void impact( action_state_t* s )
-  {
-    warlock_spell_t::impact( s );
-
-    gain_t* gain;
-    if ( ! fnb && p() -> spec.fire_and_brimstone -> ok() )
-      gain = p() -> gains.immolate_fnb;
-    else
-      gain = p() -> gains.immolate;
-
-    if ( s -> result == RESULT_CRIT ) trigger_ember_gain( p(), 0.1, gain );
-  }
-
-  virtual void tick( dot_t* d )
-  {
-    warlock_spell_t::tick( d );
-
-    gain_t* gain;
-    if ( ! fnb && p() -> spec.fire_and_brimstone -> ok() )
-      gain = p() -> gains.immolate_fnb;
-    else
-      gain = p() -> gains.immolate;
-
-    if ( d -> state -> result == RESULT_CRIT ) trigger_ember_gain( p(), 0.1, gain );
-
-    if ( p() -> glyphs.siphon_life -> ok() )
-    {
-      if ( d -> state -> result_amount > 0 )
-        p() -> resource_gain( RESOURCE_HEALTH,
-                              player -> resources.max[ RESOURCE_HEALTH ] * p() -> glyphs.siphon_life -> effectN( 1 ).percent() / 100.0,
-                              p() -> gains.siphon_life );
-    }
-  }
-};
-
-
-struct conflagrate_t : public warlock_spell_t
-{
-  conflagrate_t* fnb;
-
-  conflagrate_t( warlock_t* p ) :
-    warlock_spell_t( p, "Conflagrate" ),
-    fnb( new conflagrate_t( "conflagrate", p, p -> find_spell( 108685 ) ) )
-  {
-    havoc_consume = 1;
-    base_costs[ RESOURCE_MANA ] *= 1.0 + p -> spec.chaotic_energy -> effectN( 2 ).percent();
-  }
-
-  conflagrate_t( const std::string& n, warlock_t* p, const spell_data_t* spell ) :
-    warlock_spell_t( n, p, spell ),
-    fnb( 0 )
-  {
-    aoe = -1;
-    stats = p -> get_stats( "conflagrate_fnb", this );
-  }
-
-  void schedule_execute( action_state_t* state )
-  {
-    if ( fnb && p() -> buffs.fire_and_brimstone -> up() )
-      fnb -> schedule_execute( state );
-    else
-      warlock_spell_t::schedule_execute( state );
-  }
-
-  double cost() const
-  {
-    if ( fnb && p() -> buffs.fire_and_brimstone -> check() )
-      return fnb -> cost();
-
-    return warlock_spell_t::cost();
-  }
-
-  void init()
-  {
-    warlock_spell_t::init();
-
-    // FIXME: No longer in the spell data for some reason
-    cooldown -> duration = timespan_t::from_seconds( 12.0 );
-    cooldown -> charges = 2;
-  }
-
-  void execute()
-  {
-    warlock_spell_t::execute();
-
-    if ( result_is_hit( execute_state -> result ) && p() -> spec.backdraft -> ok() )
-      p() -> buffs.backdraft -> trigger( 3 );
-  }
-
-  virtual double action_multiplier() const
-  {
-    double m = warlock_spell_t::action_multiplier();
-
-    if ( p() -> buffs.fire_and_brimstone -> check() )
-    {
-      if ( p() -> mastery_spells.emberstorm -> ok() )
-        m *= 1.0 + p() -> cache.mastery_value();
-      m *= p() -> buffs.fire_and_brimstone -> data().effectN( 6 ).percent();
-    }
-    else
-      m *= 1.0 + p() -> talents.grimoire_of_sacrifice -> effectN( 5 ).percent() * p() -> buffs.grimoire_of_sacrifice -> stack();
-
-    if ( p() -> mastery_spells.emberstorm -> ok() )
-      m *= 1.0 + p() -> mastery_spells.emberstorm -> effectN( 3 ).percent() + p() -> cache.mastery_value() * p() -> emberstorm_e3_from_e1();
-
-    return m;
-  }
-
-  virtual void impact( action_state_t* s )
-  {
-    warlock_spell_t::impact( s );
-    gain_t* gain;
-    if ( ! fnb && p() -> spec.fire_and_brimstone -> ok() )
-      gain = p() -> gains.conflagrate_fnb;
-    else
-      gain = p() -> gains.conflagrate;
-
-    trigger_ember_gain( p(), s -> result == RESULT_CRIT ? 0.2 : 0.1, gain );
-
-    //hotfixed extra gain with 15% chance from 13.09.13
-    trigger_ember_gain( p(), 0.1, gain, 0.15 );
-    if ( s -> result == RESULT_CRIT &&  p() -> sets.has_set_bonus( SET_T16_2PC_CASTER ) )
-      p() -> buffs.tier16_2pc_destructive_influence -> trigger();
-  }
-
-  virtual bool ready()
-  {
-    if ( fnb && p() -> buffs.fire_and_brimstone -> check() )
-      return fnb -> ready();
-    return warlock_spell_t::ready();
-  }
-};
-
-struct incinerate_t : public warlock_spell_t
-{
-  incinerate_t* fnb;
-  
-  // Normal incinerate
-  incinerate_t( warlock_t* p ) :
-    warlock_spell_t( p, "Incinerate" ),
-    fnb( new incinerate_t( "incinerate", p, p -> find_spell( 114654 ) ) )
-  {
-    havoc_consume                = 1;
-    base_costs[ RESOURCE_MANA ] *= 1.0 + p -> spec.chaotic_energy -> effectN( 2 ).percent();
-  }
-
-  // Fire and Brimstone incinerate
-  incinerate_t( const std::string& n, warlock_t* p, const spell_data_t* spell ) :
-    warlock_spell_t( n, p, spell ),
-    fnb( 0 )
-  { 
-    aoe = -1;
-    stats = p -> get_stats( "incinerate_fnb", this );
-  }
-
-  void init()
-  {
-    warlock_spell_t::init();
-
-    backdraft_consume = 1;
-
-    base_multiplier *= 1.0 + p() -> sets.set( SET_T14_2PC_CASTER ) -> effectN( 2 ).percent();
-    base_multiplier *= 1.0 + p() -> sets.set( SET_T13_4PC_CASTER ) -> effectN( 1 ).percent();
-  }
-
-  void schedule_execute( action_state_t* state )
-  {
-    if ( fnb && p() -> buffs.fire_and_brimstone -> up() )
-      fnb -> schedule_execute( state );
-    else
-      warlock_spell_t::schedule_execute( state );
-  }
-
-  double cost() const
-  {
-    if ( fnb && p() -> buffs.fire_and_brimstone -> check() )
-      return fnb -> cost();
-
-    return warlock_spell_t::cost();
-  }
-
-  virtual double crit_chance( double crit, int delta_level ) const
-  {
-    double cc = warlock_spell_t::crit_chance( crit, delta_level );
-
-    if ( p() -> sets.has_set_bonus( SET_T16_2PC_CASTER ) && p() -> buffs.tier16_2pc_destructive_influence -> check() )
-      cc += p() -> buffs.tier16_2pc_destructive_influence -> value();
-
-    return cc;
-  }
-
-  virtual double action_multiplier() const
-  {
-    double m = warlock_spell_t::action_multiplier();
-
-    if ( p() -> buffs.fire_and_brimstone -> check() )
-    {
-      if ( p() -> mastery_spells.emberstorm -> ok() )
-        m *= 1.0 + p() -> cache.mastery_value();
-      m *= p() -> buffs.fire_and_brimstone -> data().effectN( 6 ).percent();
-    }
-    else
-      m *= 1.0 + p() -> talents.grimoire_of_sacrifice -> effectN( 5 ).percent() * p() -> buffs.grimoire_of_sacrifice -> stack();
-
-    m *= 1.0 + p() -> mastery_spells.emberstorm -> effectN( 3 ).percent() + p() -> composite_mastery() * p() -> mastery_spells.emberstorm -> effectN( 3 ).mastery_value();
-
-    return m;
-  }
-
-  virtual void impact( action_state_t* s )
-  {
-    warlock_spell_t::impact( s );
-    gain_t* gain;
-    if ( ! fnb && p() -> spec.fire_and_brimstone -> ok() )
-      gain = p() -> gains.incinerate_fnb;
-    else
-      gain = p() -> gains.incinerate;
-
-    trigger_ember_gain( p(), s -> result == RESULT_CRIT ? 0.2 : 0.1, gain );
-    //hotfixed extra gain with 15% 13.09.13
-    trigger_ember_gain( p(), 0.1, gain, 0.15 );
-    if ( rng().roll( p() -> sets.set ( SET_T15_4PC_CASTER ) -> effectN( 2 ).percent() ) )
-      trigger_ember_gain( p(), s -> result == RESULT_CRIT ? 0.2 : 0.1, p() -> gains.incinerate_t15_4pc );
-
-    if ( result_is_hit( s -> result ) )
-      trigger_soul_leech( p(), s -> result_amount * p() -> talents.soul_leech -> effectN( 1 ).percent() );
-  }
-
-  virtual bool usable_moving() const
-  {
-    bool um = warlock_spell_t::usable_moving();
-
-    if ( p() -> talents.kiljaedens_cunning -> ok() )
-      um = true;
-
-    return um;
-  }
-
-  virtual bool ready()
-  {
-    if ( fnb && p() -> buffs.fire_and_brimstone -> check() )
-      return fnb -> ready();
-    return warlock_spell_t::ready();
-  }
-};
-
-struct soul_fire_t : public warlock_spell_t
-{
-  warlock_spell_t* meta_spell;
-
-  soul_fire_t( warlock_t* p, bool meta = false ) :
-    warlock_spell_t( meta ? "soul_fire_meta" : "soul_fire", p, meta ? p -> find_spell( 104027 ) : p -> find_spell( 6353 ) ), meta_spell( 0 )
-  {
-    if ( ! meta )
-    {
-      generate_fury = data().effectN( 2 ).base_value();
-      meta_spell = new soul_fire_t( p, true );
-    }
-    else
-    {
-      background = true;
-    }
-  }
-
-  virtual void parse_options( option_t* o, const std::string& options_str )
-  {
-    warlock_spell_t::parse_options( o, options_str );
-    if ( meta_spell ) meta_spell -> parse_options( o, options_str );
-  }
-
-  virtual void execute()
-  {
-    if ( meta_spell && p() -> buffs.metamorphosis -> check() )
-    {
-      meta_spell -> time_to_execute = time_to_execute;
-      meta_spell -> execute();
-    }
-    else
-    {
-      warlock_spell_t::execute();
-
-      if ( p() -> buffs.demonic_calling -> up() )
-      {
-        trigger_wild_imp( p() );
-        p() -> buffs.demonic_calling -> expire();
-      }
-
-      if ( p() -> buffs.molten_core -> check() )
-        p() -> buffs.molten_core -> decrement();
-
-      if ( result_is_hit( execute_state -> result ) && target -> health_percentage() < p() -> spec.decimation -> effectN( 1 ).base_value() )
-        p() -> buffs.molten_core -> trigger();
-    }
-  }
-
-  virtual void impact( action_state_t* s )
-  {
-    warlock_spell_t::impact( s );
-
-    if ( result_is_hit( s -> result ) )
-      trigger_soul_leech( p(), s -> result_amount * p() -> talents.soul_leech -> effectN( 1 ).percent() );
-    if ( p() -> sets.has_set_bonus( SET_T16_2PC_CASTER ) )
-    {
-      p() -> buffs.tier16_2pc_fiery_wrath -> trigger();
-    }
-
-  }
-
-  virtual timespan_t execute_time() const
-  {
-    timespan_t t = warlock_spell_t::execute_time();
-
-    if ( p() -> buffs.molten_core -> up() )
-      t *= 1.0 + p() -> buffs.molten_core -> data().effectN( 1 ).percent();
-
-    return t;
-  }
-
-  virtual double crit_chance( double /* crit */, int /* delta_level */ ) const
-  {
-    // Soul fire always crits
-    return 1.0;
-  }
-
-  virtual double action_multiplier() const
-  {
-    double m = warlock_spell_t::action_multiplier();
-
-    m *= 1.0 + p() -> cache.spell_crit();
-
-    m *= 1.0 + p() -> talents.grimoire_of_sacrifice -> effectN( 4 ).percent() * p() -> buffs.grimoire_of_sacrifice -> stack();
-
-    return m;
-  }
-
-  virtual double cost() const
-  {
-    double c = warlock_spell_t::cost();
-
-    if ( p() -> buffs.molten_core -> check() )
-      c *= 1.0 + p() -> buffs.molten_core -> data().effectN( 1 ).percent();
-
-    return c;
-  }
-
-  virtual bool ready()
-  {
-    return ( meta_spell && p() -> buffs.metamorphosis -> check() ) ? meta_spell -> ready() : warlock_spell_t::ready();
-  }
-};
-
-
-struct chaos_bolt_t : public warlock_spell_t
-{
-  chaos_bolt_t( warlock_t* p ) :
-    warlock_spell_t( p, "Chaos Bolt" )
-  {
-    havoc_consume = 3;
-    backdraft_consume = 3;
-
-    hasted_ticks = false;
-    
-    if ( p -> talents.grimoire_of_sacrifice -> ok() )
-      dot_duration += p -> talents.grimoire_of_sacrifice -> effectN( 12 ).time_value();
-  }
-
-  virtual double crit_chance( double /* crit */, int /* delta_level */ ) const
-  {
-    // Chaos Bolt always crits
-    return 1.0;
-  }
-
-  virtual double cost() const
-  {
-    double c = warlock_spell_t::cost();
-
-    if ( p() -> buffs.dark_soul -> check() )
-      c *= 1.0 + p() -> sets.set( SET_T15_2PC_CASTER ) -> effectN( 2 ).percent();
-
-    return c;
-  }
-
-  virtual double action_multiplier() const
-  {
-    double m = warlock_spell_t::action_multiplier();
-
-    if ( p() -> mastery_spells.emberstorm -> ok() )
-      m *= 1.0 + p() -> cache.mastery_value();
-
-    m *= 1.0 + p() -> cache.spell_crit();
-
-    return m;
-  }
-
-  virtual void execute()
-  {
-    warlock_spell_t::execute();
-
-    if ( ! result_is_hit( execute_state -> result ) ) refund_embers( p() );
-  }
-};
-
-struct life_tap_t : public warlock_spell_t
-{
-  life_tap_t( warlock_t* p ) :
-    warlock_spell_t( p, "Life Tap" )
-  {
-    harmful = false;
-  }
-
-  virtual void execute()
-  {
-    warlock_spell_t::execute();
-
-    double health = player -> resources.max[ RESOURCE_HEALTH ];
-    // FIXME: This should be implemented as a real health gain, but we don't have an easy way to do temporary percentage-wise resource gains
-    if ( p() -> talents.soul_link -> ok() && p() -> buffs.grimoire_of_sacrifice -> up() )
-      health *= 1.0 + p() -> talents.grimoire_of_sacrifice -> effectN( 7 ).percent();
-
-    // FIXME: Implement reduced healing debuff
-    if ( ! p() -> glyphs.life_tap -> ok() ) player -> resource_loss( RESOURCE_HEALTH, health * data().effectN( 3 ).percent() );
-    player -> resource_gain( RESOURCE_MANA, health * data().effectN( 1 ).percent(), p() -> gains.life_tap );
-  }
-};
-
-
-struct melee_t : public warlock_spell_t
-{
-  melee_t( warlock_t* p ) :
-    warlock_spell_t( "melee", p, p -> find_spell( 103988 ) )
-  {
-    background        = true;
-    repeating         = true;
-    base_execute_time = timespan_t::from_seconds( 1 );
-  }
-
-  virtual double action_multiplier() const
-  {
-    double m = warlock_spell_t::action_multiplier();
-
-    m *= 1.0 + p() -> talents.grimoire_of_sacrifice -> effectN( 4 ).percent() * p() -> buffs.grimoire_of_sacrifice -> stack();
-
-    return m;
-  }
-};
-
-struct activate_melee_t : public warlock_spell_t
-{
-  activate_melee_t( warlock_t* p ) :
-    warlock_spell_t( "activate_melee", p, spell_data_t::nil() )
-  {
-    trigger_gcd = timespan_t::zero();
-    harmful = false;
-
-    if ( ! p -> spells.melee ) p -> spells.melee = new melee_t( p );
-  }
-
-  virtual void execute()
-  {
-    p() -> spells.melee -> execute();
-  }
-
-  virtual bool ready()
-  {
-    // FIXME: Properly remove this whole ability later - no time now
-    return false;
-  }
-};
-
-
-struct metamorphosis_t : public warlock_spell_t
-{
-  metamorphosis_t( warlock_t* p ) :
-    warlock_spell_t( p, "Metamorphosis" )
-  {
-    trigger_gcd = timespan_t::zero();
-    harmful = false;
-    background = true;
-  }
-
-  virtual void execute()
-  {
-    warlock_spell_t::execute();
-
-    assert( cost_event == 0 );
-    p() -> buffs.metamorphosis -> trigger();
-    cost_event = new ( *sim ) cost_event_t( p(), this );
-  }
-
-  virtual void cancel()
-  {
-    warlock_spell_t::cancel();
-
-    if ( p() -> spells.melee ) p() -> spells.melee -> cancel();
-    p() -> buffs.metamorphosis -> expire();
-    core_event_t::cancel( cost_event );
-  }
-};
-
-struct activate_metamorphosis_t : public warlock_spell_t
-{
-  activate_metamorphosis_t( warlock_t* p ) :
-    warlock_spell_t( "activate_metamorphosis", p )
-  {
-    trigger_gcd = timespan_t::zero();
-    harmful = false;
-
-    if ( ! p -> spells.metamorphosis ) p -> spells.metamorphosis = new metamorphosis_t( p );
-  }
-
-  virtual void execute()
-  {
-    if ( ! p() -> buffs.metamorphosis -> check() ) p() -> spells.metamorphosis -> execute();
-  }
-
-  virtual bool ready()
-  {
-    bool r = warlock_spell_t::ready();
-
-    if ( p() -> buffs.metamorphosis -> check() ) r = false;
-    else if ( p() -> resources.current[ RESOURCE_DEMONIC_FURY ] <= META_FURY_MINIMUM ) r = false;
-    else if ( ! p() -> spells.metamorphosis -> ready() ) r = false;
-
-    return r;
-  }
-};
-
-struct cancel_metamorphosis_t : public warlock_spell_t
-{
-  cancel_metamorphosis_t( warlock_t* p ) :
-    warlock_spell_t( "cancel_metamorphosis", p )
-  {
-    trigger_gcd = timespan_t::zero();
-    harmful = false;
-  }
-
-  virtual void execute()
-  {
-    warlock_spell_t::execute();
-
-    p() -> spells.metamorphosis -> cancel();
-  }
-
-  virtual bool ready()
-  {
-    bool r = warlock_spell_t::ready();
-
-    if ( ! p() -> buffs.metamorphosis -> check() ) r = false;
-
-    return r;
-  }
-};
-
-
-struct chaos_wave_dmg_t : public warlock_spell_t
-{
-  chaos_wave_dmg_t( warlock_t* p ) :
-    warlock_spell_t( "chaos_wave_dmg", p, p -> find_spell( 124915 ) )
-  {
-    aoe        = -1;
-    background = true;
-    dual       = true;
-  }
-};
-
-
-struct chaos_wave_t : public warlock_spell_t
-{
-  chaos_wave_dmg_t* cw_damage;
-
-  chaos_wave_t( warlock_t* p ) :
-    warlock_spell_t( "chaos_wave", p, p -> spec.chaos_wave ),
-    cw_damage( 0 )
-  {
-    cooldown = p -> cooldowns.hand_of_guldan;
-
-    impact_action  = new chaos_wave_dmg_t( p );
-    impact_action -> stats = stats;
-  }
-
-  virtual double action_multiplier() const
-  {
-    double m = warlock_spell_t::action_multiplier();
-
-    m *= 1.0 + p() -> talents.grimoire_of_sacrifice -> effectN( 4 ).percent() * p() -> buffs.grimoire_of_sacrifice -> stack();
-
-    return m;
-  }
-
-  virtual timespan_t travel_time() const
-  {
-    return timespan_t::from_seconds( 1.5 );
-  }
-
-  virtual bool ready()
-  {
-    bool r = warlock_spell_t::ready();
-
-    if ( ! p() -> buffs.metamorphosis -> check() ) r = false;
-
-    return r;
-  }
-};
-
-
-struct touch_of_chaos_t : public warlock_spell_t
-{
-  chaos_wave_t* chaos_wave;
-
-  touch_of_chaos_t( warlock_t* p ) :
-    warlock_spell_t( "touch_of_chaos", p, p -> spec.touch_of_chaos ),chaos_wave( new chaos_wave_t( p ) )
-  {
-    base_multiplier *= 1.0 + p -> sets.set( SET_T14_2PC_CASTER ) -> effectN( 3 ).percent();
-    base_multiplier *= 1.0 + p -> sets.set( SET_T13_4PC_CASTER ) -> effectN( 1 ).percent(); // Assumption - need to test whether ToC is affected
-
-    chaos_wave               -> background = true;
-    chaos_wave               -> base_costs[ RESOURCE_DEMONIC_FURY ] = 0;
-
-  }
-
-  virtual double action_multiplier() const
-  {
-    double m = warlock_spell_t::action_multiplier();
-
-    m *= 1.0 + p() -> talents.grimoire_of_sacrifice -> effectN( 4 ).percent() * p() -> buffs.grimoire_of_sacrifice -> stack();
-
-    return m;
-  }
-
-  virtual void impact( action_state_t* s )
-  {
-    warlock_spell_t::impact( s );
-
-    if ( result_is_hit( s -> result ) )
-    {
-      trigger_soul_leech( p(), s -> result_amount * p() -> talents.soul_leech -> effectN( 1 ).percent() );
-      extend_dot( td( s -> target ) -> dots_corruption, 4 * base_tick_time );
-    }
-  }
-
-  virtual void execute()
-  {
-    warlock_spell_t::execute();
-
-    if ( p() -> buffs.demonic_calling -> up() )
-    {
-      trigger_wild_imp( p() );
-      p() -> buffs.demonic_calling -> expire();
-    }
-
-    //cast CW
-    if ( p() -> sets.has_set_bonus( SET_T16_4PC_CASTER ) && rng().roll( 0.08 ) )//FIX after dbc update
-    {
-      chaos_wave -> target = target;
-      int current_charge  = chaos_wave -> cooldown -> current_charge;
-      bool pre_execute_add = true;
-      if (current_charge == chaos_wave -> cooldown -> charges - 1)
-      {
-        pre_execute_add = false;
-      }
-      if (pre_execute_add) chaos_wave -> cooldown -> current_charge++;
-      chaos_wave -> execute();
-      if (!pre_execute_add) chaos_wave -> cooldown -> current_charge++;
-    }
-
-  }
-
-  virtual bool ready()
-  {
-    bool r = warlock_spell_t::ready();
-
-    if ( ! p() -> buffs.metamorphosis -> check() ) r = false;
-
-    return r;
-  }
-};
-
-struct malefic_grasp_t : public warlock_spell_t
-{
-  malefic_grasp_t( warlock_t* p ) :
-    warlock_spell_t( p, "Malefic Grasp" )
-  {
-    channeled    = true;
-    hasted_ticks = false;
-    may_crit     = false;
-
-    stats -> add_child( p -> get_stats( "agony_mg" ) );
-    stats -> add_child( p -> get_stats( "corruption_mg" ) );
-    stats -> add_child( p -> get_stats( "unstable_affliction_mg" ) );
-  }
-
-  virtual double action_multiplier() const
-  {
-    double m = warlock_spell_t::action_multiplier();
-
-    m *= 1.0 + p() -> talents.grimoire_of_sacrifice -> effectN( 3 ).percent() * p() -> buffs.grimoire_of_sacrifice -> stack();
-
-    m *= 1.0 + p() -> sets.set( SET_T15_4PC_CASTER ) -> effectN( 1 ).percent();
-
-
-    if ( p() ->  buffs.tier16_2pc_empowered_grasp -> up() )
-    {
-      m *= 1.0 + p() ->  buffs.tier16_2pc_empowered_grasp -> value();
-    }
-    return m;
-  }
-
-  virtual void tick( dot_t* d )
-  {
-    warlock_spell_t::tick( d );
-
-    trigger_soul_leech( p(), d -> state -> result_amount * p() -> talents.soul_leech -> effectN( 1 ).percent() * 2 );
-
-    double multiplier = data().effectN( 3 ).percent();
-
-    // DO NOT CHANGE THE ORDER IF YOU ARE NOT 100% SURE
-    if ( p() ->  buffs.tier16_2pc_empowered_grasp -> up() )
-    {
-      multiplier += p() ->  buffs.tier16_2pc_empowered_grasp -> value();
-    }
-
-    multiplier *=  ( 1.0 + p() -> talents.grimoire_of_sacrifice -> effectN( 3 ).percent() * p() -> buffs.grimoire_of_sacrifice -> stack() );
-
-    multiplier *= 1.0 + p() -> sets.set( SET_T15_4PC_CASTER ) -> effectN( 1 ).percent();
-
-
-
-    trigger_extra_tick( td( d -> state -> target ) -> dots_agony,               multiplier , true);
-    trigger_extra_tick( td( d -> state -> target ) -> dots_corruption,          multiplier , true);
-    trigger_extra_tick( td( d -> state -> target ) -> dots_unstable_affliction, multiplier , true);
-
-    consume_tick_resource( d );
-  }
-
-  virtual bool usable_moving() const
-  {
-    bool um = warlock_spell_t::usable_moving();
-
-    if ( p() -> talents.kiljaedens_cunning -> ok() )
-      um = true;
-
-    return um;
-  }
-};
-
-
-struct dark_intent_t : public warlock_spell_t
-{
-  dark_intent_t( warlock_t* p ) :
-    warlock_spell_t( p, "Dark Intent" )
-  {
-    harmful = false;
-    background = ( sim -> overrides.spell_power_multiplier != 0 );
-  }
-
-  virtual void execute()
-  {
-    warlock_spell_t::execute();
-
-    if ( ! sim -> overrides.spell_power_multiplier )
-      sim -> auras.spell_power_multiplier -> trigger();
-  }
-};
-
-
-struct soulburn_t : public warlock_spell_t
-{
-  soulburn_t( warlock_t* p ) :
-    warlock_spell_t( p, "Soulburn" )
-  {
-    harmful = false;
-  }
-
-  virtual void execute()
-  {
-    p() -> buffs.soulburn -> trigger();
-
-    warlock_spell_t::execute();
-  }
-};
-
-
-struct dark_soul_t : public warlock_spell_t
-{
-  dark_soul_t( warlock_t* p ) :
-    warlock_spell_t( "dark_soul", p, p -> spec.dark_soul )
-  {
-    harmful = false;
-
-    if ( p -> talents.archimondes_darkness -> ok() )
-    {
-      cooldown -> charges = p -> talents.archimondes_darkness -> effectN( 1 ).base_value();
-      p -> buffs.dark_soul -> cooldown -> duration = timespan_t::zero();
-    }
-  }
-
-  virtual void execute()
-  {
-    warlock_spell_t::execute();
-
-    p() -> buffs.dark_soul -> trigger();
-  }
-  
-  virtual bool ready()
-  {
-    bool r = warlock_spell_t::ready();
-    
-    if ( p() -> buffs.dark_soul -> check() ) r = false;
-    
-    return r;
-  }
-};
-
-
-struct imp_swarm_t : public warlock_spell_t
-{
-  timespan_t base_cooldown;
-
-  imp_swarm_t( warlock_t* p ) :
-    warlock_spell_t( "imp_swarm", p, ( p -> specialization() == WARLOCK_DEMONOLOGY && p -> glyphs.imp_swarm -> ok() ) ? p -> find_spell( 104316 ) : spell_data_t::not_found() ),
-    base_cooldown( cooldown -> duration )
-  {
-    harmful = false;
-
-    stats -> add_child( p -> get_stats( "firebolt" ) );
-  }
-
-  virtual void execute()
-  {
-    cooldown -> duration = base_cooldown * composite_haste();
-
-    warlock_spell_t::execute();
-
-    core_event_t::cancel( p() -> demonic_calling_event );
-    p() -> demonic_calling_event = new ( *sim ) warlock_t::demonic_calling_event_t( player, cooldown -> duration, true );
-
-    int imp_count = data().effectN( 1 ).base_value();
-    int j = 0;
-
-    for ( size_t i = 0; i < p() -> pets.wild_imps.size(); i++ )
-    {
-      if ( p() -> pets.wild_imps[ i ] -> is_sleeping() )
-      {
-        p() -> pets.wild_imps[ i ] -> trigger( true );
-        if ( ++j == imp_count ) break;
-      }
-    }
-    if ( j != imp_count ) sim -> errorf( "Player %s ran out of wild imps during imp_swarm.\n", p() -> name() );
-    assert( j == imp_count );  // Assert fails if we didn't have enough available wild imps
-  }
-};
-
-
-struct fire_and_brimstone_t : public warlock_spell_t
-{
-  fire_and_brimstone_t( warlock_t* p ) :
-    warlock_spell_t( p, "Fire and Brimstone" )
-  {
-    harmful = false;
-  }
-
-  virtual void execute()
-  {
-    assert( player -> resources.current[ RESOURCE_BURNING_EMBER ] >= 1.0 );
-
-    warlock_spell_t::execute();
-
-    if ( p() -> buffs.fire_and_brimstone -> check() )
-      p() -> buffs.fire_and_brimstone -> expire();
-    else
-      p() -> buffs.fire_and_brimstone -> trigger();
-  }
-
-  virtual bool ready()
-  {
-    if ( player -> resources.current[ RESOURCE_BURNING_EMBER ] < 1 )
-      return false;
-
-    return warlock_spell_t::ready();
-  }
-};
-
-
-// AOE SPELLS
-
-struct seed_of_corruption_aoe_t : public warlock_spell_t
-{
-  seed_of_corruption_aoe_t( warlock_t* p ) :
-    warlock_spell_t( "seed_of_corruption_aoe", p, p -> find_spell( 27285 ) )
-  {
-    aoe        = -1;
-    dual       = true;
-    background = true;
-    callbacks  = false;
-  }
-
-  virtual double action_multiplier() const
-  {
-    double m = warlock_spell_t::action_multiplier();
-
-    if ( p() -> buffs.mannoroths_fury -> up() )
-    {
-      m *= 1.0 + p() -> talents.mannoroths_fury -> effectN( 3 ).percent();
-    }
-    return m;
-  }
-
-  virtual void init()
-  {
-    warlock_spell_t::init();
-
-    p() -> spells.soulburn_seed_of_corruption_aoe -> stats = stats;
-  }
-};
-
-struct soulburn_seed_of_corruption_aoe_t : public warlock_spell_t
-{
-  corruption_t* corruption;
-
-  soulburn_seed_of_corruption_aoe_t( warlock_t* p ) :
-    warlock_spell_t( "soulburn_seed_of_corruption_aoe", p, p -> find_spell( 87385 ) ), corruption( new corruption_t( p, true ) )
-  {
-    aoe        = -1;
-    dual       = true;
-    background = true;
-    callbacks  = false;
-    corruption -> background = true;
-    corruption -> dual = true;
-    corruption -> may_miss = false;
-    corruption -> base_costs[ RESOURCE_MANA ] = 0;
-  }
-
-  virtual void execute()
-  {
-    warlock_spell_t::execute();
-
-    p() -> resource_gain( RESOURCE_SOUL_SHARD, 1, p() -> gains.seed_of_corruption );
-    p() -> shard_react = p() -> sim -> current_time;
-  }
-
-  virtual void impact( action_state_t* s )
-  {
-    warlock_spell_t::impact( s );
-
-    corruption -> target = s -> target;
-    corruption -> execute();
-  }
-};
-
-struct soulburn_seed_of_corruption_t : public warlock_spell_t
-{
-  double coefficient;
-
-  soulburn_seed_of_corruption_t( warlock_t* p, double coeff ) :
-    warlock_spell_t( "soulburn_seed_of_corruption", p, p -> find_spell( 114790 ) ), coefficient( coeff )
-  {
-    may_crit = false;
-    background = true;
-  }
-
-  virtual void impact( action_state_t* s )
-  {
-    warlock_spell_t::impact( s );
-
-    if ( result_is_hit( s -> result ) )
-      td( s -> target ) -> soulburn_soc_trigger = data().effectN( 3 ).average( p() ) + s -> composite_spell_power() * coefficient;
-  }
-};
-
-struct seed_of_corruption_t : public warlock_spell_t
-{
-  soulburn_seed_of_corruption_t* soulburn_spell;
-
-  seed_of_corruption_t( warlock_t* p ) :
-    warlock_spell_t( "seed_of_corruption", p, p -> find_spell( 27243 ) ), soulburn_spell( new soulburn_seed_of_corruption_t( p, data().effectN( 3 ).coeff() ) )
-  {
-    may_crit = false;
-
-    if ( ! p -> spells.seed_of_corruption_aoe ) p -> spells.seed_of_corruption_aoe = new seed_of_corruption_aoe_t( p );
-    if ( ! p -> spells.soulburn_seed_of_corruption_aoe ) p -> spells.soulburn_seed_of_corruption_aoe = new soulburn_seed_of_corruption_aoe_t( p );
-
-    add_child( p -> spells.seed_of_corruption_aoe );
-    soulburn_spell -> stats = stats;
-  }
-
-  virtual void impact( action_state_t* s )
-  {
-    warlock_spell_t::impact( s );
-
-    if ( result_is_hit( s -> result ) )
-      td( s -> target ) -> soc_trigger = data().effectN( 3 ).average( p() ) + s -> composite_spell_power() * data().effectN( 3 ).coeff();
-  }
-
-  virtual void execute()
-  {
-    if ( p() -> buffs.soulburn -> up() )
-    {
-      p() -> buffs.soulburn -> expire();
-      soulburn_spell -> target = target;
-      soulburn_spell -> time_to_execute = time_to_execute;
-      soulburn_spell -> execute();
-    }
-    else
-    {
-      warlock_spell_t::execute();
-    }
-  }
-};
-
-
-struct rain_of_fire_tick_t : public warlock_spell_t
-{
-  const spell_data_t& parent_data;
-
-  rain_of_fire_tick_t( warlock_t* p, const spell_data_t& pd ) :
-    warlock_spell_t( "rain_of_fire_tick", p, pd.effectN( 2 ).trigger() ), parent_data( pd )
-  {
-    aoe         = -1;
-    background  = true;
-    direct_tick_callbacks = true;
-  }
-
-  virtual void impact( action_state_t* s )
-  {
-    warlock_spell_t::impact( s );
-
-    if ( result_is_hit( s -> result ) )
-      trigger_ember_gain( p(), 0.2, p() -> gains.rain_of_fire, 0.125 );
-  }
-
-  virtual double action_multiplier() const
-  {
-    double m = warlock_spell_t::action_multiplier();
-
-    if ( p() -> buffs.mannoroths_fury -> up() )
-    {
-      m *= 1.0 + p() -> talents.mannoroths_fury -> effectN( 3 ).percent();
-    }
-    return m;
-  }
-
-  virtual proc_types proc_type() const override
-  { return PROC1_PERIODIC; }
-};
-
-
-struct rain_of_fire_t : public warlock_spell_t
-{
-  rain_of_fire_t( warlock_t* p ) :
-    warlock_spell_t( "rain_of_fire", p, ( p -> specialization() == WARLOCK_DESTRUCTION ) ? p -> find_spell( 104232 ) : ( p -> specialization() == WARLOCK_AFFLICTION ) ? p -> find_spell( 5740 ) : spell_data_t::not_found() )
-  {
-    dot_behavior = DOT_CLIP;
-    may_miss = false;
-    may_crit = false;
-    channeled = ( p -> spec.aftermath -> ok() ) ? false : true;
-    tick_zero = ( p -> spec.aftermath -> ok() ) ? false : true;
-
-    tick_action = new rain_of_fire_tick_t( p, data() );
-  }
-
-  virtual void tick( dot_t* d )
-  {
-    warlock_spell_t::tick( d );
-
-    if ( channeled && d -> current_tick != 0 ) consume_tick_resource( d );
-  }
-
-  virtual int hasted_num_ticks( double /*haste*/, timespan_t /*d*/ ) const
-  {
-    return num_ticks;
-  }
-
-  virtual double composite_target_ta_multiplier( player_t* t ) const
-  {
-    double m = warlock_spell_t::composite_target_ta_multiplier( t );
-
-    if ( td( t ) -> dots_immolate -> ticking )
-      m *= 1.5;
-
-    return m;
-  }
-
-};
-
-
-struct hellfire_tick_t : public warlock_spell_t
-{
-  hellfire_tick_t( warlock_t* p, const spell_data_t& s ) :
-    warlock_spell_t( "hellfire_tick", p, s.effectN( 1 ).trigger() )
-  {
-    aoe         = -1;
-    background  = true;
-  }
-
-
-  virtual void impact( action_state_t* s )
-  {
-    warlock_spell_t::impact( s );
-
-    if ( result_is_hit( s -> result ) )
-      p() -> resource_gain( RESOURCE_DEMONIC_FURY, 3, gain );
-  }
-};
-
-
-struct hellfire_t : public warlock_spell_t
-{
-  hellfire_t( warlock_t* p ) :
-    warlock_spell_t( p, "Hellfire" )
-  {
-    tick_zero = true;
-    may_miss = false;
-    channeled = true;
-    may_crit = false;
-
-    spell_power_mod.tick = base_td = 0;
-
-    dynamic_tick_action = true;
-    tick_action = new hellfire_tick_t( p, data() );
-  }
-
-  virtual double action_multiplier() const
-  {
-    double m = warlock_spell_t::action_multiplier();
-
-    if ( p() -> buffs.mannoroths_fury -> up() )
-    {
-      m *= 1.0 + p() -> talents.mannoroths_fury -> effectN( 3 ).percent();
-    }
-    return m;
-  }
-
-  virtual bool usable_moving() const
-  {
-    return true;
-  }
-
-  virtual void tick( dot_t* d )
-  {
-    warlock_spell_t::tick( d );
-
-    if ( d -> current_tick != 0 ) consume_tick_resource( d );
-  }
-
-  virtual bool ready()
-  {
-    bool r = warlock_spell_t::ready();
-
-    if ( p() -> buffs.metamorphosis -> check() ) r = false;
-
-    return r;
-  }
-
-  virtual int hasted_num_ticks( double /*haste*/, timespan_t /*d*/ ) const
-  {
-    return num_ticks;
-  }
-};
-
-
-struct immolation_aura_tick_t : public warlock_spell_t
-{
-  immolation_aura_tick_t( warlock_t* p ) :
-    warlock_spell_t( "immolation_aura_tick", p, p -> find_spell( 5857 ) )
-  {
-    aoe         = -1;
-    background  = true;
-  }
-  virtual double action_multiplier() const
-  {
-    double m = warlock_spell_t::action_multiplier();
-
-    if ( p() -> buffs.mannoroths_fury -> up() )
-    {
-      m *= 1.0 + p() -> talents.mannoroths_fury -> effectN( 3 ).percent();
-    }
-    return m;
-  }
-};
-
-
-struct immolation_aura_t : public warlock_spell_t
-{
-  immolation_aura_t( warlock_t* p ) :
-    warlock_spell_t( p, "Immolation Aura" )
-  {
-    may_miss = false;
-    tick_zero = true;
-    may_crit = false;
-
-    dynamic_tick_action = true;
-    tick_action = new immolation_aura_tick_t( p );
-  }
-
-  virtual void tick( dot_t* d )
-  {
-    if ( ! p() -> buffs.metamorphosis -> check() || p() -> resources.current[ RESOURCE_DEMONIC_FURY ] < META_FURY_MINIMUM )
-    {
-      d -> cancel();
-      return;
-    }
-
-    warlock_spell_t::tick( d );
-  }
-
-  virtual void last_tick( dot_t* d )
-  {
-    warlock_spell_t::last_tick( d );
-
-    core_event_t::cancel( cost_event );
-  }
-
-  virtual void impact( action_state_t* s )
-  {
-    dot_t* d = get_dot();
-    bool add_ticks = d -> ticking;
-    int remaining_ticks = d -> num_ticks - d -> current_tick;
-
-    warlock_spell_t::impact( s );
-
-    if ( result_is_hit( s -> result ) )
-    {
-      if ( add_ticks )
-        d -> num_ticks = ( int ) std::min( remaining_ticks + 0.9 * num_ticks, 2.1 * num_ticks );
-
-      if ( ! cost_event ) cost_event = new ( *sim ) cost_event_t( p(), this );
-    }
-  }
-
-  virtual int hasted_num_ticks( double /*haste*/, timespan_t /*d*/ ) const
-  {
-    return num_ticks;
-  }
-
-  virtual bool ready()
-  {
-    bool r = warlock_spell_t::ready();
-
-    if ( ! p() -> buffs.metamorphosis -> check() ) r = false;
-
-    dot_t* d = get_dot();
-    if ( d -> ticking && d -> num_ticks - d -> current_tick > num_ticks * 1.2 )  r = false;
-
-    return r;
-  }
-};
-// SOUL SWAP
-
-struct soul_swap_t : public warlock_spell_t
-{
-  agony_t* agony;
-  corruption_t* corruption;
-  unstable_affliction_t* unstable_affliction;
-  seed_of_corruption_t* seed_of_corruption;
-
-  cooldown_t* glyph_cooldown;
-
-  soul_swap_t( warlock_t* p ) :
-    warlock_spell_t( p, "Soul Swap" ),
-    agony( new agony_t( p ) ),
-    corruption( new corruption_t( p ) ),
-    unstable_affliction( new unstable_affliction_t( p ) ),
-    seed_of_corruption( new seed_of_corruption_t( p ) ),
-    glyph_cooldown( p -> get_cooldown( "glyphed_soul_swap" ) )
-  {
-    agony               -> background = true;
-    agony               -> dual       = true;
-    agony               -> base_costs[ RESOURCE_MANA ] = 0;
-    corruption          -> background = true;
-    corruption          -> dual       = true;
-    corruption          -> base_costs[ RESOURCE_MANA ] = 0;
-    unstable_affliction -> background = true;
-    unstable_affliction -> dual       = true;
-    unstable_affliction -> base_costs[ RESOURCE_MANA ] = 0;
-    seed_of_corruption  -> background = true;
-    seed_of_corruption  -> dual       = true;
-    seed_of_corruption  -> base_costs[ RESOURCE_MANA ] = 0;
-
-  }
-
-  virtual void execute()
-  {
-    warlock_spell_t::execute();
-
-    if ( p() -> buffs.soul_swap -> up() )  // EXHALE: Copy(!) the dots from  p() -> soul_swap_buffer.target to target.
-    {
-      if ( target == p() -> soul_swap_buffer.source ) return;
-
-      p() -> buffs.soul_swap -> expire();
-      
-      if ( p() -> soul_swap_buffer.agony_was_inhaled )
-      {
-        p() -> soul_swap_buffer.agony -> ticking = true; //so that copy works properly
-        p() -> soul_swap_buffer.agony -> copy( target );
-        p() -> soul_swap_buffer.agony_was_inhaled = false;
-      }
-
-      if ( p() -> soul_swap_buffer.corruption_was_inhaled )
-      {
-        p() -> soul_swap_buffer.corruption -> ticking = true; //so that copy works properly
-        p() -> soul_swap_buffer.corruption -> copy( target );
-        p() -> soul_swap_buffer.corruption_was_inhaled = false;
-      }
-      if ( p() -> soul_swap_buffer.unstable_affliction_was_inhaled )
-      {
-        p() -> soul_swap_buffer.unstable_affliction -> ticking = true; //so that copy works properly
-        p() -> soul_swap_buffer.unstable_affliction -> copy( target );
-        p() -> soul_swap_buffer.unstable_affliction_was_inhaled = false;
-      }
-      if ( p() -> soul_swap_buffer.seed_of_corruption_was_inhaled )
-      {
-        p() -> soul_swap_buffer.seed_of_corruption -> ticking = true; //so that copy works properly
-        p() -> soul_swap_buffer.seed_of_corruption -> copy( target );
-        p() -> soul_swap_buffer.seed_of_corruption_was_inhaled = false;
-      }
-    }
-    else if ( p() -> buffs.soulburn -> up() ) /// SB:SS, just cast Agony/Corruption/UA no matter what the SS buff is.
-    {
-      p() -> buffs.soulburn -> expire();
-
-      agony -> target = target;
-      agony -> execute();
-
-      corruption -> target = target;
-      corruption -> execute();
-
-      unstable_affliction -> target = target;
-      unstable_affliction -> execute();
-
-    }
-    else //INHALE : Store SS_target and dot ticking state
-    {
-      p() -> buffs.soul_swap -> trigger();
-
-      p() -> soul_swap_buffer.source              = target;
-
-      if ( td( target ) -> dots_corruption -> ticking)
-      {
-        p() -> soul_swap_buffer.corruption_was_inhaled = true; //dot is ticking, so copy the state into our buffer dot
-        p() -> soul_swap_buffer.inhale_dot(td( target ) -> dots_corruption, p() -> soul_swap_buffer.corruption);
-      }
-
-      if ( td( target ) -> dots_unstable_affliction -> ticking)
-      {
-        p() -> soul_swap_buffer.unstable_affliction_was_inhaled = true; //dot is ticking, so copy the state into our buffer dot
-        p() -> soul_swap_buffer.inhale_dot(td( target ) -> dots_unstable_affliction, p() -> soul_swap_buffer.unstable_affliction);
-      }
-
-      if ( td( target ) -> dots_agony -> ticking)
-      {
-        p() -> soul_swap_buffer.agony_was_inhaled = true; //dot is ticking, so copy the state into our buffer dot
-        p() -> soul_swap_buffer.inhale_dot(td( target ) -> dots_agony, p() -> soul_swap_buffer.agony);
-      }
-
-      if ( td( target ) -> dots_seed_of_corruption -> ticking)
-      {
-        p() -> soul_swap_buffer.seed_of_corruption_was_inhaled = true; //dot is ticking, so copy the state into our buffer dot
-        p() -> soul_swap_buffer.inhale_dot(td( target ) -> dots_seed_of_corruption, p() -> soul_swap_buffer.seed_of_corruption);
-      }
-
-    }
-  }
-
-  virtual bool ready()
-  {
-    bool r = warlock_spell_t::ready();
-
-    if ( p() -> buffs.soul_swap -> check() )
-    {
-      if ( target == p() -> soul_swap_buffer.source ) r = false;
-    }
-    else if ( ! p() -> buffs.soulburn -> check() )
-    {
-      if ( ! td( target ) -> dots_agony               -> ticking
-           && ! td( target ) -> dots_corruption          -> ticking
-           && ! td( target ) -> dots_unstable_affliction -> ticking
-           && ! td( target ) -> dots_seed_of_corruption  -> ticking )
-        r = false;
-    }
-
-    return r;
-  }
-};
-
-
-// SUMMONING SPELLS
-
-struct summon_pet_t : public warlock_spell_t
-{
-  timespan_t summoning_duration;
-  pets::warlock_pet_t* pet;
-
-private:
-  void _init_summon_pet_t( std::string pet_name )
-  {
-    harmful = false;
-
-    util::tokenize( pet_name );
-
-    pet = dynamic_cast<pets::warlock_pet_t*>( player -> find_pet( pet_name ) );
-    if ( ! pet )
-    {
-      sim -> errorf( "Player %s unable to find pet %s for summons.\n", player -> name(), pet_name.c_str() );
-    }
-  }
-
-public:
-  summon_pet_t( const std::string& n, warlock_t* p, const std::string& sname = "" ) :
-    warlock_spell_t( p, sname.empty() ? "Summon " + n : sname ),
-    summoning_duration ( timespan_t::zero() ),
-    pet( 0 )
-  {
-    _init_summon_pet_t( n );
-  }
-
-  summon_pet_t( const std::string& n, warlock_t* p, int id ) :
-    warlock_spell_t( n, p, p -> find_spell( id ) ),
-    summoning_duration ( timespan_t::zero() ),
-    pet( 0 )
-  {
-    _init_summon_pet_t( n );
-  }
-
-  summon_pet_t( const std::string& n, warlock_t* p, const spell_data_t* sd ) :
-    warlock_spell_t( n, p, sd ),
-    summoning_duration ( timespan_t::zero() ),
-    pet( 0 )
-  {
-    _init_summon_pet_t( n );
-  }
-
-  virtual void execute()
-  {
-    pet -> summon( summoning_duration );
-
-    warlock_spell_t::execute();
-  }
-};
-
-struct summon_main_pet_t : public summon_pet_t
-{
-  cooldown_t* instant_cooldown;
-
-  summon_main_pet_t( const std::string& n, warlock_t* p ) :
-    summon_pet_t( n, p ), instant_cooldown( p -> get_cooldown( "instant_summon_pet" ) )
-  {
-    instant_cooldown -> duration = timespan_t::from_seconds( 60 );
-  }
-
-  virtual void schedule_execute( action_state_t* state = 0 )
-  {
-    warlock_spell_t::schedule_execute( state );
-
-    if ( p() -> pets.active )
-    {
-      p() -> pets.active -> dismiss();
-      p() -> pets.active = 0;
-    }
-  }
-
-  virtual bool ready()
-  {
-    if ( p() -> pets.active == pet )
-      return false;
-
-    // FIXME: Currently on beta (2012/05/06) summoning a pet during metamorphosis makes you unable
-    //        to summon another one for a full minute, regardless of meta. This may not be intended.
-    if ( ( p() -> buffs.soulburn -> check() || p() -> specialization() == WARLOCK_DEMONOLOGY ) && instant_cooldown -> down() )
-      return false;
-
-    return summon_pet_t::ready();
-  }
-
-  virtual timespan_t execute_time() const
-  {
-    if ( p() -> buffs.soulburn -> check() || p() -> buffs.demonic_rebirth -> check() || p() -> buffs.metamorphosis -> check() )
-      return timespan_t::zero();
-
-    return warlock_spell_t::execute_time();
-  }
-
-  virtual void execute()
-  {
-    summon_pet_t::execute();
-
-    p() -> pets.active = p() -> pets.last = pet;
-
-    if ( p() -> buffs.soulburn -> up() )
-    {
-      instant_cooldown -> start();
-      p() -> buffs.soulburn -> expire();
-    }
-
-    if ( p() -> buffs.metamorphosis -> check() )
-      instant_cooldown -> start();
-
-    if ( p() -> buffs.demonic_rebirth -> up() )
-      p() -> buffs.demonic_rebirth -> expire();
-
-    if ( p() -> buffs.grimoire_of_sacrifice -> check() )
-      p() -> buffs.grimoire_of_sacrifice -> expire();
-  }
-};
-
-struct flames_of_xoroth_t : public warlock_spell_t
-{
-  gain_t* ember_gain;
-
-  flames_of_xoroth_t( warlock_t* p ) :
-    warlock_spell_t( p, "Flames of Xoroth" ), ember_gain( p -> get_gain( "flames_of_xoroth" ) )
-  {
-    harmful = false;
-  }
-
-  virtual double cost() const
-  {
-    if ( p() -> pets.active || p() -> buffs.grimoire_of_sacrifice -> check() )
-      return 0;
-    else
-      return warlock_spell_t::cost();
-  }
-
-  virtual void execute()
-  {
-    warlock_spell_t::execute();
-
-    bool gain_ember = false;
-
-    if ( p() -> buffs.grimoire_of_sacrifice -> check() )
-    {
-      p() -> buffs.grimoire_of_sacrifice -> expire();
-      gain_ember = true;
-    }
-    else if ( p() -> pets.active )
-    {
-      p() -> pets.active -> dismiss();
-      p() -> pets.active = 0;
-      gain_ember = true;
-    }
-    else if ( p() -> pets.last )
-    {
-      p() -> pets.last -> summon();
-      p() -> pets.active = p() -> pets.last;
-    }
-
-    if ( gain_ember ) p() -> resource_gain( RESOURCE_BURNING_EMBER, 1, ember_gain );
-  }
-};
-
-struct infernal_awakening_t : public warlock_spell_t
-{
-  infernal_awakening_t( warlock_t* p, spell_data_t* spell ) :
-    warlock_spell_t( "infernal_awakening", p, spell )
-  {
-    aoe        = -1;
-    background = true;
-    dual       = true;
-    trigger_gcd = timespan_t::zero();
-  }
-};
-
-struct summon_infernal_t : public summon_pet_t
-{
-  infernal_awakening_t* infernal_awakening;
-
-  summon_infernal_t( warlock_t* p  ) :
-    summon_pet_t( p -> talents.grimoire_of_supremacy -> ok() ? "abyssal" : "infernal", p ),
-    infernal_awakening( 0 )
-  {
-    harmful = false;
-
-    cooldown = p -> cooldowns.infernal;
-    cooldown -> duration = data().cooldown(); // Reset the cooldown duration because we're overriding the duration
-    cooldown -> duration += timespan_t::from_millis( p -> sets.set( SET_T13_2PC_CASTER ) -> effectN( 3 ).base_value() );
-
-    summoning_duration = data().effectN( 2 ).trigger() -> duration();
-    summoning_duration += ( p -> specialization() == WARLOCK_DEMONOLOGY ) ?
-                            timespan_t::from_seconds( p -> sets.set( SET_T13_2PC_CASTER ) -> effectN( 1 ).base_value() ) :
-                            timespan_t::from_seconds( p -> sets.set( SET_T13_2PC_CASTER ) -> effectN( 2 ).base_value() );
-
-    infernal_awakening = new infernal_awakening_t( p, data().effectN( 1 ).trigger() );
-    infernal_awakening -> stats = stats;
-    pet -> summon_stats = stats;
-  }
-
-  virtual void execute()
-  {
-    summon_pet_t::execute();
-
-    p() -> cooldowns.doomguard -> start();
-    infernal_awakening -> execute();
-  }
-};
-
-struct summon_doomguard2_t : public summon_pet_t
-{
-  summon_doomguard2_t( warlock_t* p, spell_data_t* spell ) :
-    summon_pet_t( p -> talents.grimoire_of_supremacy -> ok() ? "terrorguard" : "doomguard", p, spell )
-  {
-    harmful = false;
-    background = true;
-    dual       = true;
-    callbacks  = false;
-    summoning_duration = data().duration();
-    summoning_duration += ( p -> specialization() == WARLOCK_DEMONOLOGY ?
-                            timespan_t::from_seconds( p -> sets.set( SET_T13_2PC_CASTER ) -> effectN( 1 ).base_value() ) :
-                            timespan_t::from_seconds( p -> sets.set( SET_T13_2PC_CASTER ) -> effectN( 2 ).base_value() ) );
-  }
-};
-
-struct summon_doomguard_t : public warlock_spell_t
-{
-  summon_doomguard2_t* summon_doomguard2;
-
-  summon_doomguard_t( warlock_t* p ) :
-    warlock_spell_t( p, p -> talents.grimoire_of_supremacy -> ok() ? "Summon Terrorguard" : "Summon Doomguard" ),
-    summon_doomguard2( 0 )
-  {
-    cooldown = p -> cooldowns.doomguard;
-    cooldown -> duration = data().cooldown(); // Reset the cooldown duration because we're overriding the duration
-    cooldown -> duration += timespan_t::from_millis( p -> sets.set( SET_T13_2PC_CASTER ) -> effectN( 3 ).base_value() );
-
-    harmful = false;
-    summon_doomguard2 = new summon_doomguard2_t( p, data().effectN( 2 ).trigger() );
-    summon_doomguard2 -> stats = stats;
-    summon_doomguard2 -> pet -> summon_stats = stats;
-  }
-
-  virtual void execute()
-  {
-    warlock_spell_t::execute();
-
-    p() -> cooldowns.infernal -> start();
-    summon_doomguard2 -> execute();
-  }
-};
-
-// TALENT SPELLS
-
-struct mortal_coil_heal_t : public warlock_heal_t
-{
-  mortal_coil_heal_t( warlock_t* p, const spell_data_t& s ) :
-    warlock_heal_t( "mortal_coil_heal", p, s.effectN( 3 ).trigger_spell_id() )
-  {
-    background = true;
-    may_miss = false;
-  }
-
-  virtual void execute()
-  {
-    double heal_pct = data().effectN( 1 ).percent();
-    base_dd_min = base_dd_max = player -> resources.max[ RESOURCE_HEALTH ] * heal_pct;
-
-    warlock_heal_t::execute();
-  }
-};
-
-struct mortal_coil_t : public warlock_spell_t
-{
-  mortal_coil_heal_t* heal;
-
-  mortal_coil_t( warlock_t* p ) :
-    warlock_spell_t( "mortal_coil", p, p -> talents.mortal_coil ), heal( 0 )
-  {
-    base_dd_min = base_dd_max = 0;
-    heal = new mortal_coil_heal_t( p, data() );
-  }
-
-  virtual void impact( action_state_t* s )
-  {
-    warlock_spell_t::impact( s );
-
-    if ( result_is_hit( s -> result ) )
-      heal -> execute();
-  }
-};
-
-struct grimoire_of_sacrifice_t : public warlock_spell_t
-{
-  grimoire_of_sacrifice_t( warlock_t* p ) :
-    warlock_spell_t( "grimoire_of_sacrifice", p, p -> talents.grimoire_of_sacrifice )
-  {
-    harmful = false;
-  }
-
-  virtual bool ready()
-  {
-    if ( ! p() -> pets.active ) return false;
-
-    return warlock_spell_t::ready();
-  }
-
-  virtual void execute()
-  {
-    if ( p() -> pets.active )
-    {
-      warlock_spell_t::execute();
-
-      p() -> pets.active -> dismiss();
-      p() -> pets.active = 0;
-      p() -> buffs.grimoire_of_sacrifice -> trigger();
-
-      // FIXME: Demonic rebirth should really trigger on any pet death, but this is the only pet death we care about for now
-      if ( p() -> spec.demonic_rebirth -> ok() )
-        p() -> buffs.demonic_rebirth -> trigger();
-
-      // FIXME: Add heal event.
-    }
-  }
-};
-
-
-struct grimoire_of_service_t : public summon_pet_t
-{
-  grimoire_of_service_t( warlock_t* p, const std::string& pet_name ) :
-    summon_pet_t( "service_" + pet_name, p, p -> talents.grimoire_of_service -> ok() ? p -> find_class_spell( "Grimoire: " + pet_name ) : spell_data_t::not_found() )
-  {
-    cooldown = p -> get_cooldown( "grimoire_of_service" );
-    cooldown -> duration = data().cooldown();
-    summoning_duration = data().duration();
-    if ( pet )
-      pet -> summon_stats = stats;
-  }
-};
-
-
-struct mannoroths_fury_t : public warlock_spell_t
-{
-  mannoroths_fury_t( warlock_t* p ) :
-    warlock_spell_t( "mannoroths_fury", p, p -> talents.mannoroths_fury )
-  {
-    harmful = false;
-  }
-
-  virtual void execute()
-  {
-    warlock_spell_t::execute();
-
-    p() -> buffs.mannoroths_fury -> trigger();
-  }
-};
-
-
-} // end actions namespace
-
-
-warlock_td_t::warlock_td_t( player_t* target, warlock_t* p ) :
-  actor_pair_t( target, p ),
-  ds_started_below_20( false ),
-  shadowflame_stack( 1 ),
-  agony_stack( 1 ),
-  soc_trigger( 0 ),
-  soulburn_soc_trigger( 0 )
-{
-  dots_corruption          = target -> get_dot( "corruption", p );
-  dots_unstable_affliction = target -> get_dot( "unstable_affliction", p );
-  dots_agony               = target -> get_dot( "agony", p );
-  dots_doom                = target -> get_dot( "doom", p );
-  dots_immolate            = target -> get_dot( "immolate", p );
-  dots_shadowflame         = target -> get_dot( "shadowflame", p );
-  dots_malefic_grasp       = target -> get_dot( "malefic_grasp", p );
-  dots_seed_of_corruption  = target -> get_dot( "seed_of_corruption", p );
-  dots_soulburn_seed_of_corruption  = target -> get_dot( "soulburn_seed_of_corruption", p );
-  dots_haunt               = target -> get_dot( "haunt", p );
-
-  debuffs_haunt = buff_creator_t( *this, "haunt", source -> find_class_spell( "Haunt" ) );
-}
-
-warlock_t::warlock_t( sim_t* sim, const std::string& name, race_e r ) :
-  player_t( sim, WARLOCK, name, r ),
-  havoc_target( 0 ),
-  latest_corruption_target( 0 ),
-  pets( pets_t() ),
-  buffs( buffs_t() ),
-  cooldowns( cooldowns_t() ),
-  talents( talents_t() ),
-  spec( specs_t() ),
-  mastery_spells( mastery_spells_t() ),
-  gains( gains_t() ),
-  procs( procs_t() ),
-  glyphs( glyphs_t() ),
-  spells( spells_t() ),
-  soul_swap_buffer( soul_swap_buffer_t() ),
-  demonic_calling_event( 0 ),
-  initial_burning_embers( 1 ),
-  initial_demonic_fury( 200 ),
-  default_pet( "" ),
-  ember_react( ( initial_burning_embers >= 1.0 ) ? timespan_t::zero() : timespan_t::max() ),
-  shard_react( timespan_t::zero() )
-{
-  base.distance = 40;
-
-  cooldowns.infernal       = get_cooldown ( "summon_infernal" );
-  cooldowns.doomguard      = get_cooldown ( "summon_doomguard" );
-  cooldowns.imp_swarm      = get_cooldown ( "imp_swarm" );
-  cooldowns.hand_of_guldan = get_cooldown ( "hand_of_guldan" );
-}
-
-warlock_t::~warlock_t()
-{
-  delete soul_swap_buffer.agony;
-  delete soul_swap_buffer.corruption;
-  delete soul_swap_buffer.unstable_affliction;
-  delete soul_swap_buffer.seed_of_corruption;
-}
-
-double warlock_t::composite_player_multiplier( school_e school ) const
-{
-  double m = player_t::composite_player_multiplier( school );
-
-  double mastery_value = mastery_spells.master_demonologist -> ok() ? cache.mastery_value() : 0.0;
-
-  if ( buffs.metamorphosis -> up() ) // FIXME: Is corruption an exception, or did they change it so it only applies to a few spells specifically?
-  {
-    m *= 1.0 + spec.demonic_fury -> effectN( 1 ).percent() * 3 + mastery_value * 3;
-  }
-  else
-  {
-    m *= 1.0 + mastery_value;
-  }
-
-  if ( buffs.tier16_2pc_fiery_wrath -> up())
-  {
-    m *= 1.0 + buffs.tier16_2pc_fiery_wrath -> value();
-  }
-  return m;
-}
-
-
-void warlock_t::invalidate_cache( cache_e c )
-{
-  player_t::invalidate_cache( c );
-
-  switch ( c )
-  {
-    case CACHE_MASTERY:
-      if ( mastery_spells.master_demonologist -> ok() )
-      {
-        player_t::invalidate_cache( CACHE_PLAYER_DAMAGE_MULTIPLIER );
-      }
-      break;
-    default: break;
-  }
-}
-
-double warlock_t::composite_spell_crit() const
-{
-  double sc = player_t::composite_spell_crit();
-
-  if ( specialization() == WARLOCK_DESTRUCTION )
-  {
-    if ( buffs.dark_soul -> up() )
-    {
-      sc += spec.dark_soul -> effectN( 1 ).percent() ;
-    }
-    if ( buffs.tier16_4pc_ember_fillup -> up() )
-    {
-      sc += find_spell( 145164 ) -> effectN(1).percent();
-    }
-  }
-
-  return sc;
-}
-
-
-double warlock_t::composite_spell_haste() const
-{
-  double h = player_t::composite_spell_haste();
-
-  if ( specialization() == WARLOCK_AFFLICTION )
-  {
-    if ( buffs.dark_soul -> up() )
-    {
-      h *= 1.0 / ( 1.0 + spec.dark_soul -> effectN( 1 ).percent() );
-    }
-
-  }
-
-  return h;
-}
-
-
-double warlock_t::composite_mastery() const
-{
-  double m = player_t::composite_mastery();
-
-  if ( specialization() == WARLOCK_DEMONOLOGY )
-  {
-    if ( buffs.dark_soul -> up() )
-    {
-      m += spec.dark_soul -> effectN( 1 ).average( this );
-    }
-
-  }
-
-  return m;
-}
-
-double warlock_t::resource_gain( resource_e resource_type, double amount, gain_t* source, action_t* action )
-{
-  if ( resource_type == RESOURCE_DEMONIC_FURY )
-    amount *= 1.0 + sets.set( SET_T15_4PC_CASTER ) -> effectN( 3 ).percent();
-
-  return player_t::resource_gain( resource_type, amount, source, action );
-}
-
-double warlock_t::mana_regen_per_second() const
-{
-  double mp5 = player_t::mana_regen_per_second();
-
-  mp5 /= cache.spell_speed();
-
-  return mp5;
-}
-
-
-double warlock_t::composite_armor() const
-{
-  return player_t::composite_armor() + spec.fel_armor -> effectN( 2 ).base_value();
-}
-
-
-void warlock_t::halt()
-{
-  player_t::halt();
-
-  if ( spells.melee ) spells.melee -> cancel();
-}
-
-
-double warlock_t::matching_gear_multiplier( attribute_e attr ) const
-{
-  if ( attr == ATTR_INTELLECT )
-    return spec.nethermancy -> effectN( 1 ).percent();
-
-  return 0.0;
-}
-
-static const std::string supremacy_pet( const std::string& pet_name, bool translate = true )
-{
-  if ( ! translate ) return pet_name;
-  if ( pet_name == "felhunter" )  return "observer";
-  if ( pet_name == "felguard" )   return "wrathguard";
-  if ( pet_name == "succubus" )   return "shivarra";
-  if ( pet_name == "voidwalker" ) return "voidlord";
-  if ( pet_name == "imp" )        return "fel imp";
-  return "";
-}
-
-action_t* warlock_t::create_action( const std::string& action_name,
-                                    const std::string& options_str )
-{
-  action_t* a;
-
-  if ( ( action_name == "summon_pet" || action_name == "service_pet" ) && default_pet.empty() )
-  {
-    sim -> errorf( "Player %s used a generic pet summoning action without specifying a default_pet.\n", name() );
-    return nullptr;
-  }
-
-  using namespace actions;
-
-  if      ( action_name == "conflagrate"           ) a = new           conflagrate_t( this );
-  else if ( action_name == "corruption"            ) a = new            corruption_t( this );
-  else if ( action_name == "agony"                 ) a = new                 agony_t( this );
-  else if ( action_name == "doom"                  ) a = new                  doom_t( this );
-  else if ( action_name == "chaos_bolt"            ) a = new            chaos_bolt_t( this );
-  else if ( action_name == "chaos_wave"            ) a = new            chaos_wave_t( this );
-  else if ( action_name == "curse_of_the_elements" ) a = new curse_of_the_elements_t( this );
-  else if ( action_name == "touch_of_chaos"        ) a = new        touch_of_chaos_t( this );
-  else if ( action_name == "drain_life"            ) a = new            drain_life_t( this );
-  else if ( action_name == "grimoire_of_sacrifice" ) a = new grimoire_of_sacrifice_t( this );
-  else if ( action_name == "haunt"                 ) a = new                 haunt_t( this );
-  else if ( action_name == "immolate"              ) a = new              immolate_t( this );
-  else if ( action_name == "incinerate"            ) a = new            incinerate_t( this );
-  else if ( action_name == "life_tap"              ) a = new              life_tap_t( this );
-  else if ( action_name == "malefic_grasp"         ) a = new         malefic_grasp_t( this );
-  else if ( action_name == "metamorphosis"         ) a = new activate_metamorphosis_t( this );
-  else if ( action_name == "cancel_metamorphosis"  ) a = new  cancel_metamorphosis_t( this );
-  else if ( action_name == "melee"                 ) a = new        activate_melee_t( this );
-  else if ( action_name == "mortal_coil"           ) a = new           mortal_coil_t( this );
-  else if ( action_name == "shadow_bolt"           ) a = new           shadow_bolt_t( this );
-  else if ( action_name == "shadowburn"            ) a = new            shadowburn_t( this );
-  else if ( action_name == "soul_fire"             ) a = new             soul_fire_t( this );
-  else if ( action_name == "unstable_affliction"   ) a = new   unstable_affliction_t( this );
-  else if ( action_name == "hand_of_guldan"        ) a = new        hand_of_guldan_t( this );
-  else if ( action_name == "dark_intent"           ) a = new           dark_intent_t( this );
-  else if ( action_name == "dark_soul"             ) a = new             dark_soul_t( this );
-  else if ( action_name == "soulburn"              ) a = new              soulburn_t( this );
-  else if ( action_name == "havoc"                 ) a = new                 havoc_t( this );
-  else if ( action_name == "seed_of_corruption"    ) a = new    seed_of_corruption_t( this );
-  else if ( action_name == "rain_of_fire"          ) a = new          rain_of_fire_t( this );
-  else if ( action_name == "hellfire"              ) a = new              hellfire_t( this );
-  else if ( action_name == "immolation_aura"       ) a = new       immolation_aura_t( this );
-  else if ( action_name == "imp_swarm"             ) a = new             imp_swarm_t( this );
-  else if ( action_name == "fire_and_brimstone"    ) a = new    fire_and_brimstone_t( this );
-  else if ( action_name == "soul_swap"             ) a = new             soul_swap_t( this );
-  else if ( action_name == "flames_of_xoroth"      ) a = new      flames_of_xoroth_t( this );
-  else if ( action_name == "mannoroths_fury"       ) a = new mannoroths_fury_t      ( this );
-  else if ( action_name == "summon_infernal"       ) a = new       summon_infernal_t( this );
-  else if ( action_name == "summon_doomguard"      ) a = new      summon_doomguard_t( this );
-  else if ( action_name == "summon_felhunter"      ) a = new summon_main_pet_t( supremacy_pet( "felhunter",  talents.grimoire_of_supremacy -> ok() ), this );
-  else if ( action_name == "summon_felguard"       ) a = new summon_main_pet_t( supremacy_pet( "felguard",   talents.grimoire_of_supremacy -> ok() ), this );
-  else if ( action_name == "summon_succubus"       ) a = new summon_main_pet_t( supremacy_pet( "succubus",   talents.grimoire_of_supremacy -> ok() ), this );
-  else if ( action_name == "summon_voidwalker"     ) a = new summon_main_pet_t( supremacy_pet( "voidwalker", talents.grimoire_of_supremacy -> ok() ), this );
-  else if ( action_name == "summon_imp"            ) a = new summon_main_pet_t( supremacy_pet( "imp",        talents.grimoire_of_supremacy -> ok() ), this );
-  else if ( action_name == "summon_pet"            ) a = new summon_main_pet_t( supremacy_pet( default_pet,  talents.grimoire_of_supremacy -> ok() ), this );
-  else if ( action_name == "service_felguard"      ) a = new grimoire_of_service_t( this, "felguard" );
-  else if ( action_name == "service_felhunter"     ) a = new grimoire_of_service_t( this, "felhunter" );
-  else if ( action_name == "service_imp"           ) a = new grimoire_of_service_t( this, "imp" );
-  else if ( action_name == "service_succubus"      ) a = new grimoire_of_service_t( this, "succubus" );
-  else if ( action_name == "service_voidwalker"    ) a = new grimoire_of_service_t( this, "voidwalker" );
-  else if ( action_name == "service_pet"           ) a = new grimoire_of_service_t( this, default_pet );
-  else return player_t::create_action( action_name, options_str );
-
-  a -> parse_options( 0, options_str );
-
-  return a;
-}
-
-
-pet_t* warlock_t::create_pet( const std::string& pet_name,
-                              const std::string& /* pet_type */ )
-{
-  pet_t* p = find_pet( pet_name );
-
-  if ( p ) return p;
-
-  using namespace pets;
-
-  if ( pet_name == "felguard"     ) return new    felguard_pet_t( sim, this );
-  if ( pet_name == "felhunter"    ) return new   felhunter_pet_t( sim, this );
-  if ( pet_name == "imp"          ) return new         imp_pet_t( sim, this );
-  if ( pet_name == "succubus"     ) return new    succubus_pet_t( sim, this );
-  if ( pet_name == "voidwalker"   ) return new  voidwalker_pet_t( sim, this );
-  if ( pet_name == "infernal"     ) return new    infernal_pet_t( sim, this );
-  if ( pet_name == "doomguard"    ) return new   doomguard_pet_t( sim, this );
-
-  if ( pet_name == "wrathguard"   ) return new  wrathguard_pet_t( sim, this );
-  if ( pet_name == "observer"     ) return new    observer_pet_t( sim, this );
-  if ( pet_name == "fel_imp"      ) return new     fel_imp_pet_t( sim, this );
-  if ( pet_name == "shivarra"     ) return new    shivarra_pet_t( sim, this );
-  if ( pet_name == "voidlord"     ) return new    voidlord_pet_t( sim, this );
-  if ( pet_name == "abyssal"      ) return new     abyssal_pet_t( sim, this );
-  if ( pet_name == "terrorguard"  ) return new terrorguard_pet_t( sim, this );
-
-  if ( pet_name == "service_felguard"     ) return new    felguard_pet_t( sim, this, pet_name );
-  if ( pet_name == "service_felhunter"    ) return new   felhunter_pet_t( sim, this, pet_name );
-  if ( pet_name == "service_imp"          ) return new         imp_pet_t( sim, this, pet_name );
-  if ( pet_name == "service_succubus"     ) return new    succubus_pet_t( sim, this, pet_name );
-  if ( pet_name == "service_voidwalker"   ) return new  voidwalker_pet_t( sim, this, pet_name );
-
-  return 0;
-}
-
-
-void warlock_t::create_pets()
-{
-  create_pet( "felhunter"  );
-  create_pet( "imp"        );
-  create_pet( "succubus"   );
-  create_pet( "voidwalker" );
-  create_pet( "infernal"   );
-  create_pet( "doomguard"  );
-
-  create_pet( "observer"    );
-  create_pet( "fel_imp"     );
-  create_pet( "shivarra"    );
-  create_pet( "voidlord"    );
-  create_pet( "abyssal"     );
-  create_pet( "terrorguard" );
-
-  if ( specialization() == WARLOCK_DEMONOLOGY )
-  {
-    create_pet( "felguard"   );
-    create_pet( "wrathguard" );
-
-    create_pet( "service_felguard" );
-
-    for ( size_t i = 0; i < pets.wild_imps.size(); i++ )
-    {
-      pets.wild_imps[ i ] = new pets::wild_imp_pet_t( sim, this );
-      if ( i > 0 )
-        pets.wild_imps[ i ] -> quiet = 1;
-    }
-  }
-
-  create_pet( "service_felhunter"  );
-  create_pet( "service_imp"        );
-  create_pet( "service_succubus"   );
-  create_pet( "service_voidwalker" );
-}
-
-
-
-void warlock_t::init_spells()
-{
-  player_t::init_spells();
-
-  // New set bonus system
-  static const set_bonus_description_t set_bonuses =
-  {
-    //  C2P    C4P    M2P    M4P    T2P    T4P    H2P    H4P
-    { 105888, 105787,     0,     0,     0,     0,     0,     0 }, // Tier13
-    { 123136, 123141,     0,     0,     0,     0,     0,     0 }, // Tier14
-    { 138129, 138134,     0,     0,     0,     0,     0,     0 }, // Tier15
-    { 145072, 145091,     0,     0,     0,     0,     0,     0 }, // Tier16
-  };
-  sets.register_spelldata( set_bonuses );
-
-  // General
-  spec.nethermancy = find_spell( 86091 );
-  spec.fel_armor   = find_spell( 104938 );
-  spec.pandemic    = find_spell( 131973 );
-
-  spec.dark_soul = find_specialization_spell( "Dark Soul: Instability", "dark_soul" );
-  if ( ! spec.dark_soul -> ok() ) spec.dark_soul = find_specialization_spell( "Dark Soul: Knowledge", "dark_soul" );
-  if ( ! spec.dark_soul -> ok() ) spec.dark_soul = find_specialization_spell( "Dark Soul: Misery", "dark_soul" );
-
-  // Affliction
-  spec.nightfall     = find_specialization_spell( "Nightfall" );
-
-  // Demonology
-  spec.decimation      = find_specialization_spell( "Decimation" );
-  spec.demonic_fury    = find_specialization_spell( "Demonic Fury" );
-  spec.metamorphosis   = find_specialization_spell( "Metamorphosis" );
-  spec.molten_core     = find_specialization_spell( "Molten Core" );
-  spec.demonic_rebirth = find_specialization_spell( "Demonic Rebirth" );
-  spec.wild_imps       = find_specialization_spell( "Wild Imps" );
-
-  spec.doom           = ( find_specialization_spell( "Metamorphosis: Doom"           ) -> ok() ) ? find_spell( 603 )    : spell_data_t::not_found();
-  spec.touch_of_chaos = ( find_specialization_spell( "Metamorphosis: Touch of Chaos" ) -> ok() ) ? find_spell( 103964 ) : spell_data_t::not_found();
-  spec.chaos_wave     = ( find_specialization_spell( "Metamorphosis: Chaos Wave"     ) -> ok() ) ? find_spell( 124916 ) : spell_data_t::not_found();
-
-  // Destruction
-  spec.aftermath      = find_specialization_spell( "Aftermath" );
-  spec.backdraft      = find_specialization_spell( "Backdraft" );
-  spec.burning_embers = find_specialization_spell( "Burning Embers" );
-  spec.chaotic_energy = find_specialization_spell( "Chaotic Energy" );
-  spec.fire_and_brimstone = find_specialization_spell( "Fire and Brimstone" );
-
-  mastery_spells.emberstorm          = find_mastery_spell( WARLOCK_DESTRUCTION );
-  mastery_spells.potent_afflictions  = find_mastery_spell( WARLOCK_AFFLICTION );
-  mastery_spells.master_demonologist = find_mastery_spell( WARLOCK_DEMONOLOGY );
-
-  talents.soul_leech            = find_talent_spell( "Soul Leech" );
-  talents.harvest_life          = find_talent_spell( "Harvest Life" );
-  talents.mortal_coil           = find_talent_spell( "Mortal Coil" );
-  talents.shadowfury            = find_talent_spell( "Shadowfury" );
-  talents.soul_link             = find_talent_spell( "Soul Link" );
-  talents.grimoire_of_supremacy = find_talent_spell( "Grimoire of Supremacy" );
-  talents.grimoire_of_service   = find_talent_spell( "Grimoire of Service" );
-  talents.grimoire_of_sacrifice = find_talent_spell( "Grimoire of Sacrifice" );
-  talents.archimondes_darkness  = find_talent_spell( "Archimonde's Darkness" );
-  talents.kiljaedens_cunning    = find_talent_spell( "Kil'jaeden's Cunning" );
-  talents.mannoroths_fury       = find_talent_spell( "Mannoroth's Fury" );
-
-  glyphs.conflagrate            = find_glyph_spell( "Glyph of Conflagrate" );
-  glyphs.curse_of_elements      = find_glyph_spell( "Glyph of Curse of the Elements" );
-  glyphs.demon_training         = find_glyph_spell( "Glyph of Demon Training" );
-  glyphs.havoc                  = find_glyph_spell( "Glyph of Havoc" );
-  glyphs.life_tap               = find_glyph_spell( "Glyph of Life Tap" );
-  glyphs.imp_swarm              = find_glyph_spell( "Glyph of Imp Swarm" );
-  glyphs.soul_shards            = find_glyph_spell( "Glyph of Soul Shards" );
-  glyphs.burning_embers         = find_glyph_spell( "Glyph of Burning Embers" );
-  glyphs.shadow_bolt            = find_glyph_spell( "Glyph of Shadow Bolt" );
-  glyphs.siphon_life            = find_glyph_spell( "Glyph of Siphon Life" );
-  glyphs.unstable_affliction    = find_glyph_spell( "Glyph of Unstable Affliction" );
-
-  spec.imp_swarm = ( glyphs.imp_swarm -> ok() ) ? find_spell( 104316 ) : spell_data_t::not_found();
-
-  spells.tier15_2pc = find_spell( 138483 );
-
-  soul_swap_buffer.agony = new dot_t( "soul_swap_buffer_agony", this, this );
-  soul_swap_buffer.corruption = new dot_t( "soul_swap_buffer_corruption", this, this );
-  soul_swap_buffer.unstable_affliction = new dot_t( "soul_swap_buffer_unstable_affliction", this, this );
-  soul_swap_buffer.seed_of_corruption = new dot_t( "soul_swap_buffer_seed_of_corruption", this, this );
-}
-
-
-void warlock_t::init_base_stats()
-{
-  player_t::init_base_stats();
-
-  //base.stats.attack_power += -10; Remove in WoD
-  base.attack_power_per_strength = 1.0;
-  base.spell_power_per_intellect = 1.0;
-
-  base.attribute_multiplier[ ATTR_STAMINA ] *= 1.0 + spec.fel_armor -> effectN( 1 ).percent();
-
-  // If we don't have base mp5 defined for this level in extra_data.inc, approximate:
-  if ( base.mana_regen_per_second == 0 ) base.mana_regen_per_second = resources.base[ RESOURCE_MANA ] * 0.01;
-
-  base.mana_regen_per_second *= 1.0 + spec.chaotic_energy -> effectN( 1 ).percent();
-
-  if ( specialization() == WARLOCK_AFFLICTION )  resources.base[ RESOURCE_SOUL_SHARD ]    = 4;
-  if ( specialization() == WARLOCK_DEMONOLOGY )  resources.base[ RESOURCE_DEMONIC_FURY ]  = 1000;
-  if ( specialization() == WARLOCK_DESTRUCTION ) resources.base[ RESOURCE_BURNING_EMBER ] = 4;
-
-  if ( default_pet.empty() )
-  {
-    if ( specialization() == WARLOCK_DEMONOLOGY )
-      default_pet = "felguard";
-    else
-      default_pet = "felhunter";
-  }
-
-  diminished_kfactor    = 0.009830;
-  diminished_dodge_cap = 0.006650;
-  diminished_parry_cap = 0.006650;
-}
-
-
-void warlock_t::init_scaling()
-{
-  player_t::init_scaling();
-
-  scales_with[ STAT_SPIRIT ] = 0;
-  scales_with[ STAT_STAMINA ] = 0;
-}
-
-
-void warlock_t::create_buffs()
-{
-  player_t::create_buffs();
-
-
-  buffs.backdraft             = buff_creator_t( this, "backdraft", spec.backdraft -> effectN( 1 ).trigger() ).max_stack( 6 );
-  buffs.dark_soul             = buff_creator_t( this, "dark_soul", spec.dark_soul ).add_invalidate( CACHE_CRIT ).add_invalidate( CACHE_HASTE ).add_invalidate( CACHE_MASTERY );
-  buffs.metamorphosis         = buff_creator_t( this, "metamorphosis", spec.metamorphosis ).add_invalidate( CACHE_PLAYER_DAMAGE_MULTIPLIER );
-  buffs.molten_core           = buff_creator_t( this, "molten_core", find_spell( 122355 ) ).activated( false ).max_stack( 10 );
-  buffs.soulburn              = buff_creator_t( this, "soulburn", find_class_spell( "Soulburn" ) );
-  buffs.grimoire_of_sacrifice = buff_creator_t( this, "grimoire_of_sacrifice", talents.grimoire_of_sacrifice );
-  buffs.demonic_calling       = buff_creator_t( this, "demonic_calling", spec.wild_imps -> effectN( 1 ).trigger() ).duration( timespan_t::zero() );
-  buffs.fire_and_brimstone    = buff_creator_t( this, "fire_and_brimstone", find_class_spell( "Fire and Brimstone" ) )
-                                .cd( timespan_t::zero() );
-  buffs.soul_swap             = buff_creator_t( this, "soul_swap", find_spell( 86211 ) );
-  buffs.havoc                 = buff_creator_t( this, "havoc", find_class_spell( "Havoc" ) )
-                                .cd( timespan_t::zero() );
-  buffs.demonic_rebirth       = buff_creator_t( this, "demonic_rebirth", find_spell( 88448 ) ).cd( find_spell( 89140 ) -> duration() );
-  buffs.mannoroths_fury       = buff_creator_t( this, "mannoroths_fury", talents.mannoroths_fury );
-  buffs.tier16_4pc_ember_fillup = buff_creator_t( this, "ember_master",   find_spell( 145164 ) )
-                                .cd( find_spell( 145165 ) -> duration() )
-                                .add_invalidate(CACHE_CRIT);
-  buffs.tier16_2pc_destructive_influence = buff_creator_t( this, "destructive_influence", find_spell( 145075) )
-                                           .chance( sets.set ( SET_T16_2PC_CASTER ) -> effectN( 4 ).percent() )
-                                           .duration( timespan_t::from_seconds( 10 ))
-                                           .default_value( find_spell( 145075 ) -> effectN( 1 ).percent());
-
-  buffs.tier16_2pc_empowered_grasp = buff_creator_t( this, "empowered_grasp", find_spell( 145082 ) )
-                                     .chance( sets.set ( SET_T16_2PC_CASTER ) -> effectN( 2 ).percent())
-                                     .default_value( find_spell( 145082 ) -> effectN( 2 ).percent());
-  buffs.tier16_2pc_fiery_wrath = buff_creator_t( this, "fiery_wrath", find_spell( 145085) )
-                                 .chance( sets.set ( SET_T16_2PC_CASTER ) -> effectN( 4 ).percent() )
-                                 .duration( timespan_t::from_seconds( 10 ))
-                                 .add_invalidate(CACHE_PLAYER_DAMAGE_MULTIPLIER)
-                                 .default_value( find_spell( 145085 ) -> effectN( 1 ).percent());
-}
-
-
-void warlock_t::init_gains()
-{
-  player_t::init_gains();
-
-  gains.life_tap           = get_gain( "life_tap"     );
-  gains.soul_leech         = get_gain( "soul_leech"   );
-  gains.tier13_4pc         = get_gain( "tier13_4pc"   );
-  gains.nightfall          = get_gain( "nightfall"    );
-  gains.incinerate         = get_gain( "incinerate"   );
-  gains.incinerate_fnb     = get_gain( "incinerate_fnb" );
-  gains.incinerate_t15_4pc = get_gain( "incinerate_t15_4pc" );
-  gains.conflagrate        = get_gain( "conflagrate"  );
-  gains.conflagrate_fnb    = get_gain( "conflagrate_fnb" );
-  gains.rain_of_fire       = get_gain( "rain_of_fire" );
-  gains.immolate           = get_gain( "immolate"     );
-  gains.immolate_fnb       = get_gain( "immolate_fnb" );
-  gains.shadowburn         = get_gain( "shadowburn"   );
-  gains.miss_refund        = get_gain( "miss_refund"  );
-  gains.siphon_life        = get_gain( "siphon_life"  );
-  gains.seed_of_corruption = get_gain( "seed_of_corruption" );
-  gains.haunt_tier16_4pc   = get_gain( "haunt_tier16_4pc" );
-}
-
-
-void warlock_t::init_benefits()
-{
-  player_t::init_benefits();
-}
-
-
-void warlock_t::init_procs()
-{
-  player_t::init_procs();
-
-  procs.wild_imp = get_proc( "wild_imp" );
-}
-
-void warlock_t::apl_precombat()
-{
-  std::string& precombat_list =
-      get_action_priority_list( "precombat" )->action_list_str;
-
-  if ( sim->allow_flasks )
-  {
-    // Flask
-    if ( level > 85 )
-      precombat_list = "flask,type=warm_sun";
-    else if ( level >= 80 )
-      precombat_list = "flask,type=draconic_mind";
-  }
-
-  if ( sim->allow_food )
-  {
-    // Food
-    if ( level >= 80 )
-    {
-      precombat_list += "/food,type=";
-      precombat_list +=
-          ( level > 85 ) ? "mogu_fish_stew" : "seafood_magnifique_feast";
-    }
-  }
-
-  add_action( "Dark Intent", "if=!aura.spell_power_multiplier.up",
-              "precombat" );
-
-  precombat_list +=
-      "/summon_pet,if=!talent.grimoire_of_sacrifice.enabled|buff.grimoire_of_sacrifice.down";
-
-  precombat_list += "/snapshot_stats";
-
-  precombat_list +=
-      "/grimoire_of_sacrifice,if=talent.grimoire_of_sacrifice.enabled";
-  precombat_list += "/service_pet,if=talent.grimoire_of_service.enabled";
-
-  if ( sim->allow_potions )
-  {
-    // Pre-potion
-    if ( level > 85 )
-      precombat_list += "/jade_serpent_potion";
-    else if ( level >= 80 )
-      precombat_list += "/volcanic_potion";
-  }
-
-  add_action( "Curse of the Elements", "if=debuff.magic_vulnerability.down" );
-
-  // Usable Item
-  for ( int i = as<int>( items.size() ) - 1; i >= 0; i-- )
-  {
-    if ( items[ i ].has_special_effect( SPECIAL_EFFECT_SOURCE_NONE, SPECIAL_EFFECT_USE ) )
-    {
-      action_list_str += "/use_item,name=";
-      action_list_str += items[i].name();
-    }
-  }
-
-  if ( sim->allow_potions )
-  {
-    // Potion
-    if ( level > 85 )
-      action_list_str +=
-          "/jade_serpent_potion,if=buff.bloodlust.react|target.health.pct<=20";
-    else if ( level > 80 )
-      action_list_str +=
-          "/volcanic_potion,if=buff.bloodlust.react|target.health.pct<=20";
-  }
-
-  action_list_str += init_use_profession_actions();
-  action_list_str += init_use_racial_actions();
-  if ( specialization() == WARLOCK_DEMONOLOGY )
-  {
-    if ( spec.imp_swarm->ok() )
-      action_list_str +=
-          "/imp_swarm,if=(buff.dark_soul.up|(cooldown.dark_soul.remains>(120%(1%spell_haste)))|time_to_die<32)&time>3";
-  }
-
-  add_action(
-      spec.dark_soul,
-      "if=!talent.archimondes_darkness.enabled|(talent.archimondes_darkness.enabled&(charges=2|trinket.proc.intellect.react|trinket.stacking_proc.intellect.react|target.health.pct<=10))" );
-
-  action_list_str += "/service_pet,if=talent.grimoire_of_service.enabled";
-
-  if ( specialization() == WARLOCK_DEMONOLOGY )
-  {
-    action_list_str += "/felguard:felstorm";
-    action_list_str += "/wrathguard:wrathstorm";
-  }
-
-  int multidot_max = 3;
-
-  switch ( specialization() )
-  {
-  case WARLOCK_AFFLICTION:
-    multidot_max = 6;
-    break;
-  case WARLOCK_DESTRUCTION:
-    multidot_max = 3;
-    break;
-  case WARLOCK_DEMONOLOGY:
-    multidot_max = 4;
-    break;
-  default:
-    break;
-  }
-
-  action_list_str += "/run_action_list,name=aoe,if=active_enemies>"
-      + util::to_string( multidot_max );
-
-  add_action( "Summon Doomguard" );
-  add_action( "Summon Infernal", "", "aoe" );
-
-}
-
-void warlock_t::apl_global_filler()
-{
-  add_action( "Life Tap" );
-}
-
-void warlock_t::apl_default()
-{
-  add_action(
-      "Corruption",
-      "if=(!ticking|remains<tick_time)&target.time_to_die>=6&miss_react" );
-  add_action( "Shadow Bolt" );
-
-  // AoE action list
-  add_action( "Corruption", "cycle_targets=1,if=!ticking", "aoe" );
-  add_action( "Shadow Bolt", "", "aoe" );
-}
-
-void warlock_t::apl_affliction()
-{
-  bool has_unerring_vision_of_leishen = find_item(
-      "unerring_vision_of_lei_shen" ) != nullptr;
-
-  add_action( "Soul Swap", "if=buff.soulburn.up" );
-  if ( has_unerring_vision_of_leishen )
-  {
-    add_action( "Soulburn", "line_cd=5,if=buff.perfect_aim.react" );
-    add_action(
-        "Soulburn",
-        "if=(buff.dark_soul.up|trinket.proc.intellect.react|trinket.stacking_proc.intellect.react>6)&(dot.agony.ticks_remain<=action.agony.add_ticks%2|dot.corruption.ticks_remain<=action.corruption.add_ticks%2|dot.unstable_affliction.ticks_remain<=action.unstable_affliction.add_ticks%2)&shard_react&(dot.unstable_affliction.crit_pct<100&dot.corruption.crit_pct<100&dot.agony.crit_pct<100)" );
-    add_action(
-        "Soulburn",
-        "if=(dot.unstable_affliction.ticks_remain<=1|dot.corruption.ticks_remain<=1|dot.agony.ticks_remain<=1)&shard_react&target.health.pct<=20&(dot.unstable_affliction.crit_pct<100&dot.corruption.crit_pct<100&dot.agony.crit_pct<100)" );
-  }
-  else
-  {
-    add_action(
-        "Soulburn",
-        "if=(buff.dark_soul.up|trinket.proc.intellect.react|trinket.stacking_proc.intellect.react>6)&(dot.agony.ticks_remain<=action.agony.add_ticks%2|dot.corruption.ticks_remain<=action.corruption.add_ticks%2|dot.unstable_affliction.ticks_remain<=action.unstable_affliction.add_ticks%2)&shard_react" );
-    add_action(
-        "Soulburn",
-        "if=(dot.unstable_affliction.ticks_remain<=1|dot.corruption.ticks_remain<=1|dot.agony.ticks_remain<=1)&shard_react&target.health.pct<=20" );
-  }
-
-  //SS Inhale
-
-  add_action(
-      "Soul Swap",
-      "if=active_enemies>1&buff.soul_swap.down&(buff.dark_soul.up|trinket.proc.intellect.react|trinket.stacking_proc.intellect.react>6)" );
-
-  //SS Exhale
-
-  add_action(
-      "Soul Swap",
-      "cycle_targets=1,if=active_enemies>1&buff.soul_swap.up&(dot.agony.ticks_remain<=action.agony.add_ticks%2|dot.corruption.ticks_remain<=action.corruption.add_ticks%2|dot.unstable_affliction.ticks_remain<=action.unstable_affliction.add_ticks%2)&shard_react" );
-
-  add_action(
-      "Haunt",
-      "if=!in_flight_to_target&remains<cast_time+travel_time+tick_time&shard_react&target.health.pct<=20" );
-  if ( spec.pandemic->ok() )
-  {
-    add_action(
-        "Haunt",
-        "if=!in_flight_to_target&remains<cast_time+travel_time+tick_time&shard_react" );
-
-    add_action(
-        "Agony",
-        "if=(tick_damage*n_ticks*(100+crit_pct_current)>4*dot.agony.tick_dmg*dot.agony.ticks_remain*(100+dot.agony.crit_pct))&miss_react" );
-
-    if ( has_unerring_vision_of_leishen )
-    {
-
-      add_action(
-          "Corruption",
-          "if=((stat.spell_power>spell_power&ticks_remain<add_ticks%2)|(stat.spell_power>spell_power*1.5)|remains<gcd)&miss_react&dot.corruption.crit_pct<100" );
-      add_action(
-          "Unstable Affliction",
-          "if=((stat.spell_power>spell_power&ticks_remain<add_ticks%2)|(stat.spell_power>spell_power*1.5)|remains<cast_time+gcd)&miss_react&dot.unstable_affliction.crit_pct<100" );
-    } else
-    {
-      add_action(
-          "Corruption",
-          "if=((stat.spell_power>spell_power&ticks_remain<add_ticks%2)|(stat.spell_power>spell_power*1.5)|remains<gcd)&miss_react" );
-      add_action(
-          "Unstable Affliction",
-          "if=((stat.spell_power>spell_power&ticks_remain<add_ticks%2)|(stat.spell_power>spell_power*1.5)|remains<cast_time+gcd)&miss_react" );
-
-    }
-  } else
-  {
-    add_action( "Soulburn", "line_cd=15,if=buff.dark_soul.up&shard_react" );
-    add_action(
-        "Agony",
-        "cycle_targets=1,if=!ticking") ;
-    add_action(
-        "Corruption",
-        "cycle_targets=1,if=(!ticking|remains<tick_time)&target.time_to_die>=6&miss_react" );
-    add_action(
-        "Unstable Affliction",
-        "cycle_targets=1,if=(!ticking|remains<(cast_time+tick_time))&target.time_to_die>=5&miss_react" );
-  }
-
-  add_action( "Life Tap",
-              "if=buff.dark_soul.down&buff.bloodlust.down&mana.pct<50" );
-  add_action( "Malefic Grasp", "chain=1,interrupt_if=target.health.pct<=20" );
-  add_action( "Life Tap",
-              "moving=1,if=mana.pct<80&mana.pct<target.health.pct" );
-
-  // AoE action list
-  add_action(
-      "Soulburn",
-      "cycle_targets=1,if=buff.soulburn.down&!dot.soulburn_seed_of_corruption.ticking&!action.soulburn_seed_of_corruption.in_flight_to_target&shard_react",
-      "aoe" );
-  add_action( "Soul Swap",
-              "if=buff.soulburn.up&!dot.agony.ticking&!dot.corruption.ticking",
-              "aoe" );
-  add_action(
-      "Soul Swap",
-      "cycle_targets=1,if=buff.soulburn.up&dot.corruption.ticking&!dot.agony.ticking",
-      "aoe" );
-  add_action(
-      "Seed of Corruption",
-      "cycle_targets=1,if=(buff.soulburn.down&!in_flight_to_target&!ticking)|(buff.soulburn.up&!dot.soulburn_seed_of_corruption.ticking&!action.soulburn_seed_of_corruption.in_flight_to_target)",
-      "aoe" );
-  add_action(
-      "Haunt",
-      "cycle_targets=1,if=!in_flight_to_target&debuff.haunt.remains<cast_time+travel_time&shard_react",
-      "aoe" );
-  add_action( "Life Tap", "if=mana.pct<70", "aoe" );
-}
-
-void warlock_t::apl_demonology()
-{
-  bool has_unerring_vision_of_leishen = find_item(
-      "unerring_vision_of_lei_shen" ) != nullptr;
-
-  if ( has_unerring_vision_of_leishen )
-  {
-    add_action( "Metamorphosis", "if=buff.perfect_aim.react&active_enemies>1" );
-    add_action(
-        spec.doom,
-        "cycle_targets=1,if=buff.metamorphosis.up&buff.perfect_aim.react&(crit_pct<100|ticks_remain<=add_ticks)" );
-    add_action(
-        "Soul Fire",
-        "if=buff.metamorphosis.up&buff.molten_core.react&(buff.perfect_aim.react&buff.perfect_aim.remains>cast_time)" );
-    add_action(
-        spec.doom,
-        "cycle_targets=1,if=buff.metamorphosis.up&(ticks_remain<=1|(ticks_remain+1<n_ticks&buff.dark_soul.up))&target.time_to_die>=30&miss_react&dot.doom.crit_pct<100" );
-    action_list_str +=
-        "/cancel_metamorphosis,if=buff.metamorphosis.up&buff.dark_soul.down&demonic_fury<=650&target.time_to_die>30&(cooldown.metamorphosis.remains<4|demonic_fury<=300)&!(action.hand_of_guldan.in_flight&dot.shadowflame.remains)";
-    add_action(
-        "Soul Fire",
-        "if=buff.metamorphosis.up&buff.molten_core.react&(buff.dark_soul.remains<action.shadow_bolt.cast_time|buff.dark_soul.remains>cast_time)" );
-    add_action( spec.touch_of_chaos, "if=buff.metamorphosis.up" );
-    add_action(
-        "Hand of Gul'dan",
-        "if=buff.perfect_aim.react&buff.perfect_aim.remains>travel_time" );
-    add_action(
-        "Metamorphosis",
-        "if=(buff.dark_soul.up&buff.dark_soul.remains<demonic_fury%32)|demonic_fury>=950|demonic_fury%32>target.time_to_die|buff.perfect_aim.react|(action.hand_of_guldan.in_flight&dot.shadowflame.remains)" );
-    add_action(
-        "Corruption",
-        "cycle_targets=1,if=buff.perfect_aim.react&(crit_pct<100|ticks_remain<=add_ticks)" );
-    add_action(
-        "Corruption",
-        "cycle_targets=1,if=!ticking&target.time_to_die>=6&miss_react" );
-    add_action(
-        "Corruption",
-        "cycle_targets=1,if=spell_power<stat.spell_power&ticks_remain<=add_ticks%2&target.time_to_die>=6&miss_react&crit_pct<100" );
-  } else
-  {
-    add_action(
-        spec.doom,
-        "cycle_targets=1,if=buff.metamorphosis.up&(ticks_remain<=1|(ticks_remain+1<n_ticks&buff.dark_soul.up)|(ticks_remain<=add_ticks%2&stat.spell_power>spell_power))&target.time_to_die>=30&miss_react" );
-    action_list_str +=
-        "/cancel_metamorphosis,if=buff.metamorphosis.up&buff.dark_soul.down&demonic_fury<=650&target.time_to_die>30&(cooldown.metamorphosis.remains<4|demonic_fury<=300)&!(action.hand_of_guldan.in_flight&dot.shadowflame.remains)";
-    add_action(
-        "Soul Fire",
-        "if=buff.metamorphosis.up&buff.molten_core.react&(buff.dark_soul.remains<action.shadow_bolt.cast_time|buff.dark_soul.remains>cast_time)" );
-    add_action( spec.touch_of_chaos, "if=buff.metamorphosis.up" );
-    add_action(
-        "Metamorphosis",
-        "if=(buff.dark_soul.up&buff.dark_soul.remains<demonic_fury%32)|demonic_fury>=950|demonic_fury%32>target.time_to_die|(action.hand_of_guldan.in_flight&dot.shadowflame.remains)" );
-    add_action(
-        "Corruption",
-        "cycle_targets=1,if=!ticking&target.time_to_die>=6&miss_react" );
-    add_action(
-        "Corruption",
-        "cycle_targets=1,if=spell_power<stat.spell_power&ticks_remain<=add_ticks%2&target.time_to_die>=6&miss_react" );
-  }
-  add_action(
-      "Hand of Gul'dan",
-      "if=!in_flight&dot.shadowflame.remains<travel_time+action.shadow_bolt.cast_time&(charges=2|dot.shadowflame.remains>travel_time|(charges=1&recharge_time<4))" );
-  add_action(
-      "Soul Fire",
-      "if=buff.molten_core.react&(buff.dark_soul.remains<action.shadow_bolt.cast_time|buff.dark_soul.remains>cast_time)&(buff.molten_core.react>9|target.health.pct<=28)" );
-  add_action( "Life Tap", "if=mana.pct<60" );
-  add_action( "Shadow Bolt" );
-
-  // AoE action list
-  if ( find_class_spell( "Metamorphosis" )->ok() )
-    get_action_priority_list( "aoe" )->action_list_str +=
-        "/cancel_metamorphosis,if=buff.metamorphosis.up&dot.corruption.remains>10&demonic_fury<=650&buff.dark_soul.down&!dot.immolation_aura.ticking";
-
-  add_action( "Immolation Aura", "if=buff.metamorphosis.up", "aoe" );
-  add_action(
-      spec.doom,
-      "cycle_targets=1,if=buff.metamorphosis.up&(!ticking|remains<tick_time|(ticks_remain+1<n_ticks&buff.dark_soul.up))&target.time_to_die>=30&miss_react",
-      "aoe" );
-  add_action( "Corruption",
-              "cycle_targets=1,if=!ticking&target.time_to_die>30&miss_react",
-              "aoe" );
-  add_action( "Hand of Gul'dan", "", "aoe" );
-  add_action(
-      "Metamorphosis",
-      "if=dot.corruption.remains<10|buff.dark_soul.up|demonic_fury>=950|demonic_fury%32>target.time_to_die",
-      "aoe" );
-  add_action( "Hellfire", "chain=1,interrupt=1", "aoe" );
-  add_action( "Life Tap", "", "aoe" );
-
-}
-
-void warlock_t::apl_destruction()
-{
-  bool has_unerring_vision_of_leishen = find_item(
-      "unerring_vision_of_lei_shen" ) != nullptr;
-
-  add_action( "Rain of Fire", "if=!ticking&!in_flight&active_enemies>1" );
-  add_action( "Havoc", "target=2,if=active_enemies>1" );
-  if ( has_unerring_vision_of_leishen )
-    add_action(
-        "Shadowburn",
-        "if=ember_react&(burning_ember>3.5|mana.pct<=20|target.time_to_die<20|buff.havoc.stack>=1|trinket.proc.intellect.react|(trinket.stacking_proc.intellect.remains<cast_time*4&trinket.stacking_proc.intellect.remains>cast_time)|buff.perfect_aim.react)" );
-  else
-    add_action(
-        "Shadowburn",
-        "if=ember_react&(burning_ember>3.5|mana.pct<=20|target.time_to_die<20|buff.havoc.stack>=1|trinket.proc.intellect.react|(trinket.stacking_proc.intellect.remains<cast_time*4&trinket.stacking_proc.intellect.remains>cast_time))" );
-  if ( has_unerring_vision_of_leishen )
-    add_action(
-        "Chaos Bolt",
-        "if=ember_react&target.health.pct>20&buff.perfect_aim.react&buff.perfect_aim.remains>cast_time" );
-  if ( spec.pandemic->ok() )
-  {
-    add_action(
-        "Immolate",
-        "cycle_targets=1,if=n_ticks*crit_pct_current>3*dot.immolate.ticks_remain*dot.immolate.crit_pct&miss_react" );
-  } else
-    add_action(
-        "Immolate",
-        "cycle_targets=1,if=(!ticking|remains<(action.incinerate.cast_time+cast_time))&target.time_to_die>=5&miss_react" );
-  add_action( "Conflagrate", "if=charges=2&buff.havoc.stack=0" );
-  add_action( "Rain of Fire", "if=!ticking&!in_flight,moving=1" );
-  add_action(
-      "Chaos Bolt",
-      "if=ember_react&target.health.pct>20&(buff.backdraft.stack<3|level<86|(active_enemies>1&action.incinerate.cast_time<1))&(burning_ember>(4.5-active_enemies)|(trinket.proc.intellect.react&trinket.proc.intellect.remains>cast_time)|(trinket.stacking_proc.intellect.remains<cast_time*2.5&trinket.stacking_proc.intellect.remains>cast_time))" );
-  add_action(
-      "Chaos Bolt",
-      "if=ember_react&target.health.pct>20&(buff.havoc.stack=3&buff.havoc.remains>cast_time)" );
-  add_action( "Conflagrate" );
-  add_action( "Incinerate" );
-
-  // AoE action list
-  add_action( "Rain of Fire", "if=!ticking&!in_flight", "aoe" );
-  add_action( "Fire and Brimstone",
-              "if=ember_react&buff.fire_and_brimstone.down", "aoe" );
-  add_action( "Immolate", "if=buff.fire_and_brimstone.up&!ticking", "aoe" );
-  add_action( "Conflagrate", "if=buff.fire_and_brimstone.up", "aoe" );
-  add_action( "Incinerate", "if=buff.fire_and_brimstone.up", "aoe" );
-  add_action( "Incinerate", "", "aoe" );
-
-}
-
-void warlock_t::init_action_list()
-{
-  if ( action_list_str.empty() )
-  {
-    clear_action_priority_lists();
-
-    apl_precombat();
-
-    switch ( specialization() )
-    {
-    case WARLOCK_AFFLICTION:
-      apl_affliction();
-      break;
-    case WARLOCK_DESTRUCTION:
-      apl_destruction();
-      break;
-    case WARLOCK_DEMONOLOGY:
-      apl_demonology();
-      break;
-    default:
-      apl_default();
-      break;
-    }
-
-    apl_global_filler();
-
-    use_default_action_list = true;
-  }
-
-  player_t::init_action_list();
-}
-
-void warlock_t::init_resources( bool force )
-{
-  player_t::init_resources( force );
-
-  if ( pets.active )
-    pets.active -> init_resources( force );
-}
-
-void warlock_t::combat_begin()
-{
-  player_t::combat_begin();
-
-  resources.current[ RESOURCE_BURNING_EMBER ] = initial_burning_embers;
-  resources.current[ RESOURCE_DEMONIC_FURY ] = initial_demonic_fury;
-
-  if ( specialization() == WARLOCK_DEMONOLOGY )
-  {
-    buffs.demonic_calling -> trigger();
-    demonic_calling_event = new ( *sim ) demonic_calling_event_t( this, rng().range( timespan_t::zero(),
-        timespan_t::from_seconds( ( spec.wild_imps -> effectN( 1 ).period().total_seconds() + spec.imp_swarm -> effectN( 3 ).base_value() ) * composite_spell_speed() ) ) );
-  }
-}
-
-
-void warlock_t::reset()
-{
-  player_t::reset();
-
-  for ( size_t i = 0; i < sim -> actor_list.size(); i++ )
-  {
-    warlock_td_t* td = target_data[ sim -> actor_list[ i ] ];
-    if ( td ) td -> reset();
-  }
-
-  pets.active = 0;
-  ember_react = ( initial_burning_embers >= 1.0 ) ? timespan_t::zero() : timespan_t::max();
-  shard_react = timespan_t::zero();
-  core_event_t::cancel( demonic_calling_event );
-  havoc_target = 0;
-}
-
-
-void warlock_t::create_options()
-{
-  player_t::create_options();
-
-  option_t warlock_options[] =
-  {
-    opt_int( "burning_embers", initial_burning_embers ),
-    opt_int( "demonic_fury", initial_demonic_fury ),
-    opt_string( "default_pet", default_pet ),
-    opt_null()
-  };
-
-  option_t::copy( options, warlock_options );
-}
-
-
-bool warlock_t::create_profile( std::string& profile_str, save_e stype, bool save_html )
-{
-  player_t::create_profile( profile_str, stype, save_html );
-
-  if ( stype == SAVE_ALL )
-  {
-    if ( initial_burning_embers != 1 ) profile_str += "burning_embers=" + util::to_string( initial_burning_embers ) + "\n";
-    if ( initial_demonic_fury != 200 ) profile_str += "demonic_fury="   + util::to_string( initial_demonic_fury ) + "\n";
-    if ( ! default_pet.empty() )       profile_str += "default_pet="    + default_pet + "\n";
-  }
-
-  return true;
-}
-
-
-void warlock_t::copy_from( player_t* source )
-{
-  player_t::copy_from( source );
-
-  warlock_t* p = debug_cast<warlock_t*>( source );
-
-  initial_burning_embers = p -> initial_burning_embers;
-  initial_demonic_fury   = p -> initial_demonic_fury;
-  default_pet            = p -> default_pet;
-}
-
-
-set_e warlock_t::decode_set( const item_t& item ) const
-{
-  if ( item.slot != SLOT_HEAD      &&
-       item.slot != SLOT_SHOULDERS &&
-       item.slot != SLOT_CHEST     &&
-       item.slot != SLOT_HANDS     &&
-       item.slot != SLOT_LEGS      )
-  {
-    return SET_NONE;
-  }
-
-  const char* s = item.name();
-
-  if ( strstr( s, "_of_the_faceless_shroud" ) ) return SET_T13_CASTER;
-
-  if ( strstr( s, "shaskin_"               ) ) return SET_T14_CASTER;
-
-  if ( strstr( s, "_of_the_thousandfold_hells" ) ) return SET_T15_CASTER;
-
-  if ( strstr( s, "_of_the_horned_nightmare" ) ) return SET_T16_CASTER;
-
-  if ( strstr( s, "_gladiators_felweave_"   ) ) return SET_PVP_CASTER;
-
-  return SET_NONE;
-}
-
-expr_t* warlock_t::create_expression( action_t* a, const std::string& name_str )
-{
-  if ( name_str == "ember_react" )
-  {
-    struct ember_react_expr_t : public expr_t
-    {
-      warlock_t& player;
-      ember_react_expr_t( warlock_t& p ) :
-        expr_t( "ember_react" ), player( p ) { }
-      virtual double evaluate() { return player.resources.current[ RESOURCE_BURNING_EMBER ] >= 1 && player.sim -> current_time >= player.ember_react; }
-    };
-    return new ember_react_expr_t( *this );
-  }
-  else if ( name_str == "shard_react" )
-  {
-    struct shard_react_expr_t : public expr_t
-    {
-      warlock_t& player;
-      shard_react_expr_t( warlock_t& p ) :
-        expr_t( "shard_react" ), player( p ) { }
-      virtual double evaluate() { return player.resources.current[ RESOURCE_SOUL_SHARD ] >= 1 && player.sim -> current_time >= player.shard_react; }
-    };
-    return new shard_react_expr_t( *this );
-  }
-  else if ( name_str == "felstorm_is_ticking" )
-  {
-    struct felstorm_is_ticking_expr_t : public expr_t
-    {
-      pets::warlock_pet_t* felguard;
-      felstorm_is_ticking_expr_t( pets::warlock_pet_t* f ) :
-        expr_t( "felstorm_is_ticking" ), felguard( f ) { }
-      virtual double evaluate() { return ( felguard ) ? felguard -> special_action -> get_dot() -> ticking : false; }
-    };
-    return new felstorm_is_ticking_expr_t( debug_cast<pets::warlock_pet_t*>( find_pet( "felguard" ) ) );
-  }
-  else
-  {
-    return player_t::create_expression( a, name_str );
-  }
-}
-
-
-/* Report Extension Class
- * Here you can define class specific report extensions/overrides
- */
-class warlock_report_t : public player_report_extension_t
-{
-public:
-  warlock_report_t( warlock_t& player ) :
-      p( player )
-  {
-
-  }
-
-  virtual void html_customsection( report::sc_html_stream& /* os*/ ) override
-  {
-    /*// Custom Class Section
-    os << "\t\t\t\t<div class=\"player-section custom_section\">\n"
-        << "\t\t\t\t\t<h3 class=\"toggle open\">Custom Section</h3>\n"
-        << "\t\t\t\t\t<div class=\"toggle-content\">\n";
-
-    os << p.name();
-
-    os << "\t\t\t\t\t\t</div>\n" << "\t\t\t\t\t</div>\n";*/
-  }
-private:
-  warlock_t& p;
-};
-
-// WARLOCK MODULE INTERFACE =================================================
-
-struct warlock_module_t : public module_t
-{
-  warlock_module_t() : module_t( WARLOCK ) {}
-
-  virtual player_t* create_player( sim_t* sim, const std::string& name, race_e r = RACE_NONE ) const
-  {
-    warlock_t* p = new warlock_t( sim, name, r );
-    p -> report_extension = std::shared_ptr<player_report_extension_t>( new warlock_report_t( *p ) );
-    return p;
-  }
-  virtual bool valid() const { return true; }
-  virtual void init        ( sim_t* ) const {}
-  virtual void combat_begin( sim_t* ) const {}
-  virtual void combat_end  ( sim_t* ) const {}
-};
-
-} // end unnamed namespace
-
-const module_t* module_t::warlock()
-{
-  static warlock_module_t m;
-  return &m;
-}
-=======
 // ==========================================================================
 // Dedmonwakeen's DPS-DPM Simulator.
 // Send questions to natehieter@gmail.com
@@ -6355,7 +889,7 @@
   {
     parse_options( 0, options_str );
 
-    num_ticks    = 1;
+    dot_duration = 1 * base_tick_time;
     hasted_ticks = false;
 
     dynamic_tick_action = true;
@@ -7286,14 +1820,12 @@
     dot -> state = tmp_state;
   }
 
-  void extend_dot( dot_t* dot, int ticks )
+  void extend_dot( dot_t* dot, timespan_t extend_duration )
   {
     if ( dot -> ticking )
     {
       //FIXME: This is roughly how it works, but we need more testing
-      int max_ticks = ( int ) util::ceil( dot -> current_action -> hasted_num_ticks( p() -> cache.spell_speed() ) * 1.5 );
-      int extend_ticks = std::min( ticks, max_ticks - dot -> ticks() );
-      if ( extend_ticks > 0 ) dot -> extend_duration( extend_ticks );
+      dot -> extend_duration( extend_duration, dot -> current_action -> dot_duration * 1.5 );
     }
   }
 
@@ -7364,7 +1896,7 @@
   {
     havoc_consume = 1;
     background = ( sim -> overrides.magic_vulnerability != 0 );
-    num_ticks = 0;
+    dot_duration = timespan_t::zero();
     aoe = p -> glyphs.curse_of_elements -> ok() ? 3 : 0;
     may_crit = false;
   }
@@ -8012,7 +2544,7 @@
     if ( p() -> sets.has_set_bonus( SET_T15_2PC_CASTER ) && p() -> buffs.dark_soul -> check() )
       duration += p() -> spells.tier15_2pc -> effectN( 1 ).time_value();
 
-    num_ticks = ( int ) ( duration / base_tick_time );
+    dot_duration = duration;
     warlock_spell_t::impact( s );
 
     if ( result_is_hit( s -> result ) )
@@ -8473,7 +3005,7 @@
     hasted_ticks = false;
     
     if ( p -> talents.grimoire_of_sacrifice -> ok() )
-      num_ticks = (int) ( p -> talents.grimoire_of_sacrifice -> effectN( 12 ).time_value().total_seconds() / data().effectN( 2 ).period().total_seconds() );
+      dot_duration = p -> talents.grimoire_of_sacrifice -> effectN( 12 ).time_value();
   }
 
   virtual double crit_chance( double /* crit */, int /* delta_level */ ) const
@@ -8746,7 +3278,7 @@
     if ( result_is_hit( s -> result ) )
     {
       trigger_soul_leech( p(), s -> result_amount * p() -> talents.soul_leech -> effectN( 1 ).percent() );
-      extend_dot( td( s -> target ) -> dots_corruption, 4 );
+      extend_dot( td( s -> target ) -> dots_corruption, 4 * base_tick_time );
     }
   }
 
@@ -11109,5 +5641,4 @@
 {
   static warlock_module_t m;
   return &m;
-}
->>>>>>> 32c4db45
+}