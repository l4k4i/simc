--- conflicted
+++ resolved
@@ -8687,11 +8687,7 @@
     //  .field( "sp_coefficient" )
     //  .operation( hotfix::HOTFIX_MUL )
     //  .modifier( 0.94 )
-<<<<<<< HEAD
     //  .verification_value( 0.324 );
-=======
-    // .verification_value( 0.324 );
->>>>>>> 68ec420c
 
     //hotfix::register_effect( "Warlock", "2018-02-05", "Agony damage reduced by 6%.", 374 )
     //  .field( "sp_coefficient" )
