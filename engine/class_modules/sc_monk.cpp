// ==========================================================================
// Dedmonwakeen's DPS-DPM Simulator.
// Send questions to natehieter@gmail.com
// ==========================================================================
/*
TODO:

Add all buffs
- Crackling Jade Lightning
Change expel harm to heal later on.

GENERAL:
- Fortuitous Sphers - Finish implementing
- Break up Healing Elixers and Fortuitous into two spells; one for proc and one for heal
- Zen Meditation

WINDWALKER:
- Make Sure the healing for Blackout Kick is working

MISTWEAVER: Pretty much everything. I have no plans of fixing mistweaver. -alex 8/26/14
Implement the following spells:
- Renewing Mist
- Revival
- Uplift
- Life Cocoon
- Teachings of the Monastery
- Focus and Harmony
* SCK healing
* BoK's cleave effect
- Non-glyphed Mana Tea

http://us.battle.net/wow/en/forum/topic/14729563047?page=1#20
Gift of the Serpent Proc Coefficients:
119611 Renewing Mists 0.25
132463 Chi Wave 0.25
124081 Zen Sphere (Periodic) 0.20
124101 Zen Sphere (Detonate) 0.20
130654 Chi Burst 0.20
115175 Soothing Mists 0.67
125953 Soothing Mists (Statue) 0.33
132120 Enveloping Mist 0.25
116670 Uplift 0.40
130316 Uplift (Glyphed) 0.40
126890 Eminence (Self & Xuen) 0.27
117895 Eminence (Statue) 0.13
124040 Chi Torpedo 0.45
117640 Spinning Crane Kick 0.15
162530 Rushing Jade Wind 0.10
157590 Breath of the Serpent 0.20
157675 Chi Explosion 0.30
157681 Chi Explosion (Periodic) 0.02
159620 Chi Explosion (Crane) 0.40
115310 Revival 1.00
116995 Surging Mist 1.00
115072 Expel Harm 1.00

BREWMASTER:

- Add some form of cooldown for Expel harm below 35% to better model what is in-game

*/
#include "simulationcraft.hpp"

// ==========================================================================
// Monk
// ==========================================================================

namespace { // UNNAMED NAMESPACE
// Forward declarations
namespace actions {
namespace spells {
struct stagger_self_damage_t;
}
}
namespace pets {
struct storm_earth_and_fire_pet_t;
}
struct monk_t;

enum stance_e { STURDY_OX = 0x1, FIERCE_TIGER = 0x2, SPIRITED_CRANE = 0x4, WISE_SERPENT = 0x8 };

enum sef_pet_e { SEF_FIRE = 0, SEF_STORM, SEF_EARTH, SEF_PET_MAX };
enum sef_ability_e {
  SEF_NONE = -1,
  // Attacks begin here
  SEF_JAB,
  SEF_TIGER_PALM,
  SEF_BLACKOUT_KICK,
  SEF_RISING_SUN_KICK,
  SEF_RISING_SUN_KICK_TRINKET,
  SEF_FISTS_OF_FURY,
  SEF_SPINNING_CRANE_KICK,
  SEF_RUSHING_JADE_WIND,
  SEF_HURRICANE_STRIKE,
  SEF_CHI_EXPLOSION,
  SEF_ATTACK_MAX,
  // Attacks end here

  // Spells begin here
  SEF_CHI_WAVE,
  SEF_ZEN_SPHERE,
  SEF_CHI_BURST,
  SEF_SPELL_MAX,
  // Spells end here

  // Misc
  SEF_SPELL_MIN = SEF_CHI_WAVE,
  SEF_ATTACK_MIN = SEF_JAB,
  SEF_MAX
};

#define sef_spell_idx( x ) ( ( x ) - SEF_SPELL_MIN )

namespace monk_util
{
// Special Monk Attack Weapon damage collection, if the pointers mh or oh are
// set, instead of the classical action_t::weapon Damage is divided instead of
// multiplied by the weapon speed, AP portion is not multiplied by weapon
// speed.  Both MH and OH are directly weaved into one damage number
double monk_weapon_damage( action_t* action,
                           weapon_t* mh,
                           weapon_t* oh,
                           double weapon_power_mod,
                           double ap )
{
  player_t* player = action -> player;
  sim_t* sim = player -> sim;

  double total_dmg = 0;
  // Main Hand
  if ( mh && mh -> type != WEAPON_NONE && weapon_power_mod > 0 )
  {
    assert( mh -> slot != SLOT_OFF_HAND );
    double dmg = sim -> averaged_range( mh -> min_dmg, mh -> max_dmg ) + mh -> bonus_dmg;
      
    dmg /= mh -> swing_time.total_seconds();
    total_dmg += dmg;

    if ( sim->debug )
    {
      sim -> out_debug.printf( "%s main hand weapon damage portion for %s: td=%.3f min_dmg=%.0f max_dmg=%.0f wd=%.3f bd=%.3f ws=%.3f ap=%.3f",
                               player -> name(), action -> name(),
                               total_dmg, mh -> min_dmg, mh -> max_dmg, dmg,
                               mh -> bonus_dmg, mh -> swing_time.total_seconds(), ap );
    }
  }

  // Off Hand
  if ( oh && oh -> type != WEAPON_NONE && weapon_power_mod > 0 && player -> specialization() != MONK_MISTWEAVER )
  {
    assert( oh -> slot == SLOT_OFF_HAND );
    double dmg = sim -> averaged_range( oh -> min_dmg, oh -> max_dmg ) + oh -> bonus_dmg;
      
    dmg /= oh -> swing_time.total_seconds();
    // OH penalty
    dmg *= 0.5;

    total_dmg += dmg;

    if ( sim -> debug )
    {
      sim -> out_debug.printf( "%s off-hand weapon damage portion for %s: td=%.3f min_dmg=%.0f max_dmg=%.0f wd=%.3f bd=%.3f ws=%.3f ap=%.3f",
                               player -> name(), action -> name(), total_dmg, oh -> min_dmg, oh -> max_dmg, dmg, oh -> bonus_dmg, oh -> swing_time.total_seconds(), ap );
    }
  }

  if ( player -> dual_wield() )
    total_dmg *= 0.857143;

  total_dmg += weapon_power_mod * ap;

  return total_dmg;
}
} // Namespace 'monk_util' ends

struct monk_td_t: public actor_target_data_t
{
public:

  struct dots_t
  {
    dot_t* enveloping_mist;
    dot_t* renewing_mist;
    dot_t* soothing_mist;
    dot_t* zen_sphere;
  } dots;

  struct buffs_t
  {
    debuff_t* dizzying_haze;
    debuff_t* rising_sun_kick;
    debuff_t* storm_earth_and_fire;
  } debuff;

  monk_t& monk;
  monk_td_t( player_t* target, monk_t* p );
};

struct monk_t: public player_t
{
private:
  stance_e _active_stance;
public:
  typedef player_t base_t;

  struct
  {
    luxurious_sample_data_t* stagger_tick_damage;
    luxurious_sample_data_t* stagger_total_damage;
    luxurious_sample_data_t* purified_damage;
    luxurious_sample_data_t* light_stagger_total_damage;
    luxurious_sample_data_t* moderate_stagger_total_damage;
    luxurious_sample_data_t* heavy_stagger_total_damage;
  } sample_datas;

  struct active_actions_t
  {
    action_t* blackout_kick_dot;
    action_t* blackout_kick_heal;
    action_t* chi_explosion_dot;
    action_t* healing_elixir;
    action_t* healing_sphere;
    action_t* death_note;
    actions::spells::stagger_self_damage_t* stagger_self_damage;
  } active_actions;

  double track_chi_consumption;

  struct buffs_t
  {
    absorb_buff_t* guard;
    buff_t* bladed_armor;
    buff_t* channeling_soothing_mist;
    buff_t* chi_sphere;
    buff_t* combo_breaker_bok;
    buff_t* combo_breaker_ce;
    buff_t* combo_breaker_tp;
    buff_t* cranes_zeal;
    buff_t* dampen_harm;
    buff_t* death_note;
    buff_t* diffuse_magic;
    buff_t* elusive_brew_activated;
    buff_t* elusive_brew_stacks;
    buff_t* energizing_brew;
    buff_t* forceful_winds;
    buff_t* fortifying_brew;
    buff_t* gift_of_the_serpent;
    buff_t* mana_tea;
    buff_t* power_strikes;
    buff_t* rushing_jade_wind;
    buff_t* serenity;
    buff_t* shuffle;
    buff_t* storm_earth_and_fire;
    buff_t* gift_of_the_ox;
    buff_t* tiger_power;
    buff_t* tiger_strikes;
    buff_t* tigereye_brew;
    buff_t* tigereye_brew_use;
    buff_t* vital_mists;

    buff_t* zen_meditation;
  } buff;

private:
  struct stance_data_t
  {
    const spell_data_t* fierce_tiger;
    const spell_data_t* spirited_crane;
    const spell_data_t* sturdy_ox;
    const spell_data_t* wise_serpent;
  } stance_data;
public:

  struct gains_t
  {
    gain_t* chi_brew;
    gain_t* chi_refund;
    gain_t* chi_sphere;
    gain_t* combo_breaker_ce;
    gain_t* combo_breaker_savings;
    gain_t* crackling_jade_lightning;
    gain_t* energizing_brew;
    gain_t* energy_refund;
    gain_t* expel_harm;
    gain_t* jab;
    gain_t* keg_smash;
    gain_t* gift_of_the_ox;
    gain_t* mana_tea;
    gain_t* renewing_mist;
    gain_t* serenity;
    gain_t* soothing_mist;
    gain_t* spinning_crane_kick;
    gain_t* rushing_jade_wind;
    gain_t* surging_mist;
    gain_t* tier15_2pc_melee;
    gain_t* tier16_4pc_melee;
    gain_t* tier16_4pc_tank;
    gain_t* healing_elixirs;
    gain_t* fortuitous_spheres;
  } gain;

  struct procs_t
  {
    proc_t* combo_breaker_bok;
    proc_t* combo_breaker_ce;
    proc_t* combo_breaker_tp;
    proc_t* mana_tea;
    proc_t* tier15_2pc_melee;
    proc_t* tier15_4pc_melee;
    proc_t* tier17_4pc_heal;
    proc_t* tigereye_brew;
    proc_t* tigereye_brew_wasted;
  } proc;

  struct talents_t
  {
    const spell_data_t* celerity;
    const spell_data_t* tigers_lust;
    const spell_data_t* momentum;

    const spell_data_t* chi_wave;
    const spell_data_t* zen_sphere;
    const spell_data_t* chi_burst;

    const spell_data_t* power_strikes;
    const spell_data_t* ascension;
    const spell_data_t* chi_brew;

    const spell_data_t* ring_of_peace;
    const spell_data_t* charging_ox_wave;
    const spell_data_t* leg_sweep;

    const spell_data_t* healing_elixirs;
    const spell_data_t* dampen_harm;
    const spell_data_t* diffuse_magic;

    const spell_data_t* rushing_jade_wind;
    const spell_data_t* invoke_xuen;
    const spell_data_t* chi_torpedo;

    const spell_data_t* breath_of_the_serpent;
    const spell_data_t* soul_dance;
    const spell_data_t* hurricane_strike;
    const spell_data_t* chi_explosion;
    const spell_data_t* path_of_mists;
    const spell_data_t* serenity;
  } talent;

  // Specialization
  struct specs_t
  {
    // GENERAL
    const spell_data_t* critical_strikes;
    const spell_data_t* expel_harm;
    const spell_data_t* healing_sphere;
    const spell_data_t* leather_specialization;
    const spell_data_t* legacy_of_the_white_tiger;
    const spell_data_t* rising_sun_kick;
    const spell_data_t* rising_sun_kick_debuff;
    const spell_data_t* spinning_crane_kick;
    const spell_data_t* spinning_crane_kick_heal;
    const spell_data_t* rushing_jade_wind_heal;
    const spell_data_t* tiger_palm;
    const spell_data_t* tiger_strikes;
    const spell_data_t* touch_of_death;
    const spell_data_t* way_of_the_monk_aa_damage;
    const spell_data_t* way_of_the_monk_aa_speed;
    const spell_data_t* zen_meditaiton;
    const spell_data_t* fortifying_brew;
    const spell_data_t* expel_harm_damage;
    const spell_data_t* chi_torpedo_heal;
    const spell_data_t* surging_mist_heal;

    // Brewmaster
    const spell_data_t* bladed_armor;
    const spell_data_t* breath_of_fire;
    const spell_data_t* brewing_elusive_brew;
    const spell_data_t* brewmaster_training;
    const spell_data_t* desperate_measures;
    const spell_data_t* dizzying_haze;
    const spell_data_t* elusive_brew;
    const spell_data_t* ferment;
    const spell_data_t* gift_of_the_ox;
    const spell_data_t* guard;
    const spell_data_t* keg_smash;
    const spell_data_t* purifying_brew;
    const spell_data_t* resolve;
    const spell_data_t* summon_black_ox_statue;
    const spell_data_t* light_stagger;
    const spell_data_t* moderate_stagger;
    const spell_data_t* heavy_stagger;

    // Mistweaver
    const spell_data_t* brewing_mana_tea;
    const spell_data_t* crane_style_techniques;
    const spell_data_t* detonate_chi;
    const spell_data_t* enveloping_mist;
    const spell_data_t* focus_and_harmony; // To-do: Implement
    const spell_data_t* internal_medicine;
    const spell_data_t* jade_mists;
    const spell_data_t* legacy_of_the_emperor;
    const spell_data_t* life_cocoon;
    const spell_data_t* mana_meditation;
    const spell_data_t* mana_tea;
    const spell_data_t* mana_tea_driver;
    const spell_data_t* renewing_mist;
    const spell_data_t* renewing_mist_heal;
    const spell_data_t* revival;
    const spell_data_t* soothing_mist;
    const spell_data_t* soothing_mists_trigger;
    const spell_data_t* soothing_mist_statue;
    const spell_data_t* summon_jade_serpent_statue;
    const spell_data_t* teachings_of_the_monastery;
    const spell_data_t* thunder_focus_tea;
    const spell_data_t* uplift;
    const spell_data_t* eminence;
    const spell_data_t* eminence_statue;
    const spell_data_t* breath_of_the_serpent_heal;
    const spell_data_t* extend_life;

    // Windwalker
    const spell_data_t* afterlife;
    const spell_data_t* battle_trance;
    const spell_data_t* brewing_tigereye_brew;
    const spell_data_t* combat_conditioning;
    const spell_data_t* combo_breaker;
    const spell_data_t* disable;
    const spell_data_t* energizing_brew;
    const spell_data_t* fists_of_fury;
    const spell_data_t* flying_serpent_kick;
    const spell_data_t* rising_sun_kick_trinket;
    const spell_data_t* storm_earth_and_fire;
    const spell_data_t* tigereye_brew;
    const spell_data_t* touch_of_karma;
    const spell_data_t* windflurry;
  } spec;

  // Warlords of Draenor Perks
  struct
  {
    // GENERAL
    const spell_data_t* enhanced_roll;
    const spell_data_t* enhanced_transcendence;
    // Brewmaster
    const spell_data_t* improved_breath_of_fire;
    const spell_data_t* improved_guard;
    // Mistweaver
    const spell_data_t* improved_life_cocoon;
    const spell_data_t* improved_renewing_mist;
    // Windwalker
    const spell_data_t* empowered_chi;
    const spell_data_t* empowered_spinning_crane_kick;
  } perk;

  struct mastery_spells_t
  {
    const spell_data_t* bottled_fury;        // Windwalker
    const spell_data_t* elusive_brawler;     // Brewmaster
    const spell_data_t* gift_of_the_serpent; // Mistweaver
  } mastery;

  struct glyphs_t
  {
    // General
    const spell_data_t* fortifying_brew;
    const spell_data_t* fortuitous_spheres;
    const spell_data_t* targeted_expulsion;
    const spell_data_t* touch_of_death;
    // Brewmaster
    const spell_data_t* expel_harm;
    const spell_data_t* guard;
    // Mistweaver
    const spell_data_t* mana_tea;
    // Windwalker
    const spell_data_t* blackout_kick;
    // Minor
  } glyph;

  // Cooldowns
  struct cooldowns_t
  {
    cooldown_t* desperate_measure;
    cooldown_t* expel_harm;
    cooldown_t* guard;
    cooldown_t* healing_elixirs;
    cooldown_t* healing_sphere;
    cooldown_t* touch_of_death;
  } cooldown;

  struct passives_t
  {
    const spell_data_t* enveloping_mist;
    const spell_data_t* healing_elixirs;
    const spell_data_t* storm_earth_and_fire;
    const spell_data_t* surging_mist;
    const spell_data_t* shuffle;
    const spell_data_t* tier15_2pc_melee;
    const spell_data_t* tier17_2pc_tank;
    const spell_data_t* forceful_winds;

    // 6.0.2 Hotfixes consolidated into a single spell in build 19057
    const spell_data_t* hotfix_passive;

  } passives;

  struct pets_t
  {
    pets::storm_earth_and_fire_pet_t* sef[ SEF_PET_MAX ];
  } pet;

  // Options
  struct options_t
  {
    int initial_chi;
    double goto_throttle;
    double ppm_below_35_percent_dm;
    double ppm_below_50_percent_dm;
  } user_options;

private:
  target_specific_t<monk_td_t*> target_data;
public:

  monk_t( sim_t* sim, const std::string& name, race_e r ):
    player_t( sim, MONK, name, r ),
    active_actions( active_actions_t() ),
    track_chi_consumption( 0.0 ),
    buff( buffs_t() ),
    stance_data( stance_data_t() ),
    gain( gains_t() ),
    proc( procs_t() ),
    talent( talents_t() ),
    spec( specs_t() ),
    mastery( mastery_spells_t() ),
    glyph( glyphs_t() ),
    cooldown( cooldowns_t() ),
    passives( passives_t() ),
    pet( pets_t() ),
    user_options( options_t() ),
    light_stagger_threshold( 0 ),
    moderate_stagger_threshold( 0.035 ),
    heavy_stagger_threshold( 0.065 ),
    weapon_power_mod( 0 ),
    eluding_movements( 0 ),
    soothing_breeze( 0 ),
    furious_sun( 0 )
  {
    // actives
    _active_stance = FIERCE_TIGER;
    cooldown.expel_harm       = get_cooldown( "expel_harm_heal" );
    cooldown.guard            = get_cooldown( "guard" );
    cooldown.healing_elixirs  = get_cooldown( "healing_elixirs" );
    cooldown.healing_sphere   = get_cooldown( "healing_sphere" );
    cooldown.touch_of_death   = get_cooldown( "touch_of_death" );

    regen_type = REGEN_DYNAMIC;
    if ( specialization() != MONK_MISTWEAVER )
    {
      regen_caches[CACHE_HASTE] = true;
      regen_caches[CACHE_ATTACK_HASTE] = true;
    }
    user_options.initial_chi = 0;
    user_options.goto_throttle = 0;
    user_options.ppm_below_35_percent_dm = 0;
    user_options.ppm_below_50_percent_dm = 0;
  }

  // player_t overrides
  virtual action_t* create_action( const std::string& name, const std::string& options );
  virtual double    composite_armor_multiplier() const;
  virtual double    composite_melee_crit() const;
  virtual double    composite_spell_crit() const;
  virtual double    energy_regen_per_second() const;
  virtual double    composite_attribute_multiplier( attribute_e attr ) const override;
  virtual double    composite_player_multiplier( school_e school ) const;
  virtual double    composite_player_heal_multiplier( const action_state_t* s ) const;
  virtual double    composite_melee_expertise( weapon_t* weapon ) const;
  virtual double    composite_melee_attack_power() const;
  virtual double    composite_attack_power_multiplier() const;
  virtual double    composite_parry() const;
  virtual double    composite_dodge() const;
  virtual double    composite_crit_avoidance() const;
  virtual double    composite_rating_multiplier( rating_e rating ) const;
  virtual double    composite_multistrike() const;
  virtual double    composite_player_multistrike_damage_multiplier() const;
  virtual pet_t*    create_pet( const std::string& name, const std::string& type = std::string() );
  virtual void      create_pets();
  virtual void      init_spells();
  virtual void      init_base_stats();
  virtual void      init_scaling();
  virtual void      create_buffs();
  virtual void      init_gains();
  virtual void      init_procs();
  virtual void      regen( timespan_t periodicity );
  virtual void      reset();
  virtual void      interrupt();
  virtual double    matching_gear_multiplier( attribute_e attr ) const;
  virtual void      create_options();
  virtual void      copy_from( player_t* );
  virtual resource_e primary_resource() const;
  virtual role_e    primary_role() const;
  virtual stat_e    convert_hybrid_stat( stat_e s ) const;
  virtual void      pre_analyze_hook();
  virtual void      combat_begin();
  virtual void      target_mitigation( school_e, dmg_e, action_state_t* );
  virtual void      assess_damage( school_e, dmg_e, action_state_t* s );
  virtual void      assess_damage_imminent_pre_absorb( school_e, dmg_e, action_state_t* s );
  virtual void      invalidate_cache( cache_e );
  virtual void      init_action_list();
  virtual bool      has_t18_class_trinket() const;
  virtual expr_t*   create_expression( action_t* a, const std::string& name_str );
  virtual monk_td_t* get_target_data( player_t* target ) const
  {
    monk_td_t*& td = target_data[target];
    if ( !td )
    {
      td = new monk_td_t( target, const_cast<monk_t*>( this ) );
    }
    return td;
  }

  // Monk specific
  void apl_combat_brewmaster();
  void apl_combat_mistweaver();
  void apl_combat_windwalker();
  void apl_pre_brewmaster();
  void apl_pre_mistweaver();
  void apl_pre_windwalker();

  // Stance
  stance_e current_stance() const
  {
    return _active_stance;
  }
  bool switch_to_stance( stance_e );
  void stance_invalidates( stance_e );
  const spell_data_t& static_stance_data( stance_e ) const;
  const spell_data_t& active_stance_data( stance_e ) const;

  // Custom Monk Functions
  double current_stagger_tick_dmg();
  double current_stagger_tick_dmg_percent();
  double current_stagger_dot_remains();
  double stagger_pct();
  // Blizzard rounds it's stagger damage; anything higher than half a percent beyond 
  // the threshold will switch to the next threshold
  const double light_stagger_threshold;
  const double moderate_stagger_threshold;
  const double heavy_stagger_threshold;
  double weapon_power_mod;
  double clear_stagger();
  bool has_stagger();

  // Tier 18 (WoD 6.2) trinket effects
  const special_effect_t* eluding_movements;
  const special_effect_t* soothing_breeze;
  const special_effect_t* furious_sun;
};

// ==========================================================================
// Monk Pets & Statues
// ==========================================================================

namespace pets {
struct statue_t: public pet_t
{
  statue_t( sim_t* sim, monk_t* owner, const std::string& n, pet_e pt, bool guardian = false ):
    pet_t( sim, owner, n, pt, guardian )
  { }

  monk_t* o()
  {
    return static_cast<monk_t*>( owner );
  }
};

struct jade_serpent_statue_t: public statue_t
{
  typedef statue_t base_t;
  jade_serpent_statue_t( sim_t* sim, monk_t* owner, const std::string& n ):
    base_t( sim, owner, n, PET_NONE, true )
  { }
};

// ==========================================================================
// Storm Earth and Fire
// ==========================================================================

struct storm_earth_and_fire_pet_t : public pet_t
{
  struct sef_td_t: public actor_target_data_t
  {
    debuff_t* rising_sun_kick;

    sef_td_t( player_t* target, storm_earth_and_fire_pet_t* source ) :
      actor_target_data_t( target, source ),
      rising_sun_kick( buff_creator_t( *this, "rising_sun_kick", source -> o() -> spec.rising_sun_kick_debuff )
                          .default_value( source -> o() -> spec.rising_sun_kick_debuff -> effectN( 1 ).percent() ) )
    { }
  };

  // Storm, Earth, and Fire abilities begin =================================

  template <typename BASE>
  struct sef_action_base_t : public BASE
  {
    typedef BASE super_t;
    typedef sef_action_base_t<BASE> base_t;

    const action_t* source_action;

    sef_action_base_t( const std::string& n,
                       storm_earth_and_fire_pet_t* p,
                       const spell_data_t* data = spell_data_t::nil() ) :
      BASE( n, p, data ), source_action( 0 )
    {
      // Make SEF attacks always background, so they do not consume resources
      // or do anything associated with "foreground actions".
      this -> background = this -> may_crit = true;
      this -> callbacks = false;

      // Cooldowns are handled automatically by the mirror abilities, the SEF specific ones need none.
      this -> cooldown -> duration = timespan_t::zero();

      // No costs are needed either
      this -> base_costs[ RESOURCE_ENERGY ] = 0;
      this -> base_costs[ RESOURCE_CHI ] = 0;
    }

    void init()
    {
      super_t::init();

      // Find source_action from the owner by matching the action name and
      // spell id with eachother. This basically means that by default, any
      // spell-data driven ability with 1:1 mapping of name/spell id will
      // always be chosen as the source action. In some cases this needs to be
      // overridden (see sef_zen_sphere_t for example).
      for ( size_t i = 0, end = o() -> action_list.size(); i < end; i++ )
      {
        action_t* a = o() -> action_list[ i ];

        if ( util::str_compare_ci( this -> name_str, a -> name_str ) && this -> id == a -> id )
        {
          source_action = a;
          break;
        }
      }

      if ( source_action )
      {
        this -> update_flags = source_action -> update_flags;
        this -> snapshot_flags = source_action -> snapshot_flags;
      }
    }

    sef_td_t* td( player_t* t ) const
    { return this -> p() -> get_target_data( t ); }

    monk_t* o()
    { return debug_cast<monk_t*>( this -> player -> cast_pet() -> owner ); }

    const monk_t* o() const
    { return debug_cast<const monk_t*>( this -> player -> cast_pet() -> owner ); }

    const storm_earth_and_fire_pet_t* p() const
    { return debug_cast<storm_earth_and_fire_pet_t*>( this -> player ); }

    storm_earth_and_fire_pet_t* p()
    { return debug_cast<storm_earth_and_fire_pet_t*>( this -> player ); }

    // Use SEF-specific override methods for target related multipliers as the
    // pets seem to have their own functionality relating to it. The rest of
    // the state-related stuff is actually mapped to the source (owner) action
    // below.

    double composite_target_multiplier( player_t* t ) const
    {
      double m = super_t::composite_target_multiplier( t );

      const sef_td_t* tdata = td( t );
      if ( tdata -> rising_sun_kick -> check() )
        m *= 1.0 + tdata -> rising_sun_kick -> default_value;

      return m;
    }

    // Map the rest of the relevant state-related stuff into the source
    // action's methods. In other words, use the owner's data. Note that attack
    // power is not included here, as we will want to (just in case) snapshot
    // AP through the pet's own AP system. This allows us to override the
    // inheritance coefficient if need be in an easy way.

    double attack_direct_power_coefficient( const action_state_t* state ) const
    {
      return source_action -> attack_direct_power_coefficient( state );
    }

    double attack_tick_power_coefficient( const action_state_t* state ) const
    {
      return source_action -> attack_tick_power_coefficient( state );
    }

    timespan_t composite_dot_duration( const action_state_t* s ) const
    {
      return source_action -> composite_dot_duration( s );
    }

    timespan_t tick_time( double haste ) const
    {
      return source_action -> tick_time( haste );
    }

    double composite_da_multiplier( const action_state_t* s ) const
    {
      return source_action -> composite_da_multiplier( s );
    }

    double composite_ta_multiplier( const action_state_t* s ) const
    {
      return source_action -> composite_ta_multiplier( s );
    }

    double composite_persistent_multiplier( const action_state_t* s ) const
    {
      return source_action -> composite_persistent_multiplier( s );
    }

    double composite_versatility( const action_state_t* s ) const
    {
      return source_action -> composite_versatility( s );
    }

    double composite_haste() const
    {
      return source_action -> composite_haste();
    }

    timespan_t travel_time() const
    {
      return source_action -> travel_time();
    }

    int n_targets() const
    { return source_action ? source_action -> n_targets() : super_t::n_targets(); }

    void schedule_execute( action_state_t* state = 0 )
    {
      // Never execute an ability if there's no source action. Things will crash.
      if ( ! source_action )
      {
        action_state_t::release( state );
        return;
      }

      // Target always follows the SEF clone's target, which is assigned during
      // summon time
      this -> target = this -> player -> target;

      super_t::schedule_execute( state );
    }

    void snapshot_internal( action_state_t* state, uint32_t flags, dmg_e rt )
    {
      super_t::snapshot_internal( state, flags, rt );

      // TODO: Check-recheck-figure out some day
      // Apply a -5% modifier to all damage generated by the pets.
      state -> da_multiplier /= 1.05;
      state -> ta_multiplier /= 1.05;
    }
  };

  struct sef_melee_attack_t : public sef_action_base_t<melee_attack_t>
  {
    bool main_hand, off_hand;

    sef_melee_attack_t( const std::string& n,
                        storm_earth_and_fire_pet_t* p,
                        const spell_data_t* data = spell_data_t::nil(),
                        weapon_t* w = 0 ) :
      base_t( n, p, data ),
      // For special attacks, the SEF pets always use the owner's weapons.
      main_hand( ! w ? true : false ), off_hand( ! w ? true : false )
    {
      school = SCHOOL_PHYSICAL;

      if ( w )
      {
        weapon = w;
      }
    }

    double target_armor( player_t* t ) const
    {
      double a = base_t::target_armor( t );

      if ( p() -> tiger_power -> up() )
        a *= 1.0 - p() -> tiger_power -> check() * p() -> tiger_power -> default_value;

      return a;
    }

    // SEF uses the "normal" monk weapon damage calculation, except for auto
    // attacks.
    double calculate_weapon_damage( double attack_power )
    {
      // Actual weapon damage calculation is done with the OWNER weapons for
      // special attacks, not SEF specific ones.
      if ( main_hand || ( main_hand && off_hand ) )
        return monk_util::monk_weapon_damage( this, &( o() -> main_hand_weapon ), &( o() -> off_hand_weapon ), weapon_power_mod, attack_power );
      else
        return base_t::calculate_weapon_damage( attack_power );
    }

    // Physical tick_action abilities need amount_type() override, so the
    // tick_action multistrikes are properly physically mitigated.
    dmg_e amount_type( const action_state_t* state, bool periodic ) const
    {
      if ( tick_action && tick_action -> school == SCHOOL_PHYSICAL )
      {
        return DMG_DIRECT;
      }
      else
      {
        return base_t::amount_type( state, periodic );
      }
    }
  };

  struct sef_spell_t : public sef_action_base_t<spell_t>
  {
    sef_spell_t( const std::string& n,
                 storm_earth_and_fire_pet_t* p,
                 const spell_data_t* data = spell_data_t::nil() ) :
      base_t( n, p, data )
    { }
  };

  // Auto attack ============================================================

  struct melee_t: public sef_melee_attack_t
  {
    melee_t( const std::string& n, storm_earth_and_fire_pet_t* player, weapon_t* w ):
      sef_melee_attack_t( n, player, spell_data_t::nil(), w )
    {
      background = repeating = may_crit = may_glance = true;

      base_execute_time = w -> swing_time;
      trigger_gcd = timespan_t::zero();
      special = false;
      auto_attack = true;

      if ( player -> dual_wield() )
      {
        base_hit -= 0.19;
      }

      if ( w == &( player -> main_hand_weapon ) )
      {
        source_action = player -> owner -> find_action( "melee_main_hand" );
      }
      else
      {
        source_action = player -> owner -> find_action( "melee_off_hand" );
        // If owner is using a 2handed weapon, there's not going to be an
        // off-hand action for autoattacks, thus just use main hand one then.
        if ( ! source_action )
        {
          source_action = player -> owner -> find_action( "melee_main_hand" );
        }
      }

      // TODO: Can't really assert here, need to figure out a fallback if the
      // windwalker does not use autoattacks (how likely is that?)
      if ( sim -> debug )
      {
        sim -> errorf( "%s has no auto_attack in APL, Storm, Earth, and Fire pets cannot auto-attack.",
            o() -> name() );
      }
    }

    // A wild equation appears
    double composite_attack_power() const
    {
      double ap = sef_melee_attack_t::composite_attack_power();

      if ( o() -> main_hand_weapon.group() == WEAPON_2H )
      {
        ap += o() -> main_hand_weapon.dps * 3.5;
      }
      // 1h/dual wield equation. Note, this formula is slightly off (~3%) for
      // owner dw/pet dw variation.
      else
      {
        double total_dps = o() -> main_hand_weapon.dps;
        double dw_mul = 1.0;
        if ( o() -> off_hand_weapon.group() != WEAPON_NONE )
        {
          total_dps += o() -> off_hand_weapon.dps * 0.5;
          dw_mul = 0.898882275;
        }

        ap += total_dps * 3.5 * dw_mul;
      }

      return ap;
    }

    // Since we use owner multipliers, we need to apply (or remove!) the auto
    // attack Way of the Monk multiplier from the AA damage.
    void snapshot_internal( action_state_t* state, uint32_t flags, dmg_e rt )
    {
      sef_melee_attack_t::snapshot_internal( state, flags, rt );

      if ( ! o() -> dual_wield() && player -> dual_wield() )
      {
        state -> da_multiplier *= 1.0 + o() -> spec.way_of_the_monk_aa_damage -> effectN( 1 ).percent();
      }
      else if ( o() -> dual_wield() && ! player -> dual_wield() )
      {
        state -> da_multiplier /= 1.0 + o() -> spec.way_of_the_monk_aa_damage -> effectN( 1 ).percent();
      }
    }

    virtual timespan_t execute_time() const
    {
      timespan_t t = sef_melee_attack_t::execute_time();

      if ( ! player -> dual_wield() )
        t *= 1.0 / ( 1.0 + o() -> spec.way_of_the_monk_aa_speed -> effectN( 1 ).percent() );

      return t;
    }

    void execute()
    {
      if ( time_to_execute > timespan_t::zero() && player -> executing )
      {
        if ( sim -> debug )
        {
          sim -> out_debug.printf( "%s Executing '%s' during melee (%s).",
              player -> name(),
              player -> executing -> name(),
              util::slot_type_string( weapon -> slot ) );
        }

        schedule_execute();
      }
      else
        sef_melee_attack_t::execute();
    }
  };

  struct auto_attack_t: public attack_t
  {
    auto_attack_t( storm_earth_and_fire_pet_t* player, const std::string& options_str ):
      attack_t( "auto_attack", player, spell_data_t::nil() )
    {
      parse_options( options_str );

      trigger_gcd = timespan_t::zero();

      melee_t* mh = new melee_t( "auto_attack_mh", player, &( player -> main_hand_weapon ) );
      if ( ! mh -> source_action )
      {
        background = true;
        return;
      }
      player -> main_hand_attack = mh;

      if ( player -> dual_wield() )
      {
        player -> off_hand_attack = new melee_t( "auto_attack_oh", player, &( player -> off_hand_weapon ) );
      }
    }

    virtual void execute()
    {
      player -> main_hand_attack -> schedule_execute();

      if ( player -> off_hand_attack )
        player -> off_hand_attack -> schedule_execute();
    }

    virtual bool ready()
    {
      if ( player -> is_moving() ) return false;

      return ( player -> main_hand_attack -> execute_event == 0 ); // not swinging
    }
  };

  // Special attacks ========================================================
  //
  // Note, these automatically use the owner's multipliers, so there's no need
  // to adjust anything here.

  struct sef_jab_t : public sef_melee_attack_t
  {
    sef_jab_t( storm_earth_and_fire_pet_t* player ) :
      sef_melee_attack_t( "jab", player, player -> o() -> find_class_spell( "Jab" ) )
    { }
  };

  struct sef_tiger_palm_t : public sef_melee_attack_t
  {
    sef_tiger_palm_t( storm_earth_and_fire_pet_t* player ) :
      sef_melee_attack_t( "tiger_palm", player, player -> o() -> find_class_spell( "Tiger Palm" ) )
    { }

    void execute()
    {
      sef_melee_attack_t::execute();

      p() -> tiger_power -> trigger();
    }
  };

  struct sef_blackout_kick_t : public sef_melee_attack_t
  {
    struct sef_blackout_kick_dot_t : public residual_action::residual_periodic_action_t < sef_melee_attack_t >
    {
      sef_blackout_kick_dot_t( storm_earth_and_fire_pet_t* p ):
        base_t( "blackout_kick_dot", p, p -> find_spell( 128531 ) )
      {
        may_miss = may_crit = false;
      }
    };

    sef_blackout_kick_dot_t* dot;

    sef_blackout_kick_t( storm_earth_and_fire_pet_t* player ) :
      sef_melee_attack_t( "blackout_kick", player, player -> owner -> find_class_spell( "Blackout Kick" ) ),
      dot( new sef_blackout_kick_dot_t( player ) )
    { }

    void impact( action_state_t* state )
    {
      sef_melee_attack_t::impact( state );

      if ( ( p() -> current.position == POSITION_BACK || p() -> o() -> glyph.blackout_kick ) &&
           result_is_hit_or_multistrike( state -> result ) )
      {
        residual_action::trigger( dot,
                                  state -> target,
                                  state -> result_amount * data().effectN( 2 ).percent() );
      }
    }
  };

  struct sef_rsk_debuff_t : public sef_melee_attack_t
  {
    sef_rsk_debuff_t( storm_earth_and_fire_pet_t* player ) :
      sef_melee_attack_t( "rsk_debuff", player, player -> o() -> spec.rising_sun_kick_debuff )
    {
      may_crit = may_miss = may_block = callbacks = false;
      quiet = dual = true;

      weapon_power_mod = 0;
      aoe = -1;
    }

    void init()
    {
      sef_melee_attack_t::init();

      snapshot_flags = update_flags = 0;
    }

    void impact( action_state_t* state )
    {
      sef_melee_attack_t::impact( state );

      td( state -> target ) -> rising_sun_kick -> trigger();
    }
  };

  struct sef_rising_sun_kick_t : public sef_melee_attack_t
  {
    sef_rsk_debuff_t* debuff;

    sef_rising_sun_kick_t( storm_earth_and_fire_pet_t* player ) :
      sef_melee_attack_t( "rising_sun_kick", player, player -> o() -> spec.rising_sun_kick ),
      debuff( new sef_rsk_debuff_t( player ) )
    { }

    void execute()
    {
      sef_melee_attack_t::execute();

      debuff -> schedule_execute();
    }
  };

  struct sef_rising_sun_kick_trinket_t : public sef_melee_attack_t
  {
    sef_rsk_debuff_t* debuff;

    sef_rising_sun_kick_trinket_t( storm_earth_and_fire_pet_t* player ) :
      sef_melee_attack_t( "rising_sun_kick_trinket", player, player -> o() -> spec.rising_sun_kick_trinket ),
      debuff( new sef_rsk_debuff_t( player ) )
    { }

    void execute()
    {
      sef_melee_attack_t::execute();

      debuff -> schedule_execute();
    }
  };

  struct sef_tick_action_t : public sef_melee_attack_t
  {
    sef_tick_action_t( const std::string& name, storm_earth_and_fire_pet_t* p, const spell_data_t* data ) :
      sef_melee_attack_t( name, p, data )
    {
      aoe = -1;

      // Reset some variables to ensure proper execution
      dot_duration = timespan_t::zero();
      school = SCHOOL_PHYSICAL;
    }
  };

  struct sef_fists_of_fury_tick_t: public sef_tick_action_t
  {
    sef_fists_of_fury_tick_t( storm_earth_and_fire_pet_t* p ):
      sef_tick_action_t( "fists_of_fury_tick", p, p -> o() -> find_specialization_spell( "Fists of Fury" ) )
    { }

    // Damage must be divided on non-main target by the number of targets
    double composite_aoe_multiplier( const action_state_t* state ) const
    {
      if ( state -> target != target )
      {
        return 1.0 / state -> n_targets;
      }

      return 1.0;
    }
  };

  struct sef_fists_of_fury_t : public sef_melee_attack_t
  {
    sef_fists_of_fury_t( storm_earth_and_fire_pet_t* player ) :
      sef_melee_attack_t( "fists_of_fury", player, player -> o() -> find_specialization_spell( "Fists of Fury" ) )
    {
      channeled = tick_zero = true;
      may_crit = may_miss = may_block = may_dodge = may_parry = callbacks = false;

      weapon_power_mod = 0;

      tick_action = new sef_fists_of_fury_tick_t( player );
    }
  };

  struct sef_spinning_crane_kick_t : public sef_melee_attack_t
  {
    sef_spinning_crane_kick_t( storm_earth_and_fire_pet_t* player ) :
      sef_melee_attack_t( "spinning_crane_kick", player, player -> o() -> find_class_spell( "Spinning Crane Kick" ) )
    {
      channeled = tick_zero = true;
      may_crit = may_miss = may_block = may_dodge = may_parry = callbacks = false;

      weapon_power_mod = 0;

      tick_action = new sef_tick_action_t( "spinning_crane_kick_tick", player, &( data() ) );
    }
  };

  struct sef_rushing_jade_wind_t : public sef_melee_attack_t
  {
    sef_rushing_jade_wind_t( storm_earth_and_fire_pet_t* player ) :
      sef_melee_attack_t( "rushing_jade_wind", player, player -> o() -> find_talent_spell( "Rushing Jade Wind" ) )
    {
      tick_zero = hasted_ticks = true;

      may_crit = may_miss = may_block = may_dodge = may_parry = callbacks = false;

      weapon_power_mod = 0;

      tick_action = new sef_tick_action_t( "rushing_jade_wind_tick", player, &( data() ) );
    }
  };

  struct sef_hurricane_strike_tick_t : public sef_tick_action_t
  {
    sef_hurricane_strike_tick_t( storm_earth_and_fire_pet_t* p ):
      sef_tick_action_t( "hurricane_strike_tick", p, p -> find_spell( 158221 ) )
    {
      aoe = 0;
    }
  };

  struct sef_hurricane_strike_t : public sef_melee_attack_t
  {
    sef_hurricane_strike_t( storm_earth_and_fire_pet_t* player ) :
      sef_melee_attack_t( "hurricane_strike", player, player -> o() -> find_talent_spell( "Hurricane Strike" ) )
    {
      channeled = true;

      may_crit = may_miss = may_block = may_dodge = may_parry = callbacks = false;

      weapon_power_mod = 0;

      tick_action = new sef_hurricane_strike_tick_t( player );
    }
  };

  struct sef_chi_explosion_t : public sef_melee_attack_t
  {
    struct sef_chi_explosion_dot_t: public residual_action::residual_periodic_action_t < melee_attack_t >
    {
      sef_chi_explosion_dot_t( storm_earth_and_fire_pet_t* p ):
        residual_action_t( "chi_explosion_dot", p, p -> find_spell( 157680 ) )
      {
        may_miss = may_crit = false;
        weapon_power_mod = 0;
        school = SCHOOL_NATURE;
      }
    };

    sef_chi_explosion_dot_t* dot;

    sef_chi_explosion_t( storm_earth_and_fire_pet_t* player ) :
      sef_melee_attack_t( "chi_explosion", player, player -> o() -> find_spell( 152174 ) ),
      dot( new sef_chi_explosion_dot_t( player ) )
    {
      weapon_power_mod = 0;
      school = SCHOOL_NATURE;
    }

    int n_targets() const
    {
      if ( source_action )
      {
        if ( source_action -> resource_consumed >= 4 )
          return -1;
      }

      return 0;
    }

    // Chi explosion grabs the multiplier from the owner's current CHI, which
    // is not correct as the attack is triggered after the owner Chi Explosion.
    // This causes the current CHI of the owner to already be consumed when the
    // SEF Chi Explosion executes. Thus, we divide the multiplier with the
    // owner's current CHI status to eliminate the owner-specific CHI
    // multiplier, and then use the owner's consumed Chi as the correct
    // multiplier.
    double composite_da_multiplier( const action_state_t* s ) const
    {
      double m = sef_melee_attack_t::composite_da_multiplier( s );

      if ( o() -> resources.current[ RESOURCE_CHI ] > 0 )
      {
        m /= 1.0 + o() -> resources.current[ RESOURCE_CHI ];
      }

      m *= 1.0 + source_action -> resource_consumed;

      return m;
    }

    // Damage must be divided on non-main target by the number of targets
    double composite_aoe_multiplier( const action_state_t* state ) const
    {
      if ( state -> target != target )
      {
        return 1.0 / state -> n_targets;
      }

      return 1.0;
    }

    void impact( action_state_t* state )
    {
      sef_melee_attack_t::impact( state );

      if ( result_is_hit_or_multistrike( state -> result ) &&
           source_action -> resource_consumed >= 2 )
      {
        double amount = state -> result_amount * dot -> data().effectN( 2 ).percent();
        residual_action::trigger( dot, state -> target, amount );
      }
    }
  };

  struct sef_chi_wave_damage_t : public sef_spell_t
  {
    sef_chi_wave_damage_t( storm_earth_and_fire_pet_t* player ) :
      sef_spell_t( "chi_wave_damage", player, player -> o() -> find_talent_spell( "Chi Wave" ) )
    {
      dual = true;
    }
  };

  // SEF Chi Wave skips the healing ticks, delivering damage on every second
  // tick of the ability for simplicity.
  struct sef_chi_wave_t : public sef_spell_t
  {
    sef_chi_wave_damage_t* wave;

    sef_chi_wave_t( storm_earth_and_fire_pet_t* player ) :
      sef_spell_t( "chi_wave", player, player -> o() -> find_talent_spell( "Chi Wave" ) ),
      wave( new sef_chi_wave_damage_t( player ) )
    {
      may_crit = may_miss = hasted_ticks = false;
      tick_zero = tick_may_crit = true;
    }

    void tick( dot_t* d )
    {
      if ( d -> current_tick % 2 == 0 )
      {
        sef_spell_t::tick( d );
        wave -> target = d -> target;
        wave -> schedule_execute();
      }
    }
  };

  struct sef_zen_sphere_detonation_t : public sef_spell_t
  {
    sef_zen_sphere_detonation_t( storm_earth_and_fire_pet_t* player ) :
      sef_spell_t( "zen_sphere_detonation", player, player -> find_spell( 125033 ) )
    {
      aoe = -1;
    }

    void init()
    {
      sef_spell_t::init();

      source_action = o() -> find_action( "zen_sphere_damage" );
      if ( source_action )
      {
        update_flags = source_action -> update_flags;
        snapshot_flags = source_action -> snapshot_flags;
      }
    }
  };

  // SEF Zen Sphere does not perform healing
  struct sef_zen_sphere_t : public sef_spell_t
  {
    sef_zen_sphere_detonation_t* detonation;

    sef_zen_sphere_t( storm_earth_and_fire_pet_t* player ) :
      sef_spell_t( "zen_sphere", player, player -> o() -> find_talent_spell( "Zen Sphere" ) ),
      detonation( new sef_zen_sphere_detonation_t( player ) )
    {
      add_child( detonation );
    }

    void last_tick( dot_t* d )
    {
      sef_spell_t::last_tick( d );

      if ( ! player -> is_sleeping() )
      {
        detonation -> target = d -> target;
        detonation -> schedule_execute();
      }
    }
  };

  struct sef_chi_burst_t : public sef_spell_t
  {
    sef_chi_burst_t( storm_earth_and_fire_pet_t* player ) :
      sef_spell_t( "chi_burst", player, player -> o() -> find_talent_spell( "Chi Burst" ) )
    {
      interrupt_auto_attack = false;
    }
  };

  // Storm, Earth, and Fire abilities end ===================================

  // SEF has its own Tiger Power armor penetration buff
  buff_t* tiger_power;

  std::vector<sef_melee_attack_t*> attacks;
  std::vector<sef_spell_t*> spells;

private:
  target_specific_t<sef_td_t*> target_data;
public:

  storm_earth_and_fire_pet_t( const std::string& name, sim_t* sim, monk_t* owner, bool dual_wield ):
    pet_t( sim, owner, name, true ),
    tiger_power( 0 ), attacks( SEF_ATTACK_MAX ), spells( SEF_SPELL_MAX - SEF_SPELL_MIN )
  {
    // Storm, Earth, and Fire pets have to become "Windwalkers", so we can get
    // around some sanity checks in the action execution code, that prevents
    // abilities meant for a certain specialization to be executed by actors
    // that do not have the specialization.
    _spec = MONK_WINDWALKER;

    main_hand_weapon.type = WEAPON_BEAST;
    main_hand_weapon.swing_time = timespan_t::from_seconds( dual_wield ? 2.6 : 3.6 );

    if ( dual_wield )
    {
      off_hand_weapon.type = WEAPON_BEAST;
      off_hand_weapon.swing_time = timespan_t::from_seconds( 2.6 );
    }

    owner_coeff.ap_from_ap = 1.0;
  }

  timespan_t available() const
  { return sim -> expected_iteration_time * 2; }

  monk_t* o()
  {
    return debug_cast<monk_t*>( owner );
  }

  const monk_t* o() const
  {
    return debug_cast<const monk_t*>( owner );
  }

  sef_td_t* get_target_data( player_t* target ) const
  {
    sef_td_t*& td = target_data[ target ];
    if ( ! td )
    {
      td = new sef_td_t( target, const_cast< storm_earth_and_fire_pet_t*>( this ) );
    }
    return td;
  }

  void create_buffs()
  {
    pet_t::create_buffs();

    tiger_power = buff_creator_t( this, "tiger_power", o() -> spec.tiger_palm -> effectN( 2 ).trigger() )
      .default_value( o() -> spec.tiger_palm -> effectN( 2 ).trigger() -> effectN( 1 ).percent() )
      .refresh_behavior( BUFF_REFRESH_PANDEMIC );
  }

  void init_spells()
  {
    pet_t::init_spells();

    attacks[ SEF_JAB                     ] = new sef_jab_t( this );
    attacks[ SEF_TIGER_PALM              ] = new sef_tiger_palm_t( this );
    attacks[ SEF_BLACKOUT_KICK           ] = new sef_blackout_kick_t( this );
    attacks[ SEF_RISING_SUN_KICK         ] = new sef_rising_sun_kick_t( this );
    attacks[ SEF_RISING_SUN_KICK_TRINKET ] = new sef_rising_sun_kick_trinket_t( this );
    attacks[ SEF_FISTS_OF_FURY           ] = new sef_fists_of_fury_t( this );
    attacks[ SEF_SPINNING_CRANE_KICK     ] = new sef_spinning_crane_kick_t( this );
    attacks[ SEF_RUSHING_JADE_WIND       ] = new sef_rushing_jade_wind_t( this );
    attacks[ SEF_HURRICANE_STRIKE        ] = new sef_hurricane_strike_t( this );
    attacks[ SEF_CHI_EXPLOSION           ] = new sef_chi_explosion_t( this );

    spells[ sef_spell_idx( SEF_CHI_WAVE )   ] = new sef_chi_wave_t( this );
    spells[ sef_spell_idx( SEF_ZEN_SPHERE ) ] = new sef_zen_sphere_t( this );
    spells[ sef_spell_idx( SEF_CHI_BURST )  ] = new sef_chi_burst_t( this );
  }

  void init_action_list()
  {
    action_list_str = "auto_attack";

    pet_t::init_action_list();
  }

  action_t* create_action( const std::string& name,
                           const std::string& options_str )
  {
    if ( name == "auto_attack" )
      return new auto_attack_t( this, options_str );

    return pet_t::create_action( name, options_str );
  }

  void summon( timespan_t duration = timespan_t::zero() )
  {
    pet_t::summon( duration );

    o() -> buff.storm_earth_and_fire -> trigger();
    // Note, storm_earth_fire_t (the summoning spell) has already set the
    // correct target
    monk_td_t* owner_td = o() -> get_target_data( target );
    assert( owner_td -> debuff.storm_earth_and_fire -> check() == 0 );
    owner_td -> debuff.storm_earth_and_fire -> trigger();
  }

  void dismiss()
  {
    pet_t::dismiss();

    if ( ! target -> is_sleeping() )
    {
      monk_td_t* owner_td = o() -> get_target_data( target );
      assert( owner_td -> debuff.storm_earth_and_fire -> check() == 1 );
      owner_td -> debuff.storm_earth_and_fire -> expire();
    }

    o() -> buff.storm_earth_and_fire -> decrement();
  }

  void trigger_attack( sef_ability_e ability, const action_t* source_action )
  {
    if ( ability >= SEF_SPELL_MIN )
    {
      size_t spell = static_cast<size_t>( ability - SEF_SPELL_MIN );
      assert( spells[ spell ] );

      // If the owner targeted this pet's target, don't mirror the ability
      if ( source_action -> target != target )
      {
        spells[ spell ] -> source_action = source_action;
        spells[ spell ] -> schedule_execute();
      }
    }
    else
    {
      assert( attacks[ ability ] );

      if ( source_action -> target != target )
      {
        attacks[ ability ] -> source_action = source_action;
        attacks[ ability ] -> schedule_execute();
      }
    }
  }
};


// ==========================================================================
// Xuen Pet
// ==========================================================================
struct xuen_pet_t: public pet_t
{
private:
  struct melee_t: public melee_attack_t
  {
    melee_t( const std::string& n, xuen_pet_t* player ):
      melee_attack_t( n, player, spell_data_t::nil() )
    {
      background = repeating = may_crit = may_glance = true;
      school = SCHOOL_NATURE;

      // Use damage numbers from the level-scaled weapon
      weapon = &( player -> main_hand_weapon );
      base_execute_time = weapon -> swing_time;
      trigger_gcd = timespan_t::zero();
      special = false;
    }

    void execute()
    {
      if ( time_to_execute > timespan_t::zero() && player -> executing )
      {
        if ( sim -> debug )
          sim -> out_debug.printf( "Executing '%s' during melee (%s).", player -> executing -> name(), util::slot_type_string( weapon -> slot ) );
        schedule_execute();
      }
      else
        attack_t::execute();
    }
  };

  struct crackling_tiger_lightning_tick_t: public spell_t
  {
    crackling_tiger_lightning_tick_t( xuen_pet_t *p ): spell_t( "crackling_tiger_lightning_tick", p, p -> find_spell( 123996 ) )
    {
      aoe = 3;
      dual = direct_tick = background = may_crit = may_miss = true;
    }
  };

  struct crackling_tiger_lightning_driver_t: public spell_t
  {
    crackling_tiger_lightning_driver_t( xuen_pet_t *p, const std::string& options_str ): spell_t( "crackling_tiger_lightning_driver", p, NULL )
    {
      parse_options( options_str );

      // for future compatibility, we may want to grab Xuen and our tick spell and build this data from those (Xuen summon duration, for example)
      dot_duration = timespan_t::from_seconds( 45.0 );
      hasted_ticks = may_miss = false;
      tick_zero = dynamic_tick_action = true; // trigger tick when t == 0
      base_tick_time = timespan_t::from_seconds( 1.0 ); // trigger a tick every second
      cooldown -> duration = timespan_t::from_seconds( 45.0 ); // we're done after 45 seconds

      tick_action = new crackling_tiger_lightning_tick_t( p );
    }
  };

  struct crackling_tiger_lightning_t: public melee_attack_t
  {
    crackling_tiger_lightning_t( xuen_pet_t* player, const std::string& options_str ): melee_attack_t( "crackling_tiger_lightning", player, player -> find_spell( 123996 ) )
    {
      parse_options( options_str );

      // Looks like Xuen needs a couple fixups to work properly.  Let's do that now.
      aoe = 3;
      special = tick_may_crit = true;
      cooldown -> duration = timespan_t::from_seconds( 6.0 );
    }
  };

  struct auto_attack_t: public attack_t
  {
    auto_attack_t( xuen_pet_t* player, const std::string& options_str ):
      attack_t( "auto_attack", player, spell_data_t::nil() )
    {
      parse_options( options_str );

      player -> main_hand_attack = new melee_t( "melee_main_hand", player );
      player -> main_hand_attack -> base_execute_time = player -> main_hand_weapon.swing_time;

      trigger_gcd = timespan_t::zero();
    }

    virtual void execute()
    {
      player -> main_hand_attack -> schedule_execute();

      if ( player -> off_hand_attack )
        player -> off_hand_attack -> schedule_execute();
    }

    virtual bool ready()
    {
      if ( player -> is_moving() ) return false;

      return ( player->main_hand_attack -> execute_event == 0 ); // not swinging
    }
  };

public:
  xuen_pet_t( sim_t* sim, monk_t* owner ):
    pet_t( sim, owner, "xuen_the_white_tiger", true )
  {
    main_hand_weapon.type = WEAPON_BEAST;
    main_hand_weapon.min_dmg = dbc.spell_scaling( o() -> type, level() );
    main_hand_weapon.max_dmg = dbc.spell_scaling( o() -> type, level() );
    main_hand_weapon.damage = ( main_hand_weapon.min_dmg + main_hand_weapon.max_dmg ) / 2;
    main_hand_weapon.swing_time = timespan_t::from_seconds( 1.0 );
    owner_coeff.ap_from_ap = 0.60;
  }

  monk_t* o()
  {
    return static_cast<monk_t*>( owner );
  }

  virtual void init_action_list()
  {
    action_list_str = "auto_attack";
    action_list_str += "/crackling_tiger_lightning";

    pet_t::init_action_list();
  }

  action_t* create_action( const std::string& name,
                           const std::string& options_str )
  {
    if ( name == "crackling_tiger_lightning" )
      return new crackling_tiger_lightning_driver_t( this, options_str );

    if ( name == "auto_attack" )
      return new auto_attack_t( this, options_str );

    return pet_t::create_action( name, options_str );
  }
};
} // end namespace pets

namespace actions {
// ==========================================================================
// Monk Abilities
// ==========================================================================

// Template for common monk action code. See priest_action_t.
template <class Base>
struct monk_action_t: public Base
{
  int stancemask;
  sef_ability_e sef_ability;
  bool focus_and_harmony_hasted_gcd;
private:
  std::array < resource_e, WISE_SERPENT + 1 > _resource_by_stance;
  typedef Base ab; // action base, eg. spell_t
public:
  typedef monk_action_t base_t;

  monk_action_t( const std::string& n, monk_t* player,
                 const spell_data_t* s = spell_data_t::nil() ):
                 ab( n, player, s ),
                 stancemask( STURDY_OX | FIERCE_TIGER | WISE_SERPENT | SPIRITED_CRANE ),
                 sef_ability( SEF_NONE ),
                 focus_and_harmony_hasted_gcd( ab::data().affected_by( player -> spec.focus_and_harmony -> effectN( 1 ) ) )
  {
    ab::may_crit = true;
    range::fill( _resource_by_stance, RESOURCE_MAX );
    if ( player -> specialization() != MONK_MISTWEAVER )
    {
      ab::trigger_gcd = timespan_t::from_seconds( 1.0 );
      ab::min_gcd = timespan_t::from_seconds( 1.0 );
    }
  }
  virtual ~monk_action_t() {}

  monk_t* p()
  {
    return debug_cast<monk_t*>( ab::player );
  }
  const monk_t* p() const
  {
    return debug_cast<monk_t*>( ab::player );
  }
  monk_td_t* td( player_t* t ) const
  {
    return p() -> get_target_data( t );
  }

  virtual bool ready()
  {
    if ( !ab::ready() )
      return false;

    // Attack available in current stance?
    if ( ( stancemask & p() -> current_stance() ) == 0 )
      return false;

    return true;
  }

  virtual void init()
  {
    ab::init();

    /* Iterate through power entries, and find if there are resources linked to one of our stances
    */
    for ( size_t i = 0; ab::data()._power && i < ab::data()._power -> size(); i++ )
    {
      const spellpower_data_t* pd = ( *ab::data()._power )[i];
      switch ( pd -> aura_id() )
      {
      case 103985:
        assert( _resource_by_stance[FIERCE_TIGER] == RESOURCE_MAX && "Two power entries per aura id." );
        _resource_by_stance[FIERCE_TIGER] = pd -> resource();
        break;
      case 115069:
        assert( _resource_by_stance[STURDY_OX] == RESOURCE_MAX && "Two power entries per aura id." );
        _resource_by_stance[STURDY_OX] = pd -> resource();
        break;
      case 115070:
        assert( _resource_by_stance[WISE_SERPENT] == RESOURCE_MAX && "Two power entries per aura id." );
        _resource_by_stance[WISE_SERPENT] = pd -> resource();
        break;
      case 154436:
        assert( _resource_by_stance[SPIRITED_CRANE] == RESOURCE_MAX && "Two power entries per aura id." );
        _resource_by_stance[SPIRITED_CRANE] = pd -> resource();
        break;
      default: break;
      }
    }
  }

  void reset_swing()
  {
    if ( p() -> main_hand_attack && p() -> main_hand_attack -> execute_event )
    {
      p() -> main_hand_attack -> cancel();
      p() -> main_hand_attack -> schedule_execute();
    }
    if ( p() -> off_hand_attack && p() -> off_hand_attack -> execute_event )
    {
      p() -> off_hand_attack -> cancel();
      p() -> off_hand_attack -> schedule_execute();
    }
  }

  virtual resource_e current_resource() const
  {
    resource_e resource_by_stance = _resource_by_stance[p() -> current_stance()];

    if ( resource_by_stance == RESOURCE_MAX )
      return ab::current_resource();

    return resource_by_stance;
  }

  void trigger_brew( double base_stacks )
  {
    if ( p() -> spec.brewing_tigereye_brew -> ok() )
    {
      int stacks = static_cast<int>( base_stacks );
      double mastery = p() -> cache.mastery_value();
      int whole = static_cast<int>( mastery );
      double partial = ( whole > 0 ? whole - mastery : mastery );
      // Look through each ability stack and test against mastery value for extra stack
      for ( int x = 0; x < base_stacks; ++x ){
        stacks += whole + ( ab::rng().roll( partial ) ? 1 : 0 );
      }
      p() -> buff.tigereye_brew -> trigger( stacks );
    }
    else if ( p() -> spec.brewing_elusive_brew -> ok() )
    {
      int stacks = static_cast<int>( base_stacks );
      double partial = base_stacks - stacks;
      if ( partial > 0 )
        stacks +=( ab::rng().roll( partial ) ) ? 1 : 0;
      p() -> buff.elusive_brew_stacks -> trigger( stacks );
    }

    else if ( p() -> spec.brewing_mana_tea -> ok() )
    {
      // Manatee
      //                   _.---.._
      //     _        _.-'         ''-.
      //   .'  '-,_.-'                 '''.
      //  (       _                     o  :
      //   '._ .-'  '-._         \  \-  ---]
      //                 '-.___.-')  )..-'
      //                          (_/lame
      int stacks = static_cast<int>( base_stacks );
      for ( int x = 0; x < base_stacks; ++x ) {
        stacks += ( ab::rng().roll( p() -> cache.spell_crit() ) ) ? 1 : 0;
      }
      p() -> buff.mana_tea -> trigger( stacks );
    }
  }

  void summon_gots_orb( double spell_proc_rate )
  {
    if ( p() -> spec.brewing_mana_tea -> ok() )
    {
      double proc_rate = spell_proc_rate * p() -> cache.mastery_value();
      p() -> buff.gift_of_the_serpent -> trigger( 1, 1, proc_rate );
    }
  }

  virtual void consume_resource()
  {
    ab::consume_resource();

    if ( !ab::execute_state ) // Fixes rare crashes at combat_end.
      return;
    // Handle Tigereye Brew and Mana Tea
    if ( ab::result_is_hit( ab::execute_state -> result ) )
    {
      // Track Chi Consumption
      if ( current_resource() == RESOURCE_CHI )
      {
        p() -> track_chi_consumption += ab::resource_consumed;
        if ( p() -> spec.brewing_mana_tea -> ok() && p() -> current_stance() == SPIRITED_CRANE )
        {
          p() -> buff.vital_mists -> trigger( static_cast<int>( ab::resource_consumed ) );
        }
      }
      if ( p() -> spec.brewing_tigereye_brew -> ok() || p() -> spec.brewing_mana_tea -> ok() )
      {
        int chi_to_consume = p() -> spec.brewing_tigereye_brew -> ok() ? p() -> spec.brewing_tigereye_brew -> effectN( 1 ).base_value() : 4;

        if ( p() -> track_chi_consumption >= chi_to_consume )
        {
          p() -> track_chi_consumption -= chi_to_consume;
          trigger_brew( 1 );
        }
      }
    }

    // Chi Savings on Dodge & Parry & Miss
    if ( current_resource() == RESOURCE_CHI && ab::resource_consumed > 0 )
    {
      double chi_restored = ab::resource_consumed;
      if ( !ab::aoe && ab::result_is_miss( ab::execute_state -> result ) )
        p() -> resource_gain( RESOURCE_CHI, chi_restored, p() -> gain.chi_refund );
      else if ( p() -> buff.serenity -> up() )
        p() -> resource_gain( RESOURCE_CHI, chi_restored, p() -> gain.serenity );
    }

    // Energy refund, estimated at 80%
    if ( current_resource() == RESOURCE_ENERGY && ab::resource_consumed > 0 && ab::result_is_miss( ab::execute_state -> result ) )
    {
      double energy_restored = ab::resource_consumed * 0.8;

      p() -> resource_gain( RESOURCE_ENERGY, energy_restored, p() -> gain.energy_refund );
    }
  }

  virtual void execute()
  {
    ab::execute();

    trigger_storm_earth_and_fire( this );
  }

  virtual timespan_t gcd() const
  {
    timespan_t t = ab::action_t::gcd();

    if ( t == timespan_t::zero() )
      return t;

    if ( focus_and_harmony_hasted_gcd )
      t *= ab::player -> cache.attack_haste();
    if ( t < ab::min_gcd )
      t = ab::min_gcd;

    return t;
  }

  void trigger_storm_earth_and_fire( const action_t* a )
  {
    if ( ! p() -> spec.storm_earth_and_fire -> ok() )
    {
      return;
    }

    if ( sef_ability == SEF_NONE )
    {
      return;
    }

    for ( sef_pet_e i = SEF_FIRE; i < SEF_PET_MAX; i++ )
    {
      if ( p() -> pet.sef[ i ] -> is_sleeping() )
      {
        continue;
      }
      p() -> pet.sef[ i ] -> trigger_attack( sef_ability, a );
    }
  }
};

struct monk_spell_t: public monk_action_t < spell_t >
{
  monk_spell_t( const std::string& n, monk_t* player,
                const spell_data_t* s = spell_data_t::nil() ):
                base_t( n, player, s )
  {
  }

  virtual double composite_target_multiplier( player_t* t ) const
  {
    double m = base_t::composite_target_multiplier( t );
    double d_rsk = td( t ) -> debuff.rising_sun_kick -> default_value;

    // Your Rising Sun Kick increases the damage the target receives from your abilities by an additional 6%.
    if ( maybe_ptr( p() -> dbc.ptr ) &&  p() -> sets.has_set_bonus( MONK_MISTWEAVER, T18, B2 ) )
      d_rsk += p() -> sets.set( MONK_MISTWEAVER, T18, B2 ) -> effectN( 2 ).percent();

    if ( td( t ) -> debuff.rising_sun_kick -> check() && special )
      m *= 1.0 + d_rsk;

    return m;
  }
};

struct monk_heal_t: public monk_action_t < heal_t >
{
  monk_heal_t( const std::string& n, monk_t& p,
               const spell_data_t* s = spell_data_t::nil() ):
               base_t( n, &p, s )
  {
    harmful = false;
  }

  virtual double composite_target_multiplier( player_t* target ) const
  {
    double m = base_t::composite_target_multiplier( target );

    if ( p() -> buff.guard -> up() && player == target )
      m *= 1.0 + p() -> spec.guard -> effectN( 2 ).percent();

    return m;
  }
};

namespace attacks {
struct monk_melee_attack_t: public monk_action_t < melee_attack_t >
{
  weapon_t* mh;
  weapon_t* oh;

  monk_melee_attack_t( const std::string& n, monk_t* player,
                       const spell_data_t* s = spell_data_t::nil() ):
                       base_t( n, player, s ),
                       mh( NULL ), oh( NULL )
  {
    special = true;
    may_glance = false;
  }

  virtual double target_armor( player_t* t ) const
  {
    double a = base_t::target_armor( t );

    if ( p() -> buff.tiger_power -> up() )
      a *= 1.0 - p() -> buff.tiger_power -> default_value;

    return a;
  }

  // Special Monk Attack Weapon damage collection, if the pointers mh or oh are set, instead of the classical action_t::weapon
  // Damage is divided instead of multiplied by the weapon speed, AP portion is not multiplied by weapon speed.
  // Both MH and OH are directly weaved into one damage number
  virtual double calculate_weapon_damage( double ap )
  {
    // For use with the spell Expel Harm since Weapon Power Mod does not seem to be available for spells
    if (p() -> weapon_power_mod == 0)
      p() -> weapon_power_mod = weapon_power_mod;
    // Use monk specific weapon damage calculation if mh or oh (monk specific weapons) are
    // specificed.
    if ( mh || oh )
      return monk_util::monk_weapon_damage( this, mh, oh, weapon_power_mod, ap );
    // Otherwise, use normal weapon damage calculation. It's only used for auto-attacks currently.
    else
      return melee_attack_t::calculate_weapon_damage( ap );
  }

  virtual double composite_target_multiplier( player_t* t ) const
  {
    double m = base_t::composite_target_multiplier( t );
    double d_rsk = td( t ) -> debuff.rising_sun_kick -> default_value;

    // Your Rising Sun Kick increases the damage the target receives from your abilities by an additional 6%.
    if ( maybe_ptr( p() -> dbc.ptr ) && p() -> sets.has_set_bonus( MONK_MISTWEAVER, T18, B2 ) )
      d_rsk += p() -> sets.set( MONK_MISTWEAVER, T18, B2 ) -> effectN( 2 ).percent();

    if ( td( t ) -> debuff.rising_sun_kick -> check() && special )
      m *= 1.0 + d_rsk;

    return m;
  }

  // Physical tick_action abilities need amount_type() override, so the
  // tick_action multistrikes are properly physically mitigated.
  dmg_e amount_type( const action_state_t* state, bool periodic ) const
  {
    if ( tick_action && tick_action -> school == SCHOOL_PHYSICAL )
    {
      return DMG_DIRECT;
    }
    else
    {
      return base_t::amount_type( state, periodic );
    }
  }
};

// ==========================================================================
// Jab
// ==========================================================================

struct jab_t: public monk_melee_attack_t
{
  static const spell_data_t* jab_data( monk_t* p )
  {
    return p -> find_class_spell( "Jab" );
  }

  jab_t( monk_t* p, const std::string& options_str ):
    monk_melee_attack_t( "jab", p, jab_data( p ) )
  {
    sef_ability = SEF_JAB;

    parse_options( options_str );
    stancemask = STURDY_OX | FIERCE_TIGER | SPIRITED_CRANE;

    mh = &( player -> main_hand_weapon );
    oh = &( player -> off_hand_weapon );

    base_costs[RESOURCE_ENERGY] = ( p -> specialization() == MONK_WINDWALKER ? 45 : 40 );

    base_multiplier *= 1.38; // hardcoded into tooltip
    spell_power_mod.direct = 0.0;
  }

  double combo_breaker_chance()
  {
    double cb_chance = p() -> spec.combo_breaker -> effectN( 1 ).percent();
    if ( maybe_ptr( p() -> dbc.ptr ) &&  p() -> sets.has_set_bonus( MONK_WINDWALKER, T18, B4 ) )
      cb_chance += p() -> sets.set( MONK_WINDWALKER, T18, B4 ) -> effectN( 1 ).percent();
    return cb_chance;
  }

  virtual void execute()
  {
    monk_melee_attack_t::execute();

    if ( result_is_miss( execute_state -> result ) )
      return;

    double cb_chance = combo_breaker_chance();
    if ( p() -> talent.chi_explosion -> ok() )
    {
      if ( p() -> buff.combo_breaker_ce -> trigger( 1, buff_t::DEFAULT_VALUE(), cb_chance ) )
        p() -> proc.combo_breaker_ce -> occur();
    }
    else
    {
      if ( p() -> buff.combo_breaker_bok -> trigger( 1, buff_t::DEFAULT_VALUE(), cb_chance ) )
        p() -> proc.combo_breaker_bok -> occur();
    }
    if ( p() -> buff.combo_breaker_tp -> trigger( 1, buff_t::DEFAULT_VALUE(), cb_chance ) )
      p() -> proc.combo_breaker_tp -> occur();

    // Chi Gain
    double chi_gain = data().effectN( 2 ).base_value();
    chi_gain += p() -> active_stance_data( FIERCE_TIGER ).effectN( 4 ).base_value();

    if ( p() -> buff.power_strikes -> up() )
    {
      if ( p() -> resources.current[RESOURCE_CHI] + chi_gain < p() -> resources.max[RESOURCE_CHI] )
        chi_gain += p() -> buff.power_strikes -> default_value;
      else
        p() -> buff.chi_sphere -> trigger();

      p() -> buff.power_strikes -> expire();
    }
    player -> resource_gain( RESOURCE_CHI, chi_gain, p() -> gain.jab, this );

    if ( rng().roll( p() -> sets.set( SET_MELEE, T15, B2 ) -> proc_chance() ) )
    {
      p() -> resource_gain( RESOURCE_ENERGY, p() -> passives.tier15_2pc_melee -> effectN( 1 ).base_value(), p() -> gain.tier15_2pc_melee );
      p() -> proc.tier15_2pc_melee -> occur();
    }
  }
};

// ==========================================================================
// Tiger Palm
// ==========================================================================

struct tiger_palm_t: public monk_melee_attack_t
{
  tiger_palm_t( monk_t* p, const std::string& options_str ):
    monk_melee_attack_t( "tiger_palm", p, p -> find_class_spell( "Tiger Palm" ) )
  {
    parse_options( options_str );
    sef_ability = SEF_TIGER_PALM;
    stancemask = STURDY_OX | FIERCE_TIGER | SPIRITED_CRANE;
    mh = &( player -> main_hand_weapon );
    oh = &( player -> off_hand_weapon );
    base_multiplier = 3.6;
    if ( maybe_ptr( p -> dbc.ptr ) )
      base_multiplier = 3.42; // hardcoded into tooltip
    if ( p -> specialization() == MONK_MISTWEAVER )
      base_multiplier *= 1.0 + p -> spec.teachings_of_the_monastery -> effectN( 5 ).percent();
    base_costs[RESOURCE_CHI] *= 1.0 + p -> spec.brewmaster_training -> effectN( 2 ).percent();
    spell_power_mod.direct = 0.0;
  }

  double action_multiplier() const
  {
    double m = monk_melee_attack_t::action_multiplier();

    if ( p() -> sets.has_set_bonus( SET_MELEE, T16, B2 ) && p() -> buff.combo_breaker_tp -> check() )
      m *= 1.0 + ( p() -> sets.set( SET_MELEE, T16, B2 ) -> effectN( 1 ).base_value() / 100 );

    return m;
  }

  virtual void impact( action_state_t* s )
  {
    monk_melee_attack_t::impact( s );

    if ( result_is_hit( s -> result ) )
      p() -> buff.tiger_power -> trigger();
  }

  virtual double cost() const
  {
    if ( p() -> buff.combo_breaker_tp -> check() )
      return 0;

    return monk_melee_attack_t::cost();
  }

  virtual void consume_resource()
  {
    if ( p() -> buff.combo_breaker_tp -> check() && result_is_hit( execute_state -> result ) )
      p() -> track_chi_consumption += base_costs[RESOURCE_CHI];

    monk_melee_attack_t::consume_resource();

    if ( p() -> buff.combo_breaker_tp -> up() )
    {
      p() -> buff.combo_breaker_tp -> expire();
      p() -> gain.combo_breaker_savings -> add( RESOURCE_CHI, cost() );
    }
  }
};

// ==========================================================================
// Rising Sun Kick
// ==========================================================================

struct rsk_debuff_t: public monk_melee_attack_t
{
  rsk_debuff_t( monk_t* p, const spell_data_t* s ):
    monk_melee_attack_t( "rsk_debuff", p, s )
  {
    dual = true;
    aoe = -1;
    weapon_multiplier = 0;
    stancemask = FIERCE_TIGER | SPIRITED_CRANE;
  }

  virtual void impact( action_state_t* s )
  {
    monk_melee_attack_t::impact( s );

    td( s -> target ) -> debuff.rising_sun_kick -> trigger();
  }
};

struct rising_sun_kick_proc_t : public monk_melee_attack_t
{
  rsk_debuff_t* rsk_debuff;

  rising_sun_kick_proc_t( monk_t* p, const spell_data_t* s ) :
    monk_melee_attack_t( "rising_sun_kick_trinket", p, s ),
    rsk_debuff( new rsk_debuff_t( p, p -> spec.rising_sun_kick_debuff ) )
  {
    cooldown -> duration = timespan_t::from_millis( 250 );
    background = true;
    stancemask = FIERCE_TIGER | SPIRITED_CRANE;
    mh = &( player -> main_hand_weapon );
    oh = &( player -> off_hand_weapon );
    base_multiplier = 10.56; // hardcoded into tooltip
    if ( maybe_ptr( p -> dbc.ptr ) )
      base_multiplier = 10.0; // hardcoded into tooltip
    spell_power_mod.direct = 0.0;
    sef_ability = SEF_RISING_SUN_KICK_TRINKET;
    min_gcd = timespan_t::from_millis( 250 ); // Force 250 milliseconds for the animation, but not delay the overall GCD
  }

  virtual void impact(action_state_t* s)
  {
    monk_melee_attack_t::impact(s);

    rsk_debuff -> execute();
  }

  virtual double cost() const
  {
    return 0;
  }
};

struct rising_sun_kick_t: public monk_melee_attack_t
{
  rsk_debuff_t* rsk_debuff;
  rising_sun_kick_proc_t* rsk_proc;

  rising_sun_kick_t( monk_t* p, const std::string& options_str ):
    monk_melee_attack_t( "rising_sun_kick", p, p -> spec.rising_sun_kick ),
    rsk_debuff( new rsk_debuff_t( p, p -> spec.rising_sun_kick_debuff ) ),
    rsk_proc( new rising_sun_kick_proc_t( p, p -> spec.rising_sun_kick_trinket ) )
  {
    cooldown -> duration = data().charge_cooldown();
    cooldown -> charges = data().charges();
    parse_options( options_str );
    stancemask = FIERCE_TIGER | SPIRITED_CRANE;
    mh = &( player -> main_hand_weapon );
    oh = &( player -> off_hand_weapon );
    base_multiplier = rsk_proc -> base_multiplier;
    spell_power_mod.direct = 0.0;
    sef_ability = SEF_RISING_SUN_KICK;
  }

  double combo_breaker_chance()
  {
    double cb_chance = 0;
    if ( maybe_ptr( p() -> dbc.ptr ) &&  p() -> sets.has_set_bonus( MONK_WINDWALKER, T18, B2 ) )
      cb_chance += p() -> sets.set( MONK_WINDWALKER, T18, B2 ) -> effectN( 1 ).percent();
    return cb_chance;
  }

  virtual void execute()
  {
    monk_melee_attack_t::execute();

    if ( result_is_miss( execute_state -> result ) )
      return;

    double cb_chance = combo_breaker_chance();
    if ( cb_chance > 0 )
    {
      if ( p() -> talent.chi_explosion -> ok() )
      {
        if ( p() -> buff.combo_breaker_ce -> trigger( 1, buff_t::DEFAULT_VALUE(), cb_chance ) )
          p() -> proc.combo_breaker_ce -> occur();
      }
      else
      {
        if ( p() -> buff.combo_breaker_bok -> trigger( 1, buff_t::DEFAULT_VALUE(), cb_chance ) )
          p() -> proc.combo_breaker_bok -> occur();
      }
      if ( p() -> buff.combo_breaker_tp -> trigger( 1, buff_t::DEFAULT_VALUE(), cb_chance ) )
        p() -> proc.combo_breaker_tp -> occur();
    }
  }

  virtual void impact( action_state_t* s )
  {
    monk_melee_attack_t::impact( s );

    rsk_debuff -> execute();
  }

  virtual void consume_resource()
  {
    monk_melee_attack_t::consume_resource();

    double savings = base_costs[RESOURCE_CHI] - cost();
    if ( result_is_hit( execute_state -> result ) )
      p() -> track_chi_consumption += savings;

    // Windwalker Tier 18 (WoD 6.2) trinket effect is in use, adjust Rising Sun Kick proc chance based on spell data
    // of the special effect.
    if ( maybe_ptr( p() -> dbc.ptr ) && ( p() -> furious_sun ) )
    {
      double proc_chance = p() -> furious_sun -> driver() -> effectN( 1 ).average( p() -> furious_sun -> item) / 100.0;

      if ( rng().roll( proc_chance ) )
        rsk_proc -> execute();
    }
  }
};

// ==========================================================================
// Blackout Kick
// ==========================================================================

struct dot_blackout_kick_t: public residual_action::residual_periodic_action_t < monk_melee_attack_t >
{
  dot_blackout_kick_t( monk_t* p ):
    base_t( "blackout_kick_dot", p, p -> find_spell( 128531 ) )
  {
    may_miss = may_crit = false;
  }
};

struct heal_blackout_kick_t: public monk_heal_t
{
  heal_blackout_kick_t( monk_t& p ):
    monk_heal_t( "blackout_kick_heal", p, p.find_spell( 128591 ) )
  {
    may_miss = may_crit = false;
    target = player;
  }
};

struct blackout_kick_t: public monk_melee_attack_t
{
  rising_sun_kick_proc_t* rsk_proc;

  void trigger_blackout_kick_dot( blackout_kick_t* s, player_t* t, double dmg )
  {
    monk_t* p = s -> p();

    residual_action::trigger(
      p -> active_actions.blackout_kick_dot,
      t,
      dmg );
  }

  void trigger_blackout_kick_heal( blackout_kick_t* s, player_t* t, double heal )
  {
    monk_t* p = s -> p();

    residual_action::trigger(
      p -> active_actions.blackout_kick_heal,
      t,
      heal );
  }

  blackout_kick_t( monk_t* p, const std::string& options_str ):
    monk_melee_attack_t( "blackout_kick", p, p -> find_class_spell( "Blackout Kick" ) ),
    rsk_proc( new rising_sun_kick_proc_t( p, p -> spec.rising_sun_kick_trinket ) )
  {
    parse_options( options_str );
    if ( p -> talent.chi_explosion -> ok() )
      background = true;
    mh = &( player -> main_hand_weapon );
    oh = &( player -> off_hand_weapon );
    base_multiplier = 6.4; // hardcoded into tooltip
    if ( maybe_ptr( p -> dbc.ptr ) )
      base_multiplier = 6.08; // hardcoded into tooltip
    spell_power_mod.direct = 0.0;

    if ( p -> spec.teachings_of_the_monastery -> ok() )
      aoe = p -> spec.teachings_of_the_monastery -> effectN( 3 ).base_value(); // Tooltip says effect 4, but I think 4 targets is more reasonable than 50.

    sef_ability = SEF_BLACKOUT_KICK;
  }

  void execute()
  {
    monk_melee_attack_t::execute();
    if ( p() -> spec.teachings_of_the_monastery -> ok() )
      p() -> buff.cranes_zeal -> trigger();
  }

  virtual void impact( action_state_t* s )
  {
    monk_melee_attack_t::impact( s );

    if ( result_is_hit( s -> result ) )
    {
      if ( p() -> spec.brewmaster_training -> ok() )
        p() -> buff.shuffle -> trigger();
    }
  }

  virtual double action_multiplier() const
  {
    double m = monk_melee_attack_t::action_multiplier();

    // check for melee 2p and CB: TP, for the 50% dmg bonus
    if ( p() -> sets.has_set_bonus( SET_MELEE, T16, B2 ) && p() -> buff.combo_breaker_bok -> check() ) {
      // damage increased by 40% for WW 2pc upon CB
      m *= 1 + ( p() -> sets.set( SET_MELEE, T16, B2 ) -> effectN( 1 ).base_value() / 100 );
    }
    return m;
  }

  virtual void assess_damage( dmg_e type, action_state_t* s )
  {
    monk_melee_attack_t::assess_damage( type, s );

    if ( p() -> specialization() == MONK_WINDWALKER )
    {
      if ( p() -> current.position == POSITION_BACK || p() -> glyph.blackout_kick )
        trigger_blackout_kick_dot( this, s -> target, s -> result_amount * data().effectN( 2 ).percent() );
      //else
      //  trigger_blackout_kick_heal( this, s -> target, s -> result_amount * data().effectN( 2 ).percent() );
    }
  }

  virtual double cost() const
  {
    if ( p() -> buff.combo_breaker_bok -> check() )
      return 0.0;

    return monk_melee_attack_t::cost();
  }

  virtual void consume_resource()
  {
    monk_melee_attack_t::consume_resource();

    double savings = base_costs[RESOURCE_CHI] - cost();
    if ( result_is_hit( execute_state -> result ) )
      p() -> track_chi_consumption += savings;

    if ( p() -> buff.combo_breaker_bok -> up() )
    {
      p() -> gain.combo_breaker_savings -> add( RESOURCE_CHI, savings );
      p() -> buff.combo_breaker_bok -> expire();
    }

    // Windwalker Tier 18 (WoD 6.2) trinket effect is in use, adjust Rising Sun Kick proc chance based on spell data
    // of the special effect.
    if ( maybe_ptr( p() -> dbc.ptr ) && ( p() -> furious_sun ) )
    {
      double proc_chance = p() -> furious_sun -> driver() -> effectN( 1 ).average( p() -> furious_sun -> item ) / 100.0;

      if ( rng().roll( proc_chance ) )
        rsk_proc -> execute();
    }
  }
};

// ==========================================================================
// Chi Explosion State
// ==========================================================================

struct chi_state_t : public action_state_t
{
  int chi_used;

  chi_state_t( action_t* a, player_t* t ):
    action_state_t( a, t ),
    chi_used( 0 )
  { }

  std::ostringstream& debug_str( std::ostringstream& s ) override
  {
    action_state_t::debug_str( s ) << " chi_used=" << chi_used; return s;
  }

  void initialize() override
  {
    action_state_t::initialize(); chi_used = 0;
  }

  void copy_state( const action_state_t* o ) override
  {
    action_state_t::copy_state( o );
    const chi_state_t* dps_t = static_cast<const chi_state_t*>( o );
    chi_used = dps_t -> chi_used;
  }
};

// ==========================================================================
// Chi Explosion
// ==========================================================================

struct dot_chi_explosion_t: public residual_action::residual_periodic_action_t < monk_melee_attack_t >
{
  dot_chi_explosion_t( monk_t* p ):
    base_t( "chi_explosion_dot", p, p -> specialization() == MONK_WINDWALKER ? p -> find_spell( 157680 ) :
    p -> specialization() == MONK_MISTWEAVER ? p -> find_spell( 157681 ) :
    p -> find_spell( 157676 ) )
  {
    dual = true;
    may_miss = may_crit = false;
    school = SCHOOL_NATURE;
  }
};

struct chi_explosion_t: public monk_melee_attack_t
{
  const spell_data_t* windwalker_chi_explosion_dot;
  const spell_data_t* spirited_crane_chi_explosion;
  rising_sun_kick_proc_t* rsk_proc;

  chi_explosion_t( monk_t* p, const std::string& options_str ):
    monk_melee_attack_t( "chi_explosion", p, p -> specialization() == MONK_WINDWALKER ? p -> find_spell( 152174 ) :
    p -> specialization() == MONK_BREWMASTER ? p -> find_spell( 157676 ) : p -> find_spell( 157675 ) ),
    windwalker_chi_explosion_dot( p -> find_spell( 157680 ) ),
    spirited_crane_chi_explosion( p -> find_spell( 159620 ) ),
    rsk_proc( new rising_sun_kick_proc_t( p, p -> spec.rising_sun_kick_trinket ) )
  {
    parse_options( options_str );
    may_block = false;
    sef_ability = SEF_CHI_EXPLOSION;
    school = SCHOOL_NATURE;
  }

  double spell_direct_power_coefficient( const action_state_t* ) const
  {
    if ( p() -> specialization() == MONK_MISTWEAVER )
    {
      if ( p() -> current_stance() == SPIRITED_CRANE )
        return spirited_crane_chi_explosion -> effectN( 1 ).sp_coeff();
      else
        return spell_power_mod.direct;
    }
    else
      return 0.0;
  }

  int n_targets() const
  {
    if ( p() -> specialization() == MONK_BREWMASTER ||
         p() -> specialization() == MONK_WINDWALKER )
    {
      if ( p() -> resources.current[ RESOURCE_CHI ] >= 4 )
      {
        return -1;
      }
    }
    else if ( p() -> resources.current[RESOURCE_CHI] >= 2 )
    {
      return p() -> spec.teachings_of_the_monastery -> effectN( 3 ).base_value(); // Tooltip says effect 4, but I think 4 targets is more reasonable than 50.
    }

    return 0;
  }

  void execute()
  {
    monk_melee_attack_t::execute();

    if ( p() -> specialization() == MONK_BREWMASTER )
    {
      if ( resource_consumed >= 2 )
      {
        if ( p() -> buff.shuffle -> check() )
          // hard code the 2 second shuffle 2 seconds per chi spent until an effect comes around 04/28/2014
          p() -> buff.shuffle -> extend_duration( p(), timespan_t::from_seconds( 2 + ( 2 * resource_consumed ) ) );
        else
        {
          p() -> buff.shuffle -> trigger();
          p() -> buff.shuffle -> extend_duration( p(), timespan_t::from_seconds( 2 + ( 2 * resource_consumed ) ) );
        }
      }
      if ( resource_consumed >= 3 && p() -> has_stagger() )
      {
        double stagger_pct = p() -> current_stagger_tick_dmg_percent();
        double stagger_dmg = p() -> clear_stagger();

        // Tier 17 4 pieces Brewmaster: 3 stacks of Chi Explosion generates 1 stacks of Elusive Brew.
        // Hotfix Jan 13, 2014 - Only procs on Moderate or Heavy Stagger
        if ( p() -> sets.has_set_bonus( MONK_BREWMASTER, T17, B4 ) && ( stagger_pct > p() -> moderate_stagger_threshold ) )
          trigger_brew( p() -> sets.set( MONK_BREWMASTER, T17, B4 ) -> effectN( 1 ).base_value() );

        // Optional addition: Track and report amount of damage cleared
        if ( stagger_pct > p() -> heavy_stagger_threshold )
          p() -> sample_datas.heavy_stagger_total_damage -> add( stagger_dmg );
        else if ( stagger_pct > p() -> moderate_stagger_threshold )
          p() -> sample_datas.moderate_stagger_total_damage -> add( stagger_dmg );
        else
          p() -> sample_datas.light_stagger_total_damage -> add( stagger_dmg );

        p() -> sample_datas.purified_damage -> add( stagger_dmg );
      }
    }
    else if ( p() -> specialization() == MONK_WINDWALKER )
    {
      if ( resource_consumed >= 3 )
        trigger_brew( 1 );

      // Windwalker Tier 18 (WoD 6.2) trinket effect is in use, adjust Rising Sun Kick proc chance based on spell data
      // of the special effect.
      if ( maybe_ptr( p() -> dbc.ptr ) && ( p() -> furious_sun ) )
      {
        double proc_chance = p() -> furious_sun -> driver() -> effectN( 1 ).average( p() -> furious_sun -> item ) / 100.0;
        // Chi Explosion's proc chance is reduced in half
        proc_chance *= 0.50;

        // Each chi spent has a chance of proccing a Rising Sun Kick. Plausible to see up to 4 RSK procs; though doubtful
        for ( int i = 1; i <= resource_consumed; i++ )
        {
          if ( rng().roll( proc_chance ) )
            rsk_proc -> execute();
        }
      }
    }
    else if ( p() -> current_stance() == SPIRITED_CRANE )
    {
      if ( resource_consumed >= 2 )
        p() -> buff.cranes_zeal -> trigger();
    }
  }

  double action_multiplier() const
  {
    double m = monk_melee_attack_t::action_multiplier();

    // check for melee 2p and CB: TP, for the 50% dmg bonus
    if ( p() -> sets.has_set_bonus( SET_MELEE, T16, B2 ) && p() -> buff.combo_breaker_ce -> check() ) {
      // damage increased by 40% for WW 2pc upon CB
      m *= 1 + ( p() -> sets.set( SET_MELEE, T16, B2 ) -> effectN( 1 ).base_value() / 100 );
    }

    m *= 1.0 + std::min( 4.0, p() -> resources.current[RESOURCE_CHI] );

    return m;
  }

  void assess_damage( dmg_e type, action_state_t* s )
  {
    monk_melee_attack_t::assess_damage( type, s );

    if ( ( p() -> specialization() == MONK_WINDWALKER ) && ( resource_consumed >= 2 ) )
      residual_action::trigger(
      p() -> active_actions.chi_explosion_dot,
      s -> target,
      s -> result_amount * windwalker_chi_explosion_dot -> effectN( 2 ).percent() );
  }

  double cost() const
  {
    double c = std::min( 4.0, p() -> resources.current[RESOURCE_CHI] );

    return c;
  }

  void consume_resource()
  {
    monk_melee_attack_t::consume_resource();

    assert( resource_consumed > 0 );

    if ( p() -> buff.combo_breaker_ce -> up() )
    {
      player -> resource_gain( RESOURCE_CHI, p() -> buff.combo_breaker_ce -> data().effectN( 1 ).base_value(), p() -> gain.combo_breaker_ce, this );
      p() -> buff.combo_breaker_ce -> expire();
    }
  }

  bool ready()
  {
    if ( p() -> resources.current[RESOURCE_CHI] > 0 )
      return monk_melee_attack_t::ready();

    return false;
  }

  void impact( action_state_t* s )
  {
    if ( s -> target == p() -> target )
      monk_melee_attack_t::impact( s );
    else
    {
      double damage = s -> result_amount;
      damage /= execute_state -> n_targets;
      s -> result_amount = damage;
      monk_melee_attack_t::impact( s );
    }
  }
};

// ==========================================================================
// Spinning Crane Kick / Jade Rushing Wind
// ==========================================================================

// Shared tick action for both abilities
struct tick_action_t : public monk_melee_attack_t
{
  const spell_data_t* resource_gain;
  bool first_tick;

  tick_action_t( const std::string& name, monk_t* p, const spell_data_t* data ) :
    monk_melee_attack_t( name, p, data ),
    resource_gain( p -> find_spell( 129881 ) ),
    first_tick( false )
  {
    dual = background = true;
    aoe = -1;
    mh = &( player -> main_hand_weapon );
    oh = &( player -> off_hand_weapon );
    radius = 10.0;

    // Reset some variables to ensure proper execution
    dot_duration = timespan_t::zero();
    school = SCHOOL_PHYSICAL;
    cooldown -> duration = timespan_t::zero();
    base_costs[ RESOURCE_ENERGY ] = 0;
  }

  void execute()
  {
    monk_melee_attack_t::execute();

    // 3+ targets does special things
    if ( execute_state -> n_targets < 3 )
    {
      return;
    }

    if ( first_tick )
    {
      player -> resource_gain( RESOURCE_CHI,
                               resource_gain -> effectN( 1 ).base_value(),
                               p() -> gain.spinning_crane_kick,
                               this );
      first_tick = false;
    }

    if ( p() -> buff.power_strikes -> up() )
    {
      if ( p() -> resources.current[ RESOURCE_CHI ] < p() -> resources.max[ RESOURCE_CHI ] )
      {
        p() -> resource_gain( RESOURCE_CHI,
                              p() -> buff.power_strikes -> default_value,
                              0,
                              this );
      }
      else
      {
        p() -> buff.chi_sphere -> trigger();
      }

      p() -> buff.power_strikes -> expire();
    }
  }

  void reset()
  {
    monk_melee_attack_t::reset();

    first_tick = false;
  }
};

struct rushing_jade_wind_t : public monk_melee_attack_t
{
  rushing_jade_wind_t( monk_t* p, const std::string& options_str ):
    monk_melee_attack_t( "rushing_jade_wind", p, p -> talent.rushing_jade_wind )
  {
    sef_ability = SEF_RUSHING_JADE_WIND;

    parse_options( options_str );
    stancemask = STURDY_OX | FIERCE_TIGER | WISE_SERPENT | SPIRITED_CRANE;

    may_crit = may_miss = may_block = may_dodge = may_parry = callbacks = false;
    tick_zero = hasted_ticks = true;

    base_multiplier *= 0.72; // hardcoded into tooltip
    spell_power_mod.direct = 0.0;

    tick_action = new tick_action_t( "rushing_jade_wind_tick", p, &( data() ) );
  }

  // N full ticks, but never additional ones.
  timespan_t composite_dot_duration( const action_state_t* s ) const
  {
    return dot_duration * ( tick_time( s -> haste ) / base_tick_time );
  }

  void execute()
  {
    static_cast<tick_action_t*>( tick_action ) -> first_tick = true;

    monk_melee_attack_t::execute();

    p() -> buff.rushing_jade_wind -> trigger( 1,
        buff_t::DEFAULT_VALUE(),
        1.0,
        composite_dot_duration( execute_state ) );

    if ( rng().roll( p() -> sets.set( SET_MELEE, T15, B2 ) -> proc_chance() ) )
    {
      p() -> resource_gain( RESOURCE_ENERGY,
          p() -> passives.tier15_2pc_melee -> effectN( 1 ).base_value(),
          p() -> gain.tier15_2pc_melee,
          this );
      p() -> proc.tier15_2pc_melee -> occur();
    }
  }

  void init()
  {
    monk_melee_attack_t::init();

    update_flags &= ~STATE_HASTE;
  }

  void update_ready( timespan_t )
  {
    monk_melee_attack_t::update_ready( cooldown -> duration * p() -> cache.attack_haste() );
  }
};

struct spinning_crane_kick_t: public monk_melee_attack_t
{
  spinning_crane_kick_t( monk_t* p, const std::string& options_str ):
    monk_melee_attack_t( "spinning_crane_kick", p, p -> spec.spinning_crane_kick )
  {
    parse_options( options_str );
    stancemask = STURDY_OX | FIERCE_TIGER | WISE_SERPENT | SPIRITED_CRANE;

    sef_ability = SEF_SPINNING_CRANE_KICK;

    may_crit = may_miss = may_block = may_dodge = may_parry = callbacks = false;
    tick_zero = channeled = true;

    base_multiplier *= 0.9; // hardcoded into tooltip
    spell_power_mod.direct = 0.0;

    base_tick_time *= 1.0 + p -> perk.empowered_spinning_crane_kick -> effectN( 1 ).percent();
    dot_duration *= 1.0 + p -> perk.empowered_spinning_crane_kick -> effectN( 2 ).percent();

    tick_action = new tick_action_t( "spinning_crane_kick_tick", p, &( data() ) );
  }

  void execute()
  {
    static_cast<tick_action_t*>( tick_action ) -> first_tick = true;

    monk_melee_attack_t::execute();

    if ( rng().roll( p() -> sets.set( SET_MELEE, T15, B2 ) -> proc_chance() ) )
    {
      p() -> resource_gain( RESOURCE_ENERGY, p() -> passives.tier15_2pc_melee -> effectN( 1 ).base_value(), p() -> gain.tier15_2pc_melee );
      p() -> proc.tier15_2pc_melee -> occur();
    }
  }

  bool ready()
  {
    if ( p() -> talent.rushing_jade_wind -> ok() )
    {
      return false;
    }

    return monk_melee_attack_t::ready();
  }
};

// ==========================================================================
// Fists of Fury
// ==========================================================================

struct fists_of_fury_tick_t: public monk_melee_attack_t
{
  fists_of_fury_tick_t( monk_t* p, const std::string& name ):
    monk_melee_attack_t( name, p, p -> spec.fists_of_fury )
  {
    background = true;
    aoe = -1;
    mh = &( player -> main_hand_weapon );
    oh = &( player -> off_hand_weapon );

    base_costs[ RESOURCE_CHI ] = 0;
    dot_duration = timespan_t::zero();
    trigger_gcd = timespan_t::zero();
  }

  double composite_aoe_multiplier( const action_state_t* state ) const
  {
    if ( state -> target != target )
    {
      return 1.0 / state -> n_targets;
    }

    return 1.0;
  }
};

struct fists_of_fury_t: public monk_melee_attack_t
{
  rising_sun_kick_proc_t* rsk_proc;

  fists_of_fury_t( monk_t* p, const std::string& options_str ):
    monk_melee_attack_t( "fists_of_fury", p, p -> spec.fists_of_fury ),
    rsk_proc( new rising_sun_kick_proc_t( p, p -> spec.rising_sun_kick_trinket ) )
  {
    parse_options( options_str );

    sef_ability = SEF_FISTS_OF_FURY;
    stancemask = FIERCE_TIGER;

    channeled = tick_zero = true;
    may_crit = may_miss = may_block = may_dodge = may_parry = callbacks = false;

    base_multiplier *= 7.755; // hardcoded into tooltip
    if ( maybe_ptr( p -> dbc.ptr ) )
      base_multiplier = 7.367; // hardcoded into tooltip
    spell_power_mod.direct = 0.0;

    // T14 WW 2PC
    cooldown -> duration = data().cooldown();
    cooldown -> duration += p -> sets.set( SET_MELEE, T14, B2 ) -> effectN( 1 ).time_value();

    tick_action = new fists_of_fury_tick_t( p, "fists_of_fury_tick" );
  }

  void consume_resource()
  {
    monk_melee_attack_t::consume_resource();

    double savings = base_costs[ RESOURCE_CHI ] - cost();
    if ( result_is_hit( execute_state -> result ) )
    {
      p() -> track_chi_consumption += savings;
      if ( p() -> sets.has_set_bonus( MONK_WINDWALKER, T17, B2 ) )
        trigger_brew( p() -> sets.set( MONK_WINDWALKER, T17, B2 ) -> effectN( 1 ).base_value() );
    }
  }

  virtual void last_tick( dot_t* dot )
  {
    monk_melee_attack_t::last_tick( dot );
    // Windwalker Tier 18 (WoD 6.2) trinket effect is in use, adjust Rising Sun Kick proc chance based on spell data
    // of the special effect.
    if ( maybe_ptr( p() -> dbc.ptr ) && ( p() -> furious_sun ) )
    {
      double proc_chance = p() -> furious_sun -> driver() -> effectN( 1 ).average( p() -> furious_sun -> item ) / 100.0;

      if ( rng().roll( proc_chance ) )
        rsk_proc -> execute();
    }
  }
};

// ==========================================================================
// Hurricane Strike
// ==========================================================================

struct hurricane_strike_tick_t: public monk_melee_attack_t
{
  hurricane_strike_tick_t( const std::string& name, monk_t* p, const spell_data_t* s ):
    monk_melee_attack_t( name, p, s )
  {
    background = true;

    mh = &( player -> main_hand_weapon );
    oh = &( player -> off_hand_weapon );
  }

  virtual timespan_t travel_time() const
  {
    return timespan_t::zero();
  }
};

struct hurricane_strike_t: public monk_melee_attack_t
{
  rising_sun_kick_proc_t* rsk_proc;

  hurricane_strike_t( monk_t* p, const std::string& options_str ):
    monk_melee_attack_t( "hurricane_strike", p, p -> talent.hurricane_strike ),
    rsk_proc( new rising_sun_kick_proc_t( p, p -> spec.rising_sun_kick_trinket ) )
  {
    sef_ability = SEF_HURRICANE_STRIKE;

    parse_options( options_str );
    stancemask = FIERCE_TIGER;
    interrupt_auto_attack = callbacks = false;
    channeled = true;
    dot_duration = data().duration();
    base_tick_time = dot_duration / 15;
    base_multiplier = 2.5;
    if ( maybe_ptr( p -> dbc.ptr ) )
      base_multiplier = 2.375; // hardcoded into tooltip
    spell_power_mod.direct = 0.0;

    tick_action = new hurricane_strike_tick_t( "hurricane_strike_tick", p, p -> find_spell( 158221 ) );
  }

  timespan_t composite_dot_duration( const action_state_t* s ) const
  {
    timespan_t tt = tick_time( s -> haste );
    return tt * 15;
  }

  virtual void last_tick(dot_t* dot)
  {
    monk_melee_attack_t::last_tick(dot); 
    if ( maybe_ptr( p() -> dbc.ptr ) && ( p() -> furious_sun ) )
    {
      double proc_chance = p() -> furious_sun -> driver() -> effectN( 1 ).average( p() -> furious_sun -> item) / 100.0;
      // Hurricane Strike's proc chance is reduced in half
      proc_chance *= 0.50;

      // Each chi spent has a chance of proccing a Rising Sun Kick. Plausible to see up to 3 RSK procs; though highly unlikely
      for ( int i = 1; i <= base_costs[RESOURCE_CHI]; i++ )
      {
        if ( rng().roll( proc_chance ) )
          rsk_proc -> execute();
      }
    }
  }

  void consume_resource()
  {
    monk_melee_attack_t::consume_resource();

    double savings = base_costs[RESOURCE_CHI] - cost();
    if ( result_is_hit( execute_state -> result ) )
      p() -> track_chi_consumption += savings;
  }
};

// ==========================================================================
// Melee
// ==========================================================================

struct melee_t: public monk_melee_attack_t
{
  int sync_weapons;
  bool first;
  melee_t( const std::string& name, monk_t* player, int sw ):
    monk_melee_attack_t( name, player, spell_data_t::nil() ),
    sync_weapons( sw ), first( true )
  {
    background = repeating = may_glance = true;
    trigger_gcd = timespan_t::zero();
    special = false;
    school = SCHOOL_PHYSICAL;
    auto_attack = true;

    if ( player -> dual_wield() )
    {
      base_hit -= 0.19;
      base_multiplier *= 1.0 + player -> spec.way_of_the_monk_aa_damage -> effectN( 1 ).percent();
    }
  }

  void reset()
  {
    monk_melee_attack_t::reset();
    first = true;
  }

  virtual timespan_t execute_time() const
  {
    timespan_t t = monk_melee_attack_t::execute_time();

    if ( ! p() -> dual_wield() )
      t *= 1.0 / ( 1.0 + p() -> spec.way_of_the_monk_aa_speed -> effectN( 1 ).percent() );

    if ( first )
      return ( weapon -> slot == SLOT_OFF_HAND ) ? ( sync_weapons ? std::min( t / 2, timespan_t::zero() ) : t / 2 ) : timespan_t::zero();
    else
      return t;
  }

  void execute()
  {
    // Prevent the monk from melee'ing while channeling soothing_mist.
    // FIXME: This is super hacky and spams up the APL sample sequence a bit.
    // Disabled since mistweaver doesn't work atm.
    // if ( p() -> buff.channeling_soothing_mist -> check() )
    // return;

    if ( first )
      first = false;

    if ( time_to_execute > timespan_t::zero() && player -> executing )
    {
      if ( sim -> debug ) sim -> out_debug.printf( "Executing '%s' during melee (%s).", player -> executing -> name(), util::slot_type_string( weapon -> slot ) );
      schedule_execute();
    }
    else
      monk_melee_attack_t::execute();
  }

  void impact( action_state_t* s )
  {
    monk_melee_attack_t::impact( s );

    if ( maybe_ptr( p() -> dbc.ptr ) )
    {
      if ( result_is_hit( s -> result ) && p() -> current_stance() != WISE_SERPENT )
        p() -> buff.tiger_strikes -> trigger();
    }
    else if ( result_is_hit_or_multistrike( s -> result ) && p() -> current_stance() != WISE_SERPENT )
      p() -> buff.tiger_strikes -> trigger();

    if ( p() -> spec.brewing_elusive_brew -> ok() )
    {
      if ( s -> result == RESULT_CRIT )
      {
        // Formula taken from http://www.wowhead.com/spell=128938  2013/04/15
        if ( weapon -> group() == WEAPON_1H || weapon -> group() == WEAPON_SMALL )
          trigger_brew( 1.5 * weapon -> swing_time.total_seconds() / 2.6 );
        else
          trigger_brew( p() -> buff.elusive_brew_activated -> data().effectN( 2 ).base_value() * weapon -> swing_time.total_seconds() / 3.6);
      }
      // TODO: Add BLOCK_RESULT_MULTISTRIKE and BLOCK_RESULT_MULTISTRIKE_CRIT
      if ( result_is_multistrike( s -> result ) )
        p() -> buff.gift_of_the_ox -> trigger();
    }
  }
};

// ==========================================================================
// Auto Attack
// ==========================================================================

struct auto_attack_t: public monk_melee_attack_t
{
  int sync_weapons;
  auto_attack_t( monk_t* player, const std::string& options_str ):
    monk_melee_attack_t( "auto_attack", player, spell_data_t::nil() ),
    sync_weapons( 0 )
  {
    add_option( opt_bool( "sync_weapons", sync_weapons ) );
    parse_options( options_str );
    ignore_false_positive = true;

    p() -> main_hand_attack = new melee_t( "melee_main_hand", player, sync_weapons );
    p() -> main_hand_attack -> weapon = &( player -> main_hand_weapon );
    p() -> main_hand_attack -> base_execute_time = player -> main_hand_weapon.swing_time;

    if ( player -> off_hand_weapon.type != WEAPON_NONE )
    {
      if ( !player -> dual_wield() ) return;

      p() -> off_hand_attack = new melee_t( "melee_off_hand", player, sync_weapons );
      p() -> off_hand_attack -> weapon = &( player -> off_hand_weapon );
      p() -> off_hand_attack -> base_execute_time = player -> off_hand_weapon.swing_time;
      p() -> off_hand_attack -> id = 1;
    }

    trigger_gcd = timespan_t::zero();
  }

  virtual void execute()
  {
    if ( player -> main_hand_attack )
      p() -> main_hand_attack -> schedule_execute();

    if ( player -> off_hand_attack )
      p() -> off_hand_attack -> schedule_execute();
  }

  bool ready()
  {
    if ( p() -> current.distance_to_move > 5 )
      return false;

    return( p() -> main_hand_attack -> execute_event == 0 ); // not swinging
  }
};

// ==========================================================================
// Keg Smash
// ==========================================================================

struct keg_smash_t: public monk_melee_attack_t
{
  const spell_data_t* chi_generation;
  bool apply_dizzying_haze;

  keg_smash_t( monk_t& p, const std::string& options_str ):
    monk_melee_attack_t( "keg_smash", &p, p.spec.keg_smash ),
    chi_generation( p.find_spell( 127796 ) ),
    apply_dizzying_haze( false )
  {
    add_option( opt_bool( "dizzying_haze", apply_dizzying_haze ) );
    parse_options( options_str );

    stancemask = STURDY_OX;
    aoe = -1;
    mh = &( player -> main_hand_weapon );
    oh = &( player -> off_hand_weapon );
    cooldown -> duration = data().charge_cooldown();

    base_multiplier = 14.5; // hardcoded into tooltip
    // Hotfix nerf by 20% on Feb 24, 2015
    base_multiplier *= 0.80;
  }

  virtual void execute()
  {
    monk_melee_attack_t::execute();

    player -> resource_gain( RESOURCE_CHI,
                             chi_generation -> effectN( 1 ).resource( RESOURCE_CHI ),
                             p() -> gain.keg_smash, this );
  }

  virtual void impact( action_state_t* s )
  {
    monk_melee_attack_t::impact( s );

    if ( apply_dizzying_haze )
    {
      if ( result_is_hit( s -> result ) )
        td( s -> target ) -> debuff.dizzying_haze -> trigger();
    }
  }
};

// ==========================================================================
// Touch of Death
// ==========================================================================

struct touch_of_death_t: public monk_melee_attack_t
{
  touch_of_death_t( monk_t* p, const std::string& options_str ):
    monk_melee_attack_t( "touch_of_death", p, p -> find_class_spell( "Touch of Death" ) )
  {
    parse_options( options_str );
    stancemask = STURDY_OX | FIERCE_TIGER | SPIRITED_CRANE;
    if ( p -> glyph.touch_of_death -> ok() )
    {
      cooldown -> duration += p -> glyph.touch_of_death -> effectN( 1 ).time_value();
      base_costs[RESOURCE_CHI] *= 1.0 + p -> glyph.touch_of_death -> effectN( 2 ).percent();
    }
    may_crit = may_miss = may_dodge = may_parry = may_block = false;
  }

  virtual double target_armor( player_t* ) const { return 0; }

  virtual void impact( action_state_t* s )
  {
    s -> result_amount = p() -> resources.max[RESOURCE_HEALTH];
    monk_melee_attack_t::impact( s );
  }

  virtual void consume_resource()
  {
    monk_melee_attack_t::consume_resource();
  }

  bool ready()
  {
    if ( target -> health_percentage() > 10 )
      return false;
    if ( target -> current_health() <= player -> max_health() )
      return monk_melee_attack_t::ready();

    return monk_melee_attack_t::ready();
  }

  virtual void execute()
  {
    //p() -> buff.death_note -> decrement();
    monk_melee_attack_t::execute();
  }
};

// ==========================================================================
// Touch of Karma
// ==========================================================================

struct touch_of_karma_dot_t: public residual_action::residual_periodic_action_t < monk_melee_attack_t >
{
  touch_of_karma_dot_t( monk_t* p ):
    base_t( "touch_of_karma", p, p -> find_spell( 124280 ) )
  {
    may_miss = may_crit = false;
    dual = true;
  }
};

struct touch_of_karma_t: public monk_melee_attack_t
{
  double interval;
  double interval_stddev;
  double interval_stddev_opt;
  double pct_health;
  touch_of_karma_dot_t* touch_of_karma_dot;
  touch_of_karma_t( monk_t* p, const std::string& options_str ):
    monk_melee_attack_t( "touch_of_karma", p, p -> spec.touch_of_karma ),
    interval( 100 ), interval_stddev( 0.05 ), interval_stddev_opt( 0 ), pct_health( 0.4 ),
    touch_of_karma_dot( new touch_of_karma_dot_t( p ) )
  {
    add_option( opt_float( "interval", interval ) );
    add_option( opt_float( "interval_stddev", interval_stddev_opt ) );
    add_option( opt_float( "pct_health", pct_health ) );
    parse_options( options_str );
    stancemask = FIERCE_TIGER;
    cooldown -> duration = data().cooldown();
    base_dd_min = base_dd_max = 0;

    double max_pct = data().effectN( 3 ).percent();
    if ( pct_health > max_pct ) // Does a maximum of 50% of the monk's HP.
      pct_health = max_pct;

    if ( interval < cooldown -> duration.total_seconds() )
    {
      sim -> errorf( "%s minimum interval for Touch of Karma is 90 seconds.", player -> name() );
      interval = cooldown -> duration.total_seconds();
    }

    if ( interval_stddev_opt < 1 )
      interval_stddev = interval * interval_stddev_opt;
    // >= 1 seconds is used as a standard deviation normally
    else
      interval_stddev = interval_stddev_opt;

    may_crit = may_miss = may_dodge = may_parry = false;
  }

  void execute()
  {
    timespan_t new_cd = timespan_t::from_seconds( rng().gauss( interval, interval_stddev ) );
    timespan_t data_cooldown = data().cooldown();
    if ( new_cd < data_cooldown )
      new_cd = data_cooldown;

    cooldown -> duration = new_cd;

    monk_melee_attack_t::execute();

    if ( pct_health > 0 )
    {
      residual_action::trigger(
        touch_of_karma_dot, execute_state -> target,
        pct_health * player -> resources.max[RESOURCE_HEALTH] );
    }
  }
};

// ==========================================================================
// Provoke
// ==========================================================================

struct provoke_t: public monk_melee_attack_t
{
  provoke_t( monk_t* p, const std::string& options_str ):
    monk_melee_attack_t( "provoke", p, p -> find_class_spell( "Provoke" ) )
  {
    parse_options( options_str );
    use_off_gcd = true;
    ignore_false_positive = true;
  }

  void impact( action_state_t* s )
  {
    if ( s -> target -> is_enemy() )
      target -> taunt( player );

    monk_melee_attack_t::impact( s );
  }
};
} // END melee_attacks NAMESPACE

namespace spells {
// ==========================================================================
// Stance
// ==========================================================================

struct stance_t: public monk_spell_t
{
  stance_e switch_to_stance;
  std::string stance_str;

  stance_t( monk_t* p, const std::string& options_str ):
    monk_spell_t( "stance", p ),
    switch_to_stance( FIERCE_TIGER ), stance_str()
  {
    add_option( opt_string( "choose", stance_str ) );
    parse_options( options_str );
    ignore_false_positive = true;

    try
    {
      if ( !stance_str.empty() )
      {
        if ( stance_str == "sturdy_ox" )
        {
          if ( p -> static_stance_data( STURDY_OX ).ok() )
            switch_to_stance = STURDY_OX;
          else
            throw std::string( "Attemping to use Stance of the Sturdy Ox without necessary spec." );
        }
        else if ( stance_str == "fierce_tiger" )
          switch_to_stance = FIERCE_TIGER;
        else if ( stance_str == "spirited_crane" )
          if ( p -> static_stance_data( SPIRITED_CRANE ).ok() )
            switch_to_stance = SPIRITED_CRANE;
          else
            throw std::string( "Attemping to use Stance of the Spirited Crane without necessary spec" );
        else if ( stance_str == "wise_serpent" )
          if ( p -> static_stance_data( WISE_SERPENT ).ok() )
            switch_to_stance = WISE_SERPENT;
          else
            throw std::string( "Attemping to use Stance of the Wise Serpent without necessary spec" );
        else
          throw std::string( "invalid stance " ) + stance_str + "specified";
      }
      else
        throw std::string( "no stance specified" );
    }
    catch ( const std::string& s )
    {
      sim -> errorf( "%s: %s %s, using Stance of Fierce Tiger\n",
                   p -> name(), name(), s.c_str() );
    }

    harmful = false;
    trigger_gcd = timespan_t::zero();
    cooldown -> duration = timespan_t::from_seconds( 1.0 );
  }

  void execute()
  {
    monk_spell_t::execute();

    p() -> switch_to_stance( switch_to_stance );
  }

  bool ready()
  {
    if ( p() -> current_stance() == switch_to_stance )
      return false;

    return monk_spell_t::ready();
  }
};

// ==========================================================================
// Tigereye Brew
// ==========================================================================

struct tigereye_brew_t: public monk_spell_t
{
  tigereye_brew_t( monk_t* player, const std::string& options_str ):
    monk_spell_t( "tigereye_brew", player, player -> spec.tigereye_brew )
  {
    parse_options( options_str );
    harmful = false;
    trigger_gcd = timespan_t::zero();
  }

  virtual bool ready()
  {
    if ( !p() -> buff.tigereye_brew -> check() )
      return false;

    return monk_spell_t::ready();
  }

  virtual void execute()
  {
    monk_spell_t::execute();

    if ( p() -> talent.healing_elixirs -> ok() )
    {
      if ( p() -> cooldown.healing_elixirs -> up() )
        p() -> active_actions.healing_elixir -> execute();
    }

    int teb_stacks_used = std::min( p() -> buff.tigereye_brew -> stack(), p() -> buff.tigereye_brew_use -> max_stack() );

    p() -> buff.tigereye_brew_use -> expire(); // Need to expire this first, otherwise it could refresh a 10 stack brew with a 1 stack use.
    p() -> buff.tigereye_brew_use -> trigger( teb_stacks_used );
    p() -> buff.tigereye_brew -> decrement( teb_stacks_used );

    if ( p() -> sets.has_set_bonus( MONK_WINDWALKER, T17, B4 ) )
      p() -> buff.forceful_winds -> trigger( teb_stacks_used );
  }
};

// ==========================================================================
// Energizing Brew
// ==========================================================================

struct energizing_brew_t: public monk_spell_t
{
  energizing_brew_t( monk_t* player, const std::string& options_str ):
    monk_spell_t( "energizing_brew", player, player -> spec.energizing_brew )
  {
    parse_options( options_str );

    trigger_gcd = timespan_t::zero();
    harmful = false;
    dot_duration = trigger_gcd;
  }

  virtual void execute()
  {
    monk_spell_t::execute();

    p() -> buff.energizing_brew -> trigger();
  }
};

// ==========================================================================
// Chi Brew
// ==========================================================================

struct chi_brew_t: public monk_spell_t
{
  chi_brew_t( monk_t* player, const std::string& options_str ):
    monk_spell_t( "chi_brew", player, player -> talent.chi_brew )
  {
    parse_options( options_str );

    harmful = false;
    cooldown->duration = data().charge_cooldown();
    cooldown->charges = data().charges();
    trigger_gcd = timespan_t::zero();
  }

  virtual void execute()
  {
    monk_spell_t::execute();

    // Instantly restore 2 chi
    player -> resource_gain( RESOURCE_CHI, data().effectN( 1 ).base_value(), p() -> gain.chi_brew, this );

    // and generate x stacks of Brew
    if ( p() -> spec.brewing_tigereye_brew -> ok() || p() -> spec.brewing_mana_tea -> ok() )
      trigger_brew( p() -> talent.chi_brew -> effectN( 2 ).trigger() -> effectN( 1 ).base_value() );
    else if ( p() -> spec.brewing_elusive_brew -> ok() )
      trigger_brew( p() -> talent.chi_brew -> effectN( 2 ).trigger() -> effectN( 2 ).base_value() );
  }
};

// ==========================================================================
// Zen Sphere
// ==========================================================================
// Healing tick Co-efficient = 0.156

struct zen_sphere_damage_t: public monk_spell_t
{
  zen_sphere_damage_t( monk_t* player ):
    monk_spell_t( "zen_sphere_damage", player, player -> dbc.spell( 124098 ) )
  {
    background = true;

    attack_power_mod.direct = 0.095;
    school = SCHOOL_NATURE;
  }
};

struct zen_sphere_detonate_damage_t: public monk_spell_t
{
  zen_sphere_detonate_damage_t( monk_t* player ):
    monk_spell_t( "zen_sphere_detonate_damage", player, player -> find_spell( 125033 ) )
  {
    background = true;
    aoe = -1;

    attack_power_mod.direct = 1.25;
    school = SCHOOL_NATURE;
  }
};

// ==========================================================================
// Chi Wave
// ==========================================================================

struct chi_wave_heal_tick_t: public monk_heal_t
{
  chi_wave_heal_tick_t( monk_t& p, const std::string& name ):
    monk_heal_t( name, p, p.talent.chi_wave )
  {
    background = direct_tick = true;
    attack_power_mod.direct = 0.500; // Hard code 09/09/14
    target = player;
  }

  void impact(action_state_t* s)
  {
    monk_heal_t::impact( s );
    summon_gots_orb( 0.25 );
  }
};

struct chi_wave_dmg_tick_t: public monk_spell_t
{
  chi_wave_dmg_tick_t( monk_t* player, const std::string& name ):
    monk_spell_t( name, player, player -> talent.chi_wave )
  {
    background = direct_tick = true;
    attack_power_mod.direct = 0.500; // Hard code 09/09/14
  }
};

struct chi_wave_t: public monk_spell_t
{
  heal_t* heal;
  spell_t* damage;
  bool dmg;
  chi_wave_t( monk_t* player, const std::string& options_str ):
    monk_spell_t( "chi_wave", player, player -> talent.chi_wave ),
    heal( new chi_wave_heal_tick_t( *player, "chi_wave_heal" ) ),
    damage( new chi_wave_dmg_tick_t( player, "chi_wave_damage" ) ),
    dmg( true )
  {
    sef_ability = SEF_CHI_WAVE;

    parse_options( options_str );
    hasted_ticks = harmful = false;
    dot_duration = timespan_t::from_seconds( 7.0 );
    base_tick_time = timespan_t::from_seconds( 1.0 );
    add_child( heal );
    add_child( damage );
    tick_zero = true;
  }

  void impact( action_state_t* s )
  {
    dmg = true; // Set flag so that the first tick does damage
    monk_spell_t::impact( s );
  }

  void tick( dot_t* d )
  {
    monk_spell_t::tick( d );
    // Select appropriate tick action
    if ( dmg )
      damage -> execute();
    else
      heal -> execute();

    dmg = !dmg; // Invert flag for next use
  }
};

// ==========================================================================
// Chi Burst
// ==========================================================================

struct chi_burst_heal_t: public monk_heal_t
{
  chi_burst_heal_t( monk_t& player ):
    monk_heal_t( "chi_burst_heal", player, player.find_spell( 123986 ) )
  {
    background = true;
    target = p();
    attack_power_mod.direct = 2.03;
  }

  void impact( action_state_t* s )
  {
    monk_heal_t::impact( s );
    summon_gots_orb( 0.20 );
  }
};

struct chi_burst_t: public monk_spell_t
{
  chi_burst_heal_t* heal;
  chi_burst_t( monk_t* player, const std::string& options_str ):
    monk_spell_t( "chi_burst", player, player -> talent.chi_burst ),
    heal( 0 )
  {
    sef_ability = SEF_CHI_BURST;

    parse_options( options_str );
    heal = new chi_burst_heal_t( *player );
    execute_action = heal;
    aoe = -1;
    interrupt_auto_attack = false;
    attack_power_mod.direct = 2.75; // hardcoded
  }
};

// ==========================================================================
// Chi Torpedo
// ==========================================================================

struct chi_torpedo_heal_t: public monk_heal_t
{
  chi_torpedo_heal_t( monk_t& player ):
    monk_heal_t( "chi_torpedo_heal", player, player.spec.chi_torpedo_heal )
  {
    background = true;
    target = p();
  }
};

struct chi_torpedo_t: public monk_spell_t
{
  chi_torpedo_heal_t* heal;
  chi_torpedo_t( monk_t* player, const std::string& options_str ):
    monk_spell_t( "chi_torpedo", player, player -> talent.chi_torpedo -> ok() ? player -> find_spell( 117993 ) : spell_data_t::not_found() ),
    heal( 0 )
  {
    parse_options( options_str );
    aoe = -1;

    heal = new chi_torpedo_heal_t( *player );
    execute_action = heal;
    cooldown -> duration = p() -> talent.chi_torpedo -> charge_cooldown();
    cooldown -> charges = p() -> talent.chi_torpedo -> charges();
    cooldown -> duration += p() -> talent.celerity -> effectN( 1 ).time_value();
    cooldown -> charges += p() -> talent.celerity -> effectN( 2 ).base_value();
  }
};

// ==========================================================================
// Serenity
// ==========================================================================

struct serenity_t: public monk_spell_t
{
  serenity_t( monk_t* player, const std::string& options_str ):
    monk_spell_t( "serenity", player, player -> talent.serenity )
  {
    parse_options( options_str );
    harmful = false;
    trigger_gcd = timespan_t::zero();
  }

  void execute()
  {
    monk_spell_t::execute();

    p() -> buff.serenity -> trigger();
  }
};

struct summon_pet_t: public monk_spell_t
{
  timespan_t summoning_duration;
  std::string pet_name;
  pet_t* pet;

public:
  summon_pet_t( const std::string& n, const std::string& pname, monk_t* p, const spell_data_t* sd = spell_data_t::nil() ):
    monk_spell_t( n, p, sd ),
    summoning_duration( timespan_t::zero() ), pet_name( pname ), pet( 0 )
  {
    harmful = false;
  }

  bool init_finished()
  {
    pet = player -> find_pet( pet_name );
    if ( ! pet )
    {
      background = true;
    }

    return monk_spell_t::init_finished();
  }

  virtual void execute()
  {
    pet -> summon( summoning_duration );

    monk_spell_t::execute();
  }

  bool ready()
  {
    if ( ! pet )
    {
      return false;
    }
    return monk_spell_t::ready();
  }
};

// ==========================================================================
// Invoke Xuen, the White Tiger
// ==========================================================================

struct xuen_spell_t: public summon_pet_t
{
  xuen_spell_t( monk_t* p, const std::string& options_str ):
    summon_pet_t( "invoke_xuen", "xuen_the_white_tiger", p, p -> talent.invoke_xuen )
  {
    parse_options( options_str );

    trigger_gcd = timespan_t::zero();
    harmful = false;
    summoning_duration = data().duration();
  }
};

// ==========================================================================
// Storm, Earth, and Fire
// ==========================================================================

struct storm_earth_and_fire_t;

struct sef_despawn_cb_t
{
  storm_earth_and_fire_t* action;

  sef_despawn_cb_t( storm_earth_and_fire_t* a );

  void operator()();
};

struct storm_earth_and_fire_t: public monk_spell_t
{
  storm_earth_and_fire_t( monk_t* p, const std::string& options_str ):
    monk_spell_t( "storm_earth_and_fire", p, p -> spec.storm_earth_and_fire )
  {
    parse_options( options_str );

    trigger_gcd = timespan_t::zero();
    callbacks = harmful = may_miss = may_crit = may_dodge = may_parry = may_block = false;
  }

  void init()
  {
    monk_spell_t::init();

    sim -> target_non_sleeping_list.register_callback( sef_despawn_cb_t( this ) );
  }

  virtual void execute()
  {
    monk_spell_t::execute();

    // No clone on target, check if we can spawn one or not
    if ( td( execute_state -> target ) -> debuff.storm_earth_and_fire -> check() == 0 )
    {
      // Already full clones, despawn both
      if ( p() -> buff.storm_earth_and_fire -> check() == 2 )
      {
        for ( size_t i = 0; i < sizeof_array( p() -> pet.sef ); i++ )
        {
          if ( p() -> pet.sef[ i ] -> is_sleeping() )
          {
            continue;
          }

          p() -> pet.sef[ i ] -> dismiss();
        }

        assert( p() -> buff.storm_earth_and_fire -> check() == 0 );
      }
      // Can fit a clone on the target, randomize which clone is spawned
      // TODO: Is this really random?
      else
      {
        std::vector<size_t> sef_idx;
        for ( size_t i = 0; i < sizeof_array( p() -> pet.sef ); i++ )
        {
          if ( ! p() -> pet.sef[ i ] -> is_sleeping() )
          {
            continue;
          }

          sef_idx.push_back( i );
        }

        unsigned rng_idx = static_cast<unsigned>( rng().range( 0.0, static_cast<double>( sef_idx.size() ) ) );
        assert( rng_idx < sef_idx.size() );
        size_t idx = sef_idx[ rng_idx ];

        p() -> pet.sef[ idx ] -> target = execute_state -> target;
        p() -> pet.sef[ idx ] -> summon();
      }
    }
    // Clone on target, despawn that specific clone
    else
    {
      for ( size_t i = 0; i < sizeof_array( p() -> pet.sef ); i++ )
      {
        if ( p() -> pet.sef[ i ] -> is_sleeping() )
        {
          continue;
        }

        if ( p() -> pet.sef[ i ] -> target != execute_state -> target )
        {
          continue;
        }

        p() -> pet.sef[ i ] -> dismiss();
      }
    }
  }
};

sef_despawn_cb_t::sef_despawn_cb_t( storm_earth_and_fire_t* a ) : action( a )
{ assert( action ); }

void sef_despawn_cb_t::operator()()
{
  for ( size_t i = 0; i < sizeof_array( action -> p() -> pet.sef ); i++ )
  {
    pets::storm_earth_and_fire_pet_t* sef = action -> p() -> pet.sef[ i ];
    // Dormant clones don't care
    if ( sef -> is_sleeping() )
    {
      continue;
    }

    // If the active clone's target is sleeping, lets despawn it.
    if ( sef -> target -> is_sleeping() )
    {
      sef -> dismiss();
    }
  }
}

// ==========================================================================
// Chi Sphere
// ==========================================================================

struct chi_sphere_t: public monk_spell_t
{
  chi_sphere_t( monk_t* p, const std::string& options_str ):
    monk_spell_t( "chi_sphere", p, spell_data_t::nil() )
  {
    parse_options( options_str );
    harmful = false;
    ignore_false_positive = true;
    trigger_gcd = timespan_t::zero();
  }

  virtual void execute()
  {
    monk_spell_t::execute();

    if ( p() -> buff.chi_sphere -> up() )
    {
      // Only use 1 Orb per execution
      player -> resource_gain( RESOURCE_CHI, 1, p() -> gain.chi_sphere, this );

      p() -> buff.chi_sphere -> decrement();
    }
  }
};

// ==========================================================================
// Breath of Fire
// ==========================================================================

struct breath_of_fire_t: public monk_spell_t
{
  struct periodic_t: public monk_spell_t
  {
    periodic_t( monk_t& p ):
      monk_spell_t( "breath_of_fire_dot", &p, p.find_spell( 123725 ) )
    {
      background = true;
      tick_may_crit = may_crit = true;
      hasted_ticks = false;
    }
  };

  periodic_t* dot_action;
  breath_of_fire_t( monk_t& p, const std::string& options_str ):
    monk_spell_t( "breath_of_fire", &p, p.spec.breath_of_fire ),
    dot_action( new periodic_t( p ) )
  {
    parse_options( options_str );
    aoe = -1;
    stancemask = STURDY_OX;
  }

  virtual void impact( action_state_t* s )
  {
    monk_spell_t::impact( s );

    monk_td_t& td = *this -> td( s -> target );
    // Improved Breath of Fire
    if ( ( td.debuff.dizzying_haze -> up() ) || p() -> perk.improved_breath_of_fire -> ok() )
    {
      dot_action -> target = s -> target;
      dot_action -> execute();
    }
  }
};

// ==========================================================================
// Dizzying Haze
// ==========================================================================

struct dizzying_haze_t: public monk_spell_t
{
  dizzying_haze_t( monk_t& p, const std::string& options_str ):
    monk_spell_t( "dizzying_haze", &p, p.spec.dizzying_haze )
  {
    parse_options( options_str );

    aoe = -1;
    stancemask = STURDY_OX;
    ability_lag = timespan_t::from_seconds( 0.5 ); // ground target malus
  }

  virtual void impact( action_state_t* s )
  {
    monk_spell_t::impact( s );

    td( s -> target ) -> debuff.dizzying_haze -> trigger();
  }
};

// ==========================================================================
// Fortifying Brew
// ==========================================================================

struct fortifying_brew_t: public monk_spell_t
{
  fortifying_brew_t( monk_t& p, const std::string& options_str ):
    monk_spell_t( "fortifying_brew", &p, p.spec.fortifying_brew )
  {
    parse_options( options_str );

    harmful = may_crit = false;
    trigger_gcd = timespan_t::zero();
    cooldown -> duration += p.sets.set( SET_TANK, T16, B2 ) -> effectN( 1 ).time_value();
  }

  virtual void execute()
  {
    monk_spell_t::execute();

    p() -> buff.fortifying_brew -> trigger();
  }
};

// ==========================================================================
// Elusive Brew
// ==========================================================================

struct elusive_brew_t: public monk_spell_t
{
  elusive_brew_t( monk_t& p, const std::string& options_str ):
    monk_spell_t( "elusive_brew", &p, p.spec.elusive_brew )
  {
    parse_options( options_str );

    stancemask = STURDY_OX;
    harmful = false;
    trigger_gcd = timespan_t::zero();
    use_off_gcd = true;
  }

  virtual void execute()
  {
    monk_spell_t::execute();

    if ( p() -> talent.healing_elixirs -> ok() )
    {
      if ( p() -> cooldown.healing_elixirs -> up() )
        p() -> active_actions.healing_elixir -> execute();
    }

    p() -> buff.elusive_brew_activated -> trigger( 1,
                                               buff_t::DEFAULT_VALUE(),
                                               1.0, timespan_t::from_seconds( p() -> buff.elusive_brew_stacks -> stack() ) );
    p() -> buff.elusive_brew_stacks -> expire();
  }

  virtual bool ready()
  {
    if ( !p() -> buff.elusive_brew_stacks -> check() )
      return false;

    if ( p() -> buff.elusive_brew_activated -> check() )
      return false;

    return monk_spell_t::ready();
  }
};

// ==========================================================================
// Mana Tea
// ==========================================================================

struct mana_tea_t: public monk_spell_t
{
  bool glyphed;
  int mana_percent_return;
  mana_tea_t( monk_t& p, const std::string& options_str ):
    monk_spell_t( "mana_tea", &p, ( p.glyph.mana_tea -> ok() ? p.find_spell( 123761 ) : p.find_specialization_spell( "Mana Tea" ) )),
    glyphed( p.glyph.mana_tea -> ok() ),
    mana_percent_return( data().effectN( 1 ).base_value() )
  {
    parse_options( options_str );

    if ( !glyphed )
    {
      channeled = true;
      hasted_ticks = false;
    }

    stancemask = WISE_SERPENT | SPIRITED_CRANE;
    harmful = false;
  }

  timespan_t composite_dot_duration( const action_state_t* ) const
  {
    if ( glyphed )
      return timespan_t::zero();
    else
      return data().effectN( 1 ).period() * std::min( p() -> buff.mana_tea -> current_stack, 6 ) ;
  }

  void tick( dot_t* d )
  {
    monk_spell_t::tick( d );

    player -> resource_gain( RESOURCE_MANA, p() -> initial.stats.attribute[STAT_SPIRIT] * mana_percent_return, p() -> gain.mana_tea, this );
    p() -> buff.mana_tea -> decrement( 1 );
  }

  bool ready()
  {
    if ( p() -> buff.mana_tea -> current_stack == 0 )
      return false;

    return monk_spell_t::ready();
  }

  void execute()
  {
    monk_spell_t::execute();

    if ( p() -> talent.healing_elixirs -> ok() )
    {
      if ( p() -> cooldown.healing_elixirs -> up() )
        p() -> active_actions.healing_elixir -> execute();
    }

    if ( glyphed )
    {
      int max_stacks_consumable = 2;
      int stacks_to_consume = 0;
      stacks_to_consume = std::min( p() -> buff.mana_tea -> current_stack, max_stacks_consumable );

      double mana_gain = 0;
      mana_gain = p() -> initial.stats.attribute[STAT_SPIRIT]
        * mana_percent_return
        * stacks_to_consume;
      player -> resource_gain( RESOURCE_MANA, mana_gain, p() -> gain.mana_tea, this );
      p() -> buff.mana_tea -> decrement( stacks_to_consume );
    }
  }
};

// ==========================================================================
// Stagger Damage
// ==========================================================================

struct stagger_self_damage_t : public residual_action::residual_periodic_action_t < monk_spell_t >
{
  stagger_self_damage_t( monk_t* p ):
    base_t( "stagger_self_damage", p, p -> find_spell( 124255 ) )
  {
    dot_duration = p -> spec.heavy_stagger -> duration();
    base_tick_time = timespan_t::from_seconds( 1.0 );
    hasted_ticks = tick_may_crit = false;
    target = p;

    callbacks = false;
  }

  virtual void init()
  {
    base_t::init();

    // We don't want this counted towards our dps
    stats -> type = STATS_NEUTRAL;
  }

  /* Clears the dot and all damage. Used by Purifying Brew
  * Returns amount purged
  */
  double clear_all_damage()
  {
    dot_t* d = get_dot();
    double damage_remaining = 0.0;
    if ( d -> is_ticking() )
      damage_remaining += d -> state -> result_amount; // Assumes base_td == damage, no modifiers or crits

    cancel();
    d -> cancel();

    return damage_remaining;
  }

  bool stagger_ticking()
  {
    dot_t* d = get_dot();
    return d -> is_ticking();
  }

  double tick_amount()
  {
    dot_t* d = get_dot();
    if ( d && d -> state )
      return calculate_tick_amount( d -> state, 1 );
    return 0;
  }
};

// ==========================================================================
// Purifying Brew
// ==========================================================================

struct purifying_brew_t: public monk_spell_t
{
  purifying_brew_t( monk_t& p, const std::string& options_str ):
    monk_spell_t( "purifying_brew", &p, p.spec.purifying_brew )
  {
    parse_options( options_str );

    stancemask = STURDY_OX;
    harmful = false;
    trigger_gcd = timespan_t::zero();
  }

  void execute()
  {
    monk_spell_t::execute();
    double stagger_pct = p() -> current_stagger_tick_dmg_percent();
    double stagger_dmg = p() -> clear_stagger();

    // Tier 16 4 pieces Brewmaster: Purifying Brew also heals you for 15% of the amount of staggered damage cleared.
    if ( p() -> sets.has_set_bonus( SET_TANK, T16, B4 ) )
    {
      double stagger_heal = stagger_dmg * p() -> sets.set( SET_TANK, T16, B4 ) -> effectN( 1 ).percent();
      player -> resource_gain( RESOURCE_HEALTH, stagger_heal, p() -> gain.tier16_4pc_tank, this );
    }

    // Tier 17 4 pieces Brewmaster: Purifying Brew generates 1 stacks of Elusive Brew.
    // Hotfix Jan 13, 2014 - Only procs on Moderate or Heavy Stagger
    if ( p() -> sets.has_set_bonus( MONK_BREWMASTER, T17, B4 ) && ( stagger_pct > p() -> moderate_stagger_threshold ) )
      trigger_brew( p() -> sets.set( MONK_BREWMASTER, T17, B4 ) -> effectN( 1 ).base_value() );

    // Optional addition: Track and report amount of damage cleared
    if ( stagger_pct > p() -> heavy_stagger_threshold )
      p() -> sample_datas.heavy_stagger_total_damage -> add( stagger_dmg );
    else if ( stagger_pct > p() -> moderate_stagger_threshold )
      p() -> sample_datas.moderate_stagger_total_damage -> add( stagger_dmg );
    else
      p() -> sample_datas.light_stagger_total_damage -> add( stagger_dmg );

    p() -> sample_datas.purified_damage -> add( stagger_dmg );
  }

  bool ready()
  {
    // Irrealistic of in-game, but let's make sure stagger is actually present
    if ( !p() -> active_actions.stagger_self_damage -> stagger_ticking() )
      return false;

    return monk_spell_t::ready();
  }
};

// ==========================================================================
// Crackling Jade Lightning
// ==========================================================================

struct crackling_jade_lightning_t: public monk_spell_t
{
  crackling_jade_lightning_t( monk_t& p, const std::string& options_str ):
    monk_spell_t( "crackling_jade_lightning", &p, p.find_class_spell( "Crackling Jade Lightning" ) )
  {
    parse_options( options_str );

    stancemask = STURDY_OX | WISE_SERPENT | SPIRITED_CRANE | FIERCE_TIGER;
    channeled = tick_may_crit = true;
    hasted_ticks = false; // Channeled spells always have hasted ticks. Use hasted_ticks = false to disable the increase in the number of ticks.
    procs_courageous_primal_diamond = false;
  }

  double cost() const
  {
    if ( p() -> current_stance() == WISE_SERPENT )
      return 0;
    return monk_spell_t::cost();
  }

  void last_tick( dot_t* dot )
  {
    monk_spell_t::last_tick( dot );

    // Reset swing timer
    if ( player -> main_hand_attack )
    {
      player -> main_hand_attack -> cancel();
      player -> main_hand_attack -> schedule_execute();
    }

    if ( player -> off_hand_attack )
    {
      player -> off_hand_attack -> cancel();
      player -> off_hand_attack -> schedule_execute();
    }
  }

  void tick( dot_t* dot )
  {
    monk_spell_t::tick( dot );

    if ( p() -> current_stance() == SPIRITED_CRANE )
      p() -> resource_gain( RESOURCE_CHI, 1, p() -> gain.crackling_jade_lightning, this );
  }
};

// ==========================================================================
// Dampen Harm
// ==========================================================================

struct dampen_harm_t: public monk_spell_t
{
  dampen_harm_t( monk_t& p, const std::string& options_str ):
    monk_spell_t( "dampen_harm", &p, p.talent.dampen_harm )
  {
    parse_options( options_str );
    trigger_gcd = timespan_t::zero();
    harmful = false;
    base_dd_min = 0;
    base_dd_max = 0;
  }

  virtual void execute()
  {
    monk_spell_t::execute();

    p() -> buff.dampen_harm -> trigger( data().max_stacks() );
  }
};

// ==========================================================================
// Diffuse Magic
// ==========================================================================

struct diffuse_magic_t: public monk_spell_t
{
  diffuse_magic_t( monk_t& p, const std::string& options_str ):
    monk_spell_t( "diffuse_magic", &p, p.talent.diffuse_magic )
  {
    parse_options( options_str );
    trigger_gcd = timespan_t::zero();
    harmful = false;
    base_dd_min = 0;
    base_dd_max = 0;
  }

  virtual void execute()
  {
    p() -> buff.diffuse_magic -> trigger();
    monk_spell_t::execute();
  }
};

// ==========================================================================
// Death Note
// ==========================================================================
// This is used to better match what happens in game:
//    - Game figures if the player can use Touch of Death
//    - Provides the buff "Death Note"
//    - Touch of Death is usable

struct death_note_t : public monk_spell_t
{
  death_note_t( monk_t& p ) :
    monk_spell_t( "death_note", &p, p.find_spell( 121125 ) )
  {
    stancemask = STURDY_OX | FIERCE_TIGER | SPIRITED_CRANE;
    harmful = false;
    trigger_gcd = timespan_t::zero();
    cooldown = p.cooldown.touch_of_death;
  }

  bool ready()
  {
    if ( target -> health_percentage() > 10 )
      return false;
    if ( target -> current_health() <= player -> max_health() )
      return monk_spell_t::ready();

    return monk_spell_t::ready();
  }

  virtual void execute()
  {
    p() -> buff.death_note -> trigger();
    monk_spell_t::execute();
  }
};

} // END spells NAMESPACE

namespace heals {
// ==========================================================================
// Enveloping Mist
// ==========================================================================
/*
TODO: Verify healing values.
*/

struct enveloping_mist_t: public monk_heal_t
{
  enveloping_mist_t( monk_t& p, const std::string& options_str ):
    monk_heal_t( "enveloping_mist", p, p.find_spell( 132120 ) )
  {
    parse_options( options_str );

    stancemask = WISE_SERPENT;
    may_crit = may_miss = false;
    resource_current = RESOURCE_CHI;
    base_costs[RESOURCE_CHI] = 3.0;
  }

  virtual timespan_t execute_time() const
  {
    if ( p() -> buff.channeling_soothing_mist -> check() )
      return timespan_t::zero();

    return monk_heal_t::execute_time();
  }

  void impact( action_state_t* s )
  {
    monk_heal_t::impact( s );
    summon_gots_orb( 0.25 );
  }
};

// ==========================================================================
// Expel Harm
// ==========================================================================

struct expel_harm_damage_t : public monk_spell_t
{
  expel_harm_damage_t(monk_t* p) :
    monk_spell_t( "expel_harm", p, p -> spec.expel_harm_damage )
  {
    background = true;
    may_crit = false;
    base_multiplier = p -> spec.expel_harm_damage -> effectN( 2 ).percent();
    trigger_gcd = timespan_t::zero();
  }
};

struct expel_harm_heal_t : public monk_heal_t
{
  expel_harm_damage_t* damage;
  expel_harm_heal_t( monk_t& p, const std::string& options_str ):
    monk_heal_t( "expel_harm_heal", p, p.spec.expel_harm ),
    damage( new expel_harm_damage_t( &p ) )
  {
    parse_options( options_str );

    stancemask = STURDY_OX | FIERCE_TIGER | SPIRITED_CRANE;

    base_multiplier = 7.5;

    if ( p.glyph.targeted_expulsion -> ok() )
      base_multiplier *= 1.0 - p.glyph.targeted_expulsion -> effectN( 2 ).percent();

    may_crit = true;
    may_multistrike = 1;

<<<<<<< HEAD
    p.cooldown.desperate_measure = p.get_cooldown( "desperate_measure" );
    p.cooldown.desperate_measure -> duration = timespan_t::zero();
=======
    p.cooldown.desperate_measure = new cooldown_t( "desperate_measure", p );
>>>>>>> 711758f1

    if ( p.specialization() == MONK_BREWMASTER )
    {
      double desperate_measure = 0;

      if ( p.sets.has_set_bonus( MONK_BREWMASTER, T18, B2) )
      {
        if ( p.user_options.ppm_below_50_percent_dm > 0 )
          desperate_measure = p.user_options.ppm_below_50_percent_dm;
        else
          // Increase the proc rate for PTR by 50% due to the changes made to Brewmaster
          desperate_measure = ( 50.0 / 35.0 ) * ( 3.0 / 2.0 );
      }
      else if ( p.user_options.ppm_below_35_percent_dm > 0 )
        desperate_measure = p.user_options.ppm_below_35_percent_dm;
      else
        // Increase the proc rate for PTR by 50% due to the changes made to Brewmaster
        desperate_measure = ( maybe_ptr( p.dbc.ptr ) ? ( 3.0 / 2.0 ) : 1 );

      p.cooldown.desperate_measure -> duration = timespan_t::from_seconds( 60.0 / ( desperate_measure * 2 ) );
    }
  }

  void init()
  {
    monk_heal_t::init();

    if ( p() -> specialization() == MONK_BREWMASTER )
      snapshot_flags |= STATE_RESOLVE;
  }

  virtual double cost() const
  {
    double c = monk_heal_t::cost();
    if ( player -> health_percentage() < 35 && p() -> glyph.expel_harm -> ok() )
      c += p() -> glyph.expel_harm -> effectN( 1 ).base_value();

    return c;
  }

  void impact( action_state_t* s )
  {
    monk_heal_t::impact( s );
    summon_gots_orb( 1.00 );

    damage -> base_dd_min = damage -> base_dd_max = s -> result_total;
    damage -> execute();
  }

  virtual void execute()
  {
    weapon_t mh = p() -> main_hand_weapon;
    weapon_t oh = p() -> off_hand_weapon;

    base_dd_min = base_dd_max = monk_util::monk_weapon_damage( this, &( mh ), &( oh ), p() -> weapon_power_mod,
      ( p() -> specialization() == MONK_MISTWEAVER ? p() -> composite_spell_power( SCHOOL_MAX ) : p() -> composite_melee_attack_power() ) );

    monk_heal_t::execute();

    if ( p() -> specialization() == MONK_MISTWEAVER )
      reset_swing(); // Resets autoattacks

    // Chi Gain
    double chi_gain = data().effectN( 2 ).base_value();
    chi_gain += p() -> active_stance_data( FIERCE_TIGER ).effectN( 4 ).base_value();

    player -> resource_gain( RESOURCE_CHI, chi_gain, p() -> gain.expel_harm, this );

    if ( rng().roll( p() -> sets.set( SET_MELEE, T15, B2 ) -> proc_chance() ) )
    {
      p() -> resource_gain( RESOURCE_ENERGY, p() -> passives.tier15_2pc_melee -> effectN( 1 ).base_value(), p() -> gain.tier15_2pc_melee );
      p() -> proc.tier15_2pc_melee -> occur();
    }

    // Power Strike manipulation
    if ( p() -> buff.power_strikes -> up() )
    {
      if ( p() -> resources.current[RESOURCE_CHI] < p() -> resources.max[RESOURCE_CHI] )
        p() -> resource_gain( RESOURCE_CHI,
        p() -> buff.power_strikes -> default_value,
        0, this );
      else
        p() -> buff.chi_sphere -> trigger();

      p() -> buff.power_strikes -> expire();
    }

    // Every time you use Expel Harm, the remaining cooldown of your Guard is reduced by 5 sec.
    if ( maybe_ptr( p() -> dbc.ptr ) &&  p() -> sets.has_set_bonus( MONK_BREWMASTER, T18, B4 ) )
      p() -> cooldown.guard -> adjust( p() -> sets.set( MONK_BREWMASTER, T18, B4 ) -> effectN( 1 ).time_value() ); // T18 set bonus is saved as "-5000"
  }
};

// ==========================================================================
// Renewing Mist
// ==========================================================================
/*
TODO: Verify healing values.
Add bouncing.
*/

struct renewing_mist_t: public monk_heal_t
{
  renewing_mist_t( monk_t& p, const std::string& options_str ):
    monk_heal_t( "renewing_mist", p, p.spec.renewing_mist )
  {
    parse_options( options_str );
    stancemask = WISE_SERPENT;
    may_crit = may_miss = false;
    dot_duration = p.spec.renewing_mist_heal -> duration();

    // Improved Renewing Mist
    dot_duration += p.perk.improved_renewing_mist -> effectN( 1 ).time_value();
  }

  virtual void execute()
  {
    monk_heal_t::execute();
    player -> resource_gain( RESOURCE_CHI, p() -> spec.renewing_mist -> effectN( 2 ).base_value(), p() -> gain.renewing_mist, this );
  }
};

// ==========================================================================
// Soothing Mist
// ==========================================================================
/*
DESC: Surging Mist and Enveloping Mist need to be able to be cast while
we're channeling Soothing Mist WITHOUT interrupting the channel. to
achieve this, soothing_mist applies a HoT to the target that is
removed whenever the monk executes an action that is not one of these
whitelised spells. Auto attack is also halted while the HoT is
active. The HoT is also removed any time the user moves, is stunned,
interrupted, etc.

TODO: Verify healing values.
Change cost from per tick to on use + per second.
Confirm the mana consumption is affected by lucidity.
*/

struct soothing_mist_t: public monk_heal_t
{
  int consecutive_failed_chi_procs;

  soothing_mist_t( monk_t& p, const std::string& options_str ):
    monk_heal_t( "soothing_mist", p, p.spec.soothing_mist )
  {
    parse_options( options_str );

    stancemask = WISE_SERPENT;
    tick_zero = true;
    consecutive_failed_chi_procs = 0;

    // Cost is handled in action_t::tick()
    base_costs[RESOURCE_MANA] = 0.0;
    base_costs_per_second[RESOURCE_MANA] = 0.0;
  }

  virtual double action_ta_multiplier() const
  {
    double tm = monk_heal_t::action_ta_multiplier();

    player_t* t = ( execute_state ) ? execute_state -> target : target;

    if ( td( t ) -> dots.enveloping_mist -> is_ticking() )
      tm *= 1.0 + p() -> passives.enveloping_mist -> effectN( 2 ).percent();

    return tm;
  }

  virtual void tick( dot_t* d )
  {
    // Deduct mana / fizzle if the caster does not have enough mana
    double tick_cost = data().cost( POWER_MANA ) * p() -> resources.base[RESOURCE_MANA] * p() -> composite_spell_haste();
    if ( p() -> resources.current[RESOURCE_MANA] >= tick_cost )
      p() -> resource_loss( RESOURCE_MANA, tick_cost, p() -> gain.soothing_mist, this );
    else
    {
      player_t* t = ( execute_state ) ? execute_state -> target : target;

      td( t ) -> dots.enveloping_mist -> cancel();
      p() -> buff.channeling_soothing_mist -> expire();
      return;
    }

    monk_heal_t::tick( d );

    // Chi Gain
    if ( rng().roll( 0.15 + consecutive_failed_chi_procs * 0.15 ) )
    {
      p() -> resource_gain( RESOURCE_CHI, 1.0, p() -> gain.soothing_mist, this );
      consecutive_failed_chi_procs = 0;
    }
    else
      consecutive_failed_chi_procs++;
  }

  virtual void impact( action_state_t* s )
  {
    monk_heal_t::impact( s );

    p() -> buff.channeling_soothing_mist -> trigger();
  }

  virtual void last_tick( dot_t* d )
  {
    monk_heal_t::last_tick( d );

    p() -> buff.channeling_soothing_mist -> expire();
  }

  virtual bool ready()
  {
    if ( p() -> buff.channeling_soothing_mist -> check() )
      return false;

    // Mana cost check
    double tick_cost = data().cost( POWER_MANA ) * p() -> resources.base[RESOURCE_MANA];
    if ( p() -> resources.current[RESOURCE_MANA] < tick_cost )
      return false;

    return monk_heal_t::ready();
  }
};

// ==========================================================================
// Surging Mist
// ==========================================================================
/*
TODO: Verify healing values.
Main Spell ID is 116694, but the AP Co-efficient is from 116995
*/

struct surging_mist_t: public monk_heal_t
{
  surging_mist_t( monk_t& p, const std::string& options_str ):
    monk_heal_t( "surging_mist", p, p.spec.surging_mist_heal )
  {
    parse_options( options_str );

    stancemask = STURDY_OX | FIERCE_TIGER | WISE_SERPENT | SPIRITED_CRANE;

    if ( p.specialization() == MONK_MISTWEAVER )
    {
      resource_current = RESOURCE_MANA;
      base_costs[RESOURCE_MANA] = p.passives.surging_mist -> cost( POWER_MANA ) * p.resources.base[RESOURCE_MANA];
    }
    else
    {
      resource_current = RESOURCE_ENERGY;
      base_costs[RESOURCE_ENERGY] = p.passives.surging_mist -> cost( POWER_ENERGY );
    }

    may_miss = false;
  }

  virtual timespan_t execute_time() const
  {
    timespan_t et = monk_heal_t::execute_time();

    if ( p() -> buff.channeling_soothing_mist -> check() )
      return timespan_t::zero();

    if ( p() -> buff.vital_mists -> up() )
      et *= p() -> buff.vital_mists -> current_stack * p() -> buff.vital_mists -> data().effectN( 1 ).percent();

    return et;
  }

  virtual double cost() const
  {
    double c = monk_heal_t::cost();
    if ( p() -> buff.vital_mists -> up() )
      c *= p() -> buff.vital_mists -> current_stack * p() -> buff.vital_mists -> data().effectN( 2 ).percent();

    return c;
  }

  virtual void execute()
  {
    monk_heal_t::execute();


    if ( p() -> specialization() == MONK_MISTWEAVER )
    {
      player -> resource_gain( RESOURCE_CHI, p() -> passives.surging_mist -> effectN( 2 ).base_value(), p() -> gain.surging_mist, this );
      reset_swing();
    }

    if ( p() -> buff.vital_mists -> up() )
      p() -> buff.vital_mists -> reset();
  }

  virtual void impact( action_state_t* /*s*/ )
  {
    //if (result_is_multistrike(s -> result) && p()  ->  sets.has_set_bonus( MONK_MISTWEAVER, T17, B4 ) )

  }
};

// ==========================================================================
// Zen Sphere (Heal)
// ==========================================================================

struct zen_sphere_t: public monk_heal_t
{
  monk_spell_t* zen_sphere_damage;
  monk_spell_t* zen_sphere_detonate_damage;

  struct zen_sphere_detonate_heal_t: public monk_heal_t
  {
    zen_sphere_detonate_heal_t( monk_t& player ):
      monk_heal_t( "zen_sphere_detonate", player, player.find_spell( 124101 ) )
    {
      background = dual = true;
      aoe = -1;

      attack_power_mod.direct = 1.25;
      school = SCHOOL_NATURE;
    }

    void impact( action_state_t* s )
    {
      monk_heal_t::impact( s );
      summon_gots_orb( 0.20 );
    }
  };

  zen_sphere_detonate_heal_t* zen_sphere_detonate_heal;

  zen_sphere_t( monk_t& p, const std::string& options_str ):
    monk_heal_t( "zen_sphere", p, p.talent.zen_sphere ),
    zen_sphere_damage( new spells::zen_sphere_damage_t( &p ) ),
    zen_sphere_detonate_damage( new spells::zen_sphere_detonate_damage_t( &p ) ),
    zen_sphere_detonate_heal( new zen_sphere_detonate_heal_t( p ) )
  {
    sef_ability = SEF_ZEN_SPHERE;

    parse_options( options_str );

    school = SCHOOL_NATURE;
    attack_power_mod.tick = 0.095;
    hasted_ticks = false;

    cooldown -> duration = data().cooldown();
  }

  void tick( dot_t* d )
  {
    monk_heal_t::tick( d );

    summon_gots_orb( 0.20 );
    zen_sphere_damage -> execute();
  }

  void last_tick( dot_t* d )
  {
    monk_heal_t::last_tick( d );

    if ( ! player -> is_sleeping() )
    {
      zen_sphere_detonate_damage -> execute();
      zen_sphere_detonate_heal -> execute();
    }
  }
};


// ==========================================================================
// Gift of the Ox
// ==========================================================================

struct gift_of_the_ox_t: public monk_heal_t
{
  gift_of_the_ox_t( monk_t& p, const std::string& options_str ):
    monk_heal_t( "gift_of_the_ox", p, p.find_spell( 124507 ) )
  {
    parse_options( options_str );
    harmful = false;
    background = true;
    trigger_gcd = timespan_t::zero();
  }

  virtual void execute()
  {
    if ( p() -> buff.gift_of_the_ox -> up() )
    {
      monk_heal_t::execute();

      p() -> buff.gift_of_the_ox -> decrement();
    }
  }
};

// ==========================================================================
// Healing Elixirs
// ==========================================================================

struct healing_elixirs_t: public monk_heal_t
{
  healing_elixirs_t( monk_t& p ):
    monk_heal_t( "healing_elixirs", p, p.talent.healing_elixirs )
  {
    harmful = may_crit = false;
    background = true;
    may_multistrike = 0;
    trigger_gcd = timespan_t::zero();
    pct_heal = p.passives.healing_elixirs -> effectN( 1 ).percent();
    cooldown -> duration = data().effectN( 1 ).period();
  }
};


// ==========================================================================
// Healing Sphere
// ==========================================================================

struct healing_sphere_t: public monk_heal_t
{
  healing_sphere_t( monk_t& p ):
    monk_heal_t( "healing_sphere", p, p.spec.healing_sphere )
  {
    harmful = false;
    background = true;
    trigger_gcd = timespan_t::zero();
    cooldown -> duration = timespan_t::from_seconds( p.glyph.fortuitous_spheres -> effectN( 2 ).base_value() );
  }
};

} // end namespace heals

namespace absorbs {
struct monk_absorb_t: public monk_action_t < absorb_t >
{
  monk_absorb_t( const std::string& n, monk_t& player,
                 const spell_data_t* s = spell_data_t::nil() ):
                 base_t( n, &player, s )
  {
  }
};

// ==========================================================================
// Guard
// ==========================================================================

struct guard_t: public monk_absorb_t
{
  guard_t( monk_t& p, const std::string& options_str ):
    monk_absorb_t( "guard", p, p.spec.guard )
  {
    parse_options( options_str );
    harmful = may_crit = false;
    trigger_gcd = timespan_t::zero();
    target = &p;
    cooldown -> duration = data().charge_cooldown();
    cooldown -> charges = p.perk.improved_guard -> effectN( 1 ).base_value();
    attack_power_mod.direct = 18; // hardcoded into tooltip
    base_multiplier += p.sets.set( SET_TANK, T14, B4 ) -> effectN( 1 ).percent();
    if ( p.glyph.guard -> ok() )
      base_multiplier += p.glyph.guard -> effectN( 1 ).percent();
  }

  virtual void impact( action_state_t* s )
  {
    p() -> buff.guard -> trigger( 1, s -> result_amount );
    stats -> add_result( 0.0, s -> result_amount, ABSORB, s -> result, s -> block_result, s -> target );
  }
};
} // end namespace absorbs

using namespace attacks;
using namespace spells;
using namespace heals;
using namespace absorbs;
} // end namespace actions;

struct power_strikes_event_t: public player_event_t
{
  power_strikes_event_t( monk_t& player, timespan_t tick_time ):
    player_event_t( player )
  {
    // Safety clamp
    tick_time = clamp( tick_time, timespan_t::zero(), player.talent.power_strikes -> effectN( 1 ).period() );
    add_event( tick_time );
  }
  virtual const char* name() const override
  { return  "power_strikes"; }
  virtual void execute()
  {
    monk_t* p = debug_cast<monk_t*>( player() );

    p -> buff.power_strikes -> trigger();

    new ( sim() ) power_strikes_event_t( *p, p -> talent.power_strikes -> effectN( 1 ).period() );
  }
};

// ==========================================================================
// Monk Buffs
// ==========================================================================

namespace buffs
{
  template <typename Base>
  struct monk_buff_t: public Base
  {
    public:
    typedef monk_buff_t base_t;

    monk_buff_t( monk_td_t& p, const buff_creator_basics_t& params ):
      Base( params ), monk( p.monk )
    {}

    monk_buff_t( monk_t& p, const buff_creator_basics_t& params ):
      Base( params ), monk( p )
    {}

    monk_td_t& get_td( player_t* t ) const
    {
      return *(monk.get_target_data( t ));
    }

    protected:
    monk_t& monk;
  };

  struct fortifying_brew_t: public monk_buff_t < buff_t >
{
  int health_gain;
  fortifying_brew_t( monk_t& p, const std::string&n, const spell_data_t*s ):
    base_t( p, buff_creator_t( &p, n, s ).cd( timespan_t::zero() ) ), health_gain( 0 )
  {}

  bool trigger( int stacks, double value, double chance, timespan_t duration )
  {
    // Extra Health is set by current max_health, doesn't change when max_health changes.
    health_gain = static_cast<int>( monk.resources.max[RESOURCE_HEALTH] * ( monk.glyph.fortifying_brew -> ok() ? monk.glyph.fortifying_brew -> effectN( 2 ).percent() :
      monk.spec.fortifying_brew -> effectN( 1 ).percent() ) );
    monk.stat_gain( STAT_MAX_HEALTH, health_gain, ( gain_t* )0, ( action_t* )0, true );
    monk.stat_gain( STAT_HEALTH, health_gain, ( gain_t* )0, ( action_t* )0, true );
    return base_t::trigger( stacks, value, chance, duration );
  }

  void expire_override( int expiration_stacks, timespan_t remaining_duration )
  {
    base_t::expire_override( expiration_stacks, remaining_duration );
    monk.stat_loss( STAT_MAX_HEALTH, health_gain, ( gain_t* )0, ( action_t* )0, true );
    monk.stat_loss( STAT_HEALTH, health_gain, ( gain_t* )0, ( action_t* )0, true );
  }
};
}

// ==========================================================================
// Monk Character Definition
// ==========================================================================

monk_td_t::monk_td_t( player_t* target, monk_t* p ):
actor_target_data_t( target, p ),
dots( dots_t() ),
debuff( buffs_t() ),
monk( *p )
{
  debuff.rising_sun_kick = buff_creator_t( *this, "rising_sun_kick" )
    .spell( p -> spec.rising_sun_kick_debuff )
    .default_value( p -> spec.rising_sun_kick_debuff -> effectN( 1 ).percent() );
  debuff.dizzying_haze = buff_creator_t( *this, "dizzying_haze" )
    .spell( p -> find_spell( 116330 ) )
    .default_value( p -> find_spell( 116330 ) -> effectN( 1 ).percent() );
  debuff.storm_earth_and_fire = buff_creator_t( *this, "storm_earth_and_fire_target" )
    .cd( timespan_t::zero() );

  dots.enveloping_mist = target -> get_dot( "enveloping_mist", p );
  dots.renewing_mist = target -> get_dot( "renewing_mist", p );
  dots.soothing_mist = target -> get_dot( "soothing_mist", p );
  dots.zen_sphere = target -> get_dot( "zen_sphere", p );
}

// monk_t::create_action ====================================================

action_t* monk_t::create_action( const std::string& name,
                                 const std::string& options_str )
{
  using namespace actions;
  // Melee Attacks
  if ( name == "auto_attack" ) return new            auto_attack_t( this, options_str );
  if ( name == "jab" ) return new                    jab_t( this, options_str );
  if ( name == "expel_harm" ) return new             expel_harm_heal_t( *this, options_str );
  if ( name == "tiger_palm" ) return new             tiger_palm_t( this, options_str );
  if ( name == "blackout_kick" ) return new          blackout_kick_t( this, options_str );
  if ( name == "spinning_crane_kick" ) return new    spinning_crane_kick_t( this, options_str );
  if ( name == "fists_of_fury" ) return new          fists_of_fury_t( this, options_str );
  if ( name == "rising_sun_kick" ) return new        rising_sun_kick_t( this, options_str );
  if ( name == "stance" ) return new                 stance_t( this, options_str );
  if ( name == "tigereye_brew" ) return new          tigereye_brew_t( this, options_str );
  if ( name == "touch_of_karma" ) return new         touch_of_karma_t( this, options_str );
  if ( name == "energizing_brew" ) return new        energizing_brew_t( this, options_str );
  if ( name == "provoke" ) return new                provoke_t( this, options_str );
  if ( name == "touch_of_death" ) return new         touch_of_death_t( this, options_str );
  if ( name == "storm_earth_and_fire" ) return new   storm_earth_and_fire_t( this, options_str );
  // Brewmaster
  if ( name == "breath_of_fire" ) return new         breath_of_fire_t( *this, options_str );
  if ( name == "keg_smash" ) return new              keg_smash_t( *this, options_str );
  if ( name == "dizzying_haze" ) return new          dizzying_haze_t( *this, options_str );
  if ( name == "guard" ) return new                  guard_t( *this, options_str );
  if ( name == "fortifying_brew" ) return new        fortifying_brew_t( *this, options_str );
  if ( name == "elusive_brew" ) return new           elusive_brew_t( *this, options_str );
  if ( name == "purifying_brew" ) return new         purifying_brew_t( *this, options_str );
  if ( name == "gift_of_the_ox" ) return new         gift_of_the_ox_t( *this, options_str );
  // Mistweaver
  if ( name == "enveloping_mist" ) return new        enveloping_mist_t( *this, options_str );
  if ( name == "mana_tea" ) return new               mana_tea_t( *this, options_str );
  if ( name == "renewing_mist" ) return new          renewing_mist_t( *this, options_str );
  if ( name == "soothing_mist" ) return new          soothing_mist_t( *this, options_str );
  if ( name == "surging_mist" ) return new           surging_mist_t( *this, options_str );
  if ( name == "crackling_jade_lightning" ) return new crackling_jade_lightning_t( *this, options_str );
  // Talents
  if ( name == "chi_wave" ) return new               chi_wave_t( this, options_str );
  if ( name == "zen_sphere" ) return new             zen_sphere_t( *this, options_str );
  if ( name == "chi_burst" ) return new              chi_burst_t( this, options_str );
  if ( name == "chi_sphere" ) return new             chi_sphere_t( this, options_str ); // For Power Strikes
  if ( name == "chi_brew" ) return new               chi_brew_t( this, options_str );
  if ( name == "dampen_harm" ) return new            dampen_harm_t( *this, options_str );
  if ( name == "diffuse_magic" ) return new          diffuse_magic_t( *this, options_str );
  if ( name == "rushing_jade_wind" ) return new      rushing_jade_wind_t( this, options_str );
  if ( name == "invoke_xuen" ) return new            xuen_spell_t( this, options_str );
  if ( name == "chi_torpedo" ) return new            chi_torpedo_t( this, options_str );
  if ( name == "hurricane_strike" ) return new       hurricane_strike_t( this, options_str );
  if ( name == "chi_explosion" ) return new          chi_explosion_t( this, options_str );
  if ( name == "serenity" ) return new               serenity_t( this, options_str );
  return base_t::create_action( name, options_str );
}

// monk_t::create_pet =======================================================

pet_t* monk_t::create_pet( const std::string& name,
                           const std::string& /* pet_type */ )
{
  pet_t* p = find_pet( name );

  if ( p ) return p;

  using namespace pets;
  if ( name == "xuen_the_white_tiger" ) return new xuen_pet_t( sim, this );

  return nullptr;
}

// monk_t::create_pets ======================================================

void monk_t::create_pets()
{
  base_t::create_pets();

  if ( talent.invoke_xuen -> ok() && find_action( "invoke_xuen" ) )
  {
    create_pet( "xuen_the_white_tiger" );
  }

  if ( specialization() == MONK_WINDWALKER && find_action( "storm_earth_and_fire" ) )
  {
    pet.sef[ SEF_FIRE ] = new pets::storm_earth_and_fire_pet_t( "fire_spirit", sim, this, true );
    pet.sef[ SEF_STORM ] = new pets::storm_earth_and_fire_pet_t( "storm_spirit", sim, this, true );
    pet.sef[ SEF_EARTH ] = new pets::storm_earth_and_fire_pet_t( "earth_spirit", sim, this, false );
  }
}

// monk_t::init_spells ======================================================

void monk_t::init_spells()
{
  base_t::init_spells();

  //TALENTS
  talent.celerity                    = find_talent_spell( "Celerity" );
  talent.tigers_lust                 = find_talent_spell( "Tiger's Lust" );
  talent.momentum                    = find_talent_spell( "Momentum" );

  talent.chi_wave                    = find_talent_spell( "Chi Wave" );
  talent.zen_sphere                  = find_talent_spell( "Zen Sphere" );
  talent.chi_burst                   = find_talent_spell( "Chi Burst" );

  talent.power_strikes               = find_talent_spell( "Power Strikes" );
  talent.ascension                   = find_talent_spell( "Ascension" );
  talent.chi_brew                    = find_talent_spell( "Chi Brew" );

  talent.ring_of_peace               = find_talent_spell( "Ring of Peace" );
  talent.charging_ox_wave            = find_talent_spell( "Charging Ox Wave" );
  talent.leg_sweep                   = find_talent_spell( "Leg Sweep" );

  talent.healing_elixirs             = find_talent_spell( "Healing Elixirs" );
  talent.dampen_harm                 = find_talent_spell( "Dampen Harm" );
  talent.diffuse_magic               = find_talent_spell( "Diffuse Magic" );

  talent.rushing_jade_wind           = find_talent_spell( "Rushing Jade Wind" );
  talent.invoke_xuen                 = find_talent_spell( "Invoke Xuen, the White Tiger", "invoke_xuen" );
  talent.chi_torpedo                 = find_talent_spell( "Chi Torpedo" );

  talent.breath_of_the_serpent       = find_talent_spell( "Breath of the Serpent" );
  talent.soul_dance                  = find_talent_spell( "Soul Dance" );
  talent.hurricane_strike            = find_talent_spell( "Hurricane Strike" );
  talent.chi_explosion               = find_talent_spell( "Chi Explosion" );
  talent.path_of_mists               = find_talent_spell( "Path of Mists" );
  talent.serenity                    = find_talent_spell( "Serenity" );

  // PERKS
  perk.improved_guard                = find_perk_spell( "Improved Guard" );
  perk.improved_life_cocoon          = find_perk_spell( "Improved Life Cocoon" );
  perk.improved_renewing_mist        = find_perk_spell( "Improved Renewing Mist" );
  perk.empowered_chi                 = find_perk_spell( "Empowered Chi" );
  perk.empowered_spinning_crane_kick = find_perk_spell( "Empowered Spinning Crane Kick" );
  perk.enhanced_roll                 = find_perk_spell( "Enhanced Roll" );
  perk.improved_breath_of_fire       = find_perk_spell( "Improved Breath of Fire" );
  perk.enhanced_transcendence        = find_perk_spell( "Enhanced Transcendence" );

  // General Passives
  spec.critical_strikes              = find_specialization_spell( "Critical Strikes" );
  spec.expel_harm                    = find_class_spell( "Expel Harm" );
  spec.healing_sphere                = find_spell( 125355 );
  spec.leather_specialization        = find_specialization_spell( "Leather Specialization" );
  spec.legacy_of_the_white_tiger     = find_specialization_spell( "Legacy of the White Tiger" );
  spec.rising_sun_kick               = find_specialization_spell( "Rising Sun Kick" );
  spec.rising_sun_kick_debuff        = find_spell( 130320 );
  spec.spinning_crane_kick           = find_class_spell( "Spinning Crane Kick" );
  spec.spinning_crane_kick_heal      = find_spell( 117640 );
  spec.rushing_jade_wind_heal        = find_spell( 162530 );
  spec.tiger_palm                    = find_class_spell( "Tiger Palm" );
  spec.tiger_strikes                 = find_spell( 120272 );
  spec.touch_of_death                = find_specialization_spell( "Touch of Death" );
  spec.way_of_the_monk_aa_damage     = find_spell( 108977 );
  spec.way_of_the_monk_aa_speed      = find_spell( 140737 );
  spec.fortifying_brew               = find_class_spell( "Fortifying Brew" );
  spec.expel_harm_damage             = find_spell( 115129 );
  spec.chi_torpedo_heal              = find_spell( 124040 );
  spec.surging_mist_heal             = find_spell( 116995 );

  // Windwalker Passives
  spec.brewing_tigereye_brew         = find_specialization_spell( "Brewing: Tigereye Brew" );
  spec.combo_breaker                 = find_specialization_spell( "Combo Breaker" );
  spec.fists_of_fury                 = find_specialization_spell( "Fists of Fury" );
  spec.flying_serpent_kick           = find_specialization_spell( "Flying Serpent Kick" );
  spec.energizing_brew               = find_specialization_spell( "Energizing Brew" );
  spec.afterlife                     = find_specialization_spell( "Afterlife" );
  spec.disable                       = find_specialization_spell( "Disable" );
  spec.tigereye_brew                 = find_specialization_spell( "Tigereye Brew" );
  spec.touch_of_karma                = find_specialization_spell( "Touch of Karma" );
  spec.combat_conditioning           = find_specialization_spell( "Combat Conditioning" );
  spec.storm_earth_and_fire          = find_specialization_spell( "Storm, Earth, and Fire" );
  spec.battle_trance                 = find_specialization_spell( "Battle Trance" );
  spec.windflurry                    = find_specialization_spell( "Windflurry" );
  spec.rising_sun_kick_trinket       = find_spell( 185099 );

  // Brewmaster Passives
  spec.brewmaster_training           = find_specialization_spell( "Brewmaster Training" );
  spec.brewing_elusive_brew          = find_specialization_spell( "Brewing: Elusive Brew" );
  spec.elusive_brew                  = find_specialization_spell( "Elusive Brew" );
  spec.desperate_measures            = find_specialization_spell( "Desperate Measures" );
  spec.dizzying_haze                 = find_specialization_spell( "Dizzying Haze" );
  spec.breath_of_fire                = find_specialization_spell( "Breath of Fire" );
  spec.guard                         = find_specialization_spell( "Guard" );
  spec.summon_black_ox_statue        = find_specialization_spell( "Summon Black Ox Statue" );
  spec.purifying_brew                = find_specialization_spell( "Purifying Brew" );
  spec.keg_smash                     = find_specialization_spell( "Keg Smash" );
  spec.gift_of_the_ox                = find_specialization_spell( "Gift of the Ox" );
  spec.resolve                       = find_specialization_spell( "Resolve" );
  spec.bladed_armor                  = find_specialization_spell( "Bladed Armor" );
  spec.ferment                       = find_specialization_spell( "Ferment" );
  spec.light_stagger                 = find_spell( 124275 );
  spec.moderate_stagger              = find_spell( 124274 );
  spec.heavy_stagger                 = find_spell( 124273 );

  // Mistweaver Passives
  spec.brewing_mana_tea              = find_specialization_spell( "Brewing: Mana Tea" );
  spec.mana_meditation               = find_specialization_spell( "Mana Meditation" );
  spec.focus_and_harmony             = find_specialization_spell( "Focus and Harmony" );
  spec.crane_style_techniques        = find_specialization_spell( "Crane Style Techniques" );
  spec.teachings_of_the_monastery    = find_specialization_spell( "Teachings of the Monastery" );
  spec.renewing_mist                 = find_specialization_spell( "Renewing Mist" );
  spec.renewing_mist_heal            = find_spell( 119611 );
  spec.soothing_mist                 = find_specialization_spell( "Soothing Mist" );
  spec.soothing_mist_statue          = find_spell( 125953 );
  spec.mana_tea                      = find_specialization_spell( "Mana Tea" );
  spec.revival                       = find_specialization_spell( "Revival" );
  spec.summon_jade_serpent_statue    = find_specialization_spell( "Summon Jade Serpent Statue" );
  spec.internal_medicine             = find_specialization_spell( "Internal Medicine" );
  spec.detonate_chi                  = find_specialization_spell( "Detonate Chi" );
  spec.mana_tea_driver               = find_specialization_spell( "Mana Tea Driver" );
  spec.legacy_of_the_emperor         = find_specialization_spell( "Legacy of the Emperor" );
  spec.soothing_mists_trigger        = find_specialization_spell( "Soothing Mists Trigger" );
  spec.uplift                        = find_specialization_spell( "Uplift" );
  spec.thunder_focus_tea             = find_specialization_spell( "Thunder Focus Tea" );
  spec.life_cocoon                   = find_specialization_spell( "Life Cocoon" );
  spec.enveloping_mist               = find_specialization_spell( "Enveloping Mist" );
  spec.jade_mists                    = find_specialization_spell( "Jade Mists" );
  spec.eminence                      = find_spell( 126890 );
  spec.eminence_statue               = find_spell( 117895 );
  spec.breath_of_the_serpent_heal    = find_spell( 157590 );
  spec.extend_life                   = find_spell( 185158 ); // Tier 18 bonus

  // Stance
  stance_data.fierce_tiger           = find_class_spell( "Stance of the Fierce Tiger" );
  stance_data.sturdy_ox              = find_specialization_spell( "Stance of the Sturdy Ox" );
  stance_data.wise_serpent           = find_specialization_spell( "Stance of the Wise Serpent" );
  stance_data.spirited_crane         = find_specialization_spell( "Stance of the Spirited Crane" );

  passives.tier15_2pc_melee          = find_spell( 138311 );
  passives.tier17_2pc_tank           = find_spell( 165356 );
  passives.enveloping_mist           = find_class_spell( "Enveloping Mist" );
  passives.surging_mist              = find_class_spell( "Surging Mist" );
  passives.healing_elixirs           = find_spell( 122281 );
  passives.storm_earth_and_fire      = find_spell( 138228 );
  passives.shuffle                   = find_spell( 115307 );
  passives.forceful_winds            = find_spell( 166603 );
  passives.hotfix_passive            = find_spell( 137022 );

  // GLYPHS
  glyph.blackout_kick                = find_glyph_spell( "Glyph of Blackout Kick" );
  glyph.expel_harm                   = find_glyph_spell( "Glyph of Expel Harm" );
  glyph.fortifying_brew              = find_glyph_spell( "Glyph of Fortifying Brew" );
  glyph.fortuitous_spheres           = find_glyph_spell( "Glyph of Fortuitous Spheres" );
  glyph.guard                        = find_glyph_spell( "Glyph of Guard" );
  glyph.mana_tea                     = find_glyph_spell( "Glyph of Mana Tea" );
  glyph.targeted_expulsion           = find_glyph_spell( "Glyph of Targeted Expulsion" );
  glyph.touch_of_death               = find_glyph_spell( "Glyph of Touch of Death" );

  //MASTERY
  mastery.bottled_fury               = find_mastery_spell( MONK_WINDWALKER );
  mastery.elusive_brawler            = find_mastery_spell( MONK_BREWMASTER );
  mastery.gift_of_the_serpent        = find_mastery_spell( MONK_MISTWEAVER );

  // Sample Data
  sample_datas.stagger_total_damage           = get_sample_data("Total Stagger damage generated");
  sample_datas.stagger_tick_damage            = get_sample_data("Stagger damage that was not purified");
  sample_datas.purified_damage                = get_sample_data("Stagger damage that was purified");
  sample_datas.light_stagger_total_damage     = get_sample_data("Amount of damage purified while at light stagger");
  sample_datas.moderate_stagger_total_damage  = get_sample_data("Amount of damage purified while at moderate stagger");
  sample_datas.heavy_stagger_total_damage     = get_sample_data("Amount of damage purified while at heavy stagger");

  //SPELLS
  active_actions.blackout_kick_dot    = new actions::dot_blackout_kick_t( this );
  //active_actions.blackout_kick_heal   = new actions::heal_blackout_kick_t( this );
  active_actions.chi_explosion_dot    = new actions::dot_chi_explosion_t( this );
  if ( talent.healing_elixirs -> ok() )
    active_actions.healing_elixir     = new actions::healing_elixirs_t( *this );
  active_actions.healing_sphere       = new actions::healing_sphere_t( *this );
  active_actions.death_note           = new actions::death_note_t( *this );

  if (specialization() == MONK_BREWMASTER)
    active_actions.stagger_self_damage = new actions::stagger_self_damage_t( this );
}

// monk_t::init_base ========================================================

void monk_t::init_base_stats()
{
  base_t::init_base_stats();

  base.distance = ( specialization() == MONK_MISTWEAVER ) ? 40 : 3;
  if ( specialization() != MONK_MISTWEAVER )
    base_gcd = timespan_t::from_seconds( 1.0 );

  resources.base[RESOURCE_CHI] = 4 + talent.ascension -> effectN( 1 ).base_value() + perk.empowered_chi -> effectN( 1 ).base_value();
  resources.base[RESOURCE_ENERGY] = 100 + ( ( maybe_ptr( dbc.ptr ) && sets.has_set_bonus( MONK_WINDWALKER, T18, B4 ) ) ? sets.set( MONK_WINDWALKER, T18, B4 ) -> effectN( 2 ).base_value() : 0 );

  base_chi_regen_per_second = 0;
  base_energy_regen_per_second = 10.0;

  if ( specialization() != MONK_MISTWEAVER )
    base.attack_power_per_agility = 1.0;
  if ( specialization() == MONK_MISTWEAVER )
    base.spell_power_per_intellect = 1.0;

  // Mistweaver
  if ( spec.mana_meditation -> ok() )
    base.mana_regen_from_spirit_multiplier = spec.mana_meditation -> effectN( 1 ).percent();

  // initialize resolve for Berwmaster
  if ( specialization() == MONK_BREWMASTER )
    resolve_manager.init();
}

// monk_t::init_scaling =====================================================

void monk_t::init_scaling()
{
  base_t::init_scaling();

  if ( specialization() != MONK_MISTWEAVER )
  {
    scales_with[STAT_INTELLECT] = false;
    scales_with[STAT_SPELL_POWER] = false;
    scales_with[STAT_AGILITY] = true;
    scales_with[STAT_WEAPON_DPS] = true;
  }
  scales_with[STAT_STRENGTH] = false;

  if ( specialization() == MONK_BREWMASTER )
    scales_with[ STAT_BONUS_ARMOR ] = true;

  if ( off_hand_weapon.type != WEAPON_NONE )
    scales_with[STAT_WEAPON_OFFHAND_DPS] = true;
}

// monk_t::init_buffs =======================================================

void energizing_brew_energize( buff_t* buff, int, int )
{
  monk_t* monk = debug_cast<monk_t*>( buff -> player );

  monk -> resource_gain( RESOURCE_ENERGY,
                       monk -> buff.energizing_brew -> data().effectN( 1 ).base_value(),
                       monk -> gain.energizing_brew );
}

// monk_t::create_buffs =====================================================

void monk_t::create_buffs()
{
  base_t::create_buffs();

  // General
  buff.fortifying_brew = new buffs::fortifying_brew_t( *this, "fortifying_brew", find_spell( 120954 ) );

  buff.power_strikes = buff_creator_t( this, "power_strikes", talent.power_strikes -> effectN( 1 ).trigger() )
    .default_value( talent.power_strikes -> effectN( 1 ).trigger() -> effectN( 1 ).base_value() );

  buff.tiger_strikes = buff_creator_t( this, "tiger_strikes", spec.tiger_strikes -> effectN( 1 ).trigger() )
    .default_value( spec.tiger_strikes -> effectN( 1 ).trigger() -> effectN( 1 ).percent() )
    .chance( spec.tiger_strikes -> proc_chance() * ( ( main_hand_weapon.group() == WEAPON_1H && specialization() != MONK_MISTWEAVER ) ? 0.5 : 1 ) ) // Tooltips are wrong....
    .refresh_behavior( BUFF_REFRESH_DURATION )
    .add_invalidate( CACHE_MULTISTRIKE );

  buff.tiger_power = buff_creator_t( this, "tiger_power", spec.tiger_palm -> effectN( 2 ).trigger() )
    .default_value( spec.tiger_palm -> effectN( 2 ).trigger() -> effectN( 1 ).percent() )
    .refresh_behavior( BUFF_REFRESH_PANDEMIC );

  buff.rushing_jade_wind = buff_creator_t( this, "rushing_jade_wind", talent.rushing_jade_wind )
    .cd( timespan_t::zero() );

  buff.dampen_harm = buff_creator_t( this, "dampen_harm", talent.dampen_harm )
    .cd( timespan_t::zero() );

  buff.diffuse_magic = buff_creator_t( this, "diffuse_magic", talent.diffuse_magic )
    .default_value( talent.diffuse_magic -> effectN( 1 ).percent() );

  buff.serenity = buff_creator_t( this, "serenity", talent.serenity )
    .duration( maybe_ptr( dbc.ptr ) && specialization() == MONK_BREWMASTER ? timespan_t::from_seconds( talent.serenity -> effectN( 1 ).base_value() ) : talent.serenity -> duration() );

  buff.death_note = buff_creator_t( this, "death_note", find_spell( 121125 ) )
    .duration( timespan_t::from_minutes( 60 ) );

  // Brewmaster
  buff.bladed_armor = buff_creator_t( this, "bladed_armor", spec.bladed_armor )
    .default_value( spec.bladed_armor -> effectN( 1 ).percent() )
    .add_invalidate( CACHE_ATTACK_POWER );

  buff.elusive_brew_stacks = buff_creator_t( this, "elusive_brew_stacks", find_spell( 128939 ) );

  buff.elusive_brew_activated = buff_creator_t( this, "elusive_brew_activated", spec.elusive_brew )
    .default_value( spec.elusive_brew -> effectN( 1 ).percent() )
    .add_invalidate( CACHE_DODGE )
    .add_invalidate( CACHE_PLAYER_DAMAGE_MULTIPLIER );

  buff.guard = absorb_buff_creator_t( this, "guard", spec.guard )
    .source( get_stats( "guard" ) )
    .cd( timespan_t::zero() );

  buff.shuffle = buff_creator_t( this, "shuffle", passives.shuffle )
    .duration( talent.chi_explosion -> ok() ? timespan_t::from_millis( 10 ) : passives.shuffle -> duration() )
    .refresh_behavior( BUFF_REFRESH_EXTEND )
    .add_invalidate( CACHE_PARRY );

  // 1-Handers have a 62.5% chance to proc while 2-Handers have 100% chance to proc
  double goto_chance = main_hand_weapon.group() == WEAPON_1H  ? 0.625 : 1.0;
  // Players generally don't pick up ALL of the gift of the ox orbs, mostly due to fight mechanics. 
  // Defaulting to 60% pickup, but users can adjust as needed
  goto_chance *= ( user_options.goto_throttle > 0 ? user_options.goto_throttle / 100 : 0.60 );
  buff.gift_of_the_ox = buff_creator_t( this, "gift_of_the_ox" , find_spell( 124503 ) )
    .chance( goto_chance )
    .duration( timespan_t::from_seconds( 30 ) )
    .refresh_behavior( BUFF_REFRESH_NONE )
    .max_stack( 99 );

  // Mistweaver
  buff.channeling_soothing_mist = buff_creator_t( this, "channeling_soothing_mist", spell_data_t::nil() );

  buff.cranes_zeal = buff_creator_t( this, "cranes_zeal", find_spell( 127722 ) )
    .add_invalidate( CACHE_CRIT );

  buff.gift_of_the_serpent = buff_creator_t( this, "gift_of_the_serpent", find_spell( 119031 ) )
    .max_stack( 99 );

  buff.mana_tea = buff_creator_t( this, "mana_tea", find_spell( 115867 ) );

  buff.vital_mists = buff_creator_t( this, "vital_mists", find_spell( 118674 ) ).max_stack( 5 );

  // Windwalker
  buff.chi_sphere = buff_creator_t( this, "chi_sphere" )
    .max_stack( 5 );

  buff.combo_breaker_bok = buff_creator_t( this, "combo_breaker_bok", find_spell( 116768 ) );

  buff.combo_breaker_tp = buff_creator_t( this, "combo_breaker_tp", find_spell( 118864 ) );

  buff.combo_breaker_ce = buff_creator_t( this, "combo_breaker_ce", find_spell( 159407 ) );

  buff.energizing_brew = buff_creator_t( this, "energizing_brew", spec.energizing_brew )
    .duration( spec.energizing_brew -> duration() + 
      ( sets.has_set_bonus( SET_MELEE, T14, B4 ) ? sets.set( SET_MELEE, T14, B4 ) -> effectN( 1 ).time_value() : timespan_t::zero() ) )
    .max_stack( 1 )
    .tick_callback( energizing_brew_energize );

  buff.tigereye_brew = buff_creator_t( this, "tigereye_brew", find_spell( 125195 ) )
    .period( timespan_t::zero() ); // Tigereye Brew does not tick, despite what the spelldata implies.
  buff.tigereye_brew_use = buff_creator_t( this, "tigereye_brew_use", spec.tigereye_brew )
    .default_value( spec.tigereye_brew -> effectN( 1 ).percent() + 
      ( sets.has_set_bonus( SET_MELEE, T15, B4 ) ? sets.set( SET_MELEE, T15, B4 ) -> effectN( 1 ).base_value() / 10000 : 0 ) ) // t154pc)
    .max_stack( specialization() == MONK_WINDWALKER ? spec.brewing_tigereye_brew -> effectN( 2 ).base_value() : 1 )
    .add_invalidate( CACHE_PLAYER_DAMAGE_MULTIPLIER )
    .add_invalidate( CACHE_PLAYER_HEAL_MULTIPLIER );

  buff.storm_earth_and_fire = buff_creator_t( this, "storm_earth_and_fire", spec.storm_earth_and_fire )
                              .add_invalidate( CACHE_PLAYER_DAMAGE_MULTIPLIER )
                              .cd( timespan_t::zero() );

  buff.forceful_winds = buff_creator_t( this, "forceful_winds", passives.forceful_winds )
    .default_value( passives.forceful_winds -> effectN( 1 ).percent() )
    .max_stack( specialization() == MONK_WINDWALKER ? spec.brewing_tigereye_brew -> effectN( 2 ).base_value() : 1 );
}

// monk_t::init_gains =======================================================

void monk_t::init_gains()
{
  base_t::init_gains();

  gain.chi_brew                 = get_gain( "chi_brew" );
  gain.chi_refund               = get_gain( "chi_refund" );
  gain.chi_sphere               = get_gain( "chi_sphere" );
  gain.combo_breaker_ce         = get_gain( "combo_breaker_chi_explosion" );
  gain.combo_breaker_savings    = get_gain( "combo_breaker_savings" );
  gain.crackling_jade_lightning = get_gain( "crackling_jade_lightning" );
  gain.energizing_brew          = get_gain( "energizing_brew" );
  gain.energy_refund            = get_gain( "energy_refund" );
  gain.expel_harm               = get_gain( "expel_harm" );
  gain.jab                      = get_gain( "jab" );
  gain.keg_smash                = get_gain( "keg_smash" );
  gain.mana_tea                 = get_gain( "mana_tea" );
  gain.renewing_mist            = get_gain( "renewing_mist" );
  gain.serenity                 = get_gain( "serenity" );
  gain.soothing_mist            = get_gain( "soothing_mist" );
  gain.spinning_crane_kick      = get_gain( "spinning_crane_kick" );
  gain.rushing_jade_wind        = get_gain( "rushing_jade_wind" );
  gain.surging_mist             = get_gain( "surging_mist" );
  gain.tier15_2pc_melee         = get_gain( "tier15_2pc_melee" );
  gain.tier16_4pc_melee         = get_gain( "tier16_4pc_melee" );
  gain.tier16_4pc_tank          = get_gain( "tier16_4pc_tank" );
  gain.gift_of_the_ox           = get_gain( "gift_of_the_ox" );
}

// monk_t::init_procs =======================================================

void monk_t::init_procs()
{
  base_t::init_procs();

  proc.combo_breaker_bok    = get_proc( "combo_breaker_bok" );
  proc.combo_breaker_ce     = get_proc( "combo_breaker_ce" );
  proc.combo_breaker_tp     = get_proc( "combo_breaker_tp" );
  proc.mana_tea             = get_proc( "mana_tea" );
  proc.tier15_2pc_melee     = get_proc( "tier15_2pc_melee" );
  proc.tier15_4pc_melee     = get_proc( "tier15_4pc_melee" );
  proc.tier17_4pc_heal      = get_proc( "tier17_2pc_heal" );
  proc.tigereye_brew        = get_proc( "tigereye_brew" );
  proc.tigereye_brew_wasted = get_proc( "tigereye_brew_wasted" );
}

// druid_t::has_t18_class_trinket ===========================================

bool monk_t::has_t18_class_trinket() const
{
  switch ( specialization() )
  {
    case MONK_BREWMASTER:   return eluding_movements != 0;
    case MONK_MISTWEAVER:   return soothing_breeze != 0;
    case MONK_WINDWALKER:   return furious_sun != 0;
    default:                return false;
  }
}

// monk_t::reset ============================================================

void monk_t::reset()
{
  base_t::reset();

  track_chi_consumption = 0.0;
  _active_stance = FIERCE_TIGER;
}

// monk_t::regen (brews/teas)================================================

void monk_t::regen( timespan_t periodicity )
{
  resource_e resource_type = primary_resource();

  if ( resource_type == RESOURCE_MANA )
  {
    //TODO: add mana tea here
  }

  base_t::regen( periodicity );
}

// monk_t::interrupt =========================================================

void monk_t::interrupt()
{
  // This function triggers stuns, movement, and other types of halts.

  // End any active soothing_mist channels
  /*if ( buff.channeling_soothing_mist -> check() )
  {
    for ( size_t i = 0, actors = sim -> player_non_sleeping_list.size(); i < actors; ++i )
    {
      player_t* t = sim -> player_non_sleeping_list[i];
      if ( get_target_data( t ) -> dots.soothing_mist -> is_ticking() )
      {
        get_target_data( t ) -> dots.soothing_mist -> cancel();
        buff.channeling_soothing_mist -> expire();
        break;
      }
    }
  }*/
  player_t::interrupt();
}

// monk_t::matching_gear_multiplier =========================================

double monk_t::matching_gear_multiplier( attribute_e attr ) const
{
  switch ( specialization() )
  {
  case MONK_MISTWEAVER:
    if ( attr == ATTR_INTELLECT )
      return spec.leather_specialization -> effectN( 1 ).percent();
    break;
  case MONK_WINDWALKER:
    if ( attr == ATTR_AGILITY )
      return spec.leather_specialization -> effectN( 1 ).percent();
    break;
  case MONK_BREWMASTER:
    if ( attr == ATTR_STAMINA )
      return spec.leather_specialization -> effectN( 1 ).percent();
    break;
  default:
    break;
  }

  return 0.0;
}

// monk_t::has_stagger ====================================================

bool monk_t::has_stagger()
{
  return active_actions.stagger_self_damage -> stagger_ticking();
}
double monk_t::clear_stagger()
{
  return active_actions.stagger_self_damage -> clear_all_damage();
}

// monk_t::composite_attack_speed =========================================

// monk_t::composite_melee_crit ============================================

double monk_t::composite_melee_crit() const
{
  double crit = player_t::composite_melee_crit();

  crit += spec.critical_strikes -> effectN( 1 ).percent();

  if ( buff.cranes_zeal -> check() )
    crit += buff.cranes_zeal -> data().effectN( 1 ).percent();

  return crit;
}

// monk_t::composite_spell_crit ============================================

double monk_t::composite_spell_crit() const
{
  double crit = player_t::composite_spell_crit();

  crit += spec.critical_strikes -> effectN( 1 ).percent();

  if ( buff.cranes_zeal -> check() )
  {
    crit += buff.cranes_zeal -> data().effectN( 1 ).percent();
  }

  return crit;
}

// monk_t::composite_player_multiplier =====================================

double monk_t::composite_player_multiplier( school_e school ) const
{
  double m = base_t::composite_player_multiplier( school );

  m *= 1.0 + active_stance_data( FIERCE_TIGER ).effectN( 3 ).percent();

  m *= 1.0 + buff.tigereye_brew_use -> stack_value();

  if ( buff.storm_earth_and_fire -> up() )
  {
    if ( buff.storm_earth_and_fire -> stack() == 1 )
      m *= passives.storm_earth_and_fire -> effectN( 1 ).percent();
    else if ( buff.storm_earth_and_fire -> stack() == 2 )
      m *= passives.storm_earth_and_fire -> effectN( 2 ).percent();
  }

  // Brewmaster Tier 18 (WoD 6.2) trinket effect is in use, Elusive Brew increases damage based on spell data of the special effect.
  if ( maybe_ptr( dbc.ptr ) && eluding_movements && buff.elusive_brew_activated -> up() )
  {
    m *= 1.0 + ( eluding_movements -> driver() -> effectN( 2 ).average( eluding_movements -> item ) / 100 );
  }
  return m;
}

// monk_t::composite_attribute_multiplier =====================================

double monk_t::composite_attribute_multiplier( attribute_e attr ) const
{
  double cam = base_t::composite_attribute_multiplier( attr );

  if ( attr == ATTR_STAMINA )
    cam *= 1.0 + active_stance_data( STURDY_OX ).effectN( 5 ).percent();

  if ( attr == ATTR_SPIRIT && specialization() == MONK_MISTWEAVER )
    cam *= 1.0 + talent.ascension -> effectN( 2 ).percent();

  return cam;
}

// monk_t::composite_player_heal_multiplier ==================================

double monk_t::composite_player_heal_multiplier( const action_state_t* s ) const
{
  double m = base_t::composite_player_heal_multiplier( s );

  if ( current_stance() == WISE_SERPENT )
    m *= 1.0 + active_stance_data( WISE_SERPENT ).effectN( 3 ).percent();

  m *= 1.0 + buff.tigereye_brew_use -> stack_value();

  return m;
}

// monk_t::composite_melee_expertise ========================================

double monk_t::composite_melee_expertise( weapon_t* weapon ) const
{
  double e = base_t::composite_melee_expertise( weapon );

  e += static_stance_data( STURDY_OX ).effectN( 11 ).percent();

  return e;
}

// monk_t::composite_melee_attack_power ==================================

double monk_t::composite_melee_attack_power() const
{
  if ( current_stance() == SPIRITED_CRANE )
    return composite_spell_power( SCHOOL_MAX );

  double ap = player_t::composite_melee_attack_power();

  ap += buff.bladed_armor -> default_value * current.stats.get_stat( STAT_BONUS_ARMOR );

  return ap;
}

// monk_t::composite_attack_power_multiplier() ==========================

double monk_t::composite_attack_power_multiplier() const
{
  double ap = player_t::composite_attack_power_multiplier();

  if ( mastery.elusive_brawler -> ok() )
    ap *= 1.0 + cache.mastery() * mastery.elusive_brawler -> effectN( 2 ).mastery_value();

  return ap;
}


// monk_t::composite_parry ==============================================

double monk_t::composite_parry() const
{
  double p = base_t::composite_parry();

  if ( buff.shuffle -> check() )
    p += buff.shuffle -> data().effectN( 1 ).percent();

  return p;
}

// monk_t::composite_dodge ==============================================

double monk_t::composite_dodge() const
{
  double d = base_t::composite_dodge();

  if ( buff.elusive_brew_activated -> check() )
  {
    d += buff.elusive_brew_activated -> default_value;
    d += sets.set( SET_TANK, T14, B2 ) -> effectN( 1 ).percent();
  }

  return d;
}

// monk_t::composite_crit_avoidance =====================================

double monk_t::composite_crit_avoidance() const
{
  double c = base_t::composite_crit_avoidance();

  c += active_stance_data( STURDY_OX ).effectN( 7 ).percent();

  return c;
}

// monk_t::composite_rating_multiplier =================================

double monk_t::composite_rating_multiplier( rating_e rating ) const
{
  double m = base_t::composite_rating_multiplier( rating );

  switch ( rating )
  {
  case RATING_MELEE_CRIT:
    return m *= 1.0 + spec.ferment -> effectN( 1 ).percent();
  case RATING_SPELL_CRIT:
    return m *= 1.0 + spec.ferment -> effectN( 1 ).percent();
  case RATING_MULTISTRIKE:
    m *= 1.0 + spec.battle_trance -> effectN( 1 ).percent();
    m *= 1.0 + spec.jade_mists -> effectN( 1 ).percent();
    return m;
    break;
  default:
    break;
  }

  return m;
}

// monk_t::composite_multistrike ======================================

double monk_t::composite_multistrike() const
{
  double m = player_t::composite_multistrike();

  if ( buff.tiger_strikes -> check() )
    m += buff.tiger_strikes -> default_value;

  return m;
}

// monk_t::composite_player_multistrike_damage_multiplier ====================

double monk_t::composite_player_multistrike_damage_multiplier() const
{
  double m = player_t::composite_player_multistrike_damage_multiplier();
  if ( buff.forceful_winds -> up() )
    m *= 1 + buff.forceful_winds -> stack_value();

  return m;
}

// monk_t::composite_armor_multiplier ===================================

double monk_t::composite_armor_multiplier() const
{
  double a = player_t::composite_armor_multiplier();

  a += active_stance_data( STURDY_OX ).effectN( 13 ).percent();

  return a;
}

// monk_t::composite_dodge ==============================================

void monk_t::invalidate_cache( cache_e c )
{
  base_t::invalidate_cache( c );

  switch ( c )
  {
  case CACHE_SPELL_POWER:
    if ( current_stance() == WISE_SERPENT || current_stance() == SPIRITED_CRANE )
      player_t::invalidate_cache( CACHE_ATTACK_POWER );
    break;
  case CACHE_BONUS_ARMOR:
    if ( spec.bladed_armor -> ok() )
      player_t::invalidate_cache( CACHE_ATTACK_POWER );
    break;
  default: break;
  }
}


// monk_t::create_options ===================================================

void monk_t::create_options()
{
  base_t::create_options();

  add_option( opt_int( "initial_chi", user_options.initial_chi ) );
  add_option( opt_float( "goto_throttle", user_options.goto_throttle ) );
  add_option( opt_float ( "ppm_below_35_percent_dm", user_options.ppm_below_35_percent_dm ) );
  add_option( opt_float ( "ppm_below_50_percent_dm", user_options.ppm_below_50_percent_dm ) );
}

// monk_t::copy_from =========================================================

void monk_t::copy_from( player_t* source )
{
  base_t::copy_from( source );

  monk_t* source_p = debug_cast<monk_t*>( source );

  user_options = source_p -> user_options;
}

// monk_t::primary_resource =================================================

resource_e monk_t::primary_resource() const
{
  if ( current_stance() == WISE_SERPENT || current_stance() == SPIRITED_CRANE )
    return RESOURCE_MANA;

  return RESOURCE_ENERGY;
}

// monk_t::primary_role =====================================================

role_e monk_t::primary_role() const
{
  if ( base_t::primary_role() == ROLE_DPS )
    return ROLE_HYBRID;

  if ( base_t::primary_role() == ROLE_TANK )
    return ROLE_TANK;

  if ( base_t::primary_role() == ROLE_HEAL )
    return ROLE_HYBRID;//To prevent spawning healing_target, as there is no support for healing.

  if ( specialization() == MONK_BREWMASTER )
    return ROLE_TANK;

  if ( specialization() == MONK_MISTWEAVER )
    return ROLE_HYBRID;//To prevent spawning healing_target, as there is no support for healing.

  if ( specialization() == MONK_WINDWALKER )
    return ROLE_DPS;

  return ROLE_HYBRID;
}

// monk_t::convert_hybrid_stat ==============================================

stat_e monk_t::convert_hybrid_stat( stat_e s ) const
{
  // this converts hybrid stats that either morph based on spec or only work
  // for certain specs into the appropriate "basic" stats
  switch ( s )
  {
  case STAT_STR_AGI_INT:
    switch ( specialization() )
    {
    case MONK_MISTWEAVER:
      return STAT_INTELLECT;
    case MONK_BREWMASTER:
    case MONK_WINDWALKER:
      return STAT_AGILITY;
    default:
      return STAT_NONE;
    }
  case STAT_AGI_INT:
    if ( specialization() == MONK_MISTWEAVER )
      return STAT_INTELLECT;
    else
      return STAT_AGILITY;
  case STAT_STR_AGI:
    return STAT_AGILITY;
  case STAT_STR_INT:
    return STAT_INTELLECT;
  case STAT_SPIRIT:
    if ( specialization() == MONK_MISTWEAVER )
      return s;
    else
      return STAT_NONE;
  case STAT_BONUS_ARMOR:
    if ( specialization() == MONK_BREWMASTER )
      return s;
    else
      return STAT_NONE;
  default: return s;
  }
}

// monk_t::pre_analyze_hook  ================================================

void monk_t::pre_analyze_hook()
{
  base_t::pre_analyze_hook();

  if ( stats_t* zen_sphere = find_stats( "zen_sphere" ) )
  {
    if ( stats_t* zen_sphere_dmg = find_stats( "zen_sphere_damage" ) )
      zen_sphere_dmg -> total_execute_time = zen_sphere -> total_execute_time;
  }
}

// monk_t::energy_regen_per_second ==========================================

double monk_t::energy_regen_per_second() const
{
  double r = base_t::energy_regen_per_second();

  r *= 1.0 + talent.ascension -> effectN( 3 ).percent();

  return r;
}

// monk_t::combat_begin ====================================================

void monk_t::combat_begin()
{
  base_t::combat_begin();

  resources.current[RESOURCE_CHI] = clamp( as<double>( user_options.initial_chi ), ( specialization() == MONK_WINDWALKER ? 5.0 : 1.0 ), resources.max[RESOURCE_CHI] );

  if ( _active_stance == FIERCE_TIGER && !buffs.fierce_tiger_movement_aura -> up() )
  {
    for ( size_t i = 0; i < sim -> player_non_sleeping_list.size(); ++i )
    {
      player_t* p = sim -> player_non_sleeping_list[i];
      if ( p -> type == PLAYER_GUARDIAN )
        continue;

      p -> buffs.fierce_tiger_movement_aura -> trigger();
    }
  }

  if ( spec.resolve -> ok() )
    resolve_manager.start();

  if ( talent.power_strikes -> ok() )
  {
    new ( *sim ) power_strikes_event_t( *this, timespan_t::zero() );
  }

  if ( spec.bladed_armor -> ok() )
    buff.bladed_armor -> trigger();
}

// monk_t::assess_damage ====================================================

void monk_t::assess_damage(school_e school,
  dmg_e    dtype,
  action_state_t* s)
{
  buff.shuffle -> up();
  buff.fortifying_brew -> up();
  if ( specialization() == MONK_BREWMASTER )
  {
    buff.elusive_brew_activated -> up();
    if ( s -> result_total > 0 && school == SCHOOL_PHYSICAL && !glyph.guard -> ok() )
      buff.guard -> up();
    else if ( s -> result_total > 0 && school != SCHOOL_PHYSICAL && glyph.guard -> ok() )
      buff.guard -> up();

    // Brewmaster Tier 18 (WoD 6.2) trinket effect is in use, adjust Elusive Brew proc chance based on spell data of the special effect.
    if ( maybe_ptr( dbc.ptr ) && eluding_movements )
    {
      double bm_trinket_proc = eluding_movements -> driver() -> effectN( 1 ).average( eluding_movements -> item );

      if ( health_percentage() < bm_trinket_proc )
      {
//        TODO: Figure out how to get trigger_brew to work from here
        if ( rng().roll( ( bm_trinket_proc / 100 ) / 2 ) )
          buff.elusive_brew_stacks -> trigger( 1 );
      }
    }

    // Given that most of the fight in the sim, the Brewmaster is below 35% HP, we need to throttle how often this actually procs
    // adding a cooldown for desperate Measure so that we can throttle however much we want it to be; basing around a Proc Per Minute mentality
    if ( health_percentage() < ( specialization() == MONK_BREWMASTER ?
      ( maybe_ptr( dbc.ptr ) && sets.has_set_bonus( MONK_BREWMASTER, T18, B2 ) ? sets.set( MONK_BREWMASTER, T18, B2 ) -> effectN( 1 ).base_value() : 35 ) : 0 ) )
    {
      if ( cooldown.desperate_measure -> up() && cooldown.expel_harm -> down() )
      {
        cooldown.expel_harm -> reset( true );
        cooldown.desperate_measure -> start();
      } 
    }

    if ( s -> result == RESULT_DODGE && sets.has_set_bonus( MONK_BREWMASTER, T17, B2 ) )
      resource_gain( RESOURCE_ENERGY, passives.tier17_2pc_tank -> effectN( 1 ).base_value(), gain.energy_refund );
  }

  if ( health_percentage() < glyph.fortuitous_spheres -> effectN( 1 ).base_value() && glyph.fortuitous_spheres -> ok() )
  {
    if ( cooldown.healing_sphere -> up() )
      active_actions.healing_sphere -> execute();
  }
  base_t::assess_damage(school, dtype, s);
}

// monk_t::target_mitigation ====================================================

void monk_t::target_mitigation( school_e school,
                                dmg_e    dt,
                                action_state_t* s )
{
  // Stagger is not reduced by damage mitigation effects
  if ( s -> action -> id == 124255 )
  {
    // Register the tick then exit
    sample_datas.stagger_tick_damage -> add( s -> result_amount );
    return;
  }

  // Passive sources (Sturdy Ox)
  if ( school != SCHOOL_PHYSICAL && specialization() == MONK_BREWMASTER )
    s -> result_amount *= 1.0 + active_stance_data( STURDY_OX ).effectN( 4 ).percent();

  // Damage Reduction Cooldowns

  // Dampen Harm // Currently reduces hits below 15% hp as well
  double dampen_health = max_health() * buff.dampen_harm -> data().effectN( 1 ).percent();
  double dampen_result_amount = s -> result_amount;
  if ( buff.dampen_harm -> up() && dampen_result_amount >= dampen_health )
  {
    s -> result_amount *= 1.0 - buff.dampen_harm -> data().effectN( 2 ).percent(); // Dampen Harm reduction is stored as +50
    buff.dampen_harm -> decrement(); // A stack will only be removed if the reduction was applied.
  }

  // Diffuse Magic
  if ( buff.diffuse_magic -> up() && school != SCHOOL_PHYSICAL )
    s -> result_amount *= 1.0 + buff.diffuse_magic -> default_value; // Stored as -90%

  // Fortifying Brew
  if ( buff.fortifying_brew -> up() )
    s -> result_amount *= 1.0 + ( glyph.fortifying_brew -> ok() ? glyph.fortifying_brew -> effectN( 1 ).percent() : 0 );

  player_t::target_mitigation(school, dt, s);
}

// monk_t::assess_damage_imminent_pre_absorb ==============================

void monk_t::assess_damage_imminent_pre_absorb( school_e school,
                                                dmg_e    dtype,
                                                action_state_t* s )
{
  base_t::assess_damage_imminent_pre_absorb( school, dtype, s );

  if ( current_stance() != STURDY_OX )
    return;

  // Stagger damage can't be staggered!
  if ( s -> action -> id == 124255 )
    return;

  // Stagger Calculation
  double stagger_dmg = 0;

  if ( s -> result_amount > 0 )
  {
    if ( school == SCHOOL_PHYSICAL )
      stagger_dmg += s -> result_amount * stagger_pct();

    if ( school != SCHOOL_PHYSICAL && talent.soul_dance )
      stagger_dmg += s -> result_amount * ( stagger_pct() * talent.soul_dance -> effectN( 1 ).percent() );

    s -> result_amount -= stagger_dmg;
  }
  // Hook up Stagger Mechanism
  if ( stagger_dmg > 0 )
  {
    sample_datas.stagger_total_damage -> add( stagger_dmg );
    residual_action::trigger( active_actions.stagger_self_damage, this, stagger_dmg );
  }
}

// Brewmaster Pre-Combat Action Priority List ============================

void monk_t::apl_pre_brewmaster()
{
  action_priority_list_t* pre = get_action_priority_list( "precombat" );

  // Flask
  if ( sim -> allow_flasks && true_level >= 80 )
  {
    if ( true_level > 90 )
      pre -> add_action( "flask,type=greater_draenic_agility_flask" );
    else if ( true_level >= 85 )
      pre -> add_action( "flask,type=spring_blossoms" );
    else if ( true_level >= 80 )
      pre -> add_action( "flask,type=the_winds" );
    else if ( true_level >= 75 )
      pre -> add_action( "flask,type=endless_rage" );
    else
      pre -> add_action( "flask,type=relentless_assault" );
  }

  if ( sim -> allow_food && level() >= 80 )
  {
    if ( level() > 90)
      pre -> add_action( "food,type=sleeper_sushi" );
    else if ( level() >= 80 )
      pre -> add_action( "food,type=skewered_eel" );
    else if ( level() >= 70 )
      pre -> add_action( "food,type=blackened_dragonfin" );
    else
      pre -> add_action( "food,type=warp_burger" );
  }

  pre -> add_action( "stance,choose=sturdy_ox" );
  pre -> add_action( "snapshot_stats", "Snapshot raid buffed stats before combat begins and pre-potting is done." );

  if ( sim -> allow_potions && true_level >= 80 )
  {
    if ( true_level >= 90 )
      pre -> add_action( "potion,name=draenic_armor" );
    else if ( true_level >= 85 )
      pre -> add_action( "potion,name=virmens_bite" );
    else
      pre -> add_action( "potion,name=tolvir" );
  }

  pre -> add_action( "dampen_harm" );
}

// Windwalker Pre-Combat Action Priority List ==========================

void monk_t::apl_pre_windwalker()
{
  action_priority_list_t* pre = get_action_priority_list("precombat");
//  std::string& precombat = get_action_priority_list( "precombat" ) -> action_list_str;

  if ( sim -> allow_flasks )
  {
    // Flask
    if ( true_level > 90 )
      pre -> add_action( "flask,type=greater_draenic_agility_flask" );
    else if ( true_level >= 85 )
      pre -> add_action( "flask,type=spring_blossoms" );
    else if ( true_level >= 80 )
      pre -> add_action( "flask,type=the_winds" );
    else if ( true_level >= 75 )
      pre -> add_action( "flask,type=endless_rage" );
    else
      pre->add_action( "flask,type=relentless_assault" );
  }

  if ( sim -> allow_food )
  {
    // Food
    if ( level() > 90 )
      pre -> add_action( "food,type=salty_squid_roll" );
    else if ( level() >= 85 )
      pre -> add_action( "food,type=sea_mist_rice_noodles" );
    else if ( level() >= 80 )
      pre -> add_action( "food,type=skewered_eel" );
    else if ( level() >= 70 )
      pre -> add_action( "food,type=blackened_dragonfin" );
    else
      pre -> add_action( "food,type=warp_burger" );
  }

  pre -> add_action( "stance,choose=fierce_tiger" );
  pre -> add_action( "snapshot_stats" );

  if ( sim -> allow_potions )
  {
    // Prepotion
    if ( true_level > 90 )
      pre -> add_action( "potion,name=draenic_agility" );
    else if ( true_level >= 85 )
      pre -> add_action( "potion,name=virmens_bite" );
    else if ( true_level >= 80 )
      pre -> add_action( "potion,name=tolvir" );
    else
      pre -> add_action( "potion,name=potion_of_speed" );
  }
}

// Mistweaver Pre-Combat Action Priority List ==========================

void monk_t::apl_pre_mistweaver()
{
  action_priority_list_t* pre = get_action_priority_list("precombat");
//  std::string& precombat = get_action_priority_list( "precombat" ) -> action_list_str;

  if ( sim -> allow_flasks )
  {
    if ( true_level > 90 )
      pre -> add_action( "flask,type=greater_draenic_intellect_flask" );
    // Flask
    if ( true_level >= 85 )
      pre -> add_action( "flask,type=warm_sun" );
    else if ( true_level > 80 )
      pre -> add_action( "flask,type=draconic_mind" );
  }

  if ( sim -> allow_food )
  {
    // Food
    if ( level() > 90 )
      pre -> add_action( "food,type=salty_squid_roll" );
    else if ( level() >= 85 )
      pre -> add_action( "food,type=mogu_fish_stew" );
    else if ( level() > 80 )
      pre -> add_action( "food,type=seafood_magnifique_feast" );
  }

  pre -> add_action( "stance,choose=wise_serpent" );
  pre -> add_action( "snapshot_stats" );

  if ( sim -> allow_potions )
  {
    // Prepotion
    if ( true_level > 90 )
      pre -> add_action( "potion,name=draenic_intellect_potion" );
    else if ( true_level >= 85 )
      pre -> add_action( "potion,name=jade_serpent_potion" );
    else if ( true_level > 80 )
      pre -> add_action( "potion,name=volcanic_potion" );
  }
}

// Brewmaster Combat Action Priority List =========================

void monk_t::apl_combat_brewmaster()
{
  std::vector<std::string> racial_actions = get_racial_actions();
  action_priority_list_t* def = get_action_priority_list( "default" );
  action_priority_list_t* st = get_action_priority_list( "st" );
  action_priority_list_t* aoe = get_action_priority_list( "aoe" );

  def -> add_action( "auto_attack" );

  for ( size_t i = 0; i < racial_actions.size(); i++ )
  {
    if ( racial_actions[i] == "arcane_torrent" )
      def -> add_action( racial_actions[i] + ",if=chi.max-chi>=1&energy<=40" );
    else
      def -> add_action( racial_actions[i] + ",if=energy<=40" );
  }

  def -> add_action( "chi_sphere,if=talent.power_strikes.enabled&buff.chi_sphere.react&chi<4" );
  def -> add_talent( this, "Chi Brew", "if=talent.chi_brew.enabled&chi.max-chi>=2&buff.elusive_brew_stacks.stack<=10&((charges=1&recharge_time<5)|charges=2|(target.time_to_die<15&(cooldown.touch_of_death.remains>target.time_to_die|glyph.touch_of_death.enabled)))" );
  def -> add_talent( this, "Chi Brew", "if=(chi<1&stagger.heavy)|(chi<2&buff.shuffle.down)" );
  def -> add_action( this, "Gift of the Ox", "if=buff.gift_of_the_ox.react&incoming_damage_1500ms" );
  def -> add_talent( this, "Diffuse Magic", "if=incoming_damage_1500ms&buff.fortifying_brew.down" );
  def -> add_talent( this, "Dampen Harm", "if=incoming_damage_1500ms&buff.fortifying_brew.down&buff.elusive_brew_activated.down" );
  def -> add_action( this, "Fortifying Brew", "if=incoming_damage_1500ms&(buff.dampen_harm.down|buff.diffuse_magic.down)&buff.elusive_brew_activated.down" );

  int num_items = (int)items.size();
  for ( int i = 0; i < num_items; i++ )
  {
    if ( items[i].has_special_effect( SPECIAL_EFFECT_SOURCE_NONE, SPECIAL_EFFECT_USE ) )
      def -> add_action( "use_item,name=" + items[i].name_str + ",if=incoming_damage_1500ms&(buff.dampen_harm.down|buff.diffuse_magic.down)&buff.fortifying_brew.down&buff.elusive_brew_activated.down" );
  }

  def -> add_action( this, "Elusive Brew", "if=buff.elusive_brew_stacks.react>=9&(buff.dampen_harm.down|buff.diffuse_magic.down)&buff.elusive_brew_activated.down" );
  def -> add_action( "invoke_xuen,if=talent.invoke_xuen.enabled&target.time_to_die>15&buff.shuffle.remains>=3&buff.serenity.down" );
  def -> add_talent( this, "Serenity", "if=talent.serenity.enabled&cooldown.keg_smash.remains>6" );
  
  if ( sim -> allow_potions )
  {
    if ( true_level >= 90 )
      def -> add_action( "potion,name=draenic_armor,if=(buff.fortifying_brew.down&(buff.dampen_harm.down|buff.diffuse_magic.down)&buff.elusive_brew_activated.down)" );
    else if ( true_level >= 85 )
      def -> add_action( "potion,name=virmens_bite,if=(buff.fortifying_brew.down&(buff.dampen_harm.down|buff.diffuse_magic.down)&buff.elusive_brew_activated.down)" );
  }
  def -> add_action( this, "Touch of Death", "if=target.health.percent<10&cooldown.touch_of_death.remains=0&((!glyph.touch_of_death.enabled&chi>=3&target.time_to_die<8)|(glyph.touch_of_death.enabled&target.time_to_die<5))" );

  def -> add_action( "call_action_list,name=st,if=active_enemies<3" );
  def -> add_action( "call_action_list,name=aoe,if=active_enemies>=3" );

  st -> add_action( this, "Purifying Brew", "if=stagger.heavy" );
  st -> add_talent( this, "Chi Explosion", "if=talent.chi_explosion.enabled&buff.shuffle.down&chi>=2" );
  st -> add_action( this, "Blackout Kick", "if=buff.shuffle.down" );
  st -> add_action( this, "Purifying Brew", "if=buff.serenity.up" );
  st -> add_talent( this, "Chi Explosion", "if=talent.chi_explosion.enabled&chi>=3" );
  st -> add_action( this, "Purifying Brew", "if=stagger.moderate&buff.shuffle.remains>=6" );
  st -> add_action( this, "Guard", "if=(charges=1&recharge_time<5)|charges=2|target.time_to_die<15" );
  st -> add_action( this, "Guard", "if=incoming_damage_10s>=health.max*0.5" );
  st -> add_action( "chi_brew,if=target.health.percent<10&cooldown.touch_of_death.remains=0&chi.max-chi>=2&(buff.shuffle.remains>=6|target.time_to_die<buff.shuffle.remains)&!glyph.touch_of_death.enabled" );
  st -> add_action( this, "Keg Smash", "if=chi.max-chi>=2&!buff.serenity.remains" );
  st -> add_action( this, "Blackout Kick", "if=buff.shuffle.remains<=3&cooldown.keg_smash.remains>=gcd" );
  st -> add_action( this, "Blackout Kick", "if=buff.serenity.up" );  
  st -> add_talent( this, "Chi Burst", "if=energy.time_to_max>2&buff.serenity.down" );
  st -> add_talent( this, "Chi Wave", "if=energy.time_to_max>2&buff.serenity.down" );
  st -> add_talent( this, "Zen Sphere", "cycle_targets=1,if=!dot.zen_sphere.ticking&energy.time_to_max>2&buff.serenity.down" );
  st -> add_action( this, "Blackout Kick", "if=chi.max-chi<2" );
  st -> add_action( this, "Expel Harm", "if=health.percent<95&chi.max-chi>=1&cooldown.keg_smash.remains>=gcd&(energy+(energy.regen*(cooldown.keg_smash.remains)))>=80" );
  st -> add_action( this, "Jab", "if=chi.max-chi>=1&cooldown.keg_smash.remains>=gcd&cooldown.expel_harm.remains>=gcd&(energy+(energy.regen*(cooldown.keg_smash.remains)))>=80" );
  st -> add_action( this, "Tiger Palm" );

  aoe -> add_action( this, "Purifying Brew", "if=stagger.heavy" );
  aoe -> add_talent( this, "Chi Explosion", "if=talent.chi_explosion.enabled&buff.shuffle.down&chi>=2" );
  aoe -> add_action( this, "Blackout Kick", "if=buff.shuffle.down" );
  aoe -> add_action( this, "Purifying Brew", "if=buff.serenity.up" );
  aoe -> add_talent( this, "Chi Explosion", "if=talent.chi_explosion.enabled&chi>=4" );
  aoe -> add_action( this, "Purifying Brew", "if=stagger.moderate&buff.shuffle.remains>=6" );
  aoe -> add_action( this, "Guard", "if=(charges=1&recharge_time<5)|charges=2|target.time_to_die<15" );
  aoe -> add_action( this, "Guard", "if=incoming_damage_10s>=health.max*0.5" );
  aoe -> add_action( "chi_brew,if=target.health.percent<10&cooldown.touch_of_death.remains=0&chi<=3&chi>=1&(buff.shuffle.remains>=6|target.time_to_die<buff.shuffle.remains)&!glyph.touch_of_death.enabled" );
  aoe -> add_action( this, "Keg Smash", "if=chi.max-chi>=2&!buff.serenity.remains" );
  aoe -> add_action( this, "Blackout Kick", "if=buff.shuffle.remains<=3&cooldown.keg_smash.remains>=gcd" );
  aoe -> add_action( this, "Blackout Kick", "if=buff.serenity.up" );  
  aoe -> add_action( "rushing_jade_wind,if=chi.max-chi>=1&buff.serenity.down" );
  aoe -> add_talent( this, "Chi Burst", "if=energy.time_to_max>2&buff.serenity.down" );
  aoe -> add_talent( this, "Chi Wave", "if=energy.time_to_max>2&buff.serenity.down" );
  aoe -> add_talent( this, "Zen Sphere", "cycle_targets=1,if=!dot.zen_sphere.ticking&energy.time_to_max>2&buff.serenity.down" );
  aoe -> add_action( this, "Blackout Kick", "if=chi.max-chi<2" );
  aoe -> add_action( this, "Expel Harm", "if=health.percent<95&chi.max-chi>=1&cooldown.keg_smash.remains>=gcd&(energy+(energy.regen*(cooldown.keg_smash.remains)))>=80" );
  aoe -> add_action( this, "Jab", "if=chi.max-chi>=1&cooldown.keg_smash.remains>=gcd&cooldown.expel_harm.remains>=gcd&(energy+(energy.regen*(cooldown.keg_smash.remains)))>=80" );
  aoe -> add_action( this, "Tiger Palm" );
}

// Windwalker Combat Action Priority List ===============================

void monk_t::apl_combat_windwalker()
{
  std::vector<std::string> racial_actions = get_racial_actions();
  action_priority_list_t* def = get_action_priority_list( "default" );
  action_priority_list_t* opener = get_action_priority_list("opener");
  action_priority_list_t* st = get_action_priority_list("st");
  action_priority_list_t* st_chix = get_action_priority_list("st_chix");
  action_priority_list_t* cleave_chix = get_action_priority_list("cleave_chix");
  action_priority_list_t* aoe_norjw = get_action_priority_list("aoe_norjw");
  action_priority_list_t* aoe_norjw_chix = get_action_priority_list("aoe_norjw_chix");
  action_priority_list_t* aoe_rjw = get_action_priority_list("aoe_rjw");

  def -> add_action( "auto_attack" );

  def -> add_action( "invoke_xuen" );

// TODO: Will activate these lines once Storm, Earth, and Fire is finished; too spammy right now
  def -> add_action( "storm_earth_and_fire,target=2,if=debuff.storm_earth_and_fire_target.down" );
  def -> add_action( "storm_earth_and_fire,target=3,if=debuff.storm_earth_and_fire_target.down" );
  def -> add_action( "call_action_list,name=opener,if=talent.serenity.enabled&talent.chi_brew.enabled&cooldown.fists_of_fury.up&time<20" );
  def -> add_action( "chi_sphere,if=talent.power_strikes.enabled&buff.chi_sphere.react&chi<chi.max" );

  if ( sim -> allow_potions )
  {
    if ( true_level == 100 )
      def -> add_action( "potion,name=draenic_agility,if=buff.serenity.up|(!talent.serenity.enabled&(trinket.proc.agility.react|trinket.proc.multistrike.react))|buff.bloodlust.react|target.time_to_die<=60" );
    else if ( true_level >= 85 )
      def -> add_action( "potion,name=virmens_bite,if=buff.bloodlust.react|target.time_to_die<=60" );
  }

  int num_items = (int)items.size();
  for ( int i = 0; i < num_items; i++ )
  {
    if ( items[i].has_special_effect( SPECIAL_EFFECT_SOURCE_NONE, SPECIAL_EFFECT_USE ) )
      def -> add_action( "use_item,name=" + items[i].name_str + ",if=buff.tigereye_brew_use.up|target.time_to_die<18" );
  }
  for ( size_t i = 0; i < racial_actions.size(); i++ )
  {
    if ( racial_actions[i] == "arcane_torrent" )
      def -> add_action( racial_actions[i] + ",if=chi.max-chi>=1&(buff.tigereye_brew_use.up|target.time_to_die<18)" );
    else
      def -> add_action( racial_actions[i] + ",if=buff.tigereye_brew_use.up|target.time_to_die<18" );
  }

  def -> add_talent( this, "Chi Brew", "if=chi.max-chi>=2&((charges=1&recharge_time<=10)|charges=2|target.time_to_die<charges*10)&buff.tigereye_brew.stack<=16" );
  def -> add_action( this, "Tiger Palm", "if=!talent.chi_explosion.enabled&buff.tiger_power.remains<6.6" );
  def -> add_action( this, "Tiger Palm", "if=talent.chi_explosion.enabled&(cooldown.fists_of_fury.remains<5|cooldown.fists_of_fury.up)&buff.tiger_power.remains<5" );
  def -> add_action( this, "Tigereye Brew", "if=buff.tigereye_brew_use.down&buff.tigereye_brew.stack=20" );
  def -> add_action( this, "Tigereye Brew", "if=buff.tigereye_brew_use.down&buff.tigereye_brew.stack>=9&buff.serenity.up" );
  def -> add_action( this, "Tigereye Brew", "if=buff.tigereye_brew_use.down&buff.tigereye_brew.stack>=9&cooldown.fists_of_fury.up&chi>=3&debuff.rising_sun_kick.up&buff.tiger_power.up" );
  def -> add_action( this, "Tigereye Brew", "if=talent.hurricane_strike.enabled&buff.tigereye_brew_use.down&buff.tigereye_brew.stack>=9&cooldown.hurricane_strike.up&chi>=3&debuff.rising_sun_kick.up&buff.tiger_power.up" );
  def -> add_action( this, "Tigereye Brew", "if=buff.tigereye_brew_use.down&chi>=2&(buff.tigereye_brew.stack>=16|target.time_to_die<40)&debuff.rising_sun_kick.up&buff.tiger_power.up" );
  def -> add_action( this, "Rising Sun Kick", "if=(debuff.rising_sun_kick.down|debuff.rising_sun_kick.remains<3)" );
  def -> add_talent( this, "Serenity", "if=chi>=2&buff.tiger_power.up&debuff.rising_sun_kick.up" );
  def -> add_action( this, "Fists of Fury", "if=buff.tiger_power.remains>cast_time&debuff.rising_sun_kick.remains>cast_time&energy.time_to_max>cast_time&!buff.serenity.up" );
  def -> add_action( this, "Fortifying Brew", "if=target.health.percent<10&cooldown.touch_of_death.remains=0&(glyph.touch_of_death.enabled|chi>=3)" );
  def -> add_action( this, "Touch of Death", "if=target.health.percent<10&(glyph.touch_of_death.enabled|chi>=3)" );
  def -> add_talent( this, "Hurricane Strike", "if=energy.time_to_max>cast_time&buff.tiger_power.remains>cast_time&debuff.rising_sun_kick.remains>cast_time&buff.energizing_brew.down" );
  def -> add_action( this, "Energizing Brew", "if=cooldown.fists_of_fury.remains>6&(!talent.serenity.enabled|(!buff.serenity.remains&cooldown.serenity.remains>4))&energy+energy.regen<50" );
  
  def -> add_action( "call_action_list,name=st,if=active_enemies<3&(level<100|!talent.chi_explosion.enabled)" );
  def -> add_action( "call_action_list,name=st_chix,if=active_enemies=1&talent.chi_explosion.enabled" );
  def -> add_action( "call_action_list,name=cleave_chix,if=(active_enemies=2|active_enemies=3&!talent.rushing_jade_wind.enabled)&talent.chi_explosion.enabled" );
  def -> add_action( "call_action_list,name=aoe_norjw,if=active_enemies>=3&!talent.rushing_jade_wind.enabled&!talent.chi_explosion.enabled" );
  def -> add_action( "call_action_list,name=aoe_norjw_chix,if=active_enemies>=4&!talent.rushing_jade_wind.enabled&talent.chi_explosion.enabled" );
  def -> add_action( "call_action_list,name=aoe_rjw,if=active_enemies>=3&talent.rushing_jade_wind.enabled" );

  // Single Target & Non-Chi Explosion Cleave
  st -> add_action( this, "Rising Sun Kick" );
  st -> add_action( this, "Blackout Kick", "if=buff.combo_breaker_bok.react|buff.serenity.up" );
  st -> add_action( this, "Tiger Palm", "if=buff.combo_breaker_tp.react&buff.combo_breaker_tp.remains<=2" );
  st -> add_talent( this, "Chi Wave", "if=energy.time_to_max>2&buff.serenity.down" );
  st -> add_talent( this, "Chi Burst", "if=energy.time_to_max>2&buff.serenity.down" );
  st -> add_talent( this, "Zen Sphere", "cycle_targets=1,if=energy.time_to_max>2&!dot.zen_sphere.ticking&buff.serenity.down" );
  st -> add_talent( this, "Chi Torpedo", "if=energy.time_to_max>2&buff.serenity.down");
  st -> add_action( this, "Blackout Kick", "if=chi.max-chi<2" );
  st -> add_action( this, "Expel Harm", "if=chi.max-chi>=2&health.percent<95" );
  st -> add_action( this, "Jab", "if=chi.max-chi>=2" );

  // Chi Explosion Single Target
  st_chix -> add_talent( this, "Chi Explosion", "if=chi>=2&buff.combo_breaker_ce.react&cooldown.fists_of_fury.remains>2" );
  st_chix -> add_action( this, "Tiger Palm", "if=buff.combo_breaker_tp.react&buff.combo_breaker_tp.remains<=2" );
  st_chix -> add_action( this, "Rising Sun Kick" );
  st_chix -> add_talent( this, "Chi Wave", "if=energy.time_to_max>2" );
  st_chix -> add_talent( this, "Chi Burst", "if=energy.time_to_max>2" );
  st_chix -> add_talent( this, "Zen Sphere", "cycle_targets=1,if=energy.time_to_max>2&!dot.zen_sphere.ticking" );
  st_chix -> add_action( this, "Tiger Palm", "if=chi=4&!buff.combo_breaker_tp.react" );
  st_chix -> add_talent( this, "Chi Explosion", "if=chi>=3&cooldown.fists_of_fury.remains>4" );
  st_chix -> add_talent( this, "Chi Torpedo", "if=energy.time_to_max>2" );
  st_chix -> add_action( this, "Expel Harm", "if=chi.max-chi>=2&health.percent<95" );
  st_chix -> add_action( this, "Jab", "if=chi.max-chi>=2" );

  // Chi Explosion Cleave
  cleave_chix -> add_talent( this, "Chi Explosion", "if=chi>=4&cooldown.fists_of_fury.remains>4" );
  cleave_chix -> add_action( this, "Tiger Palm", "if=buff.combo_breaker_tp.react&buff.combo_breaker_tp.remains<=2" );
  cleave_chix -> add_talent( this, "Chi Wave", "if=energy.time_to_max>2" );
  cleave_chix -> add_talent( this, "Chi Burst", "if=energy.time_to_max>2" );
  cleave_chix -> add_talent( this, "Zen Sphere", "cycle_targets=1,if=energy.time_to_max>2&!dot.zen_sphere.ticking" );
  cleave_chix -> add_talent( this, "Chi Torpedo", "if=energy.time_to_max>2" );
  cleave_chix -> add_action( this, "Expel Harm", "if=chi.max-chi>=2&health.percent<95" );
  cleave_chix -> add_action( this, "Jab", "if=chi.max-chi>=2" );

  // AoE Non-Rushing Jade Wind
  aoe_norjw -> add_talent( this, "Chi Wave", "if=energy.time_to_max>2&buff.serenity.down" );
  aoe_norjw -> add_talent( this, "Chi Burst", "if=energy.time_to_max>2&buff.serenity.down" );
  aoe_norjw -> add_talent( this, "Zen Sphere", "cycle_targets=1,if=energy.time_to_max>2&!dot.zen_sphere.ticking&buff.serenity.down" );
  aoe_norjw -> add_action( this, "Blackout Kick", "if=buff.combo_breaker_bok.react|buff.serenity.up" );
  aoe_norjw -> add_action( this, "Tiger Palm", "if=buff.combo_breaker_tp.react&buff.combo_breaker_tp.remains<=2" );
  aoe_norjw -> add_action( this, "Blackout Kick", "if=chi.max-chi<2&cooldown.fists_of_fury.remains>3" );
  aoe_norjw -> add_talent( this, "Chi Torpedo", "if=energy.time_to_max>2" );
  aoe_norjw -> add_action( this, "Spinning Crane Kick" );

  // AoE Chi Explosion Non-Rushing Jade Wind
  aoe_norjw_chix -> add_talent( this, "Chi Explosion", "if=chi>=4&cooldown.fists_of_fury.remains>4" );
  aoe_norjw_chix -> add_action( this, "Rising Sun Kick", "if=chi=chi.max" );
  aoe_norjw_chix -> add_talent( this, "Chi Wave", "if=energy.time_to_max>2" );
  aoe_norjw_chix -> add_talent( this, "Chi Burst", "if=energy.time_to_max>2" );
  aoe_norjw_chix -> add_talent( this, "Zen Sphere", "cycle_targets=1,if=energy.time_to_max>2&!dot.zen_sphere.ticking" );
  aoe_norjw_chix -> add_talent( this, "Chi Torpedo", "if=energy.time_to_max>2" );
  aoe_norjw_chix -> add_action( this, "Spinning Crane Kick" );
  
  // AoE Rushing Jade Wind
  aoe_rjw -> add_talent( this, "Chi Explosion", "if=chi>=4&cooldown.fists_of_fury.remains>4" );
  aoe_rjw -> add_talent( this, "Rushing Jade Wind" );
  aoe_rjw -> add_talent( this, "Chi Wave", "if=energy.time_to_max>2&buff.serenity.down" );
  aoe_rjw -> add_talent( this, "Chi Burst", "if=energy.time_to_max>2&buff.serenity.down" );
  aoe_rjw -> add_talent( this, "Zen Sphere", "cycle_targets=1,if=energy.time_to_max>2&!dot.zen_sphere.ticking&buff.serenity.down" );
  aoe_rjw -> add_action( this, "Blackout Kick", "if=buff.combo_breaker_bok.react|buff.serenity.up" );
  aoe_rjw -> add_action( this, "Tiger Palm", "if=buff.combo_breaker_tp.react&buff.combo_breaker_tp.remains<=2" );
  aoe_rjw -> add_action( this, "Blackout Kick", "if=chi.max-chi<2&cooldown.fists_of_fury.remains>3" );
  aoe_rjw -> add_talent( this, "Chi Torpedo", "if=energy.time_to_max>2" );
  aoe_rjw -> add_action( this, "Expel Harm", "if=chi.max-chi>=2&health.percent<95" );
  aoe_rjw -> add_action( this, "Jab", "if=chi.max-chi>=2" );

  // Chi Brew & Serenity Opener
  opener -> add_action( this, "Tigereye Brew", "if=buff.tigereye_brew_use.down&buff.tigereye_brew.stack>=9" );
  for ( size_t i = 0; i < racial_actions.size(); i++ )
  {
    if ( racial_actions[i] == "arcane_torrent" )
      opener -> add_action( racial_actions[i] + ",if=buff.tigereye_brew_use.up&chi.max-chi>=1" );
    else
      opener -> add_action( racial_actions[i] + ",if=buff.tigereye_brew_use.up" );
  }
  opener -> add_action( this, "Fists of Fury", "if=buff.tiger_power.remains>cast_time&debuff.rising_sun_kick.remains>cast_time&buff.serenity.up&buff.serenity.remains<1.5" );
  opener -> add_action( this, "Tiger Palm", "if=buff.tiger_power.remains<2" );
  for (int i = 0; i < num_items; i++)
  {
    if ( items[i].has_special_effect( SPECIAL_EFFECT_SOURCE_NONE, SPECIAL_EFFECT_USE ) )
      opener -> add_action( "use_item,name=" + items[i].name_str );
  }
  opener -> add_action( this, "Rising Sun Kick" );
  opener -> add_action( this, "Blackout Kick", "if=chi.max-chi<=1&cooldown.chi_brew.up|buff.serenity.up" );
  opener -> add_talent( this, "Chi Brew", "if=chi.max-chi>=2" );
  opener -> add_talent( this, "Serenity", "if=chi.max-chi<=2" );
  opener -> add_action( this, "Jab", "if=chi.max-chi>=2&!buff.serenity.up" );
}

// Mistweaver Combat Action Priority List ==================================

void monk_t::apl_combat_mistweaver()
{
  action_priority_list_t* def = get_action_priority_list( "default" );

  std::string& aoe_list_str = get_action_priority_list( "aoe" ) -> action_list_str;
  std::string& st_list_str = get_action_priority_list( "single_target" ) -> action_list_str;

  def -> add_action( "auto_attack" );
  def -> add_talent( this, "Chi Brew", "if=chi=0" );
  def -> add_action( this, "Mana Tea", "if=buff.mana_tea.react>=2&mana.pct<=25" );

  if ( sim -> allow_potions )
  {
    if ( true_level >= 85 )
      def -> add_action( "/potion,name=jade_serpent_potion,if=buff.bloodlust.react|target.time_to_die<=60" );
  }

  def -> add_talent( this, "Invoke Xuen" );
  def -> add_action( "run_action_list,name=aoe,if=active_enemies>=3" );
  def -> add_action( "run_action_list,name=single_target,if=active_enemies<3" );

  st_list_str += "/crackling_jade_lightning,if=buff.bloodlust.up&buff.lucidity.up";
  st_list_str += "/tiger_palm,if=buff.lucidity.up";
  st_list_str += "/jab,if=buff.lucidity.up";
  st_list_str += "/tiger_palm,if=!buff.tiger_power.up";
  st_list_str += "/blackout_kick,if=buff.tiger_power.up&chi>1";
  st_list_str += "/tiger_palm,if=buff.tiger_power.up";
  st_list_str += "/chi_wave,if=talent.chi_wave.enabled";
  st_list_str += "/zen_sphere,cycle_targets=1,if=talent.zen_sphere.enabled&!dot.zen_sphere.ticking";
  st_list_str += "/jab";

  aoe_list_str += "/spinning_crane_kick,if=!talent.rushing_jade_wind.enabled";
  aoe_list_str += "/rushing_jade_wind,if=talent.rushing_jade_wind.enabled";
  aoe_list_str += "/zen_sphere,cycle_targets=1,if=talent.zen_sphere.enabled&!dot.zen_sphere.ticking";
  aoe_list_str += "/chi_burst,if=talent.chi_burst.enabled";
  aoe_list_str += "/tiger_palm,if=!buff.tiger_power.up";
  aoe_list_str += "/blackout_kick,if=buff.tiger_power.up&chi>1";
  aoe_list_str += "/jab,if=talent.rushing_jade_wind.enabled";
}

// monk_t::init_actions =====================================================

void monk_t::init_action_list()
{
  if ( main_hand_weapon.type == WEAPON_NONE )
  {
    if ( !quiet )
      sim -> errorf( "Player %s has no weapon equipped at the Main-Hand slot.", name() );
    quiet = true;
    return;
  }
  if (  main_hand_weapon.group() == WEAPON_2H && off_hand_weapon.group() == WEAPON_1H )
  {
    if ( !quiet )
      sim -> errorf( "Player %s has a 1-Hand weapon equipped in the Off-Hand while a 2-Hand weapon is equipped in the Main-Hand.", name() );
    quiet = true;
    return;
  }
  if ( !action_list_str.empty() )
  {
    player_t::init_action_list();
    return;
  }
  clear_action_priority_lists();

  // Precombat
  switch ( specialization() )
  {
  case MONK_BREWMASTER:
    apl_pre_brewmaster();
    break;
  case MONK_WINDWALKER:
    apl_pre_windwalker();
    break;
  case MONK_MISTWEAVER:
    apl_pre_mistweaver();
    break;
  default: break;
  }

  // Combat
  switch ( specialization() )
  {
  case MONK_BREWMASTER:
    apl_combat_brewmaster();
    break;
  case MONK_WINDWALKER:
    apl_combat_windwalker();
    break;
  case MONK_MISTWEAVER:
    apl_combat_mistweaver();
    break;
  default:
    add_action( "Jab" );
    break;
  }
  use_default_action_list = true;

  base_t::init_action_list();
}

// monk_t::stagger_pct ===================================================

double monk_t::stagger_pct()
{
  double stagger = 0.0;

  if ( current_stance() == STURDY_OX ) // no stagger without active stance
  {
    stagger += static_stance_data( STURDY_OX ).effectN( 8 ).percent();

    if ( !maybe_ptr( dbc.ptr ) && buff.shuffle -> check() )
      stagger += buff.shuffle -> data().effectN( 2 ).percent();

    if ( spec.brewmaster_training -> ok() && buff.fortifying_brew -> check() )
      stagger += spec.brewmaster_training -> effectN( 1 ).percent();

    if ( mastery.elusive_brawler -> ok() )
      stagger += cache.mastery_value();
  }

  return stagger;
}

// monk_t::current_stagger_tick_dmg ==================================================

double monk_t::current_stagger_tick_dmg()
{
  double dmg = 0;
  if ( active_actions.stagger_self_damage )
    dmg = active_actions.stagger_self_damage -> tick_amount();
  return dmg;
}

// monk_t::current_stagger_dmg_percent ==================================================

double monk_t::current_stagger_tick_dmg_percent()
{
  return current_stagger_tick_dmg() / resources.max[RESOURCE_HEALTH];
}

// monk_t::current_stagger_dot_duration ==================================================

double monk_t::current_stagger_dot_remains()
{
  double remains = 0;
  if ( active_actions.stagger_self_damage )
  {
    dot_t* dot = active_actions.stagger_self_damage -> get_dot();

    remains = dot -> ticks_left();
  }
  return remains;
}

// monk_t::create_expression ==================================================

expr_t* monk_t::create_expression( action_t* a, const std::string& name_str )
{
  std::vector<std::string> splits = util::string_split( name_str, "." );
  if ( splits.size() == 2 && splits[0] == "stagger" )
  {
    struct stagger_threshold_expr_t: public expr_t
    {
      monk_t& player;
      double stagger_health_pct;
      stagger_threshold_expr_t( monk_t& p, double stagger_health_pct ):
        expr_t( "stagger_threshold_" + util::to_string( stagger_health_pct ) ),
        player( p ), stagger_health_pct( stagger_health_pct )
      { }

      virtual double evaluate()
      {
        return player.current_stagger_tick_dmg_percent() > stagger_health_pct;
      }
    };
    struct stagger_amount_expr_t: public expr_t
    {
      monk_t& player;
      stagger_amount_expr_t( monk_t& p ):
        expr_t( "stagger_amount" ),
        player( p )
      { }

      virtual double evaluate()
      {
        return player.current_stagger_tick_dmg();
      }
    };
    struct stagger_percent_expr_t : public expr_t
    {
      monk_t& player;
      stagger_percent_expr_t( monk_t& p ) :
        expr_t( "stagger_percent" ),
        player( p )
      { }

      virtual double evaluate()
      {
        return player.current_stagger_tick_dmg_percent() * 100;
      }
    };
    struct stagger_remains_expr_t : public expr_t
    {
      monk_t& player;
      stagger_remains_expr_t(monk_t& p) :
        expr_t("stagger_remains"),
        player(p)
      { }

      virtual double evaluate()
      {
        return player.current_stagger_dot_remains();
      }
    };

    if ( splits[1] == "light" )
      return new stagger_threshold_expr_t( *this, light_stagger_threshold );
    else if ( splits[1] == "moderate" )
      return new stagger_threshold_expr_t( *this, moderate_stagger_threshold );
    else if ( splits[1] == "heavy" )
      return new stagger_threshold_expr_t( *this, heavy_stagger_threshold );
    else if ( splits[1] == "amount" )
      return new stagger_amount_expr_t( *this );
    else if ( splits[1] == "pct" )
      return new stagger_percent_expr_t( *this );
    else if ( splits[1] == "remains" )
      return new stagger_remains_expr_t( *this );
  }

  return base_t::create_expression( a, name_str );
}

// monk_t::stance_invalidates =====================================================

void monk_t::stance_invalidates( stance_e stance )
{
  switch ( stance )
  {
  case FIERCE_TIGER:
    invalidate_cache( CACHE_PLAYER_DAMAGE_MULTIPLIER );
    invalidate_cache( CACHE_ATTACK_SPEED );
    break;
  case STURDY_OX:
    invalidate_cache( CACHE_STAMINA );
    invalidate_cache( CACHE_CRIT_AVOIDANCE );
    break;
  case WISE_SERPENT:
    invalidate_cache( CACHE_PLAYER_HEAL_MULTIPLIER );
    invalidate_cache( CACHE_HASTE );
    break;
  case SPIRITED_CRANE:
    invalidate_cache( CACHE_PLAYER_HEAL_MULTIPLIER );
    invalidate_cache( CACHE_HASTE );
    invalidate_cache( CACHE_ATTACK_POWER );
    break;
  }
}

// monk_t::switch_to_stance =================================================

bool monk_t::switch_to_stance( stance_e to )
{
  if ( to == current_stance() )
    return false;

  // validate stance availability
  if ( !static_stance_data( to ).ok() )
    return false;

  if ( to == FIERCE_TIGER )
  {
    for ( size_t i = 0; i < sim -> player_non_sleeping_list.size(); ++i )
    {
      player_t* p = sim -> player_non_sleeping_list[i];
      if ( p -> type == PLAYER_GUARDIAN )
        continue;

      p -> buffs.fierce_tiger_movement_aura -> trigger();
    }
  }
  else if ( _active_stance == FIERCE_TIGER )
  {
    for ( size_t i = 0; i < sim -> player_non_sleeping_list.size(); ++i )
    {
      player_t* p = sim -> player_non_sleeping_list[i];
      if ( p -> type == PLAYER_GUARDIAN )
        continue;

      p -> buffs.fierce_tiger_movement_aura -> expire();
    }
  }

  stance_invalidates( current_stance() ); // Invalidate old stance
  _active_stance = to;
  stance_invalidates( current_stance() ); // Invalidate new stance

  recalculate_resource_max( RESOURCE_HEALTH ); // Sturdy Ox Stamina multiplier

  return true;
}

// monk_t::static_stance_data =================================================

/* Returns the stance data of the requested stance
*/
inline const spell_data_t& monk_t::static_stance_data( stance_e stance ) const
{
  switch ( stance )
  {
  case FIERCE_TIGER:
    return *stance_data.fierce_tiger;
  case STURDY_OX:
    return *stance_data.sturdy_ox;
  case SPIRITED_CRANE:
    return *stance_data.spirited_crane;
  case WISE_SERPENT:
    return *stance_data.wise_serpent;
  }

  assert( false );
  return *spell_data_t::not_found();
}

// monk_t::active_stance_data =================================================

/* Returns the stance data of the requested stance ONLY IF the stance is active
*/
const spell_data_t& monk_t::active_stance_data( stance_e stance ) const
{
  if ( stance != current_stance() )
    return *spell_data_t::not_found();

  return static_stance_data( stance );
}

// monk_t::monk_report =================================================

/* Report Extension Class
* Here you can define class specific report extensions/overrides
*/
class monk_report_t: public player_report_extension_t
{
public:
  monk_report_t( monk_t& player ):
    p( player )
  {
  }

  virtual void html_customsection( report::sc_html_stream& os ) override
  {
    // Custom Class Section
    if (p.specialization() == MONK_BREWMASTER)
    {
      double stagger_tick_dmg = p.sample_datas.stagger_tick_damage -> sum();
      double purified_dmg = p.sample_datas.purified_damage -> sum();
      double stagger_total_dmg = stagger_tick_dmg + purified_dmg;

      os << "\t\t\t\t<div class=\"player-section custom_section\">\n"
        << "\t\t\t\t\t<h3 class=\"toggle open\">Stagger Analysis</h3>\n"
        << "\t\t\t\t\t<div class=\"toggle-content\">\n";

      os << "\t\t\t\t\t\t<p style=\"color: red;\">This section is a work in progress</p>\n";

      os << "\t\t\t\t\t\t<p>Percent amount of stagger that was purified: "
       << ( ( purified_dmg / stagger_total_dmg ) * 100 ) << "%</p>\n"
       << "\t\t\t\t\t\t<p>Percent amount of stagger that directly damaged the player: "
       << ( ( stagger_tick_dmg / stagger_total_dmg ) * 100 ) << "%</p>\n\n";

      os << "\t\t\t\t\t\t<table class=\"sc\">\n"
        << "\t\t\t\t\t\t\t<tbody>\n"
        << "\t\t\t\t\t\t\t\t<tr>\n"
        << "\t\t\t\t\t\t\t\t\t<th class=\"left\">Damage Stats</th>\n"
        << "\t\t\t\t\t\t\t\t\t<th>DTPS</th>\n"
//        << "\t\t\t\t\t\t\t\t\t<th>DTPS%</th>\n"
        << "\t\t\t\t\t\t\t\t\t<th>Execute</th>\n"
        << "\t\t\t\t\t\t\t\t</tr>\n";

      // Stagger info
      os << "\t\t\t\t\t\t\t\t<tr>\n"
       << "\t\t\t\t\t\t\t\t\t<td class=\"left small\" rowspan=\"1\">\n"
       << "\t\t\t\t\t\t\t\t\t\t<span class=\"toggle - details\">\n"
       << "\t\t\t\t\t\t\t\t\t\t\t<a href = \"http://www.wowhead.com/spell=124255\" class = \" icontinyl icontinyl icontinyl\" "
       << "style = \"background: url(http://wowimg.zamimg.com/images/wow/icons/tiny/ability_rogue_cheatdeath.gif) 0% 50% no-repeat;\"> "
       << "<span style = \"margin - left: 18px; \">Stagger</span></a></span>\n"
       << "\t\t\t\t\t\t\t\t\t</td>\n";
      os << "\t\t\t\t\t\t\t\t\t<td class=\"right small\" rowspan=\"1\">"
        << (p.sample_datas.stagger_tick_damage -> mean() / 60) << "</td>\n";
      os << "\t\t\t\t\t\t\t\t\t<td class=\"right small\" rowspan=\"1\">"
        << p.sample_datas.stagger_tick_damage -> count() << "</td>\n";
      os << "\t\t\t\t\t\t\t\t</tr>\n";

      // Light Stagger info
      os << "\t\t\t\t\t\t\t\t<tr>\n"
       << "\t\t\t\t\t\t\t\t\t<td class=\"left small\" rowspan=\"1\">\n"
       << "\t\t\t\t\t\t\t\t\t\t<span class=\"toggle - details\">\n"
       << "\t\t\t\t\t\t\t\t\t\t\t<a href = \"http://www.wowhead.com/spell=124275\" class = \" icontinyl icontinyl icontinyl\" "
       << "style = \"background: url(http://wowimg.zamimg.com/images/wow/icons/tiny/priest_icon_chakra_green.gif) 0% 50% no-repeat;\"> "
       << "<span style = \"margin - left: 18px; \">Light Stagger</span></a></span>\n"
       << "\t\t\t\t\t\t\t\t\t</td>\n";
      os << "\t\t\t\t\t\t\t\t\t<td class=\"right small\" rowspan=\"1\">"
        << (p.sample_datas.light_stagger_total_damage -> mean() / 60) << "</td>\n";
      os << "\t\t\t\t\t\t\t\t\t<td class=\"right small\" rowspan=\"1\">"
        << p.sample_datas.light_stagger_total_damage -> count() << "</td>\n";
      os << "\t\t\t\t\t\t\t\t</tr>\n";

      // Moderate Stagger info
      os << "\t\t\t\t\t\t\t\t<tr>\n"
        << "\t\t\t\t\t\t\t\t\t<td class=\"left small\" rowspan=\"1\">\n"
        << "\t\t\t\t\t\t\t\t\t\t<span class=\"toggle - details\">\n"
        << "\t\t\t\t\t\t\t\t\t\t\t<a href = \"http://www.wowhead.com/spell=124274\" class = \" icontinyl icontinyl icontinyl\" "
        << "style = \"background: url(http://wowimg.zamimg.com/images/wow/icons/tiny/priest_icon_chakra.gif) 0% 50% no-repeat;\"> "
        << "<span style = \"margin - left: 18px; \">Moderate Stagger</span></a></span>\n"
        << "\t\t\t\t\t\t\t\t\t</td>\n";
      os << "\t\t\t\t\t\t\t\t\t<td class=\"right small\" rowspan=\"1\">"
        << (p.sample_datas.moderate_stagger_total_damage -> mean() / 60) << "</td>\n";
      os << "\t\t\t\t\t\t\t\t\t<td class=\"right small\" rowspan=\"1\">"
        << p.sample_datas.moderate_stagger_total_damage -> count() << "</td>\n";
      os << "\t\t\t\t\t\t\t\t</tr>\n";

      // Heavy Stagger info
      os << "\t\t\t\t\t\t\t\t<tr>\n"
        << "\t\t\t\t\t\t\t\t\t<td class=\"left small\" rowspan=\"1\">\n"
        << "\t\t\t\t\t\t\t\t\t\t<span class=\"toggle - details\">\n"
        << "\t\t\t\t\t\t\t\t\t\t\t<a href = \"http://www.wowhead.com/spell=124273\" class = \" icontinyl icontinyl icontinyl\" "
        << "style = \"background: url(http://wowimg.zamimg.com/images/wow/icons/tiny/priest_icon_chakra_red.gif) 0% 50% no-repeat;\"> "
        << "<span style = \"margin - left: 18px; \">Heavy Stagger</span></a></span>\n"
        << "\t\t\t\t\t\t\t\t\t</td>\n";
      os << "\t\t\t\t\t\t\t\t\t<td class=\"right small\" rowspan=\"1\">"
        << (p.sample_datas.heavy_stagger_total_damage -> mean() / 60) << "</td>\n";
      os << "\t\t\t\t\t\t\t\t\t<td class=\"right small\" rowspan=\"1\">"
        << p.sample_datas.heavy_stagger_total_damage -> count() << "</td>\n";
      os << "\t\t\t\t\t\t\t\t</tr>\n";

      os << "\t\t\t\t\t\t\t</tbody>\n"
       << "\t\t\t\t\t\t</table>\n";

      os << "\t\t\t\t\t\t</div>\n"
       << "\t\t\t\t\t</div>\n";
    }
    else
      ( void )p;
  }
private:
  monk_t& p;
};

// MONK MODULE INTERFACE ====================================================

static void do_trinket_init( monk_t*                  player,
                             specialization_e         spec,
                             const special_effect_t*& ptr,
                             const special_effect_t&  effect )
{
  // Ensure we have the spell data. This will prevent the trinket effect from working on live
  // Simulationcraft. Also ensure correct specialization.
  if ( ! player -> find_spell( effect.spell_id ) -> ok() ||
       player -> specialization() != spec )
  {
    return;
  }

  // Set pointer, module considers non-null pointer to mean the effect is "enabled"
  ptr = &( effect );
}

static void eluding_movements( special_effect_t& effect )
{
  monk_t* monk = debug_cast<monk_t*>( effect.player );
  do_trinket_init( monk, MONK_BREWMASTER, monk -> eluding_movements, effect );
}

static void soothing_breeze( special_effect_t& effect )
{
  monk_t* monk = debug_cast<monk_t*>( effect.player );
  do_trinket_init( monk, MONK_MISTWEAVER, monk -> soothing_breeze, effect );
}

static void furious_sun( special_effect_t& effect )
{
  monk_t* monk = debug_cast<monk_t*>( effect.player );
  do_trinket_init( monk, MONK_WINDWALKER, monk -> furious_sun, effect );
}

struct monk_module_t: public module_t
{
  monk_module_t(): module_t( MONK ) {}

  virtual player_t* create_player( sim_t* sim, const std::string& name, race_e r = RACE_NONE ) const
  {
    monk_t* p = new monk_t( sim, name, r );
    p -> report_extension = std::shared_ptr<player_report_extension_t>( new monk_report_t( *p ) );
    return p;
  }
  virtual bool valid() const { return true; }

  virtual void static_init() const
  {
    unique_gear::register_special_effect( 184906, eluding_movements );
    unique_gear::register_special_effect( 184907, soothing_breeze );
    unique_gear::register_special_effect( 184908, furious_sun );
  }

  virtual void init( player_t* p ) const
  {
    p -> buffs.fierce_tiger_movement_aura = buff_creator_t( p, "fierce_tiger_movement_aura",
                                                            p -> find_spell( 103985 ) )
      .duration( timespan_t::from_seconds( 0 ) );
  }
  virtual void combat_begin( sim_t* ) const {}
  virtual void combat_end( sim_t* ) const {}
};
} // UNNAMED NAMESPACE

const module_t* module_t::monk()
{
  static monk_module_t m;
  return &m;
}<|MERGE_RESOLUTION|>--- conflicted
+++ resolved
@@ -4592,12 +4592,7 @@
     may_crit = true;
     may_multistrike = 1;
 
-<<<<<<< HEAD
     p.cooldown.desperate_measure = p.get_cooldown( "desperate_measure" );
-    p.cooldown.desperate_measure -> duration = timespan_t::zero();
-=======
-    p.cooldown.desperate_measure = new cooldown_t( "desperate_measure", p );
->>>>>>> 711758f1
 
     if ( p.specialization() == MONK_BREWMASTER )
     {
@@ -4608,17 +4603,17 @@
         if ( p.user_options.ppm_below_50_percent_dm > 0 )
           desperate_measure = p.user_options.ppm_below_50_percent_dm;
         else
-          // Increase the proc rate for PTR by 50% due to the changes made to Brewmaster
+          // Increase the proc rate for PTR by 1/3 due to the changes made to Brewmaster
           desperate_measure = ( 50.0 / 35.0 ) * ( 3.0 / 2.0 );
-      }
+        }
       else if ( p.user_options.ppm_below_35_percent_dm > 0 )
         desperate_measure = p.user_options.ppm_below_35_percent_dm;
       else
-        // Increase the proc rate for PTR by 50% due to the changes made to Brewmaster
+        // Increase the proc rate for PTR by 1/3 due to the changes made to Brewmaster
         desperate_measure = ( maybe_ptr( p.dbc.ptr ) ? ( 3.0 / 2.0 ) : 1 );
-
+      // since a tank is normally tanking half the time, double the proc per minute to simulate as if they were single-tanking
       p.cooldown.desperate_measure -> duration = timespan_t::from_seconds( 60.0 / ( desperate_measure * 2 ) );
-    }
+    } 
   }
 
   void init()
