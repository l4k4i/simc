// ==========================================================================
// Dedmonwakeen's Raid DPS/TPS Simulator.
// Send questions to natehieter@gmail.com
// ==========================================================================

#include "simulationcraft.hpp"

namespace
{
/* Forward declarations
 */
struct priest_t;
namespace actions
{
namespace spells
{
struct mind_sear_tick_t;
struct shadowy_apparition_spell_t;
struct sphere_of_insanity_spell_t;
struct blessed_dawnlight_medallion_t;
}  // namespace spells
}  // namespace actions

namespace pets
{
}

/**
 * Priest target data
 * Contains target specific things
 */
struct priest_td_t final : public actor_target_data_t
{
public:
  struct dots_t
  {
    propagate_const<dot_t*> shadow_word_pain;
    propagate_const<dot_t*> vampiric_touch;
    propagate_const<dot_t*> holy_fire;
    propagate_const<dot_t*> power_word_solace;
  } dots;

  struct buffs_t
  {
    propagate_const<buff_t*> mental_fatigue;
    propagate_const<buff_t*> mind_spike;
    propagate_const<buff_t*> schism;
  } buffs;

  priest_t& priest;

  priest_td_t( player_t* target, priest_t& p );
  void reset();
  void target_demise();
};

/**
 * Priest class definition
 * Derived from player_t. Contains everything that defines the priest class.
 */
struct priest_t final : public player_t
{
public:
  using base_t = player_t;

  // Buffs
  struct
  {
    // Talents
    propagate_const<buff_t*> power_infusion;
    propagate_const<buff_t*> twist_of_fate;

    // Discipline
    propagate_const<buff_t*> archangel;
    propagate_const<buff_t*> borrowed_time;
    propagate_const<buff_t*> holy_evangelism;
    propagate_const<buff_t*> inner_focus;

    // Holy

    // Shadow
    propagate_const<buff_t*> dispersion;
    propagate_const<buff_t*> insanity_drain_stacks;
    propagate_const<buff_t*> lingering_insanity;
    propagate_const<buff_t*> mind_sear_on_hit_reset;
    propagate_const<buff_t*> shadowform;
    propagate_const<buff_t*> shadowform_state;  // Dummy buff to track whether player entered Shadowform initially
    propagate_const<buff_t*> shadowy_insight;
    propagate_const<buff_t*> sphere_of_insanity;
    propagate_const<buff_t*> surrender_to_madness;
    propagate_const<buff_t*> surrender_to_madness_death;
    propagate_const<buff_t*> vampiric_embrace;
    propagate_const<buff_t*> void_ray;
    propagate_const<buff_t*> void_torrent;
    propagate_const<buff_t*> voidform;

    // Set Bonus
    propagate_const<buff_t*> mental_instinct;          // T17 Shadow 4pc
    propagate_const<buff_t*> reperation;               // T18 Disc 2p
    propagate_const<buff_t*> premonition;              // T18 Shadow 4pc
    propagate_const<stat_buff_t*> power_overwhelming;  // T19OH
    propagate_const<buff_t*> void_vb;                  // T19 Shadow 4pc
    propagate_const<buff_t*> empty_mind;               // T20 Shadow 2pc
    propagate_const<buff_t*> overwhelming_darkness;    // T21 Shadow 4pc

    // Legion Legendaries
    haste_buff_t* sephuzs_secret;
    // Shadow
    propagate_const<buff_t*> anunds_last_breath;       // Anund's Seared Shackles stack counter
    propagate_const<buff_t*> the_twins_painful_touch;  // To track first casting
    propagate_const<buff_t*> zeks_exterminatus;        // Aura for Zeks proc
    propagate_const<buff_t*> iridis_empowerment;       // Fake aura for Helm

    // Artifact
    propagate_const<buff_t*> mind_quickening;
  } buffs;

  // Talents
  struct
  {
    const spell_data_t* shining_force;
    const spell_data_t* divine_star;
    const spell_data_t* halo;

    const spell_data_t* twist_of_fate;

    const spell_data_t* angelic_feather;
    const spell_data_t* body_and_soul;
    const spell_data_t* masochism;

    const spell_data_t* psychic_voice;
    const spell_data_t* dominant_mind;

    const spell_data_t* power_infusion;
    const spell_data_t* mindbender;

    // Discipline
    const spell_data_t* the_penitent;
    const spell_data_t* castigation;
    const spell_data_t* schism;

    const spell_data_t* power_word_solace;
    const spell_data_t* shield_discipline;

    const spell_data_t* contrition;

    const spell_data_t* clarity_of_will;

    const spell_data_t* purge_the_wicked;
    const spell_data_t* grace;
    const spell_data_t* shadow_covenant;

    // Holy

    const spell_data_t* trail_of_light;
    const spell_data_t* enduring_renewal;
    const spell_data_t* enlightenment;

    const spell_data_t* path_of_light;
    const spell_data_t* desperate_prayer;

    const spell_data_t* light_of_the_naaru;
    const spell_data_t* guardian_angel;
    const spell_data_t* hymn_of_hope;

    const spell_data_t* surge_of_light;
    const spell_data_t* binding_heal;
    const spell_data_t* piety;

    const spell_data_t* divinity;

    const spell_data_t* apotheosis;
    const spell_data_t* benediction;
    const spell_data_t* circle_of_healing;

    // Shadow

    const spell_data_t* fortress_of_the_mind;
    const spell_data_t* shadow_word_void;

    const spell_data_t* mania;

    const spell_data_t* mind_bomb;

    const spell_data_t* lingering_insanity;
    const spell_data_t* reaper_of_souls;
    const spell_data_t* void_ray;

    const spell_data_t* sanlayn;
    const spell_data_t* auspicious_spirits;
    const spell_data_t* shadowy_insight;

    const spell_data_t* misery;

    const spell_data_t* legacy_of_the_void;
    const spell_data_t* shadow_crash;
    const spell_data_t* surrender_to_madness;
  } talents;

  // Artifacts
  struct artifact_spell_data_t
  {
    // Shadow - Xal'atath, Blade of the Black Empire
    artifact_power_t call_to_the_void;
    artifact_power_t creeping_shadows;
    artifact_power_t darkening_whispers;
    artifact_power_t deaths_embrace;
    artifact_power_t from_the_shadows;
    artifact_power_t mass_hysteria;
    artifact_power_t mental_fortitude;
    artifact_power_t mind_shattering;
    artifact_power_t sinister_thoughts;
    artifact_power_t sphere_of_insanity;
    artifact_power_t thoughts_of_insanity;   // NYI
    artifact_power_t thrive_in_the_shadows;  // NYI
    artifact_power_t to_the_pain;
    artifact_power_t touch_of_darkness;
    artifact_power_t unleash_the_shadows;
    artifact_power_t void_corruption;
    artifact_power_t void_siphon;
    artifact_power_t void_torrent;
    artifact_power_t darkness_of_the_conclave;
    artifact_power_t fiending_dark;
    artifact_power_t mind_quickening;
    artifact_power_t lash_of_insanity;
  } artifact;

  struct legendary_t
  {
    const spell_data_t* sephuzs_secret;

    legendary_t() : sephuzs_secret( spell_data_t::not_found() )
    {
    }
  } legendary;

  // Specialization Spells
  struct
  {
    // Discipline
    const spell_data_t* archangel;
    const spell_data_t* atonement;
    const spell_data_t* borrowed_time;
    const spell_data_t* divine_aegis;
    const spell_data_t* evangelism;
    const spell_data_t* grace;
    const spell_data_t* meditation_disc;
    const spell_data_t* mysticism;
    const spell_data_t* spirit_shell;
    const spell_data_t* enlightenment;

    // Holy
    const spell_data_t* meditation_holy;
    const spell_data_t* rapid_renewal;
    const spell_data_t* serendipity;
    const spell_data_t* divine_providence;

    const spell_data_t* focused_will;

    // Shadow
    const spell_data_t* shadowy_apparitions;
    const spell_data_t* voidform;
    const spell_data_t* void_eruption;
    const spell_data_t* shadow_priest;
  } specs;

  // Mastery Spells
  struct
  {
    const spell_data_t* absolution;  // NYI
    const spell_data_t* echo_of_light;
    const spell_data_t* madness;
  } mastery_spells;

  // Cooldowns
  struct
  {
    propagate_const<cooldown_t*> chakra;
    propagate_const<cooldown_t*> mindbender;
    propagate_const<cooldown_t*> penance;
    propagate_const<cooldown_t*> power_word_shield;
    propagate_const<cooldown_t*> shadowfiend;
    propagate_const<cooldown_t*> silence;

    propagate_const<cooldown_t*> mind_blast;
    propagate_const<cooldown_t*> shadow_word_death;
    propagate_const<cooldown_t*> shadow_word_void;
    propagate_const<cooldown_t*> void_bolt;
    propagate_const<cooldown_t*> mind_bomb;
    propagate_const<cooldown_t*> sephuzs_secret;
  } cooldowns;

  // Gains
  struct
  {
    propagate_const<gain_t*> mindbender;
    propagate_const<gain_t*> power_word_solace;
    propagate_const<gain_t*> insanity_auspicious_spirits;
    propagate_const<gain_t*> insanity_dispersion;
    propagate_const<gain_t*> insanity_void_torrent;
    propagate_const<gain_t*> insanity_drain;
    propagate_const<gain_t*> insanity_mind_blast;
    propagate_const<gain_t*> insanity_mind_flay;
    propagate_const<gain_t*> insanity_mind_sear;
    propagate_const<gain_t*> insanity_mind_spike;
    propagate_const<gain_t*> insanity_mindbender;
    propagate_const<gain_t*> insanity_power_infusion;
    propagate_const<gain_t*> insanity_shadow_crash;
    propagate_const<gain_t*> insanity_shadow_word_death;
    propagate_const<gain_t*> insanity_shadow_word_pain_ondamage;
    propagate_const<gain_t*> insanity_shadow_word_pain_onhit;
    propagate_const<gain_t*> insanity_shadow_word_void;
    propagate_const<gain_t*> insanity_surrender_to_madness;
    propagate_const<gain_t*> insanity_vampiric_touch_ondamage;
    propagate_const<gain_t*> insanity_vampiric_touch_onhit;
    propagate_const<gain_t*> insanity_void_bolt;
    propagate_const<gain_t*> insanity_blessing;
    propagate_const<gain_t*> shadowy_insight;
    propagate_const<gain_t*> vampiric_touch_health;
    propagate_const<gain_t*> insanity_call_to_the_void;

  } gains;

  // Benefits
  struct
  {
  } benefits;

  // Procs
  struct
  {
    propagate_const<proc_t*> legendary_zeks_exterminatus;
    propagate_const<proc_t*> legendary_zeks_exterminatus_overflow;
    propagate_const<proc_t*> legendary_anunds_last_breath;
    propagate_const<proc_t*> legendary_anunds_last_breath_overflow;
    propagate_const<proc_t*> shadowy_insight;
    propagate_const<proc_t*> shadowy_insight_overflow;
    propagate_const<proc_t*> serendipity;
    propagate_const<proc_t*> serendipity_overflow;
    propagate_const<proc_t*> shadowy_apparition;
    propagate_const<proc_t*> shadowy_apparition_overflow;
    propagate_const<proc_t*> surge_of_light;
    propagate_const<proc_t*> surge_of_light_overflow;
    propagate_const<proc_t*> t17_2pc_caster_mind_blast_reset;
    propagate_const<proc_t*> t17_2pc_caster_mind_blast_reset_overflow;
    propagate_const<proc_t*> t17_2pc_caster_mind_blast_reset_overflow_seconds;
    propagate_const<proc_t*> t17_4pc_holy;
    propagate_const<proc_t*> t17_4pc_holy_overflow;
    propagate_const<proc_t*> void_eruption_has_dots;
    propagate_const<proc_t*> void_eruption_no_dots;
    propagate_const<proc_t*> void_tendril;
  } procs;

  struct realppm_t
  {
    propagate_const<real_ppm_t*> call_to_the_void;
  } rppm;

  // Special
  struct
  {
    propagate_const<actions::spells::mind_sear_tick_t*> mind_sear_tick;
    propagate_const<actions::spells::shadowy_apparition_spell_t*> shadowy_apparitions;
    propagate_const<action_t*> sphere_of_insanity;
    propagate_const<action_t*> mental_fortitude;
    propagate_const<action_t*> void_tendril;
  } active_spells;

  struct
  {
    // Archimonde Trinkets
    const special_effect_t* naarus_discipline;
    const special_effect_t* complete_healing;
    const special_effect_t* mental_fatigue;

    // Legion Legendaries Shadow
    const special_effect_t* anunds_seared_shackles;     // wrist
    const special_effect_t* mother_shahrazs_seduction;  // shoulder
    const special_effect_t* mangazas_madness;           // belt
    const special_effect_t* zenkaram_iridis_anadem;     // helm
    const special_effect_t* the_twins_painful_touch;    // ring
    const special_effect_t* zeks_exterminatus;          // cloak
    const special_effect_t* sephuzs_secret;             // ring
    const special_effect_t* heart_of_the_void;          // chest
  } active_items;

  // Pets
  struct
  {
    propagate_const<pet_t*> shadowfiend;
    propagate_const<pet_t*> mindbender;
  } pets;

  // Options
  struct
  {
    bool autoUnshift            = true;  // Shift automatically out of stance/form
    bool priest_fixed_time      = true;
    bool priest_ignore_healing  = false;  // Remove Healing calculation codes
    bool priest_suppress_sephuz = false;  // Sephuz's Secret won't proc if set true
  } options;

  priest_t( sim_t* sim, const std::string& name, race_e r );

  priest_td_t* find_target_data( player_t* target ) const;

  // player_t overrides
  void init_base_stats() override;
  void init_resources( bool force ) override;
  void init_spells() override;
  void create_buffs() override;
  void init_scaling() override;
  void reset() override;
  void create_options() override;
  std::string create_profile( save_e = SAVE_ALL ) override;
  action_t* create_action( const std::string& name, const std::string& options ) override;
  virtual action_t* create_proc_action( const std::string& name, const special_effect_t& effect ) override;
  pet_t* create_pet( const std::string& name, const std::string& type = std::string() ) override;
  void create_pets() override;
  void copy_from( player_t* source ) override;
  resource_e primary_resource() const override
  {
    return RESOURCE_MANA;
  }
  role_e primary_role() const override;
  stat_e convert_hybrid_stat( stat_e s ) const override;
  stat_e primary_stat() const override { return STAT_INTELLECT; }
  void assess_damage( school_e school, dmg_e dtype, action_state_t* s ) override;
  double composite_melee_haste() const override;
  double composite_melee_speed() const override;
  double composite_spell_haste() const override;
  double composite_spell_speed() const override;
  double composite_player_multiplier( school_e school ) const override;
  double composite_player_pet_damage_multiplier( const action_state_t* ) const override;
  double composite_player_absorb_multiplier( const action_state_t* s ) const override;
  double composite_player_heal_multiplier( const action_state_t* s ) const override;
  double composite_player_target_multiplier( player_t* t, school_e school ) const override;
  double matching_gear_multiplier( attribute_e attr ) const override;
  void target_mitigation( school_e, dmg_e, action_state_t* ) override;
  void pre_analyze_hook() override;
  void init_action_list() override;
  void combat_begin() override;
  void init_rng() override;
  priest_td_t* get_target_data( player_t* target ) const override;
  expr_t* create_expression( action_t* a, const std::string& name_str ) override;
  bool has_t18_class_trinket() const override;
  void trigger_sephuzs_secret( const action_state_t* state, spell_mechanic mechanic, double proc_chance = -1.0 );
  void trigger_call_to_the_void( const dot_t* d );

  void do_dynamic_regen() override
  {
    player_t::do_dynamic_regen();

    // Drain insanity, and adjust the time when all insanity is depleted from the actor
    insanity.drain();
    insanity.adjust_end_event();
  }

private:
  void create_cooldowns();
  void create_gains();
  void create_procs();
  void create_benefits();
  void apl_precombat();
  void apl_default();
  void apl_shadow();
  void apl_disc_heal();
  void apl_disc_dmg();
  void apl_holy_heal();
  void apl_holy_dmg();
  void fixup_atonement_stats( const std::string& trigger_spell_name, const std::string& atonement_spell_name );

  target_specific_t<priest_td_t> _target_data;

public:
  void generate_insanity( double num_amount, gain_t* g, action_t* action )
  {
    if ( specialization() == PRIEST_SHADOW )
    {
      double amount                           = num_amount;
      double amount_from_power_infusion       = 0.0;
      double amount_from_surrender_to_madness = 0.0;

      if ( buffs.surrender_to_madness->check() && buffs.power_infusion->check() )
      {
        double total_amount = amount * ( 1.0 + buffs.power_infusion->data().effectN( 3 ).percent() ) *
                              ( 1.0 + talents.surrender_to_madness->effectN( 1 ).percent() );

        amount_from_surrender_to_madness = amount * talents.surrender_to_madness->effectN( 1 ).percent();

        // Since this effect is multiplicitive, we'll give the extra to Power Infusion since it does not last as long as
        // Surrender to Madness
        amount_from_power_infusion = total_amount - amount - amount_from_surrender_to_madness;

        // Make sure the maths line up.
        assert( total_amount == amount + amount_from_power_infusion + amount_from_surrender_to_madness );
      }
      else if ( buffs.surrender_to_madness->check() )
      {
        amount_from_surrender_to_madness =
            ( amount * ( 1.0 + talents.surrender_to_madness->effectN( 1 ).percent() ) ) - amount;
      }
      else if ( buffs.power_infusion->check() )
      {
        amount_from_power_infusion =
            ( amount * ( 1.0 + buffs.power_infusion->data().effectN( 3 ).percent() ) ) - amount;
      }

      insanity.gain( amount, g, action );

      if ( amount_from_power_infusion > 0.0 )
      {
        insanity.gain( amount_from_power_infusion, gains.insanity_power_infusion, action );
      }

      if ( amount_from_surrender_to_madness > 0.0 )
      {
        insanity.gain( amount_from_surrender_to_madness, gains.insanity_surrender_to_madness, action );
      }
    }
  }

  /// Simple insanity expiration event that kicks the actor out of Voidform
  struct insanity_end_event_t : public event_t
  {
    priest_t& actor;

    insanity_end_event_t( priest_t& actor_, const timespan_t& duration_ )
      : event_t( *actor_.sim, duration_ ), actor( actor_ )
    {
    }

    void execute() override
    {
      if ( actor.sim->debug )
      {
        actor.sim->out_debug.printf( "%s insanity-track insanity-loss", actor.name() );
      }

      actor.buffs.voidform->expire();
      actor.insanity.end = nullptr;
    }
  };

  /**
   * Insanity tracking
   *
   * Handles the resource gaining from abilities, and insanity draining and manages an event that forcibly punts the
   * actor out of Voidform the exact moment insanity hitszero (millisecond resolution).
   */
  struct insanity_state_t final
  {
    event_t* end;             // End event for dropping out of voidform (insanity reaches 0)
    timespan_t last_drained;  // Timestamp when insanity was last drained
    priest_t& actor;

    const double base_drain_per_sec;
    const double stack_drain_multiplier;
    double base_drain_multiplier;

    insanity_state_t( priest_t& a )
      : end( nullptr ),
        last_drained( timespan_t::zero() ),
        actor( a ),
        base_drain_per_sec( a.find_spell( 194249 )->effectN( 2 ).base_value() / -500.0 ),
        stack_drain_multiplier( 2 / 3.0 ),  // Hardcoded Patch 7.1.5 (2016-12-02)
        base_drain_multiplier( 1.0 )
    {
    }

    /// Deferred init for actor dependent stuff not ready in the ctor
    void init()
    {
      if ( actor.sets->has_set_bonus( PRIEST_SHADOW, T20, B4 ) )
      {
        if ( actor.talents.surrender_to_madness->ok() )
        {
          base_drain_multiplier -= actor.sets->set( PRIEST_SHADOW, T20, B4 )->effectN( 2 ).percent();
        }
        else
        {
          base_drain_multiplier -= actor.sets->set( PRIEST_SHADOW, T20, B4 )->effectN( 1 ).percent();
        }
      }
    }

    /// Start the insanity drain tracking
    void set_last_drained()
    {
      last_drained = actor.sim->current_time();
    }

    /// Start (or re-start) tracking of the insanity drain plus end event
    void begin_tracking()
    {
      set_last_drained();
      adjust_end_event();
    }

    timespan_t time_to_end() const
    {
      return end ? end->remains() : timespan_t::zero();
    }

    void reset()
    {
      end          = nullptr;
      last_drained = timespan_t::zero();
    }

    /// Compute insanity drain per second with current state of the actor
    double insanity_drain_per_second() const
    {
      if ( actor.buffs.voidform->check() == 0 )
      {
        return 0;
      }

      // Insanity does not drain during Dispersion
      if ( actor.buffs.dispersion->check() )
      {
        return 0;
      }

      // Insanity does not drain during Void Torrent
      if ( actor.buffs.void_torrent->check() )
      {
        return 0;
      }

      return base_drain_multiplier *
             ( base_drain_per_sec + ( actor.buffs.insanity_drain_stacks->current_value - 1 ) * stack_drain_multiplier );
    }

    /// Gain some insanity
    void gain( double value, gain_t* gain_obj, action_t* source_action = nullptr )
    {
      // Drain before gaining, but don't adjust end-event yet
      drain();

      if ( actor.sim->debug )
      {
        auto current = actor.resources.current[ RESOURCE_INSANITY ];
        auto max     = actor.resources.max[ RESOURCE_INSANITY ];

        actor.sim->out_debug.printf(
            "%s insanity-track gain, value=%f, current=%.1f/%.1f, "
            "new=%.1f/%.1f",
            actor.name(), value, current, max, clamp( current + value, 0.0, max ), max );
      }

      actor.resource_gain( RESOURCE_INSANITY, value, gain_obj, source_action );

      // Explicitly adjust end-event after gaining some insanity
      adjust_end_event();
    }

    /**
     * Triggers the insanity drain, and is called in places that changes the insanity state of the actor in a relevant
     * way.
     * These are:
     * - Right before the actor decides to do something (scans APL for an ability to use)
     * - Right before insanity drain stack increases (every second)
     */
    void drain()
    {
      double drain_per_second = insanity_drain_per_second();
      double drain_interval   = ( actor.sim->current_time() - last_drained ).total_seconds();

      // Don't drain if draining is disabled, or if we have already drained on this timestamp
      if ( drain_per_second == 0 || drain_interval == 0 )
      {
        return;
      }

      double drained = drain_per_second * drain_interval;
      // Ensure we always have enough to drain. This should always be true, since the drain is
      // always kept track of in relation to time.
#ifndef NDEBUG
      if ( actor.resources.current[ RESOURCE_INSANITY ] < drained )
      {
        actor.sim->errorf( "%s warning, insanity-track overdrain, current=%f drained=%f total=%f", actor.name(),
                           actor.resources.current[ RESOURCE_INSANITY ], drained,
                           actor.resources.current[ RESOURCE_INSANITY ] - drained );
        drained = actor.resources.current[ RESOURCE_INSANITY ];
      }
#else
      assert( actor.resources.current[ RESOURCE_INSANITY ] >= drained );
#endif

      if ( actor.sim->debug )
      {
        auto current = actor.resources.current[ RESOURCE_INSANITY ];
        auto max     = actor.resources.max[ RESOURCE_INSANITY ];

        actor.sim->out_debug.printf(
            "%s insanity-track drain, "
            "drain_per_second=%f, last_drained=%.3f, drain_interval=%.3f, "
            "current=%.1f/%.1f, new=%.1f/%.1f",
            actor.name(), drain_per_second, last_drained.total_seconds(), drain_interval, current, max,
            ( current - drained ), max );
      }

      // Update last drained, we're about to reduce the amount of insanity the actor has
      last_drained = actor.sim->current_time();

      actor.resource_loss( RESOURCE_INSANITY, drained, actor.gains.insanity_drain );
    }

    /**
     * Predict (with current state) when insanity is going to be fully depleted, and adjust (or create) an event for it.
     * Called in conjunction with insanity_state_t::drain(), after the insanity drain occurs (and potentially after a
     * relevant state change such as insanity drain stack buff increase occurs). */
    void adjust_end_event()
    {
      double drain_per_second = insanity_drain_per_second();

      // Ensure that the current insanity level is correct
      if ( last_drained != actor.sim->current_time() )
      {
        drain();
      }

      // All drained, cancel voidform. TODO: Can this really even happen?
      if ( actor.resources.current[ RESOURCE_INSANITY ] == 0 )
      {
        event_t::cancel( end );
        actor.buffs.voidform->expire();
        return;
      }

      timespan_t seconds_left =
          drain_per_second ? timespan_t::from_seconds( actor.resources.current[ RESOURCE_INSANITY ] / drain_per_second )
                           : timespan_t::zero();

      if ( actor.sim->debug && drain_per_second > 0 && ( !end || ( end->remains() != seconds_left ) ) )
      {
        auto current = actor.resources.current[ RESOURCE_INSANITY ];
        auto max     = actor.resources.max[ RESOURCE_INSANITY ];

        actor.sim->out_debug.printf(
            "%s insanity-track adjust-end-event, "
            "drain_per_second=%f, insanity=%.1f/%.1f, seconds_left=%.3f, "
            "old_left=%.3f",
            actor.name(), drain_per_second, current, max, seconds_left.total_seconds(),
            end ? end->remains().total_seconds() : -1.0 );
      }

      // If we have no draining occurring, cancel the event.
      if ( drain_per_second == 0 )
      {
        event_t::cancel( end );
      }
      // We have no drain event yet, so make a new event that triggers the cancellation of Voidform.
      else if ( end == nullptr )
      {
        end = make_event<insanity_end_event_t>( *actor.sim, actor, seconds_left );
      }
      // Adjust existing event
      else
      {
        // New expiry time is sooner than the current insanity depletion event, create a new event with the new expiry
        // time.
        if ( seconds_left < end->remains() )
        {
          event_t::cancel( end );
          end = make_event<insanity_end_event_t>( *actor.sim, actor, seconds_left );
        }
        // End event is in the future, so just reschedule the current end event without creating a new one needlessly.
        else if ( seconds_left > end->remains() )
        {
          end->reschedule( seconds_left );
        }
      }
    }
  } insanity;

  std::string default_potion() const override;
  std::string default_flask() const override;
  std::string default_food() const override;
  std::string default_rune() const override;
};

namespace pets
{
/**
 * Pet base class
 *
 * Defines characteristics common to ALL priest pets.
 */
struct priest_pet_t : public pet_t
{
  priest_pet_t( sim_t* sim, priest_t& owner, const std::string& pet_name, pet_e pt, bool guardian = false )
    : pet_t( sim, &owner, pet_name, pt, guardian )
  {
  }

  void init_base_stats() override
  {
    pet_t::init_base_stats();

    base.position = POSITION_BACK;
    base.distance = 3;

    owner_coeff.ap_from_sp = 1.0;
    owner_coeff.sp_from_sp = 1.0;
  }

  void schedule_ready( timespan_t delta_time, bool waiting ) override
  {
    if ( main_hand_attack && !main_hand_attack->execute_event )
    {
      main_hand_attack->schedule_execute();
    }

    pet_t::schedule_ready( delta_time, waiting );
  }

  double composite_player_multiplier( school_e school ) const override
  {
    double m = pet_t::composite_player_multiplier( school );

    // Orc racial
    m *= 1.0 + o().racials.command->effectN( 1 ).percent();

    return m;
  }

  resource_e primary_resource() const override
  {
    return RESOURCE_ENERGY;
  }

  priest_t& o() const
  {
    return static_cast<priest_t&>( *owner );
  }
};

struct priest_pet_melee_t : public melee_attack_t
{
  bool first_swing;

  priest_pet_melee_t( priest_pet_t& p, const char* name )
    : melee_attack_t( name, &p, spell_data_t::nil() ), first_swing( true )
  {
    school            = SCHOOL_SHADOW;
    weapon            = &( p.main_hand_weapon );
    base_execute_time = weapon->swing_time;
    may_crit          = true;
    background        = true;
    repeating         = true;
  }

  void reset() override
  {
    melee_attack_t::reset();
    first_swing = true;
  }

  timespan_t execute_time() const override
  {
    // First swing comes instantly after summoning the pet
    if ( first_swing )
      return timespan_t::zero();

    return melee_attack_t::execute_time();
  }

  void schedule_execute( action_state_t* state = nullptr ) override
  {
    melee_attack_t::schedule_execute( state );

    first_swing = false;
  }
};

struct priest_pet_spell_t : public spell_t
{
  priest_pet_spell_t( priest_pet_t& p, const std::string& n ) : spell_t( n, &p, p.find_pet_spell( n ) )
  {
    may_crit = true;
  }

  priest_pet_spell_t( const std::string& token, priest_pet_t* p, const spell_data_t* s = spell_data_t::nil() )
    : spell_t( token, p, s )
  {
    may_crit = true;
  }

  priest_pet_t& p()
  {
    return static_cast<priest_pet_t&>( *player );
  }
  const priest_pet_t& p() const
  {
    return static_cast<priest_pet_t&>( *player );
  }
};

namespace fiend
{
/**
 * Abstract base class for Shadowfiend and Mindbender
 */
struct base_fiend_pet_t : public priest_pet_t
{
  struct buffs_t
  {
    propagate_const<buff_t*> shadowcrawl;
  } buffs;

  struct gains_t
  {
    propagate_const<gain_t*> fiend;
  } gains;

  propagate_const<action_t*> shadowcrawl_action;

  double direct_power_mod;

  base_fiend_pet_t( sim_t* sim, priest_t& owner, pet_e pt, const std::string& name )
    : priest_pet_t( sim, owner, name, pt ), buffs(), gains(), shadowcrawl_action( nullptr ), direct_power_mod( 0.0 )
  {
    main_hand_weapon.type       = WEAPON_BEAST;
    main_hand_weapon.swing_time = timespan_t::from_seconds( 1.5 );

    owner_coeff.health = 0.3;
  }

  virtual double mana_return_percent() const = 0;

  void init_action_list() override;

  void create_buffs() override
  {
    priest_pet_t::create_buffs();

    buffs.shadowcrawl = buff_creator_t( this, "shadowcrawl", find_pet_spell( "Shadowcrawl" ) );
  }

  void init_gains() override
  {
    priest_pet_t::init_gains();

    switch ( pet_type )
    {
      case PET_MINDBENDER:
        if ( o().specialization() == PRIEST_SHADOW )
        {
          gains.fiend = o().gains.insanity_mindbender;
        }
        else
        {
          gains.fiend = o().gains.mindbender;
        }
        break;
      default:
        gains.fiend = get_gain( "basefiend" );
        break;
    }
  }

  void init_resources( bool force ) override
  {
    priest_pet_t::init_resources( force );

    resources.initial[ RESOURCE_MANA ] = owner->resources.max[ RESOURCE_MANA ];
    resources.current = resources.max = resources.initial;
  }

  void summon( timespan_t duration ) override
  {
    priest_pet_t::summon( duration );

    if ( shadowcrawl_action )
    {
      // Ensure that it gets used after the first melee strike. In the combat logs that happen at the same time, but the
      // melee comes first.
      shadowcrawl_action->cooldown->ready = sim->current_time() + timespan_t::from_seconds( 0.001 );
    }
  }

  void dismiss( bool expired ) override
  {
    // T18 Shadow 4pc; don't trigger if the we're at the end of the iteration (owner demise is in progress)
    if ( expired )
    {
      o().buffs.premonition->trigger();
    }

    priest_pet_t::dismiss( expired );
  }

  action_t* create_action( const std::string& name, const std::string& options_str ) override;
};

struct shadowfiend_pet_t final : public base_fiend_pet_t
{
  shadowfiend_pet_t( sim_t* sim, priest_t& owner, const std::string& name = "shadowfiend" )
    : base_fiend_pet_t( sim, owner, PET_SHADOWFIEND, name )
  {
    direct_power_mod = 1.875;  // Verified 2016-06-02 -- Twintop

    main_hand_weapon.min_dmg = owner.dbc.spell_scaling( owner.type, owner.level() ) * 2;
    main_hand_weapon.max_dmg = owner.dbc.spell_scaling( owner.type, owner.level() ) * 2;

    main_hand_weapon.damage = ( main_hand_weapon.min_dmg + main_hand_weapon.max_dmg ) / 2;
  }

  double mana_return_percent() const override
  {
    return 0.0;
  }
};

struct mindbender_pet_t final : public base_fiend_pet_t
{
  const spell_data_t* mindbender_spell;

  mindbender_pet_t( sim_t* sim, priest_t& owner, const std::string& name = "mindbender" )
    : base_fiend_pet_t( sim, owner, PET_MINDBENDER, name ), mindbender_spell( owner.find_talent_spell( "Mindbender" ) )
  {
    direct_power_mod = 1.5;  // Verified 2016-06-02 -- Twintop

    main_hand_weapon.min_dmg = owner.dbc.spell_scaling( owner.type, owner.level() ) * 2;
    main_hand_weapon.max_dmg = owner.dbc.spell_scaling( owner.type, owner.level() ) * 2;
    main_hand_weapon.damage  = ( main_hand_weapon.min_dmg + main_hand_weapon.max_dmg ) / 2;
  }

  double mana_return_percent() const override
  {
    double m = mindbender_spell->effectN( 2 ).percent();
    return m / 100;
  }
};

namespace actions
{
struct shadowcrawl_t final : public priest_pet_spell_t
{
  shadowcrawl_t( base_fiend_pet_t& p ) : priest_pet_spell_t( p, "Shadowcrawl" )
  {
    may_miss = false;
    harmful  = false;
  }

  base_fiend_pet_t& p()
  {
    return static_cast<base_fiend_pet_t&>( *player );
  }
  const base_fiend_pet_t& p() const
  {
    return static_cast<base_fiend_pet_t&>( *player );
  }

  void execute() override
  {
    priest_pet_spell_t::execute();

    p().buffs.shadowcrawl->trigger();
  }
};

struct fiend_melee_t : public priest_pet_melee_t
{
  fiend_melee_t( base_fiend_pet_t& p ) : priest_pet_melee_t( p, "melee" )
  {
    weapon                  = &( p.main_hand_weapon );
    weapon_multiplier       = 0.0;
    base_dd_min             = weapon->min_dmg;
    base_dd_max             = weapon->max_dmg;
    attack_power_mod.direct = p.direct_power_mod;
  }

  base_fiend_pet_t& p()
  {
    return static_cast<base_fiend_pet_t&>( *player );
  }
  const base_fiend_pet_t& p() const
  {
    return static_cast<base_fiend_pet_t&>( *player );
  }

  double action_multiplier() const override
  {
    double am = priest_pet_melee_t::action_multiplier();

    am *= 1.0 + p().buffs.shadowcrawl->check() * p().buffs.shadowcrawl->data().effectN( 2 ).percent();

    return am;
  }

  timespan_t execute_time() const override
  {
    if ( base_execute_time == timespan_t::zero() )
      return timespan_t::zero();

    if ( !harmful && !player->in_combat )
      return timespan_t::zero();

    return base_execute_time * player->cache.spell_speed();
  }

  void execute() override
  {
    priest_pet_melee_t::execute();

    p().buffs.shadowcrawl->up();  // uptime tracking
  }

  void impact( action_state_t* s ) override
  {
    priest_pet_melee_t::impact( s );

    if ( result_is_hit( s->result ) )
    {
      if ( p().o().specialization() == PRIEST_SHADOW )
      {
        double amount = p().o().talents.mindbender->effectN( 3 ).base_value();
        p().o().insanity.gain( amount, p().gains.fiend );

        if ( p().o().buffs.surrender_to_madness->up() )
        {
          p().o().resource_gain(
              RESOURCE_INSANITY,
              ( amount * ( 1.0 + p().o().talents.surrender_to_madness->effectN( 1 ).percent() ) ) - amount,
              p().o().gains.insanity_surrender_to_madness );
        }
      }
      else
      {
        double mana_reg_pct = p().mana_return_percent();
        if ( mana_reg_pct > 0.0 )
        {
          p().o().resource_gain( RESOURCE_MANA, p().o().resources.max[ RESOURCE_MANA ] * p().mana_return_percent(),
                                 p().gains.fiend );
        }
      }
    }
  }
};
}  // namespace actions

void base_fiend_pet_t::init_action_list()
{
  main_hand_attack = new actions::fiend_melee_t( *this );

  if ( action_list_str.empty() )
  {
    action_priority_list_t* precombat = get_action_priority_list( "precombat" );
    precombat->add_action( "snapshot_stats",
                           "Snapshot raid buffed stats before combat begins and "
                           "pre-potting is done." );

    action_priority_list_t* def = get_action_priority_list( "default" );
    def->add_action( "shadowcrawl" );
    def->add_action( "wait_for_shadowcrawl" );
  }

  priest_pet_t::init_action_list();
}

action_t* base_fiend_pet_t::create_action( const std::string& name, const std::string& options_str )
{
  if ( name == "shadowcrawl" )
  {
    shadowcrawl_action = new actions::shadowcrawl_t( *this );
    return shadowcrawl_action;
  }

  if ( name == "wait_for_shadowcrawl" )
    return new wait_for_cooldown_t( this, "shadowcrawl" );

  return priest_pet_t::create_action( name, options_str );
}
}  // namespace fiend
}  // namespace pets

namespace actions
{
/**
 * Priest action base class
 *
 * This is a template for common code between priest_spell_t, priest_heal_t and priest_absorb_t.
 * The template is instantiated with either spell_t, heal_t or absorb_t as the 'Base' class.
 * Make sure you keep the inheritance hierarchy and use base_t in the derived class, don't skip it and call
 * spell_t/heal_t or absorb_t directly.
 */
template <typename Base>
struct priest_action_t : public Base
{
  bool shadow_damage_increase;
  bool shadow_dot_increase;

public:
  priest_action_t( const std::string& n, priest_t& p, const spell_data_t* s = spell_data_t::nil() )
    : ab( n, &p, s ),
      shadow_damage_increase( ab::data().affected_by( p.specs.shadow_priest->effectN( 1 ) ) ),
      shadow_dot_increase( ab::data().affected_by( p.specs.shadow_priest->effectN( 2 ) ) ),
      priest( p )
  {
    ab::may_crit          = true;
    ab::tick_may_crit     = true;
    ab::weapon_multiplier = 0.0;
    if ( shadow_damage_increase )
      ab::base_dd_multiplier *= 1.0 + p.specs.shadow_priest->effectN( 1 ).percent();
    if ( shadow_dot_increase )
      ab::base_td_multiplier *= 1.0 + p.specs.shadow_priest->effectN( 2 ).percent();
  }

  priest_td_t& get_td( player_t* t ) const
  {
    return *( priest.get_target_data( t ) );
  }

  priest_td_t* find_td( player_t* t )
  {
    return priest.find_target_data( t );
  }

  const priest_td_t* find_td( player_t* t ) const
  {
    return priest.find_target_data( t );
  }

  bool trigger_shadowy_insight()
  {
    int stack = priest.buffs.shadowy_insight->check();
    if ( priest.buffs.shadowy_insight->trigger() )
    {
      priest.cooldowns.mind_blast->reset( true );

      if ( priest.buffs.shadowy_insight->check() == stack )
      {
        priest.procs.shadowy_insight_overflow->occur();
      }
      else
      {
        priest.procs.shadowy_insight->occur();
      }
      return true;
    }
    return false;
  }

  bool trigger_zeks()
  {
    if ( priest.buffs.zeks_exterminatus->trigger() )
    {
      // proc doesn't reset the CD :
      // priest.cooldowns.shadow_word_death->reset(true);

      if ( priest.buffs.zeks_exterminatus->check() )
      {
        priest.procs.legendary_zeks_exterminatus_overflow->occur();
      }
      else
      {
        priest.procs.legendary_zeks_exterminatus->occur();
      }
      return true;
    }
    return false;
  }

  void trigger_anunds()
  {
    int stack = priest.buffs.anunds_last_breath->check();
    priest.buffs.anunds_last_breath->trigger();

    if ( priest.buffs.anunds_last_breath->check() == stack )
    {
      priest.procs.legendary_anunds_last_breath_overflow->occur();
    }
    else
    {
      priest.procs.legendary_anunds_last_breath->occur();
    }
  }

  double cost() const override
  {
    double c = ab::cost();

    if ( priest.buffs.power_infusion->check() )
    {
      c *= 1.0 + priest.buffs.power_infusion->data().effectN( 2 ).percent();
      c = std::floor( c );
    }

    return c;
  }

  void consume_resource() override
  {
    ab::consume_resource();

    if ( ab::base_execute_time > timespan_t::zero() && !this->channeled )
      priest.buffs.borrowed_time->expire();
  }

protected:
  /* keep reference to the priest. We are sure this will always resolve
   * to the same player as the action_t::player; pointer, and is always valid
   * because it owns the action
   */
  priest_t& priest;

  /// typedef for priest_action_t<action_base_t>
  using base_t = priest_action_t;

private:
  /// typedef for the templated action type, eg. spell_t, attack_t, heal_t
  using ab = Base;
};

struct priest_absorb_t : public priest_action_t<absorb_t>
{
public:
  priest_absorb_t( const std::string& n, priest_t& player, const spell_data_t* s = spell_data_t::nil() )
    : base_t( n, player, s )
  {
    may_crit      = true;
    tick_may_crit = false;
    may_miss      = false;
  }
};

struct priest_heal_t : public priest_action_t<heal_t>
{
  priest_heal_t( const std::string& n, priest_t& player, const spell_data_t* s = spell_data_t::nil() )
    : base_t( n, player, s )
  {
  }

  double action_multiplier() const override
  {
    double am = base_t::action_multiplier();

    am *= 1.0 + priest.buffs.archangel->current_value;

    return am;
  }

  void execute() override
  {
    priest.buffs.archangel->up();  // benefit tracking

    base_t::execute();

    may_crit = true;
  }

  void impact( action_state_t* s ) override
  {
    double save_health_percentage = s->target->health_percentage();

    base_t::impact( s );

    if ( s->result_amount > 0 )
    {
      if ( priest.specialization() != PRIEST_SHADOW && priest.talents.twist_of_fate->ok() &&
           ( save_health_percentage < priest.talents.twist_of_fate->effectN( 1 ).base_value() ) )
      {
        priest.buffs.twist_of_fate->trigger();
      }
    }
  }
};

struct priest_spell_t : public priest_action_t<spell_t>
{
  bool is_mind_spell;
  bool is_sphere_of_insanity_spell;

  priest_spell_t( const std::string& n, priest_t& player, const spell_data_t* s = spell_data_t::nil() )
    : base_t( n, player, s ), is_mind_spell( false ), is_sphere_of_insanity_spell( false )
  {
    weapon_multiplier = 0.0;
  }

  bool usable_moving() const override
  {
    if ( priest.buffs.surrender_to_madness->check() )
    {
      return true;
    }

    return spell_t::usable_moving();
  }

  bool ready() override
  {
    if ( priest.specialization() == PRIEST_SHADOW && priest.buffs.surrender_to_madness_death->check() )
    {
      return false;
    }

    return action_t::ready();
  }

  double composite_target_multiplier( player_t* t ) const override
  {
    double am = base_t::composite_target_multiplier( t );

    if ( is_mind_spell )
    {
      priest_td_t& td = get_td( t );
      if ( priest.active_items.mental_fatigue )
      {
        am *= 1.0 + td.buffs.mental_fatigue->check_stack_value();
      }
    }

    return am;
  }

  void impact( action_state_t* s ) override
  {
    double save_health_percentage = s->target->health_percentage();

    if ( priest.buffs.mind_sear_on_hit_reset->check() == 2 )
    {
      priest.buffs.mind_sear_on_hit_reset->decrement();
    }

    base_t::impact( s );

    if ( is_mind_spell )
    {
      priest_td_t& td = get_td( s->target );
      td.buffs.mental_fatigue->up();  // benefit tracking
    }

    if ( result_is_hit( s->result ) )
    {
      if ( priest.specialization() == PRIEST_SHADOW && priest.talents.twist_of_fate->ok() &&
           ( save_health_percentage < priest.talents.twist_of_fate->effectN( 1 ).base_value() ) )
      {
        priest.buffs.twist_of_fate->trigger();
      }
    }
  }

  void assess_damage( dmg_e type, action_state_t* s ) override
  {
    base_t::assess_damage( type, s );

    if ( is_sphere_of_insanity_spell && priest.buffs.sphere_of_insanity->up() && s->result_amount > 0 )
    {
      double damage = s->result_amount * priest.buffs.sphere_of_insanity->default_value;
      priest.active_spells.sphere_of_insanity->base_dd_min = damage;
      priest.active_spells.sphere_of_insanity->base_dd_max = damage;
      priest.active_spells.sphere_of_insanity->schedule_execute();
    }
    if ( aoe == 0 && result_is_hit( s->result ) && priest.buffs.vampiric_embrace->up() )
      trigger_vampiric_embrace( s );
  }

  /* Based on previous implementation ( pets don't count but get full heal )
   * and http://www.wowhead.com/spell=15286#comments:id=1796701
   * Last checked 2013/05/25
   */
  void trigger_vampiric_embrace( action_state_t* s )
  {
    double amount = s->result_amount;
    amount *= priest.buffs.vampiric_embrace->data().effectN( 1 ).percent() *
              ( 1.0 + priest.talents.sanlayn->effectN( 2 ).percent() );  // FIXME additive or multiplicate?

    // Get all non-pet, non-sleeping players
    std::vector<player_t*> ally_list;
    range::remove_copy_if( sim->player_no_pet_list.data(), back_inserter( ally_list ), player_t::_is_sleeping );

    for ( player_t* ally : ally_list )
    {
      ally->resource_gain( RESOURCE_HEALTH, amount, ally->gains.vampiric_embrace );

      for ( pet_t* pet : ally->pet_list )
      {
        pet->resource_gain( RESOURCE_HEALTH, amount, pet->gains.vampiric_embrace );
      }
    }
  }
};

namespace spells
{
struct angelic_feather_t final : public priest_spell_t
{
  angelic_feather_t( priest_t& p, const std::string& options_str )
    : priest_spell_t( "angelic_feather", p, p.find_class_spell( "Angelic Feather" ) )
  {
    parse_options( options_str );
    harmful = may_hit = may_crit = false;
  }

  void impact( action_state_t* s ) override
  {
    priest_spell_t::impact( s );

    if ( s->target->buffs.angelic_feather )
    {
      s->target->buffs.angelic_feather->trigger();
    }
  }

  bool ready() override
  {
    if ( !target->buffs.angelic_feather )
    {
      return false;
    }

    return priest_spell_t::ready();
  }
};

struct archangel_t final : public priest_spell_t
{
  archangel_t( priest_t& p, const std::string& options_str ) : priest_spell_t( "archangel", p, p.specs.archangel )
  {
    parse_options( options_str );
    harmful = may_hit = may_crit = false;
  }

  void execute() override
  {
    priest_spell_t::execute();

    priest.buffs.archangel->trigger();
  }

  bool ready() override
  {
    if ( !priest.buffs.holy_evangelism->check() )
      return false;
    else
      return priest_spell_t::ready();
  }
};

struct dispersion_t final : public priest_spell_t
{
  dispersion_t( priest_t& player, const std::string& options_str )
    : priest_spell_t( "dispersion", player, player.find_class_spell( "Dispersion" ) )
  {
    parse_options( options_str );

    base_tick_time = timespan_t::from_seconds( 1.0 );
    dot_duration   = timespan_t::from_seconds( 6.0 );

    ignore_false_positive = true;
    channeled             = true;
    harmful               = false;
    tick_may_crit         = false;
    hasted_ticks          = false;
    may_miss              = false;

    if ( priest.artifact.from_the_shadows.rank() )
    {
      cooldown->duration = data().cooldown() + priest.artifact.from_the_shadows.time_value();
    }
  }

  void execute() override
  {
    priest.buffs.dispersion->trigger();

    priest_spell_t::execute();

    // Adjust the Voidform end event (essentially remove it) after the Dispersion buff is up, since it disables insanity
    // drain for the duration of the channel
    priest.insanity.adjust_end_event();
  }

  timespan_t composite_dot_duration( const action_state_t* ) const override
  {
    return timespan_t::from_seconds( 6.0 );
  }

  timespan_t tick_time( const action_state_t* ) const override
  {
    return timespan_t::from_seconds( 1.0 );
  }

  void last_tick( dot_t* d ) override
  {
    priest_spell_t::last_tick( d );

    // reset() instead of expire() because it was not properly creating the buff every 2nd time
    priest.buffs.dispersion->reset();

    // When Dispersion ends, restart the insanity drain tracking
    priest.insanity.begin_tracking();
  }
};

/// Divine Star Base Spell, used for both heal and damage spell.
template <class Base>
struct divine_star_base_t : public Base
{
private:
  typedef Base ab;  // the action base ("ab") type (priest_spell_t or priest_heal_t)
public:
  typedef divine_star_base_t base_t;

  propagate_const<divine_star_base_t*> return_spell;

  divine_star_base_t( const std::string& n, priest_t& p, const spell_data_t* spell_data, bool is_return_spell = false )
    : ab( n, p, spell_data ),
      return_spell( ( is_return_spell ? nullptr : new divine_star_base_t( n, p, spell_data, true ) ) )
  {
    ab::aoe = -1;

    ab::proc = ab::background = true;
  }

  // Divine Star will damage and heal targets twice, once on the way out and again on the way back. This is determined
  // by distance from the target. If we are too far away, it misses completely. If we are at the very edge distance
  // wise, it will only hit once. If we are within range (and aren't moving such that it would miss the target on the
  // way out and/or back), it will hit twice. Threshold is 24 yards, per tooltip and tests for 2 hits. 28 yards is the
  // threshold for 1 hit.
  void execute() override
  {
    double distance;

    distance = ab::player->get_player_distance( *ab::target );

    if ( distance <= 28 )
    {
      ab::execute();

      if ( return_spell && distance <= 24 )
        return_spell->execute();
    }
  }
};

struct divine_star_t final : public priest_spell_t
{
  divine_star_t( priest_t& p, const std::string& options_str )
    : priest_spell_t( "divine_star", p, p.talents.divine_star ),
      _heal_spell( new divine_star_base_t<priest_heal_t>( "divine_star_heal", p, p.find_spell( 110745 ) ) ),
      _dmg_spell( new divine_star_base_t<priest_spell_t>( "divine_star_damage", p, p.find_spell( 122128 ) ) )
  {
    parse_options( options_str );

    dot_duration = base_tick_time = timespan_t::zero();

    add_child( _heal_spell );
    add_child( _dmg_spell );
  }

  void execute() override
  {
    priest_spell_t::execute();

    _heal_spell->execute();
    _dmg_spell->execute();
  }

private:
  action_t* _heal_spell;
  action_t* _dmg_spell;
};

/// Halo Base Spell, used for both damage and heal spell.
template <class Base>
struct halo_base_t : public Base
{
public:
  halo_base_t( const std::string& n, priest_t& p, const spell_data_t* s ) : Base( n, p, s )
  {
    Base::aoe        = -1;
    Base::background = true;

    if ( Base::data().ok() )
    {
      // Reparse the correct effect number, because we have two competing ones ( were 2 > 1 always wins out )
      Base::parse_effect_data( Base::data().effectN( 1 ) );
    }
    Base::radius = 30;
    Base::range  = 0;
  }

  timespan_t distance_targeting_travel_time( action_state_t* s ) const override
  {
    return timespan_t::from_seconds( s->action->player->get_player_distance( *s->target ) / Base::travel_speed );
  }

  double calculate_direct_amount( action_state_t* s ) const override
  {
    double cda = Base::calculate_direct_amount( s );

    // Source: Ghostcrawler 2012-06-20 http://us.battle.net/wow/en/forum/topic/5889309137?page=5#97

    double distance;
    distance = s->action->player->get_player_distance( *s->target );

    // double mult = 0.5 * pow( 1.01, -1 * pow( ( distance - 25 ) / 2, 4 ) ) + 0.1 + 0.015 * distance;
    double mult = 0.5 * exp( -0.00995 * pow( distance / 2 - 12.5, 4 ) ) + 0.1 + 0.015 * distance;

    return cda * mult;
  }
};

struct halo_t final : public priest_spell_t
{
  halo_t( priest_t& p, const std::string& options_str )
    : priest_spell_t( "halo", p, p.talents.halo ),
      _heal_spell( new halo_base_t<priest_heal_t>( "halo_heal", p, p.find_spell( 120692 ) ) ),
      _dmg_spell( new halo_base_t<priest_spell_t>( "halo_damage", p, p.find_spell( 120696 ) ) )
  {
    parse_options( options_str );

    add_child( _heal_spell );
    add_child( _dmg_spell );
  }

  void execute() override
  {
    priest_spell_t::execute();

    _heal_spell->execute();
    _dmg_spell->execute();
  }

private:
  propagate_const<action_t*> _heal_spell;
  propagate_const<action_t*> _dmg_spell;
};

/// Holy Fire Base Spell, used for both Holy Fire and its overriding spell Purge the Wicked
struct holy_fire_base_t : public priest_spell_t
{
  holy_fire_base_t( const std::string& name, priest_t& p, const spell_data_t* sd ) : priest_spell_t( name, p, sd )
  {
    procs_courageous_primal_diamond = false;
  }

  void execute() override
  {
    priest_spell_t::execute();

    priest.buffs.holy_evangelism->trigger();
  }

  double action_multiplier() const override
  {
    double m = priest_spell_t::action_multiplier();

    m *= 1.0 + ( priest.buffs.holy_evangelism->check() * priest.buffs.holy_evangelism->data().effectN( 1 ).percent() );

    return m;
  }
};

struct holy_fire_t final : public holy_fire_base_t
{
  holy_fire_t( priest_t& player, const std::string& options_str )
    : holy_fire_base_t( "holy_fire", player, player.find_class_spell( "Holy Fire" ) )
  {
    parse_options( options_str );
  }
};

struct levitate_t final : public priest_spell_t
{
  levitate_t( priest_t& p, const std::string& options_str )
    : priest_spell_t( "levitate", p, p.find_class_spell( "Levitate" ) )
  {
    parse_options( options_str );
    ignore_false_positive = true;
  }
};

struct mind_blast_t final : public priest_spell_t
{
private:
  double insanity_gain;

public:
  mind_blast_t( priest_t& player, const std::string& options_str )
    : priest_spell_t( "mind_blast", player, player.find_class_spell( "Mind Blast" ) )
  {
    parse_options( options_str );
    is_mind_spell               = true;
    is_sphere_of_insanity_spell = true;

    insanity_gain = data().effectN( 2 ).resource( RESOURCE_INSANITY );
    insanity_gain *= ( 1.0 + priest.talents.fortress_of_the_mind->effectN( 2 ).percent() );
    energize_type = ENERGIZE_NONE;  // disable resource generation from spell data

    spell_power_mod.direct *= 1.0 + player.talents.fortress_of_the_mind->effectN( 4 ).percent();

    if ( player.artifact.mind_shattering.rank() )
    {
      base_multiplier *= 1.0 + player.artifact.mind_shattering.percent();
    }

    if ( priest.sets->has_set_bonus( PRIEST_SHADOW, T21, B2 ) )
      crit_bonus_multiplier *= 1.0 + priest.sets->set( PRIEST_SHADOW, T21, B2 )->effectN( 1 ).percent();
  }

  void init() override
  {
    if ( priest.active_items.mangazas_madness && priest.cooldowns.mind_blast->charges == 1 )
    {
      priest.cooldowns.mind_blast->charges += priest.active_items.mangazas_madness->driver()->effectN( 1 ).base_value();
    }
    priest.cooldowns.mind_blast->hasted = true;

    priest_spell_t::init();
  }

  void schedule_execute( action_state_t* s ) override
  {
    priest_spell_t::schedule_execute( s );

    priest.buffs.shadowy_insight->expire();
  }

  virtual double composite_crit_chance() const override
  {
    double c = priest_spell_t::composite_crit_chance();

    if ( priest.sets->has_set_bonus( PRIEST_SHADOW, T21, B4 ) && priest.buffs.overwhelming_darkness->check() )
    {
      c += ( priest.buffs.overwhelming_darkness->check() ) *
           ( priest.buffs.overwhelming_darkness->data().effectN( 1 ).percent() / 2.0 );
    }

    return c;
  }

  void execute() override
  {
    priest_spell_t::execute();

    priest.buffs.power_overwhelming->trigger();
  }

  double composite_da_multiplier( const action_state_t* state ) const override
  {
    double d = priest_spell_t::composite_da_multiplier( state );

    if ( priest.buffs.empty_mind->up() )
    {
      d *= 1.0 + ( priest.buffs.empty_mind->stack() * priest.buffs.empty_mind->data().effectN( 1 ).percent() );
    }

    return d;
  }

  void impact( action_state_t* s ) override
  {
    priest_spell_t::impact( s );

    double temp_gain =
        insanity_gain + ( priest.buffs.empty_mind->stack() * priest.buffs.empty_mind->data().effectN( 2 ).percent() );

    priest.generate_insanity( temp_gain, priest.gains.insanity_mind_blast, s->action );
    priest.buffs.empty_mind->expire();
  }

  timespan_t execute_time() const override
  {
    if ( priest.buffs.shadowy_insight->check() )
    {
      return timespan_t::zero();
    }

    timespan_t et = priest_spell_t::execute_time();

    return et;
  }

  timespan_t cooldown_base_duration( const cooldown_t& cooldown ) const override
  {
    timespan_t cd = priest_spell_t::cooldown_base_duration( cooldown );
    if ( priest.buffs.voidform->check() )
    {
      cd += -timespan_t::from_seconds( 3 );
    }
    return cd;
  }

  void update_ready( timespan_t cd_duration ) override
  {
    priest.buffs.voidform->up();  // Benefit tracking

    // Shadowy Insight has proc'd during the cast of Mind Blast, the cooldown reset is deferred to the finished cast,
    // instead of "eating" it.
    if ( priest.buffs.shadowy_insight->check() )
    {
      cd_duration            = timespan_t::zero();
      cooldown->last_charged = sim->current_time();

      if ( sim->debug )
      {
        sim->out_debug.printf(
            "%s shadowy insight proc occured during %s cast. Deferring "
            "cooldown reset.",
            priest.name(), name() );
      }
    }

    priest_spell_t::update_ready( cd_duration );
  }
};

struct mind_sear_tick_t final : public priest_spell_t
{
  propagate_const<player_t*> source_target;
  double insanity_gain;

  mind_sear_tick_t( priest_t& p )
    : priest_spell_t( "mind_sear_tick", p, p.find_spell( 234702 ) ), source_target( nullptr )
  {
    may_crit                    = true;
    background                  = true;
    proc                        = false;
    callbacks                   = true;
    may_miss                    = false;
    aoe                         = -1;
    is_sphere_of_insanity_spell = false;
    is_mind_spell               = true;
    range                       = 8.0;
    trigger_gcd                 = timespan_t::zero();
    school                      = SCHOOL_SHADOW;
    spell_power_mod.direct      = p.find_spell( 237388 )->effectN( 1 ).sp_coeff();
    insanity_gain               = p.find_spell( 208232 )->effectN( 1 ).percent();
  }

  size_t available_targets( std::vector<player_t*>& tl ) const override
  {
    priest_spell_t::available_targets( tl );

    // Does not hit the main target
    auto it = range::find( tl, target );
    if ( it != tl.end() )
    {
      tl.erase( it );
    }

    return tl.size();
  }

  // Trigger aoe damage
  void trigger( player_t* target )
  {
    source_target = target;

    if ( priest.sim->debug )
    {
      priest.sim->out_debug << priest.name() << " triggered Mind Sear Damage.";
    }
    schedule_execute();
  }

  void impact( action_state_t* state ) override
  {
    priest_spell_t::impact( state );

    if ( result_is_hit( state->result ) )
    {
      priest.generate_insanity( insanity_gain, priest.gains.insanity_mind_sear, state->action );
    }
  }
};

struct new_void_tendril_mind_flay_t final : public priest_spell_t
{
  bool* active_flag;

  new_void_tendril_mind_flay_t( priest_t& p ) : priest_spell_t( "mind_flay_void_tendril", p, p.find_spell( 193473 ) )

  {
    aoe                    = 1;
    radius                 = 100;
    dot_duration           = timespan_t::zero();
    base_tick_time         = timespan_t::zero();
    background             = true;
    ground_aoe             = true;
    school                 = SCHOOL_SHADOW;
    may_miss               = false;
    may_crit               = true;
    spell_power_mod.direct = spell_power_mod.tick;
    spell_power_mod.tick   = 0.0;
    snapshot_flags &= ~( STATE_MUL_PERSISTENT | STATE_TGT_MUL_DA );
    update_flags &= ~( STATE_MUL_PERSISTENT | STATE_TGT_MUL_DA );
    //  dot_duration = timespan_t::from_seconds(10.0);
  }

  timespan_t tick_time( const action_state_t* ) const override
  {
    return timespan_t::from_seconds( data().effectN( 1 ).base_value() );
  }

  double composite_da_multiplier( const action_state_t* state ) const override
  {
    return priest.composite_player_pet_damage_multiplier( state );
  }

  void impact( action_state_t* s ) override
  {
    priest_spell_t::impact( s );

    if ( priest.artifact.lash_of_insanity.rank() )
    {
      priest.generate_insanity( priest.find_spell( 240843 )->effectN( 1 ).percent(),
                                priest.gains.insanity_call_to_the_void, s->action );
    }
  }
};

struct mind_flay_t final : public priest_spell_t
{
  double insanity_gain;

  mind_flay_t( priest_t& p, const std::string& options_str )
    : priest_spell_t( "mind_flay", p, p.find_specialization_spell( "Mind Flay" ) ),
      insanity_gain( data().effectN( 3 ).resource( RESOURCE_INSANITY ) *
                     ( 1.0 + p.talents.fortress_of_the_mind->effectN( 1 ).percent() ) )
  {
    parse_options( options_str );

    may_crit                    = false;
    channeled                   = true;
    hasted_ticks                = false;
    use_off_gcd                 = true;
    is_mind_spell               = true;
    is_sphere_of_insanity_spell = true;
    energize_type               = ENERGIZE_NONE;  // disable resource generation from spell data

    if ( p.find_spell( 234702 )->ok() )
    {
      priest.active_spells.mind_sear_tick = new mind_sear_tick_t( p );
      add_child( priest.active_spells.mind_sear_tick );
    }
    priest.active_spells.void_tendril = new new_void_tendril_mind_flay_t( p );
    add_child( priest.active_spells.void_tendril );

    if ( p.artifact.void_siphon.rank() )
    {
      base_multiplier *= 1.0 + p.artifact.void_siphon.percent();
    }

    spell_power_mod.tick *= 1.0 + p.talents.fortress_of_the_mind->effectN( 3 ).percent();

    if ( priest.sets->has_set_bonus( PRIEST_SHADOW, T21, B2 ) )
      crit_bonus_multiplier *= 1.0 + ( priest.sets->set( PRIEST_SHADOW, T21, B2 )->effectN( 1 ).percent() );
  }

  double action_multiplier() const override
  {
    double am = priest_spell_t::action_multiplier();

    if ( priest.talents.void_ray->ok() && priest.buffs.void_ray->check() )
      am *= 1.0 + priest.buffs.void_ray->check() * priest.buffs.void_ray->data().effectN( 1 ).percent();

    return am;
  }

  virtual double composite_crit_chance() const override
  {
    double c = priest_spell_t::composite_crit_chance();

    if ( priest.sets->has_set_bonus( PRIEST_SHADOW, T21, B4 ) && priest.buffs.overwhelming_darkness->check() )
    {
      c += ( priest.buffs.overwhelming_darkness->check() ) *
           ( priest.buffs.overwhelming_darkness->data().effectN( 1 ).percent() / 2.0 );
    }

    return c;
  }

  /// Legendary the_twins_painful_touch
  void spread_twins_painsful_dots( action_state_t* s )
  {
    auto td = find_td( s->target );
    if ( !td )
    {
      // If we do not have targetdata, the target does not have any dots. Bail out.
      return;
    }

    std::array<const dot_t*, 2> dots = {{td->dots.shadow_word_pain, td->dots.vampiric_touch}};

    // First check if there is even a dot active, otherwise we can bail out as well.
    if ( range::find_if( dots, []( const dot_t* d ) { return d->remains() > timespan_t::zero(); } ) == dots.end() )
    {
      if ( sim->debug )
      {
        sim->out_debug.printf(
            "%s %s will not spread the_twins_painful_touch dots because no dot "
            "is on the target.",
            priest.name(), name() );
      }
      return;
    }

    // Now find 2 targets to spread dots to.
    double max_distance  = 10.0;
    unsigned max_targets = 2;
    std::vector<player_t*> valid_targets;
    range::remove_copy_if(
        sim->target_list.data(), std::back_inserter( valid_targets ),
        [s, max_distance]( const player_t* p ) { return s->target->get_player_distance( *p ) > max_distance; } );
    // Just cut off to max_targets. No special selection.
    if ( valid_targets.size() > max_targets )
    {
      valid_targets.resize( max_targets );
    }
    if ( sim->debug )
    {
      std::string targets;
      sim->out_debug.printf( "%s %s selected targets for the_twins_painful_touch dots: %s.", priest.name(), name(),
                             targets.c_str() );
    }

    // spread dots to targets
    for ( const dot_t* dot : dots )
    {
      for ( player_t* target : valid_targets )
      {
        dot->copy( target, DOT_COPY_CLONE );
      }
    }
  }

  void tick( dot_t* d ) override
  {
    if ( const priest_td_t* td = find_td( d->target ) )
    {
      priest_spell_t::tick( d );

      if ( priest.active_spells.mind_sear_tick && td->dots.shadow_word_pain->is_ticking() )
      {
        // AoE flay
        priest.active_spells.mind_sear_tick->trigger( d->target );
      }
    }

    if ( priest.active_items.mental_fatigue )
    {
      if ( d->state && result_is_hit( d->state->result ) )
      {
        // Assumes trigger on hit, not on damage
        priest_td_t& td = get_td( d->state->target );
        td.buffs.mental_fatigue->trigger();
      }
    }

    if ( priest.talents.void_ray->ok() )
    {
      priest.buffs.void_ray->trigger();
    }

    if ( priest.sets->has_set_bonus( PRIEST_SHADOW, T20, B2 ) )
    {
      priest.buffs.empty_mind->trigger();
    }

    priest.trigger_call_to_the_void( d );

    priest.generate_insanity( insanity_gain, priest.gains.insanity_mind_flay, d->state->action );
  }

  void impact( action_state_t* s ) override
  {
    priest_spell_t::impact( s );
    if ( priest.buffs.the_twins_painful_touch->up() )
    {
      spread_twins_painsful_dots( s );
      priest.buffs.the_twins_painful_touch->expire();
    }
  }
};

struct pain_suppression_t final : public priest_spell_t
{
  pain_suppression_t( priest_t& p, const std::string& options_str )
    : priest_spell_t( "pain_suppression", p, p.find_class_spell( "Pain Suppression" ) )
  {
    parse_options( options_str );

    // If we don't specify a target, it's defaulted to the mob, so default to the player instead
    if ( target->is_enemy() || target->is_add() )
    {
      target = &p;
    }

    harmful = false;
  }

  void execute() override
  {
    priest_spell_t::execute();

    target->buffs.pain_supression->trigger();
  }
};

/// Penance damage spell
struct penance_t final : public priest_spell_t
{
  struct penance_tick_t final : public priest_spell_t
  {
    penance_tick_t( priest_t& p, stats_t* stats ) : priest_spell_t( "penance_tick", p, p.dbc.spell( 47666 ) )
    {
      background  = true;
      dual        = true;
      direct_tick = true;

      this->stats = stats;
    }

    bool verify_actor_level() const override
    {
      // Tick spell data is restricted to level 60+, even though main spell is level 10+
      return true;
    }

    void impact( action_state_t* state ) override
    {
      priest_spell_t::impact( state );

      if ( result_is_hit( state->result ) )
      {
        // TODO: Check if this is the correct place & check for triggering.
        // 2015-04-14: Your Penance [...] each time it deals damage or heals.
        priest.buffs.reperation->trigger();
      }
    }
  };

  penance_t( priest_t& p, const std::string& options_str )
    : priest_spell_t( "penance", p, p.find_class_spell( "Penance" ) )
  {
    parse_options( options_str );

    may_crit       = false;
    may_miss       = false;
    channeled      = true;
    tick_zero      = true;
    dot_duration   = timespan_t::from_seconds( 2.0 );
    base_tick_time = timespan_t::from_seconds( 1.0 );

    if ( priest.talents.castigation->ok() )
    {
      // Add 1 extra millisecond, so we only get 4 ticks instead of an extra tiny 5th tick.
      base_tick_time = timespan_t::from_seconds( 2.0 / 3 ) + timespan_t::from_millis( 1 );
    }
    dot_duration += priest.sets->set( PRIEST_DISCIPLINE, T17, B2 )->effectN( 1 ).time_value();

    dynamic_tick_action = true;
    tick_action         = new penance_tick_t( p, stats );
  }

  timespan_t tick_time( const action_state_t* ) const override
  {
    // Do not haste ticks!
    return base_tick_time;
  }

  void execute() override
  {
    priest_spell_t::execute();

    // re-checked 2014/07/07: offensive penance grants evangelism stacks, even though not mentioned in the tooltip.
    priest.buffs.holy_evangelism->trigger();

    // Set bonus says "...and generates 2 stacks of Evangelism." Need to check if this happens up front or after a
    // particular tick. -Twintop 2014-07-11
    if ( priest.sets->has_set_bonus( PRIEST_DISCIPLINE, T17, B2 ) )
    {
      priest.buffs.holy_evangelism->trigger();
    }
  }
};

struct power_infusion_t final : public priest_spell_t
{
  power_infusion_t( priest_t& p, const std::string& options_str )
    : priest_spell_t( "power_infusion", p, p.talents.power_infusion )
  {
    parse_options( options_str );
    harmful = false;
  }

  void execute() override
  {
    priest_spell_t::execute();
    priest.buffs.power_infusion->trigger();
    if ( sim->debug )
    {
      std::string out = std::string( priest.name() ) + " used Power Infusion with " +
                        std::to_string( priest.buffs.insanity_drain_stacks->value() ) + " Insanity drain stacks.";
      priest.sim->out_debug << out;
    }
  }
};

struct power_word_solace_t final : public holy_fire_base_t
{
  power_word_solace_t( priest_t& player, const std::string& options_str )
    : holy_fire_base_t( "power_word_solace", player, player.find_spell( 129250 ) )
  {
    parse_options( options_str );

    travel_speed = 0.0;  // DBC has default travel taking 54seconds.....
  }

  void impact( action_state_t* s ) override
  {
    holy_fire_base_t::impact( s );

    double amount = data().effectN( 3 ).percent() / 100.0 * priest.resources.max[ RESOURCE_MANA ];
    priest.resource_gain( RESOURCE_MANA, amount, priest.gains.power_word_solace );
  }
};

struct purge_the_wicked_t final : public priest_spell_t
{
  struct purge_the_wicked_dot_t final : public priest_spell_t
  {
    purge_the_wicked_dot_t( priest_t& p )
      : priest_spell_t( "purge_the_wicked", p, p.talents.purge_the_wicked->effectN( 2 ).trigger() )
    {
      may_crit = true;
      // tick_zero = false;
      energize_type = ENERGIZE_NONE;  // disable resource generation from spell data
      background    = true;
    }
  };

  purge_the_wicked_t( priest_t& p, const std::string& options_str )
    : priest_spell_t( "purge_the_wicked", p, p.talents.purge_the_wicked )
  {
    parse_options( options_str );

    may_crit       = true;
    energize_type  = ENERGIZE_NONE;  // disable resource generation from spell data
    execute_action = new purge_the_wicked_dot_t( p );
  }
};

struct schism_t final : public priest_spell_t
{
  schism_t( priest_t& player, const std::string& options_str )
    : priest_spell_t( "schism", player, player.talents.schism )
  {
    parse_options( options_str );
  }

  void impact( action_state_t* s ) override
  {
    priest_spell_t::impact( s );

    priest_td_t& td = get_td( s->target );

    if ( result_is_hit( s->result ) )
    {
      // Assumption scamille 2016-07-28: Schism only applied on hit
      td.buffs.schism->trigger();
    }
  }
};

struct shadow_word_death_t final : public priest_spell_t
{
  double insanity_gain;

  shadow_word_death_t( priest_t& p, const std::string& options_str )
    : priest_spell_t( "shadow_word_death", p, p.find_class_spell( "Shadow Word: Death" ) ),
      insanity_gain( p.find_spell( 190714 )->effectN( 1 ).resource( RESOURCE_INSANITY ) )
  {
    parse_options( options_str );

    const spell_data_t* shadow_word_death_2 = p.find_specialization_spell( 231689 );
    if ( shadow_word_death_2 )
    {
      cooldown->charges += shadow_word_death_2->effectN( 1 ).base_value();
    }
    if ( p.artifact.deaths_embrace.rank() )
    {
      base_multiplier *= 1.0 + p.artifact.deaths_embrace.percent();
    }
  }

  double composite_da_multiplier( const action_state_t* state ) const override
  {
    double d = priest_spell_t::composite_da_multiplier( state );

    if ( priest.buffs.zeks_exterminatus->up() )
    {
      d *= 1.0 + priest.buffs.zeks_exterminatus->data().effectN( 1 ).trigger()->effectN( 2 ).percent();
      priest.buffs.zeks_exterminatus->expire();
    }

    return d;
  }

  void impact( action_state_t* s ) override
  {
    double total_insanity_gain    = 0.0;
    double save_health_percentage = s->target->health_percentage();

    priest_spell_t::impact( s );

    if ( result_is_hit( s->result ) )
    {
      // http://us.battle.net/wow/en/forum/topic/20743676204#3 - 2016-05-12
      // SWD always grants at least 10 Insanity.
      // TODO: Add in a custom buff that checks after 1 second to see if the target SWD was cast on is now dead.
      // TODO: Check in beta if the target is dead vs. SWD is the killing blow.
      total_insanity_gain = data().effectN( 3 ).base_value();

      if ( priest.talents.reaper_of_souls->ok() ||
           ( ( save_health_percentage > 0.0 ) && ( s->target->health_percentage() <= 0.0 ) ) )
      {
        total_insanity_gain = insanity_gain;
      }

      priest.generate_insanity( total_insanity_gain, priest.gains.insanity_shadow_word_death, s->action );
    }
  }

  bool ready() override
  {
    if ( !priest_spell_t::ready() )
      return false;

    if ( priest.buffs.zeks_exterminatus->up() )
    {
      return true;
    }

    if ( ( priest.talents.reaper_of_souls->ok() &&
           target->health_percentage() < as<double>( priest.talents.reaper_of_souls->effectN( 2 ).base_value() ) ) )
    {
      return true;
    }

    if ( target->health_percentage() < as<double>( data().effectN( 2 ).base_value() ) )
    {
      return true;
    }

    return false;
  }
};

struct shadow_crash_t final : public priest_spell_t
{
  double insanity_gain;

  shadow_crash_t( priest_t& p, const std::string& options_str )
    : priest_spell_t( "shadow_crash", p, p.talents.shadow_crash ),
      insanity_gain( data().effectN( 2 ).resource( RESOURCE_INSANITY ) )
  {
    parse_options( options_str );

    const spell_data_t* missile = priest.find_spell( 205386 );
    school                      = missile->get_school_type();
    spell_power_mod.direct      = missile->effectN( 1 ).sp_coeff();
    aoe                         = -1;
    radius                      = data().effectN( 1 ).radius();

    energize_type = ENERGIZE_NONE;  // disable resource generation from spell data
  }

  void execute() override
  {
    priest_spell_t::execute();

    priest.generate_insanity( insanity_gain, priest.gains.insanity_shadow_crash, execute_state->action );
  }
};

struct shadowform_t final : public priest_spell_t
{
  shadowform_t( priest_t& p, const std::string& options_str )
    : priest_spell_t( "shadowform", p, p.find_class_spell( "Shadowform" ) )
  {
    parse_options( options_str );
    harmful = false;
  }

  void execute() override
  {
    priest_spell_t::execute();

    priest.buffs.shadowform_state->trigger();
    priest.buffs.shadowform->trigger();
  }
};

struct shadowy_apparition_spell_t final : public priest_spell_t
{
  double insanity_gain;

  shadowy_apparition_spell_t( priest_t& p )
    : priest_spell_t( "shadowy_apparitions", p, p.find_spell( 78203 ) ),
      insanity_gain( priest.talents.auspicious_spirits->effectN( 2 ).percent() )
  {
    background                   = true;
    proc                         = false;
    callbacks                    = true;
    may_miss                     = false;
    trigger_gcd                  = timespan_t::zero();
    travel_speed                 = 6.0;
    const spell_data_t* dmg_data = p.find_spell( 148859 );  // Hardcoded into tooltip 2014/06/01

    parse_effect_data( dmg_data->effectN( 1 ) );
    school = SCHOOL_SHADOW;
  }

  void impact( action_state_t* s ) override
  {
    priest_spell_t::impact( s );

    if ( priest.talents.auspicious_spirits->ok() )
    {
      priest.generate_insanity( insanity_gain, priest.gains.insanity_auspicious_spirits, s->action );
    }
  }

  double composite_da_multiplier( const action_state_t* state ) const override
  {
    double d = priest_spell_t::composite_da_multiplier( state );

    d *= 1.0 + priest.talents.auspicious_spirits->effectN( 1 ).percent();

    return d;
  }

  /** Trigger a shadowy apparition */
  void trigger()
  {
    if ( priest.sim->debug )
      priest.sim->out_debug << priest.name() << " triggered shadowy apparition.";

    priest.procs.shadowy_apparition->occur();
    schedule_execute();
  }
};

struct blessed_dawnlight_medallion_t : public priest_spell_t
{
  double insanity;

  blessed_dawnlight_medallion_t( priest_t& p, const special_effect_t& )
    : priest_spell_t( "blessing", p, p.find_spell( 227727 ) ), insanity( data().effectN( 1 ).percent() )
  {
    energize_amount = RESOURCE_NONE;
    background      = true;
  }

  void execute() override
  {
    priest_spell_t::execute();
    priest.generate_insanity( data().effectN( 1 ).percent(), priest.gains.insanity_blessing, execute_state->action );
  }
};

struct sphere_of_insanity_spell_t final : public priest_spell_t
{
  sphere_of_insanity_spell_t( priest_t& p ) : priest_spell_t( "sphere_of_insanity", p, p.find_spell( 194182 ) )
  {
    may_crit    = false;
    background  = true;
    proc        = false;
    callbacks   = true;
    may_miss    = false;
    aoe         = -1;
    range       = 0.0;
    radius      = 100.0;
    trigger_gcd = timespan_t::zero();
    school      = SCHOOL_SHADOW;
  }

  std::vector<player_t*>& target_list() const
  {
    // Check if target cache is still valid. If not, recalculate it
    if ( !target_cache.is_valid )
    {
      std::vector<player_t*> targets;
      range::for_each( sim->target_non_sleeping_list, [&targets, this]( player_t* t ) {
        const priest_td_t* td = find_td( t );
        if ( td && td->dots.shadow_word_pain->is_ticking() )
        {
          targets.push_back( t );
        }
      } );
      target_cache.list.swap( targets );
      target_cache.is_valid = true;
    }

    return target_cache.list;
  }
};

struct shadow_word_pain_t final : public priest_spell_t
{
  double insanity_gain;
  bool casted;

  shadow_word_pain_t( priest_t& p, const std::string& options_str, bool _casted = true )
    : priest_spell_t( "shadow_word_pain", p, p.find_class_spell( "Shadow Word: Pain" ) ),
      insanity_gain( data().effectN( 3 ).resource( RESOURCE_INSANITY ) )
  {
    parse_options( options_str );
    casted    = _casted;
    may_crit  = true;
    tick_zero = false;
    if ( !casted )
    {
      base_dd_max = 0.0;
      base_dd_min = 0.0;
    }
    energize_type = ENERGIZE_NONE;  // disable resource generation from spell data

    if ( p.artifact.to_the_pain.rank() )
    {
      base_multiplier *= 1.0 + p.artifact.to_the_pain.percent();
    }

    if ( priest.specs.shadowy_apparitions->ok() && !priest.active_spells.shadowy_apparitions )
    {
      priest.active_spells.shadowy_apparitions = new shadowy_apparition_spell_t( p );
      if ( !priest.artifact.unleash_the_shadows.rank() )
      {
        // If SW:P is the only action having SA, then we can add it as a child stat.
        add_child( priest.active_spells.shadowy_apparitions );
      }
    }

    if ( priest.artifact.sphere_of_insanity.rank() && !priest.active_spells.sphere_of_insanity )
    {
      priest.active_spells.sphere_of_insanity = new sphere_of_insanity_spell_t( p );
      add_child( priest.active_spells.sphere_of_insanity );
    }
  }

  double spell_direct_power_coefficient( const action_state_t* s ) const override
  {
    return casted ? priest_spell_t::spell_direct_power_coefficient( s ) : 0.0;
  }

  void impact( action_state_t* s ) override
  {
    priest_spell_t::impact( s );

    if ( casted )
    {
      priest.generate_insanity( insanity_gain, priest.gains.insanity_shadow_word_pain_onhit, s->action );
    }

    if ( priest.active_items.zeks_exterminatus )
    {
      trigger_zeks();
    }
    if ( priest.artifact.sphere_of_insanity.rank() )
    {
      priest.active_spells.sphere_of_insanity->target_cache.is_valid = false;
    }
  }

  void last_tick( dot_t* d ) override
  {
    priest_spell_t::last_tick( d );
    if ( priest.artifact.sphere_of_insanity.rank() )
    {
      priest.active_spells.sphere_of_insanity->target_cache.is_valid = false;
    }
  }

  void tick( dot_t* d ) override
  {
    priest_spell_t::tick( d );

    if ( priest.active_spells.shadowy_apparitions && ( d->state->result_amount > 0 ) )
    {
      if ( d->state->result == RESULT_CRIT )
      {
        priest.active_spells.shadowy_apparitions->trigger();
      }
    }

    if ( d->state->result_amount > 0 )
    {
      trigger_shadowy_insight();
    }

    if ( priest.active_items.anunds_seared_shackles )
    {
      trigger_anunds();
    }

    if ( priest.active_items.zeks_exterminatus )
    {
      trigger_zeks();
    }
  }

  double cost() const override
  {
    double c = priest_spell_t::cost();

    if ( priest.specialization() == PRIEST_SHADOW )
      return 0.0;

    return c;
  }

  double action_multiplier() const override
  {
    double m = priest_spell_t::action_multiplier();

    if ( priest.mastery_spells.madness->ok() )
    {
      m *= 1.0 + priest.cache.mastery_value();
    }

    if ( priest.artifact.mass_hysteria.rank() )
    {
      m *= 1.0 + ( priest.buffs.voidform->stack() * ( priest.artifact.mass_hysteria.percent() ) );
    }

    return m;
  }
};

struct shadow_word_void_t final : public priest_spell_t
{
  double insanity_gain;

  shadow_word_void_t( priest_t& player, const std::string& options_str )
    : priest_spell_t( "shadow_word_void", player, player.talents.shadow_word_void ),
      insanity_gain( data().effectN( 2 ).resource( RESOURCE_INSANITY ) )
  {
    parse_options( options_str );

    energize_type = ENERGIZE_NONE;  // disable resource generation from spell data
  }

  void impact( action_state_t* s ) override
  {
    priest_spell_t::impact( s );

    priest.generate_insanity( insanity_gain, priest.gains.insanity_shadow_word_void, s->action );
  }

  void update_ready( timespan_t cd_duration ) override
  {
    priest_spell_t::update_ready( cd_duration );
  }
};

struct silence_t final : public priest_spell_t
{
  silence_t( priest_t& player, const std::string& options_str )
    : priest_spell_t( "silence", player, player.find_class_spell( "Silence" ) )
  {
    parse_options( options_str );
    may_miss = may_crit   = false;
    ignore_false_positive = true;

    cooldown           = priest.cooldowns.silence;
    cooldown->duration = data().cooldown();
  }

  void execute() override
  {
    priest_spell_t::execute();

    // Only interrupts, does not keep target silenced. This works in most cases since bosses are rarely able to be
    // completely silenced.
    // Removed to not break Casting Patchwerk - 2017-09-22
    // if ( target->debuffs.casting )
    //{
    // target->debuffs.casting->expire();
    //}
  }

  void impact( action_state_t* state ) override
  {
    if ( target->type == ENEMY_ADD || target->level() < sim->max_player_level + 3 )
    {
      priest.trigger_sephuzs_secret( state, MECHANIC_SILENCE );
    }
    else
    {
      priest.trigger_sephuzs_secret( state, MECHANIC_INTERRUPT );
    }
  }

  bool ready() override
  {
    return priest_spell_t::ready();
    // Only available if the target is casting
    // Or if the target can get blank silenced
    if ( !( target->type != ENEMY_ADD && ( target->level() < sim->max_player_level + 3 ) && target->debuffs.casting &&
            target->debuffs.casting->check() ) )
    {
      return false;
    }
  }
};

struct mind_bomb_t final : public priest_spell_t
{
  mind_bomb_t( priest_t& player, const std::string& options_str )
    : priest_spell_t( "mind_bomb", player, player.talents.mind_bomb )
  {
    parse_options( options_str );
    may_miss = may_crit   = false;
    ignore_false_positive = true;

    cooldown = priest.cooldowns.mind_bomb;
    // Added 2 seconds to emulate the setup time
    // Simplifying the spell
    cooldown->duration += timespan_t::from_seconds( 2 );
  }

  void impact( action_state_t* state ) override
  {
    priest.trigger_sephuzs_secret( state, MECHANIC_STUN );
  }

  bool ready() override
  {
    return priest_spell_t::ready();
  }
};

struct smite_t final : public priest_spell_t
{
  smite_t( priest_t& p, const std::string& options_str ) : priest_spell_t( "smite", p, p.find_class_spell( "Smite" ) )
  {
    parse_options( options_str );

    procs_courageous_primal_diamond = false;
  }

  void execute() override
  {
    priest_spell_t::execute();

    priest.buffs.holy_evangelism->trigger();

    priest.buffs.power_overwhelming->trigger();
  }
};

/// Priest Pet Summon Base Spell
struct summon_pet_t : public priest_spell_t
{
  timespan_t summoning_duration;
  std::string pet_name;
  propagate_const<pet_t*> pet;

public:
  summon_pet_t( const std::string& n, priest_t& p, const spell_data_t* sd = spell_data_t::nil() )
    : priest_spell_t( n, p, sd ), summoning_duration( timespan_t::zero() ), pet_name( n ), pet( nullptr )
  {
    harmful = false;
  }

  bool init_finished() override
  {
    pet = player->find_pet( pet_name );

    return priest_spell_t::init_finished();
  }

  void execute() override
  {
    pet->summon( summoning_duration );

    priest_spell_t::execute();
  }

  bool ready() override
  {
    if ( !pet )
    {
      return false;
    }

    return priest_spell_t::ready();
  }
};

struct summon_shadowfiend_t final : public summon_pet_t
{
  summon_shadowfiend_t( priest_t& p, const std::string& options_str )
    : summon_pet_t( "shadowfiend", p, p.find_class_spell( "Shadowfiend" ) )
  {
    parse_options( options_str );
    harmful            = false;
    summoning_duration = data().duration();
    cooldown           = p.cooldowns.shadowfiend;
    cooldown->duration = data().cooldown();
    cooldown->duration += priest.sets->set( PRIEST_SHADOW, T18, B2 )->effectN( 1 ).time_value();
    if ( priest.artifact.fiending_dark.rank() )
    {
      summoning_duration += priest.artifact.fiending_dark.time_value( 1 );
    }
  }
};

struct summon_mindbender_t final : public summon_pet_t
{
  summon_mindbender_t( priest_t& p, const std::string& options_str )
    : summon_pet_t( "mindbender", p, p.find_talent_spell( "Mindbender" ) )
  {
    parse_options( options_str );
    harmful            = false;
    summoning_duration = data().duration();
    cooldown           = p.cooldowns.mindbender;
    cooldown->duration = data().cooldown();
    cooldown->duration += priest.sets->set( PRIEST_SHADOW, T18, B2 )->effectN( 2 ).time_value();
    if ( priest.artifact.fiending_dark.rank() )
    {
      summoning_duration += ( priest.artifact.fiending_dark.time_value( 2 ) / 3.0 );
    }
  }
};

struct surrender_to_madness_t final : public priest_spell_t
{
  surrender_to_madness_t( priest_t& p, const std::string& options_str )
    : priest_spell_t( "surrender_to_madness", p, p.talents.surrender_to_madness )
  {
    parse_options( options_str );
    harmful = may_hit = may_crit = false;
  }

  void execute() override
  {
    priest_spell_t::execute();

    priest.buffs.surrender_to_madness->trigger();
  }
};

struct vampiric_embrace_t final : public priest_spell_t
{
  vampiric_embrace_t( priest_t& p, const std::string& options_str )
    : priest_spell_t( "vampiric_embrace", p, p.find_class_spell( "Vampiric Embrace" ) )
  {
    parse_options( options_str );

    harmful = false;
  }

  void execute() override
  {
    priest_spell_t::execute();
    priest.buffs.vampiric_embrace->trigger();
  }

  bool ready() override
  {
    if ( priest.buffs.vampiric_embrace->check() )
      return false;

    return priest_spell_t::ready();
  }
};

struct vampiric_touch_t final : public priest_spell_t
{
  double insanity_gain;
  propagate_const<shadow_word_pain_t*> child_swp;
  bool ignore_healing = false;

  vampiric_touch_t( priest_t& p, const std::string& options_str )
    : priest_spell_t( "vampiric_touch", p, p.find_class_spell( "Vampiric Touch" ) ),
      insanity_gain( data().effectN( 3 ).resource( RESOURCE_INSANITY ) ),
      ignore_healing( p.options.priest_ignore_healing )
  {
    parse_options( options_str );
    if ( !ignore_healing )
      init_mental_fortitude();
    may_crit = false;
    if ( priest.talents.misery->ok() )
    {
      child_swp             = new shadow_word_pain_t( priest, std::string( "" ), false );
      child_swp->background = true;
    }
    energize_type = ENERGIZE_NONE;  // disable resource generation from spell data

    spell_power_mod.tick *= 1.0 + p.talents.sanlayn->effectN( 1 ).percent();

    if ( p.artifact.touch_of_darkness.rank() )
    {
      base_multiplier *= 1.0 + p.artifact.touch_of_darkness.percent();
    }

    if ( !priest.active_spells.shadowy_apparitions && priest.specs.shadowy_apparitions->ok() &&
         p.artifact.unleash_the_shadows.rank() )
    {
      priest.active_spells.shadowy_apparitions = new shadowy_apparition_spell_t( p );
    }
  }
  void init_mental_fortitude();

  void trigger_heal( action_state_t* s )
  {
    if ( ignore_healing )
      return;

    double amount_to_heal = s->result_amount * data().effectN( 2 ).m_value();

    if ( priest.active_items.zenkaram_iridis_anadem )
    {
      amount_to_heal *= 1.0 + priest.active_items.zenkaram_iridis_anadem->driver()->effectN( 1 ).percent();
    }
    double actual_amount = priest.resource_gain( RESOURCE_HEALTH, amount_to_heal, priest.gains.vampiric_touch_health );
    double overheal      = amount_to_heal - actual_amount;
    if ( priest.active_spells.mental_fortitude && overheal > 0.0 )
    {
      priest.active_spells.mental_fortitude->pre_execute_state = priest.active_spells.mental_fortitude->get_state( s );
      priest.active_spells.mental_fortitude->base_dd_min       = priest.active_spells.mental_fortitude->base_dd_max =
          overheal;
      priest.active_spells.mental_fortitude->target = &priest;
      priest.active_spells.mental_fortitude->execute();
    }
  }

  void impact( action_state_t* s ) override
  {
    priest_spell_t::impact( s );

    priest.generate_insanity( insanity_gain, priest.gains.insanity_vampiric_touch_onhit, s->action );

    if ( priest.talents.misery->ok() )
    {
      child_swp->target = s->target;
      child_swp->execute();
    }
  }

  void tick( dot_t* d ) override
  {
    priest_spell_t::tick( d );

    if ( !ignore_healing )
    {
      trigger_heal( d->state );
    }

    if ( priest.artifact.unleash_the_shadows.rank() )
    {
      if ( priest.active_spells.shadowy_apparitions && ( d->state->result_amount > 0 ) )
      {
        if ( d->state->result == RESULT_CRIT && rng().roll( priest.artifact.unleash_the_shadows.percent() ) )
        {
          priest.active_spells.shadowy_apparitions->trigger();
        }
      }
    }

    if ( priest.sets->has_set_bonus( PRIEST_SHADOW, T19, B2 ) )
    {
      priest.generate_insanity( priest.sets->set( PRIEST_SHADOW, T19, B2 )->effectN( 1 ).base_value(),
                                priest.gains.insanity_vampiric_touch_ondamage, d->state->action );
    }

    if ( priest.active_items.anunds_seared_shackles )
    {
      trigger_anunds();
    }
  }

  double action_multiplier() const override
  {
    double m = priest_spell_t::action_multiplier();

    if ( priest.mastery_spells.madness->ok() )
    {
      m *= 1.0 + priest.cache.mastery_value();
    }

    if ( priest.artifact.mass_hysteria.rank() )
    {
      m *= 1.0 + ( priest.buffs.voidform->stack() * ( priest.artifact.mass_hysteria.percent() ) );
    }

    return m;
  }
};

struct void_bolt_t final : public priest_spell_t
{
  struct void_bolt_extension_t : public priest_spell_t
  {
    const spell_data_t* rank2;
    int dot_extension;

    void_bolt_extension_t( priest_t& player )
      : priest_spell_t( "void_bolt_extension", player ), rank2( player.find_specialization_spell( 231688 ) )
    {
      dot_extension = rank2->effectN( 1 ).base_value();
      aoe           = -1;
      radius        = player.find_spell( 234746 )->effectN( 1 ).radius();
      may_miss      = false;
      background = dual = true;
    }

    virtual timespan_t travel_time() const override
    {
      return timespan_t::zero();
    }

    void impact( action_state_t* s ) override
    {
      priest_spell_t::impact( s );

      if ( rank2->ok() )
      {
        if ( priest_td_t* td = find_td( s->target ) )
        {
          if ( td->dots.shadow_word_pain->is_ticking() )
          {
            td->dots.shadow_word_pain->extend_duration( timespan_t::from_millis( dot_extension ), true );
          }

          if ( td->dots.vampiric_touch->is_ticking() )
          {
            td->dots.vampiric_touch->extend_duration( timespan_t::from_millis( dot_extension ), true );
          }
        }
      }
    }
  };

  double insanity_gain;
  const spell_data_t* rank2;
  void_bolt_extension_t* void_bolt_extension;

  void_bolt_t( priest_t& player, const std::string& options_str )
    : priest_spell_t( "void_bolt", player, player.find_spell( 205448 ) ),
      insanity_gain( data().effectN( 3 ).resource( RESOURCE_INSANITY ) ),
      rank2( player.find_specialization_spell( 231688 ) )
  {
    parse_options( options_str );
    use_off_gcd                 = true;
    is_sphere_of_insanity_spell = true;
    energize_type               = ENERGIZE_NONE;  // disable resource generation from spell data.

    if ( player.artifact.sinister_thoughts.rank() )
    {
      base_multiplier *= 1.0 + player.artifact.sinister_thoughts.percent();
    }

    cooldown->hasted = true;

    void_bolt_extension = new void_bolt_extension_t( player );
  }

  void execute() override
  {
    priest_spell_t::execute();

    priest.generate_insanity( insanity_gain, priest.gains.insanity_void_bolt, execute_state->action );

    if ( priest.buffs.void_vb->up() )
    {
      cooldown->reset( false );
    }
  }

  virtual double composite_crit_chance() const override
  {
    double c = priest_spell_t::composite_crit_chance();

    if ( priest.sets->has_set_bonus( PRIEST_SHADOW, T21, B4 ) && priest.buffs.overwhelming_darkness->check() )
    {
      c += ( priest.buffs.overwhelming_darkness->check() ) *
           ( priest.buffs.overwhelming_darkness->data().effectN( 1 ).percent() / 2.0 );
    }

    return c;
  }

  bool ready() override
  {
    if ( !( priest.buffs.voidform->check() ) )
      return false;

    return priest_spell_t::ready();
  }

  double action_multiplier() const override
  {
    double m = priest_spell_t::action_multiplier();

    if ( priest.mastery_spells.madness->ok() )
    {
      m *= 1.0 + priest.cache.mastery_value();
    }

    if ( priest.buffs.anunds_last_breath->check() )
    {
      m *= 1.0 + ( priest.buffs.anunds_last_breath->data().effectN( 1 ).percent() *
                   priest.buffs.anunds_last_breath->stack() );
      priest.buffs.anunds_last_breath->expire();
    }
    return m;
  }

  void impact( action_state_t* s ) override
  {
    priest_spell_t::impact( s );

    if ( rank2->ok() )
    {
      void_bolt_extension->target = s->target;
      void_bolt_extension->schedule_execute();
    }
  }
};

struct void_eruption_t final : public priest_spell_t
{
  propagate_const<action_t*> void_bolt;

  void_eruption_t( priest_t& p, const std::string& options_str )
    : priest_spell_t( "void_eruption", p, p.find_spell( 228360 ) ), void_bolt( nullptr )
  {
    parse_options( options_str );
    base_costs[ RESOURCE_INSANITY ] = 0.0;

    may_miss          = false;
    aoe               = -1;
    range             = 0.0;
    radius            = 100.0;
    school            = SCHOOL_SHADOW;
    cooldown          = priest.cooldowns.void_bolt;
    base_execute_time = p.find_spell( 228260 )->cast_time( p.true_level );
  }

  double spell_direct_power_coefficient( const action_state_t* ) const override
  {
    return priest.find_spell( 228360 )->effectN( 1 ).sp_coeff();
  }

  void init() override
  {
    priest_spell_t::init();
    void_bolt = player->find_action( "void_bolt" );
  }

  std::vector<player_t*>& target_list() const override
  {
    std::vector<player_t*>& tl = priest_spell_t::target_list();

    priest_spell_t::available_targets( tl );

    auto it = tl.begin();

    while ( it != tl.end() )
    {
      priest_td_t& td = priest_spell_t::get_td( *it );
    
      if ( td.dots.shadow_word_pain->is_ticking() || td.dots.vampiric_touch->is_ticking() )
      {
        priest.procs.void_eruption_has_dots->occur();
      }     

      it++;      
    }

    return tl;
  }

  void execute() override
  {
    priest_spell_t::execute();

    priest.buffs.voidform->trigger();
    priest.cooldowns.void_bolt->reset( true );

    if ( priest.sets->has_set_bonus( PRIEST_SHADOW, T19, B4 ) )
    {
      priest.buffs.void_vb->trigger();
    }
    else
    {
      priest.cooldowns.void_bolt->start( void_bolt );
      priest.cooldowns.void_bolt->adjust( -timespan_t::from_millis( 1000 * ( 3.0 * priest.composite_spell_speed() ) ),
                                          true );
    }

    if ( priest.active_items.mother_shahrazs_seduction )
    {
      int mss_vf_stacks = priest.active_items.mother_shahrazs_seduction->driver()->effectN( 1 ).base_value();

      priest.buffs.voidform->bump( mss_vf_stacks - 1 );  // You start with 3 Stacks of Voidform 2017/01/17
      if ( priest.buffs.overwhelming_darkness->check() )
      {
        priest.buffs.overwhelming_darkness->bump( mss_vf_stacks - 1 );
      }
    }
  }
  // TODO: Healing part of HotV
  double composite_da_multiplier( const action_state_t* state ) const override
  {
    double d = priest_spell_t::composite_da_multiplier( state );

    if ( priest.active_items.heart_of_the_void )
    {
      d *= 1.0 + ( priest.active_items.heart_of_the_void->driver()->effectN( 1 ).percent() );
    }

    return d;
  }

  bool ready() override
  {
    if ( !priest.buffs.voidform->check() &&
         ( priest.resources.current[ RESOURCE_INSANITY ] >= priest.resources.max[ RESOURCE_INSANITY ] ||
           ( priest.talents.legacy_of_the_void->ok() &&
             ( priest.resources.current[ RESOURCE_INSANITY ] >=
               priest.resources.max[ RESOURCE_INSANITY ] +
                   priest.talents.legacy_of_the_void->effectN( 2 ).base_value() ) ) ) )
    {
      return priest_spell_t::ready();
    }
    else
    {
      return false;
    }
  }
};

struct void_torrent_t final : public priest_spell_t
{
  void_torrent_t( priest_t& p, const std::string& options_str )
    : priest_spell_t( "void_torrent", p, p.artifact.void_torrent )
  {
    parse_options( options_str );

    may_crit      = false;
    channeled     = true;
    use_off_gcd   = true;
    is_mind_spell = false;
    tick_zero     = true;

    dot_duration = timespan_t::from_seconds( 4.0 );
  }

  timespan_t composite_dot_duration( const action_state_t* ) const override
  {
    return timespan_t::from_seconds( 4.0 );
  }

  timespan_t tick_time( const action_state_t* ) const override
  {
    timespan_t t = base_tick_time;

    double h = priest.composite_spell_haste();

    t *= h;

    return t;
  }

  void last_tick( dot_t* d ) override
  {
    priest_spell_t::last_tick( d );

    priest.buffs.void_torrent->expire();

    // When Void Torrent ends, restart the insanity drain tracking
    priest.insanity.begin_tracking();
  }

  void execute() override
  {
    priest_spell_t::execute();

    priest.buffs.void_torrent->trigger();

    if ( priest.artifact.mind_quickening.rank() )
    {
      priest.buffs.mind_quickening->trigger();
    }

    // Adjust the Voidform end event (essentially remove it) after the Void Torrent buff is up, since it disables
    // insanity drain for the duration of the channel
    priest.insanity.adjust_end_event();
  }

  bool ready() override
  {
    if ( !priest.buffs.voidform->check() )
    {
      return false;
    }

    return priest_spell_t::ready();
  }
};

}  // namespace spells

namespace heals
{
struct power_word_shield_t final : public priest_absorb_t
{
  bool ignore_debuff;

  power_word_shield_t( priest_t& p, const std::string& options_str )
    : priest_absorb_t( "power_word_shield", p, p.find_class_spell( "Power Word: Shield" ) ), ignore_debuff( false )
  {
    add_option( opt_bool( "ignore_debuff", ignore_debuff ) );
    parse_options( options_str );

    spell_power_mod.direct = 5.5;  // hardcoded into tooltip, last checked 2017-03-18
  }

  void impact( action_state_t* s ) override
  {
    priest_absorb_t::impact( s );

    priest.buffs.borrowed_time->trigger();

    if ( priest.talents.body_and_soul->ok() && s->target->buffs.body_and_soul )
    {
      s->target->buffs.body_and_soul->trigger();
    }
  }
};

struct mental_fortitude_t final : public priest_absorb_t
{
  mental_fortitude_t( priest_t& p ) : priest_absorb_t( "mental_fortitude", p, p.find_spell( 194018 ) )
  {
    background = true;
  }

  void impact( action_state_t* s ) override
  {
    priest_absorb_t::impact( s );
  }

  void assess_damage( dmg_e, action_state_t* s ) override
  {
    // Add stacking of buff value, and limit by players health factor.
    auto& buff            = target_specific[ s->target ];
    double stacked_amount = s->result_amount;
    if ( buff && buff->check() )
    {
      stacked_amount += buff->current_value;
    }
    double limit   = priest.resources.max[ RESOURCE_HEALTH ] * 0.08;
    stacked_amount = std::min( stacked_amount, limit );
    if ( sim->log )
    {
      sim->out_log.printf( "%s %s stacked amount: %.2f", player->name(), name(), stacked_amount );
    }

    // Trigger Absorb Buff
    if ( buff == nullptr )
      buff = create_buff( s );

    if ( result_is_hit( s->result ) )
    {
      buff->trigger( 1, stacked_amount );
      if ( sim->log )
        sim->out_log.printf( "%s %s applies absorb on %s for %.0f (%.0f) (%s)", player->name(), name(),
                             s->target->name(), s->result_amount, stacked_amount,
                             util::result_type_string( s->result ) );
    }

    stats->add_result( 0.0, s->result_total, ABSORB, s->result, s->block_result, s->target );
  }
};

}  // namespace heals

void spells::vampiric_touch_t::init_mental_fortitude()
{
  if ( !priest.active_spells.mental_fortitude && priest.artifact.mental_fortitude.rank() )
  {
    priest.active_spells.mental_fortitude = new heals::mental_fortitude_t( priest );
  }
}

}  // namespace actions

namespace buffs
{
/**
 * This is a template for common code between priest buffs.
 * The template is instantiated with any type of buff ( buff_t, debuff_t,
 * absorb_buff_t, etc. ) as the 'Base' class.
 * Make sure you keep the inheritance hierarchy and use base_t in the derived
 * class,
 * don't skip it and call buff_t/absorb_buff_t/etc. directly.
 */
template <typename Base>
struct priest_buff_t : public Base
{
public:
  using base_t = priest_buff_t;  // typedef for priest_buff_t<buff_base_t>

  template <typename Buff_Creator>
  priest_buff_t( priest_td_t& p, const Buff_Creator& params ) : Base( params ), priest( p.priest )
  {
  }

  template <typename Buff_Creator>
  priest_buff_t( priest_t& p, const Buff_Creator& params ) : Base( params ), priest( p )
  {
  }

  priest_td_t& get_td( player_t* t ) const
  {
    return *( priest.get_target_data( t ) );
  }

protected:
  priest_t& priest;
};

/** Custom insanity_drain_stacks buff */
struct insanity_drain_stacks_t final : public priest_buff_t<buff_t>
{
  struct stack_increase_event_t final : public player_event_t
  {
    propagate_const<insanity_drain_stacks_t*> ids;

    stack_increase_event_t( insanity_drain_stacks_t* s )
      : player_event_t( *s->player, timespan_t::from_seconds( 1.0 ) ), ids( s )
    {
    }

    const char* name() const override
    {
      return "insanity_drain_stack_increase";
    }

    void execute() override
    {
      auto priest = debug_cast<priest_t*>( player() );

      priest->insanity.drain();

      // If we are currently channeling Void Torrent or Dispersion, we don't gain stacks.
      if ( !( priest->buffs.void_torrent->check() || priest->buffs.dispersion->check() ) )
      {
        priest->buffs.insanity_drain_stacks->increment();
      }
      // Once the number of insanity drain stacks are increased, adjust the end-event to the new value
      priest->insanity.adjust_end_event();

      // Note, the drain() call above may have drained all insanity in very rare cases, in which case voidform is no
      // longer up. Only keep creating stack increase events if is up.
      if ( priest->buffs.voidform->check() )
      {
        ids->stack_increase = make_event<stack_increase_event_t>( sim(), ids );
      }
    }
  };

  propagate_const<stack_increase_event_t*> stack_increase;

  insanity_drain_stacks_t( priest_t& p )
    : base_t( p, buff_creator_t( &p, "insanity_drain_stacks" )
                     .max_stack( 1 )
                     .chance( 1.0 )
                     .duration( timespan_t::zero() )
                     .default_value( 1 ) ),
      stack_increase( nullptr )

  {
  }

  bool trigger( int stacks, double value, double chance, timespan_t duration ) override
  {
    bool r = base_t::trigger( stacks, value, chance, duration );

    assert( stack_increase == nullptr );
    stack_increase = make_event<stack_increase_event_t>( *sim, this );
    return r;
  }

  void expire_override( int expiration_stacks, timespan_t remaining_duration ) override
  {
    event_t::cancel( stack_increase );

    base_t::expire_override( expiration_stacks, remaining_duration );
  }

  void bump( int stacks, double /* value */ ) override
  {
    buff_t::bump( stacks, current_value + 1 );
    // current_value = value + 1;
  }

  void reset() override
  {
    base_t::reset();

    event_t::cancel( stack_increase );
  }
};

struct overwhelming_darkness_t final : public priest_buff_t<stat_buff_t>
{
  overwhelming_darkness_t( priest_t& p )
    : base_t( p, stat_buff_creator_t( &p, "overwhelming_darkness", p.find_spell( 252909 ) )
                     .max_stack( 100 )
                     .chance( p.sets->has_set_bonus( PRIEST_SHADOW, T21, B4 ) )
                     .period( timespan_t::from_seconds( 1 ) )
                     .duration( timespan_t::zero() )
                     .refresh_behavior( BUFF_REFRESH_DURATION )
                     .add_invalidate( CACHE_CRIT_CHANCE ) ){};

  bool freeze_stacks() override
  {
    if ( priest.buffs.dispersion->check() || !priest.buffs.voidform->check() )
      return true;

    return base_t::freeze_stacks();
  }
};

struct voidform_t final : public priest_buff_t<haste_buff_t>
{
  voidform_t( priest_t& p )
    : base_t( p, haste_buff_creator_t( &p, "voidform", p.find_spell( 194249 ) )
                     .add_invalidate( CACHE_PLAYER_DAMAGE_MULTIPLIER )
                     .add_invalidate( CACHE_HASTE )
                     .add_invalidate( CACHE_PLAYER_HEAL_MULTIPLIER ) )
  {
  }

  bool trigger( int stacks, double value, double chance, timespan_t duration ) override
  {
    bool r = base_t::trigger( stacks, value, chance, duration );

    priest.buffs.insanity_drain_stacks->trigger();
    priest.buffs.the_twins_painful_touch->trigger();
    priest.buffs.iridis_empowerment->trigger();
    priest.buffs.shadowform->expire();
    priest.insanity.begin_tracking();
    if ( priest.artifact.sphere_of_insanity.rank() )
    {
      priest.buffs.sphere_of_insanity->trigger();
    }

    if ( priest.sets->has_set_bonus( PRIEST_SHADOW, T21, B4 ) )
    {
      priest.buffs.overwhelming_darkness->trigger();
    }

    return r;
  }

  bool freeze_stacks() override
  {
    // Hotfixed 2016-09-24: Voidform stacks no longer increase while Dispersion is active.
    if ( priest.buffs.dispersion->check() )
      return true;

    return base_t::freeze_stacks();
  }

  void expire_override( int expiration_stacks, timespan_t remaining_duration ) override
  {
    priest.buffs.insanity_drain_stacks->expire();

    if ( priest.talents.lingering_insanity->ok() )
      priest.buffs.lingering_insanity->trigger( expiration_stacks );

    priest.buffs.the_twins_painful_touch->expire();

    priest.buffs.iridis_empowerment->expire();

    if ( priest.buffs.shadowform_state->check() )
    {
      priest.buffs.shadowform->trigger();
    }

    priest.buffs.sphere_of_insanity->expire();

    if ( priest.sets->has_set_bonus( PRIEST_SHADOW, T21, B4 ) )
    {
      priest.buffs.overwhelming_darkness->expire();
    }

    if ( priest.buffs.surrender_to_madness->check() )
    {
      make_event( sim, [this]() {
        if ( sim->log )
        {
          sim->out_log.printf( "%s %s: Surrender to Madness kills you. You die. Horribly.", priest.name(), name() );
        }
        priest.demise();
        priest.arise();
        priest.buffs.surrender_to_madness_death->trigger();
      } );
    }

    base_t::expire_override( expiration_stacks, remaining_duration );
  }
};

struct surrender_to_madness_t final : public priest_buff_t<buff_t>
{
  surrender_to_madness_t( priest_t& p )
    : base_t( p, buff_creator_t( &p, "surrender_to_madness", p.talents.surrender_to_madness ) )
  {
  }

  void expire_override( int expiration_stacks, timespan_t remaining_duration ) override
  {
    base_t::expire_override( expiration_stacks, remaining_duration );

    priest.buffs.voidform->expire();
  }
};

struct lingering_insanity_t final : public priest_buff_t<haste_buff_t>
{
  int hidden_lingering_insanity;

  lingering_insanity_t( priest_t& p )
    : base_t( p, haste_buff_creator_t( &p, "lingering_insanity",
                                       p.talents.lingering_insanity )
                     .reverse( true )
                     .duration( timespan_t::from_seconds( 50 ) )
                     .period( timespan_t::from_seconds( 1 ) )
                     .tick_behavior( BUFF_TICK_REFRESH )
                     .tick_time_behavior( BUFF_TICK_TIME_UNHASTED )
                     .max_stack( p.find_spell( 185916 )->effectN( 4 ).base_value() )  // or 18?
              ),
      hidden_lingering_insanity( 0 )
  {
    hidden_lingering_insanity = p.find_spell( 199849 )->effectN( 1 ).base_value();
  }

  void decrement( int, double ) override
  {
    buff_t::decrement( hidden_lingering_insanity );
  }

  void expire_override( int stacks, timespan_t ) override
  {
    if ( stacks <= 0 )
    {
      expire();
    }
  }
};

/**
 * Custom archangel buff
 * snapshots evangelism stacks and expires it
 */
struct archangel_t final : public priest_buff_t<buff_t>
{
  archangel_t( priest_t& p ) : base_t( p, buff_creator_t( &p, "archangel", p.specs.archangel ).max_stack( 5 ) )
  {
    default_value = data().effectN( 1 ).percent();
  }

  bool trigger( int stacks, double /* value */, double chance, timespan_t duration ) override
  {
    stacks                 = priest.buffs.holy_evangelism->stack();
    double archangel_value = default_value * stacks;
    bool success           = base_t::trigger( stacks, archangel_value, chance, duration );

    priest.buffs.holy_evangelism->expire();

    return success;
  }
};

}  // namespace buffs

namespace items
{
void do_trinket_init( const priest_t* priest, specialization_e spec, const special_effect_t*& ptr,
                      const special_effect_t& effect )
{
  // Ensure we have the spell data. This will prevent the trinket effect from working on live Simulationcraft. Also
  // ensure correct specialization.
  if ( !priest->find_spell( effect.spell_id )->ok() || priest->specialization() != spec )
  {
    return;
  }

  // Set pointer, module considers non-null pointer to mean the effect is "enabled"
  ptr = &( effect );
}

// Archimonde Trinkets

void discipline_trinket( special_effect_t& effect )
{
  priest_t* priest = debug_cast<priest_t*>( effect.player );
  assert( priest );
  do_trinket_init( priest, PRIEST_DISCIPLINE, priest->active_items.naarus_discipline, effect );
}

void holy_trinket( special_effect_t& effect )
{
  priest_t* priest = debug_cast<priest_t*>( effect.player );
  assert( priest );
  do_trinket_init( priest, PRIEST_HOLY, priest->active_items.complete_healing, effect );
}

void shadow_trinket( special_effect_t& effect )
{
  priest_t* priest = debug_cast<priest_t*>( effect.player );
  assert( priest );
  do_trinket_init( priest, PRIEST_SHADOW, priest->active_items.mental_fatigue, effect );
}

// Legion Legendaries

// Shadow
void anunds_seared_shackles( special_effect_t& effect )
{
  priest_t* priest = debug_cast<priest_t*>( effect.player );
  assert( priest );
  do_trinket_init( priest, PRIEST_SHADOW, priest->active_items.anunds_seared_shackles, effect );
}

void mangazas_madness( special_effect_t& effect )
{
  priest_t* priest = debug_cast<priest_t*>( effect.player );
  assert( priest );
  do_trinket_init( priest, PRIEST_SHADOW, priest->active_items.mangazas_madness, effect );
}

void mother_shahrazs_seduction( special_effect_t& effect )
{
  priest_t* priest = debug_cast<priest_t*>( effect.player );
  assert( priest );
  do_trinket_init( priest, PRIEST_SHADOW, priest->active_items.mother_shahrazs_seduction, effect );
}

void the_twins_painful_touch( special_effect_t& effect )
{
  priest_t* priest = debug_cast<priest_t*>( effect.player );
  assert( priest );
  do_trinket_init( priest, PRIEST_SHADOW, priest->active_items.the_twins_painful_touch, effect );
}

void zenkaram_iridis_anadem( special_effect_t& effect )
{
  priest_t* priest = debug_cast<priest_t*>( effect.player );
  assert( priest );
  do_trinket_init( priest, PRIEST_SHADOW, priest->active_items.zenkaram_iridis_anadem, effect );
}

void zeks_exterminatus( special_effect_t& effect )
{
  priest_t* priest = debug_cast<priest_t*>( effect.player );
  assert( priest );
  do_trinket_init( priest, PRIEST_SHADOW, priest->active_items.zeks_exterminatus, effect );
}

void heart_of_the_void( special_effect_t& effect )
{
  priest_t* priest = debug_cast<priest_t*>( effect.player );
  assert( priest );
  do_trinket_init( priest, PRIEST_SHADOW, priest->active_items.heart_of_the_void, effect );
}

using namespace unique_gear;

struct sephuzs_secret_enabler_t : public scoped_actor_callback_t<priest_t>
{
  sephuzs_secret_enabler_t() : scoped_actor_callback_t( PRIEST )
  {
  }

  void manipulate( priest_t* shaman, const special_effect_t& e ) override
  {
    shaman->legendary.sephuzs_secret = e.driver();
  }
};

struct sephuzs_secret_t : public class_buff_cb_t<priest_t, haste_buff_t, haste_buff_creator_t>
{
  sephuzs_secret_t() : super( PRIEST, "sephuzs_secret" )
  {
  }

  haste_buff_t*& buff_ptr( const special_effect_t& e ) override
  {
    return debug_cast<priest_t*>( e.player )->buffs.sephuzs_secret;
  }

  haste_buff_creator_t creator( const special_effect_t& e ) const override
  {
    return super::creator( e )
        .spell( e.trigger() )
        .cd( e.player->find_spell( 226262 )->duration() )
        .default_value( e.trigger()->effectN( 2 ).percent() )
        .add_invalidate( CACHE_RUN_SPEED );
  }
};

void init()
{
  // Archimonde Trinkets
  unique_gear::register_special_effect( 184912, discipline_trinket );
  unique_gear::register_special_effect( 184914, holy_trinket );
  unique_gear::register_special_effect( 184915, shadow_trinket );

  // Legion Legendaries
  unique_gear::register_special_effect( 215209, anunds_seared_shackles );
  unique_gear::register_special_effect( 207701, mangazas_madness );
  unique_gear::register_special_effect( 236523, mother_shahrazs_seduction );
  unique_gear::register_special_effect( 207721, the_twins_painful_touch );
  unique_gear::register_special_effect( 224999, zenkaram_iridis_anadem );
  unique_gear::register_special_effect( 236545, zeks_exterminatus );
  unique_gear::register_special_effect( 208051, sephuzs_secret_enabler_t() );
  unique_gear::register_special_effect( 208051, sephuzs_secret_t(), true );
  unique_gear::register_special_effect( 248296, heart_of_the_void );
}

}  // namespace items

// ==========================================================================
// Priest Targetdata Definitions
// ==========================================================================

priest_td_t::priest_td_t( player_t* target, priest_t& p )
  : actor_target_data_t( target, &p ), dots(), buffs(), priest( p )
{
  dots.holy_fire         = target->get_dot( "holy_fire", &p );
  dots.power_word_solace = target->get_dot( "power_word_solace", &p );
  dots.shadow_word_pain  = target->get_dot( "shadow_word_pain", &p );
  dots.vampiric_touch    = target->get_dot( "vampiric_touch", &p );

  if ( priest.active_items.mental_fatigue )
  {
    buffs.mental_fatigue =
        make_buff( *this, "mental_fatigue", priest.active_items.mental_fatigue->driver()->effectN( 1 ).trigger() )
            ->set_default_value( priest.active_items.mental_fatigue->driver()->effectN( 1 ).average(
                                     priest.active_items.mental_fatigue->item ) /
                                 100.0 / 100.0 );
  }
  else
  {
    buffs.mental_fatigue = buff_creator_t( *this, "mental_fatigue" ).chance( 0 );
  }

  buffs.schism = buff_creator_t( *this, "schism", p.talents.schism );

  target->callbacks_on_demise.push_back( [this]( player_t* ) { target_demise(); } );
}

void priest_td_t::reset()
{
}

void priest_td_t::target_demise()
{
  if ( priest.sim->debug )
  {
    priest.sim->out_debug.printf( "Player %s demised. Priest %s resets targetdata for him.", target->name(),
                                  priest.name() );
  }

  reset();
}

// ==========================================================================
// Priest Definitions
// ==========================================================================

priest_t::priest_t( sim_t* sim, const std::string& name, race_e r )
  : player_t( sim, PRIEST, name, r ),
    buffs(),
    talents(),
    specs(),
    mastery_spells(),
    cooldowns(),
    gains(),
    benefits(),
    procs(),
    rppm(),
    active_spells(),
    active_items(),
    pets(),
    options(),
    insanity( *this )
{
  create_cooldowns();
  create_gains();
  create_procs();
  create_benefits();

  regen_type = REGEN_DYNAMIC;
}

/** Construct priest cooldowns */
void priest_t::create_cooldowns()
{
  cooldowns.chakra            = get_cooldown( "chakra" );
  cooldowns.mindbender        = get_cooldown( "mindbender" );
  cooldowns.penance           = get_cooldown( "penance" );
  cooldowns.power_word_shield = get_cooldown( "power_word_shield" );
  cooldowns.shadowfiend       = get_cooldown( "shadowfiend" );
  cooldowns.silence           = get_cooldown( "silence" );
  cooldowns.mind_blast        = get_cooldown( "mind_blast" );
  cooldowns.shadow_word_death = get_cooldown( "shadow_word_death" );
  cooldowns.shadow_word_void  = get_cooldown( "shadow_word_void" );
  cooldowns.void_bolt         = get_cooldown( "void_bolt" );
  cooldowns.mind_bomb         = get_cooldown( "mind_bomb" );
  cooldowns.sephuzs_secret    = get_cooldown( "sephuzs_secret" );

  if ( specialization() == PRIEST_DISCIPLINE )
  {
    cooldowns.power_word_shield->duration = timespan_t::zero();
  }
  else
  {
    cooldowns.power_word_shield->duration = timespan_t::from_seconds( 4.0 );
  }
  talent_points.register_validity_fn( [this]( const spell_data_t* spell ) {
    // Soul of the High Priest
    if ( find_item( 151646 ) )
    {
      return spell->id() == 109142;  // Twist of Fate
    }

    return false;
  } );
}

/** Construct priest gains */
void priest_t::create_gains()
{
  gains.mindbender                       = get_gain( "Mana Gained from Mindbender" );
  gains.power_word_solace                = get_gain( "Mana Gained from Power Word: Solace" );
  gains.insanity_auspicious_spirits      = get_gain( "Insanity Gained from Auspicious Spirits" );
  gains.insanity_dispersion              = get_gain( "Insanity Saved by Dispersion" );
  gains.insanity_drain                   = get_gain( "Insanity Drained by Voidform" );
  gains.insanity_mind_blast              = get_gain( "Insanity Gained from Mind Blast" );
  gains.insanity_mind_flay               = get_gain( "Insanity Gained from Mind Flay" );
  gains.insanity_mind_sear               = get_gain( "Insanity Gained from Mind Sear" );
  gains.insanity_mind_spike              = get_gain( "Insanity Gained from Mind Spike" );
  gains.insanity_mindbender              = get_gain( "Insanity Gained from Mindbender" );
  gains.insanity_power_infusion          = get_gain( "Insanity Gained from Power Infusion" );
  gains.insanity_shadow_crash            = get_gain( "Insanity Gained from Shadow Crash" );
  gains.insanity_shadow_word_death       = get_gain( "Insanity Gained from Shadow Word: Death" );
  gains.insanity_shadow_word_pain_onhit  = get_gain( "Insanity Gained from Shadow Word: Pain Casts" );
  gains.insanity_shadow_word_void        = get_gain( "Insanity Gained from Shadow Word: Void" );
  gains.insanity_surrender_to_madness    = get_gain( "Insanity Gained from Surrender to Madness" );
  gains.insanity_vampiric_touch_ondamage = get_gain( "Insanity Gained from Vampiric Touch Damage (T19 2P)" );
  gains.insanity_vampiric_touch_onhit    = get_gain( "Insanity Gained from Vampiric Touch Casts" );
  gains.insanity_void_bolt               = get_gain( "Insanity Gained from Void Bolt" );
  gains.insanity_void_torrent            = get_gain( "Insanity Saved by Void Torrent" );
  gains.vampiric_touch_health            = get_gain( "Health from Vampiric Touch Ticks" );
  gains.insanity_blessing                = get_gain( "Insanity from Blessing Dawnlight Medallion" );
  gains.insanity_call_to_the_void        = get_gain( "Insanity Gained from Call to the Void" );
}

/** Construct priest procs */
void priest_t::create_procs()
{
  procs.shadowy_apparition              = get_proc( "Shadowy Apparition Procced" );
  procs.shadowy_apparition              = get_proc( "Shadowy Apparition Insanity lost to overflow" );
  procs.shadowy_insight                 = get_proc( "Shadowy Insight Mind Blast CD Reset from Shadow Word: Pain" );
  procs.shadowy_insight_overflow        = get_proc( "Shadowy Insight Mind Blast CD Reset lost to overflow" );
  procs.surge_of_light                  = get_proc( "Surge of Light" );
  procs.surge_of_light_overflow         = get_proc( "Surge of Light lost to overflow" );
  procs.t17_2pc_caster_mind_blast_reset = get_proc( "Tier17 2pc Mind Blast CD Reduction occurances" );
  procs.t17_2pc_caster_mind_blast_reset_overflow =
      get_proc( "Tier17 2pc Mind Blast CD Reduction occurances lost to overflow" );
  procs.t17_2pc_caster_mind_blast_reset_overflow_seconds =
      get_proc( "Tier17 2pc Mind Blast CD Reduction in seconds (total)" );
  procs.serendipity             = get_proc( "Serendipity (Non-Tier 17 4pc)" );
  procs.serendipity_overflow    = get_proc( "Serendipity lost to overflow (Non-Tier 17 4pc)" );
  procs.t17_4pc_holy            = get_proc( "Tier17 4pc Serendipity" );
  procs.t17_4pc_holy_overflow   = get_proc( "Tier17 4pc Serendipity lost to overflow" );
  procs.void_eruption_has_dots = get_proc( "Void Eruption casted when a target with DoTs was up" );
  procs.void_eruption_no_dots   = get_proc( "Void Eruption casted when a target with no DoTs was up" );
  
  procs.void_tendril = get_proc( "Void Tendril spawned from Call to the Void" );

  procs.legendary_anunds_last_breath = get_proc(
      "Legendary - Anund's Seared Shackles - Void Bolt damage increases (3% "
      "per)" );
  procs.legendary_anunds_last_breath_overflow = get_proc(
      "Legendary - Anund's Seared Shackles - Void Bolt damage increases (3% "
      "per) lost to overflow" );

  procs.legendary_zeks_exterminatus = get_proc(
      "Legendary - Zek's Exterminatus - Shadow Word Death damage increases "
      "(25% "
      "per)" );
  procs.legendary_zeks_exterminatus_overflow = get_proc(
      "Legendary - Zek's Exterminatus - Shadow Word Death damage increases "
      "(100% "
      "per) lost to overflow" );
}

/** Construct priest benefits */
void priest_t::create_benefits()
{
}

/**
 * Define the acting role of the priest.
 *
 * If base_t::primary_role() has a valid role defined, use it, otherwise select spec-based default.
 */
role_e priest_t::primary_role() const
{
  switch ( base_t::primary_role() )
  {
    case ROLE_HEAL:
      return ROLE_HEAL;
    case ROLE_DPS:
    case ROLE_SPELL:
      return ROLE_SPELL;
    default:
      if ( specialization() == PRIEST_HOLY )
        return ROLE_HEAL;
      break;
  }

  return ROLE_SPELL;
}

/**
 * @brief Convert hybrid stats
 *
 *  Converts hybrid stats that either morph based on spec or only work
 *  for certain specs into the appropriate "basic" stats
 */
stat_e priest_t::convert_hybrid_stat( stat_e s ) const
{
  switch ( s )
  {
    case STAT_STR_AGI_INT:
    case STAT_STR_INT:
    case STAT_AGI_INT:
      return STAT_INTELLECT;
    case STAT_STR_AGI:
      return STAT_NONE;
    case STAT_SPIRIT:
      if ( specialization() != PRIEST_SHADOW )
      {
        return s;
      }
      return STAT_NONE;
    case STAT_BONUS_ARMOR:
      return STAT_NONE;
    default:
      return s;
  }
}

expr_t* priest_t::create_expression( action_t* a, const std::string& name_str )
{
  if ( name_str == "primary_target" )
  {
    return make_fn_expr( name_str, [this, a]() { return target == a->target; } );
  }

  else if ( name_str == "shadowy_apparitions_in_flight" )
  {
    return make_fn_expr( name_str, [this]() {
      if ( !active_spells.shadowy_apparitions )
        return 0.0;

      return static_cast<double>( active_spells.shadowy_apparitions->num_travel_events() );
    } );
  }

  else if ( name_str == "current_insanity_drain" )
  {
    // Current Insanity Drain for the next 1.0 sec.
    // Does not account for a new stack occurring in the middle and can be anywhere from 0.0 - 0.5 off the real value.
    return make_fn_expr( name_str, [this]() { return ( insanity.insanity_drain_per_second() ); } );
  }

  return player_t::create_expression( a, name_str );
}

void priest_t::assess_damage( school_e school, dmg_e dtype, action_state_t* s )
{
  if ( buffs.shadowform->check() )
  {
    s->result_amount *= 1.0 + buffs.shadowform->check() * buffs.shadowform->data().effectN( 2 ).percent();
  }

  player_t::assess_damage( school, dtype, s );
}

double priest_t::composite_spell_haste() const
{
  double h = player_t::composite_spell_haste();

  if ( buffs.power_infusion->check() )
    h /= 1.0 + buffs.power_infusion->data().effectN( 1 ).percent();

  /* FIXME Remove Mental Instinct
   if ( buffs.mental_instinct->check() )
   h /= 1.0 +
   buffs.mental_instinct->data().effectN( 1 ).percent() *
   buffs.mental_instinct->check();
   */

  if ( buffs.lingering_insanity->check() )
  {
    h /= 1.0 + ( buffs.lingering_insanity->check() ) * buffs.lingering_insanity->data().effectN( 1 ).percent();
  }

  if ( buffs.voidform->check() )
  {
    h /= 1.0 + ( buffs.voidform->check() ) * buffs.voidform->data().effectN( 3 ).percent();
  }

  if ( buffs.sephuzs_secret->check() )
  {
    h /= ( 1.0 + buffs.sephuzs_secret->stack_value() );
  }

  // 7.2 Sephuz's Secret passive haste. If the item is missing, default_chance will be set to 0 (by
  // the fallback buff creator).
  if ( legendary.sephuzs_secret->ok() )
  {
    h /= ( 1.0 + legendary.sephuzs_secret->effectN( 3 ).percent() );
  }

  return h;
}

double priest_t::composite_melee_haste() const
{
  double h = player_t::composite_melee_haste();

  if ( buffs.power_infusion->check() )
    h /= 1.0 + buffs.power_infusion->data().effectN( 1 ).percent();

  if ( buffs.mental_instinct->check() )
    h /= 1.0 + buffs.mental_instinct->data().effectN( 1 ).percent() * buffs.mental_instinct->check();

  if ( buffs.lingering_insanity->check() )
  {
    h /= 1.0 + ( buffs.lingering_insanity->check() - 1 ) * buffs.lingering_insanity->data().effectN( 1 ).percent();
  }

  if ( buffs.voidform->check() )
  {
    h /= 1.0 + ( buffs.voidform->check() - 1 ) * buffs.voidform->data().effectN( 3 ).percent();
  }

  return h;
}

double priest_t::composite_spell_speed() const
{
  double h = player_t::composite_spell_speed();

  if ( buffs.borrowed_time->check() )
    h /= 1.0 + buffs.borrowed_time->data().effectN( 1 ).percent();

  return h;
}

double priest_t::composite_melee_speed() const
{
  double h = player_t::composite_melee_speed();

  if ( buffs.borrowed_time->check() )
    h /= 1.0 + buffs.borrowed_time->data().effectN( 1 ).percent();

  return h;
}

double priest_t::composite_player_pet_damage_multiplier( const action_state_t* state ) const
{
  double m = player_t::composite_player_pet_damage_multiplier( state );

  m *= 1.0 + artifact.darkening_whispers.percent( 2 );
  m *= 1.0 + artifact.darkness_of_the_conclave.percent( 3 );

  return m;
}

double priest_t::composite_player_multiplier( school_e school ) const
{
  double m = base_t::composite_player_multiplier( school );

  if ( specialization() == PRIEST_SHADOW && dbc::is_school( SCHOOL_SHADOW, school ) )
  {
    if ( buffs.shadowform->check() )
    {
      m *= 1.0 + buffs.shadowform->data().effectN( 1 ).percent() * buffs.shadowform->check();
    }

    if ( specs.voidform->ok() && buffs.voidform->check() )
    {
      double voidform_multiplier =
          buffs.voidform->data().effectN( 1 ).percent() + talents.legacy_of_the_void->effectN( 3 ).percent();
      if ( active_items.zenkaram_iridis_anadem )
      {
        voidform_multiplier += buffs.iridis_empowerment->data().effectN( 2 ).percent();
      }
      m *= 1.0 + voidform_multiplier;
    }

    m *= 1.0 + artifact.creeping_shadows.percent();
    m *= 1.0 + artifact.darkening_whispers.percent();
  }
  m *= 1.0 + artifact.darkness_of_the_conclave.percent();
  m *= 1.0 + buffs.twist_of_fate->current_value;

  if ( buffs.reperation->check() )
  {
    m *= 1.0 + buffs.reperation->data().effectN( 1 ).percent() * buffs.reperation->check();
  }

  return m;
}

double priest_t::composite_player_heal_multiplier( const action_state_t* s ) const
{
  double m = player_t::composite_player_heal_multiplier( s );

  if ( buffs.twist_of_fate->check() )
  {
    m *= 1.0 + buffs.twist_of_fate->current_value;
  }

  if ( specs.grace->ok() )
    m *= 1.0 + specs.grace->effectN( 1 ).percent();

  if ( buffs.reperation->check() )
  {
    m *= 1.0 + buffs.reperation->data().effectN( 1 ).percent() * buffs.reperation->check();
  }

  return m;
}

double priest_t::composite_player_absorb_multiplier( const action_state_t* s ) const
{
  double m = player_t::composite_player_absorb_multiplier( s );

  if ( specs.grace->ok() )
    m *= 1.0 + specs.grace->effectN( 2 ).percent();

  if ( buffs.reperation->check() )
  {
    // TODO: check assumption that it increases absorb as well.
    m *= 1.0 + buffs.reperation->data().effectN( 1 ).percent() * buffs.reperation->check();
  }

  return m;
}

double priest_t::composite_player_target_multiplier( player_t* t, school_e school ) const
{
  double m = player_t::composite_player_target_multiplier( t, school );

  if ( const auto td = find_target_data( t ) )
  {
    if ( td->buffs.schism->check() )
    {
      m *= 1.0 + td->buffs.schism->data().effectN( 2 ).percent();
    }
  }

  return m;
}

double priest_t::matching_gear_multiplier( attribute_e attr ) const
{
  if ( attr == ATTR_INTELLECT )
    return 0.05;

  return 0.0;
}

action_t* priest_t::create_action( const std::string& name, const std::string& options_str )
{
  using namespace actions::spells;
  using namespace actions::heals;

  // Misc
  if ( name == "angelic_feather" )
    return new angelic_feather_t( *this, options_str );
  if ( name == "archangel" )
    return new archangel_t( *this, options_str );
  if ( name == "dispersion" )
    return new dispersion_t( *this, options_str );
  if ( name == "levitate" )
    return new levitate_t( *this, options_str );
  if ( name == "pain_suppression" )
    return new pain_suppression_t( *this, options_str );
  if ( name == "power_infusion" )
    return new power_infusion_t( *this, options_str );
  if ( name == "surrender_to_madness" )
    return new surrender_to_madness_t( *this, options_str );
  if ( name == "silence" )
    return new silence_t( *this, options_str );
  if ( name == "vampiric_embrace" )
    return new vampiric_embrace_t( *this, options_str );
  if ( name == "mind_bomb" )
    return new mind_bomb_t( *this, options_str );

  // Shadow
  if ( name == "mind_blast" )
    return new mind_blast_t( *this, options_str );
  if ( name == "mind_flay" )
    return new mind_flay_t( *this, options_str );
  if ( name == "shadowform" )
    return new shadowform_t( *this, options_str );
  if ( name == "shadow_crash" )
    return new shadow_crash_t( *this, options_str );
  if ( name == "shadow_word_death" )
    return new shadow_word_death_t( *this, options_str );
  if ( ( name == "shadow_word_pain" ) || ( name == "purge_the_wicked" ) )
  {
    if ( talents.purge_the_wicked->ok() )
    {
      return new purge_the_wicked_t( *this, options_str );
    }
    else
    {
      return new shadow_word_pain_t( *this, options_str );
    }
  }
  if ( name == "shadow_word_void" )
    return new shadow_word_void_t( *this, options_str );
  if ( name == "vampiric_touch" )
    return new vampiric_touch_t( *this, options_str );
  if ( name == "void_bolt" )
    return new void_bolt_t( *this, options_str );
  if ( name == "void_torrent" )
    return new void_torrent_t( *this, options_str );
  if ( name == "void_eruption" || name == "voidform" )  // Backward
                                                        // compatability for
                                                        // now. -- Twintop
                                                        // 2016/06/23
    return new void_eruption_t( *this, options_str );

  if ( ( name == "shadowfiend" ) || ( name == "mindbender" ) )
  {
    if ( talents.mindbender->ok() )
      return new summon_mindbender_t( *this, options_str );
    else
      return new summon_shadowfiend_t( *this, options_str );
  }

  // Disc+Holy
  if ( name == "penance" )
    return new penance_t( *this, options_str );
  if ( name == "smite" )
    return new smite_t( *this, options_str );
  if ( name == "holy_fire" || name == "power_word_solace" )
  {
    if ( talents.power_word_solace->ok() )
      return new power_word_solace_t( *this, options_str );
    else
      return new holy_fire_t( *this, options_str );
  }
  if ( name == "halo" )
    return new halo_t( *this, options_str );
  if ( name == "divine_star" )
    return new divine_star_t( *this, options_str );
  if ( name == "schism" )
    return new schism_t( *this, options_str );

  // Heals
  if ( name == "power_word_shield" )
    return new power_word_shield_t( *this, options_str );

  return base_t::create_action( name, options_str );
}

pet_t* priest_t::create_pet( const std::string& pet_name, const std::string& /* pet_type */ )
{
  // pet_t* p = find_pet( pet_name );

  if ( pet_name == "shadowfiend" )
    return new pets::fiend::shadowfiend_pet_t( sim, *this );
  if ( pet_name == "mindbender" )
    return new pets::fiend::mindbender_pet_t( sim, *this );

  sim->errorf( "Tried to create priest pet %s.", pet_name.c_str() );

  return nullptr;
}

void priest_t::create_pets()
{
  base_t::create_pets();

  if ( find_action( "shadowfiend" ) && !talents.mindbender->ok() )
  {
    pets.shadowfiend = create_pet( "shadowfiend" );
  }

  if ( ( find_action( "mindbender" ) || find_action( "shadowfiend" ) ) && talents.mindbender->ok() )
  {
    pets.mindbender = create_pet( "mindbender" );
  }
}

void priest_t::init_base_stats()
{
  base_t::init_base_stats();

  base.attack_power_per_strength = 0.0;
  base.attack_power_per_agility  = 0.0;
  base.spell_power_per_intellect = 1.0;

  if ( specialization() == PRIEST_SHADOW )
    resources.base[ RESOURCE_INSANITY ] = 100.0;

  // Discipline/Holy
  base.mana_regen_from_spirit_multiplier = specs.meditation_disc->ok() ? specs.meditation_disc->effectN( 1 ).percent()
                                                                       : specs.meditation_holy->effectN( 1 ).percent();
}

void priest_t::init_resources( bool force )
{
  base_t::init_resources( force );

  resources.current[ RESOURCE_INSANITY ] = 0.0;
}

void priest_t::init_scaling()
{
  base_t::init_scaling();

  // Atonement heals are capped at a percentage of the Priest's health, so there may be scaling with stamina.
  if ( specs.atonement->ok() && primary_role() == ROLE_HEAL )
    scaling->enable( STAT_STAMINA );

  // Just hook insanity init in here when actor set bonuses are ready
  insanity.init();
}

void priest_t::init_spells()
{
  base_t::init_spells();
  // Talents
  // Shared

  talents.body_and_soul   = find_talent_spell( "Body and Soul" );
  talents.angelic_feather = find_talent_spell( "Angelic Feather" );
  talents.masochism       = find_talent_spell( "Masochism" );

  talents.shining_force = find_talent_spell( "Shining Force" );
  talents.psychic_voice = find_talent_spell( "Psychic Voice" );
  talents.dominant_mind = find_talent_spell( "Dominant Mind" );

  talents.mindbender = find_talent_spell( "Mindbender" );

  talents.twist_of_fate  = find_talent_spell( "Twist of Fate" );
  talents.power_infusion = find_talent_spell( "Power Infusion" );

  talents.divine_star = find_talent_spell( "Divine Star" );
  talents.halo        = find_talent_spell( "Halo" );

  // Discipline

  talents.the_penitent = find_talent_spell( "The Penitent" );
  talents.castigation  = find_talent_spell( "Castigation" );
  talents.schism       = find_talent_spell( "Schism" );

  talents.power_word_solace = find_talent_spell( "Power Word: Solace" );
  talents.shield_discipline = find_talent_spell( "Shield Discipline" );

  talents.contrition = find_talent_spell( "Contrition" );

  talents.clarity_of_will = find_talent_spell( "Clarity of Will" );

  talents.purge_the_wicked = find_talent_spell( "Purge the Wicked" );
  talents.grace            = find_talent_spell( "Grace" );
  talents.shadow_covenant  = find_talent_spell( "Shadow Covenant" );

  // Holy
  talents.trail_of_light   = find_talent_spell( "Trail of Light" );
  talents.enduring_renewal = find_talent_spell( "Enduring Renewal" );
  talents.enlightenment    = find_talent_spell( "Enlightenment" );

  talents.path_of_light    = find_talent_spell( "Path of Light" );
  talents.desperate_prayer = find_talent_spell( "Desperate Prayer" );

  talents.light_of_the_naaru = find_talent_spell( "Light of the Naaru" );
  talents.guardian_angel     = find_talent_spell( "Guardian Angel" );
  talents.hymn_of_hope       = find_talent_spell( "Hymn of Hope" );

  talents.surge_of_light = find_talent_spell( "Surge of Light" );
  talents.binding_heal   = find_talent_spell( "Binding Heal" );
  talents.piety          = find_talent_spell( "Piety" );

  talents.divinity = find_talent_spell( "Divinity" );

  talents.apotheosis        = find_talent_spell( "Apotheosis" );
  talents.benediction       = find_talent_spell( "Benediction" );
  talents.circle_of_healing = find_talent_spell( "Circle of Healing" );

  // Shadow
  talents.fortress_of_the_mind = find_talent_spell( "Fortress of the Mind" );
  talents.shadow_word_void     = find_talent_spell( "Shadow Word: Void" );

  talents.mania = find_talent_spell( "Mania" );

  talents.mind_bomb = find_talent_spell( "Mind Bomb" );

  talents.lingering_insanity = find_talent_spell( "Lingering Insanity" );
  talents.reaper_of_souls    = find_talent_spell( "Reaper of Souls" );
  talents.void_ray           = find_talent_spell( "Void Ray" );

  talents.sanlayn            = find_talent_spell( "San'layn" );
  talents.auspicious_spirits = find_talent_spell( "Auspicious Spirits" );
  talents.shadowy_insight    = find_talent_spell( "Shadowy Insight" );

  talents.misery = find_talent_spell( "Misery" );

  talents.legacy_of_the_void   = find_talent_spell( "Legacy of the Void" );
  talents.shadow_crash         = find_talent_spell( "Shadow Crash" );
  talents.surrender_to_madness = find_talent_spell( "Surrender to Madness" );

  // Artifacts
  // Shadow - Xal'atath, Blade of the Black Empire

  artifact.call_to_the_void         = find_artifact_spell( "Call to the Void" );
  artifact.creeping_shadows         = find_artifact_spell( "Creeping Shadows" );
  artifact.darkening_whispers       = find_artifact_spell( "Darkening Whispers" );
  artifact.deaths_embrace           = find_artifact_spell( "Death's Embrace" );
  artifact.from_the_shadows         = find_artifact_spell( "From the Shadows" );
  artifact.mass_hysteria            = find_artifact_spell( "Mass Hysteria" );
  artifact.mental_fortitude         = find_artifact_spell( "Mental Fortitude" );
  artifact.mind_shattering          = find_artifact_spell( "Mind Shattering" );
  artifact.sinister_thoughts        = find_artifact_spell( "Sinister Thoughts" );
  artifact.sphere_of_insanity       = find_artifact_spell( "Sphere of Insanity" );
  artifact.thoughts_of_insanity     = find_artifact_spell( "Thoughts of Insanity" );
  artifact.thrive_in_the_shadows    = find_artifact_spell( "Thrive in the Shadows" );
  artifact.to_the_pain              = find_artifact_spell( "To the Pain" );
  artifact.touch_of_darkness        = find_artifact_spell( "Touch of Darkness" );
  artifact.unleash_the_shadows      = find_artifact_spell( "Unleash the Shadows" );
  artifact.void_corruption          = find_artifact_spell( "Void Corruption" );
  artifact.void_siphon              = find_artifact_spell( "Void Siphon" );
  artifact.void_torrent             = find_artifact_spell( "Void Torrent" );
  artifact.darkness_of_the_conclave = find_artifact_spell( "Darkness of the Conclave" );
  artifact.fiending_dark            = find_artifact_spell( "Fiending Dark" );
  artifact.mind_quickening          = find_artifact_spell( "Mind Quickening" );
  artifact.lash_of_insanity         = find_artifact_spell( "Lash of Insanity" );

  // General Spells

  // Discipline
  specs.atonement       = find_specialization_spell( "Atonement" );
  specs.archangel       = find_specialization_spell( "Archangel" );
  specs.borrowed_time   = find_specialization_spell( "Borrowed Time" );
  specs.divine_aegis    = find_specialization_spell( "Divine Aegis" );
  specs.evangelism      = find_specialization_spell( "Evangelism" );
  specs.grace           = find_specialization_spell( "Grace" );
  specs.meditation_disc = find_specialization_spell( "Meditation", PRIEST_DISCIPLINE );
  specs.mysticism       = find_specialization_spell( "Mysticism" );
  specs.spirit_shell    = find_specialization_spell( "Spirit Shell" );
  specs.enlightenment   = find_specialization_spell( "Enlightenment" );

  // Holy
  specs.meditation_holy   = find_specialization_spell( "Meditation", PRIEST_HOLY );
  specs.serendipity       = find_specialization_spell( "Serendipity" );
  specs.rapid_renewal     = find_specialization_spell( "Rapid Renewal" );
  specs.divine_providence = find_specialization_spell( "Divine Providence" );
  specs.focused_will      = find_specialization_spell( "Focused Will" );

  // Shadow
  specs.voidform            = find_specialization_spell( "Voidform" );
  specs.void_eruption       = find_specialization_spell( "Void Eruption" );
  specs.shadowy_apparitions = find_specialization_spell( "Shadowy Apparitions" );
  specs.shadow_priest       = find_specialization_spell( "Shadow Priest" );

  // Mastery Spells
  mastery_spells.absolution    = find_mastery_spell( PRIEST_DISCIPLINE );
  mastery_spells.echo_of_light = find_mastery_spell( PRIEST_HOLY );
  mastery_spells.madness       = find_mastery_spell( PRIEST_SHADOW );

  // Range Based on Talents
  if ( base.distance != 5 )
  {
    if ( talents.divine_star->ok() )
      base.distance = 24.0;
    else if ( talents.halo->ok() )
      base.distance = 27.0;
    else
      base.distance = 27.0;
  }
}

void priest_t::create_buffs()
{
  base_t::create_buffs();

  // Talents
  buffs.power_infusion = make_buff<haste_buff_t>( this, "power_infusion", talents.power_infusion )
                             ->add_invalidate( CACHE_SPELL_HASTE )
                             ->add_invalidate( CACHE_HASTE );

  buffs.twist_of_fate = buff_creator_t( this, "twist_of_fate", talents.twist_of_fate )
                            .duration( talents.twist_of_fate->effectN( 1 ).trigger()->duration() )
                            .default_value( talents.twist_of_fate->effectN( 1 ).trigger()->effectN( 2 ).percent() )
                            .add_invalidate( CACHE_PLAYER_DAMAGE_MULTIPLIER )
                            .add_invalidate( CACHE_PLAYER_HEAL_MULTIPLIER );

  buffs.shadowform = make_buff( this, "shadowform", find_class_spell( "Shadowform" ) )
                         ->add_invalidate( CACHE_PLAYER_DAMAGE_MULTIPLIER );
  buffs.shadowform_state = buff_creator_t( this, "shadowform_state" ).chance( 1.0 ).quiet( true );

  buffs.shadowy_insight = make_buff( this, "shadowy_insight", talents.shadowy_insight );
  buffs.shadowy_insight->set_max_stack( 1U );  // Spell Data says 2, really is 1 -- 2016/04/17 Twintop

  buffs.void_ray = make_buff( this, "void_ray", talents.void_ray->effectN( 1 ).trigger() );

  buffs.void_torrent = make_buff( this, "void_torrent", artifact.void_torrent );

  buffs.surrender_to_madness = new buffs::surrender_to_madness_t( *this );

  buffs.surrender_to_madness_death = buff_creator_t( this, "surrender_to_madness_death", talents.surrender_to_madness )
                                         .chance( 1.0 )
                                         .duration( timespan_t::zero() )
                                         .default_value( 0.0 );

  buffs.sphere_of_insanity = buff_creator_t( this, "sphere_of_insanity", find_spell( 194182 ) )
                                 .chance( 1.0 )
                                 .default_value( find_spell( 194182 )->effectN( 3 ).percent() );

  buffs.mind_quickening = make_buff<stat_buff_t>( this, "mind_quickening", find_spell( 240673 ) );

  // Discipline
  buffs.archangel = new buffs::archangel_t( *this );

  buffs.borrowed_time = buff_creator_t( this, "borrowed_time", find_spell( 59889 ) )
                            .chance( specs.borrowed_time->ok() )
                            .default_value( find_spell( 59889 )->effectN( 1 ).percent() )
                            .add_invalidate( CACHE_HASTE );

  buffs.holy_evangelism = buff_creator_t( this, "holy_evangelism", find_spell( 81661 ) )
                              .chance( specs.evangelism->ok() )
                              .activated( false );

  // Shadow

  buffs.voidform = new buffs::voidform_t( *this );

  buffs.lingering_insanity = new buffs::lingering_insanity_t( *this );

  buffs.insanity_drain_stacks = new buffs::insanity_drain_stacks_t( *this );

  buffs.vampiric_embrace = make_buff( this, "vampiric_embrace", find_class_spell( "Vampiric Embrace" ) );

  buffs.mind_sear_on_hit_reset =
      make_buff( this, "mind_sear_on_hit_reset" )->set_duration( timespan_t::from_seconds( 5.0 ) );
  buffs.mind_sear_on_hit_reset->set_max_stack( 2U );

  buffs.dispersion = make_buff( this, "dispersion", find_class_spell( "Dispersion" ) );

  // Set Bonuses
  buffs.mental_instinct =
      buff_creator_t( this, "mental_instinct", sets->set( PRIEST_SHADOW, T17, B4 )->effectN( 1 ).trigger() )
          .chance( sets->has_set_bonus( PRIEST_SHADOW, T17, B4 ) )
          .add_invalidate( CACHE_SPELL_HASTE )
          .add_invalidate( CACHE_HASTE );

  buffs.reperation = buff_creator_t( this, "reperation", find_spell( 186478 ) )
                         .chance( sets->has_set_bonus( PRIEST_DISCIPLINE, T18, B2 ) )
                         .add_invalidate( CACHE_PLAYER_DAMAGE_MULTIPLIER )
                         .add_invalidate( CACHE_PLAYER_HEAL_MULTIPLIER );

  buffs.premonition = buff_creator_t( this, "premonition", find_spell( 188779 ) )
                          .chance( sets->has_set_bonus( PRIEST_SHADOW, T18, B4 ) );

  buffs.power_overwhelming = stat_buff_creator_t( this, "power_overwhelming",
                                                  sets->set( specialization(), T19OH, B8 )->effectN( 1 ).trigger() )
                                 .trigger_spell( sets->set( specialization(), T19OH, B8 ) );

  buffs.void_vb = buff_creator_t( this, "void", find_spell( 211657 ) ).chance( 1.0 );

  buffs.empty_mind = buff_creator_t( this, "empty_mind", find_spell( 247226 ) )
                         .chance( sets->has_set_bonus( PRIEST_SHADOW, T20, B2 ) )
                         .max_stack( 10 );  // TODO Update from spelldata

  buffs.overwhelming_darkness = new buffs::overwhelming_darkness_t( *this );

  // Legendaries

  buffs.anunds_last_breath = make_buff( this, "anunds_last_breath", find_spell( 215210 ) );

  buffs.iridis_empowerment = buff_creator_t( this, "iridis_empowerment", find_spell( 224999 ) )
                                 .chance( active_items.zenkaram_iridis_anadem ? 1.0 : 0.0 );
  ;

  buffs.the_twins_painful_touch = buff_creator_t( this, "the_twins_painful_touch", find_spell( 207721 ) )
                                      .chance( active_items.the_twins_painful_touch ? 1.0 : 0.0 );

  buffs.zeks_exterminatus = buff_creator_t( this, "zeks_exterminatus", find_spell( 236545 ) ).rppm_scale( RPPM_HASTE );
}

void priest_t::init_rng()
{
  rppm.call_to_the_void = get_rppm( "call_to_the_void", artifact.call_to_the_void );

  player_t::init_rng();
}

/// ALL Spec Pre-Combat Action Priority List
void priest_t::apl_precombat()
{
  action_priority_list_t* precombat = get_action_priority_list( "precombat" );
  // Snapshot stats
  precombat->add_action( "flask" );
  precombat->add_action( "food" );
  precombat->add_action( "augmentation" );
  precombat->add_action( "snapshot_stats",
                         "Snapshot raid buffed stats before combat begins and "
                         "pre-potting is done." );

  // do all kinds of calculation here to reduce CPU time
  if (specialization() == PRIEST_SHADOW)
  {
	  precombat->add_action(
		  "variable,name=haste_eval,op=set,value=(raw_haste_pct-0.3)*(10+10*equipped."
		  "mangazas_madness+5*talent.fortress_of_the_mind.enabled)");
	  precombat->add_action("variable,name=haste_eval,op=max,value=0");
	  precombat->add_action(
		  "variable,name=erupt_eval,op=set,value=26+1*talent.fortress_of_the_mind.enabled-"
		  "4*talent.Sanlayn.enabled-3*talent.Shadowy_insight.enabled+variable.haste_eval*1.5");
	  precombat->add_action(
		  "variable,name=cd_time,op=set,value=(12+(2-2*talent.mindbender.enabled*set_"
		  "bonus.tier20_4pc)*set_bonus.tier19_2pc+(1-3*talent.mindbender.enabled*set_"
		  "bonus.tier20_4pc)*equipped.mangazas_madness+(6+5*talent.mindbender.enabled)"
		  "*set_bonus.tier20_4pc+2*artifact.lash_of_insanity.rank)");
	  precombat->add_action(
		  "variable,name=dot_swp_dpgcd,op=set,value=36.5*1.2*(1+0.06*artifact.to_the_pain.rank)"
		  "*(1+0.2+stat.mastery_rating%16000)*0.75");
	  precombat->add_action(
		  "variable,name=dot_vt_dpgcd,op=set,value=68*1.2*(1+0.2*talent.sanlayn.enabled)*(1+0.05*artifact.touch_of_"
		  "darkness.rank)"
		  "*(1+0.2+stat.mastery_rating%16000)*0.5");
	  precombat->add_action("variable,name=sear_dpgcd,op=set,value=120*1.2*(1+0.05*artifact.void_corruption.rank)");
	  precombat->add_action(
		  "variable,name=s2msetup_time,op=set,value=(0.8*(83+(20+20*talent.fortress_of_the_mind"
		  ".enabled)*set_bonus.tier20_4pc-(5*talent.sanlayn.enabled)+((33-13*set_bonus.tier20_4pc)*"
		  "talent.reaper_of_souls.enabled)+set_bonus.tier19_2pc*4+8*equipped.mangazas_madness+(raw_haste_"
		  "pct*10*(1+0.7*set_bonus.tier20_4pc))*(2+(0.8*set_bonus.tier19_2pc)+(1*talent.reaper_of_souls."
		  "enabled)+(2*artifact.mass_hysteria.rank)-(1*talent.sanlayn.enabled)))),if=talent.surrender_to_madness.enabled");
	  precombat->add_action("potion");
  }

  // Precast
  switch ( specialization() )
  {
    case PRIEST_DISCIPLINE:
      break;
    case PRIEST_HOLY:
      break;
    case PRIEST_SHADOW:
    default:
      precombat->add_action( this, "Shadowform", "if=!buff.shadowform.up" );
      precombat->add_action( "mind_blast" );
      break;
  }
}

std::string priest_t::default_potion() const
{
  std::string lvl110_potion = "prolonged_power";

  return ( true_level >= 100 )
             ? lvl110_potion
             : ( true_level >= 90 )
                   ? "draenic_intellect"
                   : ( true_level >= 85 ) ? "jade_serpent" : ( true_level >= 80 ) ? "volcanic" : "disabled";
}

std::string priest_t::default_flask() const
{
  return ( true_level >= 100 )
             ? "whispered_pact"
             : ( true_level >= 90 )
                   ? "greater_draenic_intellect_flask"
                   : ( true_level >= 85 ) ? "warm_sun" : ( true_level >= 80 ) ? "draconic_mind" : "disabled";
}

std::string priest_t::default_food() const
{
  std::string lvl100_food = "buttered_sturgeon";

  return ( true_level > 100 )
             ? "azshari_salad"
             : ( true_level > 90 )
                   ? lvl100_food
                   : ( true_level >= 90 ) ? "mogu_fish_stew"
                                          : ( true_level >= 80 ) ? "seafood_magnifique_feast" : "disabled";
}

std::string priest_t::default_rune() const
{
  return ( true_level >= 110 ) ? "defiled" : ( true_level >= 100 ) ? "focus" : "disabled";
}

bool priest_t::has_t18_class_trinket() const
{
  if ( specialization() == PRIEST_DISCIPLINE )
  {
    return active_items.naarus_discipline != nullptr;
  }
  else if ( specialization() == PRIEST_HOLY )
  {
    return active_items.complete_healing != nullptr;
  }
  else if ( specialization() == PRIEST_SHADOW )
  {
    return active_items.mental_fatigue != nullptr;
  }

  return false;
}

void priest_t::trigger_call_to_the_void( const dot_t* d )
{
  if ( rppm.call_to_the_void->trigger() )
  {
    procs.void_tendril->occur();
    make_event<ground_aoe_event_t>( *sim, this,
                                    ground_aoe_params_t()
                                        .target( d->target )
                                        .duration( find_spell( 193473 )->duration() )
                                        .action( active_spells.void_tendril ) );
  }
}

void priest_t::trigger_sephuzs_secret( const action_state_t* state, spell_mechanic mechanic, double proc_chance )
{
  // Skip the attempt to trigger sephuz if it is suppressed
  if ( options.priest_suppress_sephuz )
  {
    return;
  }

  switch ( mechanic )
  {
      // Interrupts will always trigger sephuz
    case MECHANIC_INTERRUPT:
      break;
    default:
      // By default, proc sephuz on persistent enemies if they are below the "boss level"
      // (playerlevel + 3), and on any kind of transient adds.
      if ( state->target->type != ENEMY_ADD && ( state->target->level() >= sim->max_player_level + 3 ) )
      {
        return;
      }
      break;
  }

  // Ensure Sephuz's Secret can even be procced. If the ring is not equipped, a fallback buff with
  // proc chance of 0 (disabled) will be created
  if ( buffs.sephuzs_secret->default_chance == 0 )
  {
    return;
  }

  buffs.sephuzs_secret->trigger( 1, buff_t::DEFAULT_VALUE(), proc_chance );
  cooldowns.sephuzs_secret->start();
}

/** NO Spec Combat Action Priority List */
void priest_t::apl_default()
{
  action_priority_list_t* def = get_action_priority_list( "default" );

  // DEFAULT
  if ( sim->allow_potions )
    def->add_action( "mana_potion,if=mana.pct<=75" );

  if ( find_class_spell( "Shadowfiend" )->ok() )
  {
    def->add_action( this, "Shadowfiend" );
  }
  if ( race == RACE_TROLL )
    def->add_action( "berserking" );
  if ( race == RACE_BLOOD_ELF )
    def->add_action( "arcane_torrent,if=mana.pct<=90" );
  def->add_action( this, "Shadow Word: Pain", ",if=remains<tick_time|!ticking" );
  def->add_action( this, "Smite" );
}

/** Shadow Combat Action Priority List */
void priest_t::apl_shadow()
{
  action_priority_list_t* default_list = get_action_priority_list( "default" );
  action_priority_list_t* check        = get_action_priority_list( "check" );
  action_priority_list_t* main         = get_action_priority_list( "main" );
  action_priority_list_t* s2m          = get_action_priority_list( "s2m" );
  action_priority_list_t* vf           = get_action_priority_list( "vf" );

  // On-Use Items
  for ( const std::string& item_action : get_item_actions() )
  {
    default_list->add_action( item_action );
  }

  // Professions
  for ( const std::string& profession_action : get_profession_actions() )
  {
    default_list->add_action( profession_action );
  }

  // Potions
  default_list->add_action(
      "potion,if=buff.bloodlust.react|target.time_to_die<"
      "=80|(target.health.pct<35&cooldown.power_infusion.remains<30)" );

  // Choose which APL to use based on talents and fight conditions.

  default_list->add_action(
      "call_action_list,name=check,if=talent.surrender_to_madness.enabled&!buff"
      ".surrender_to_madness.up" );
  default_list->add_action(
      "run_action_list,name=s2m,if=buff.voidform.up&buff.surrender_to_madness."
      "up" );
  default_list->add_action( "run_action_list,name=vf,if=buff.voidform.up" );
  default_list->add_action( "run_action_list,name=main" );

  // s2mcheck APL
  check->add_action( "variable,op=set,name=actors_fight_time_mod,value=0" );
  check->add_action(
      "variable,op=set,name=actors_fight_time_mod,value=-((-(450)+(time+target."
      "time_to_die))%10),if=time+target.time_to_die>450&time+target.time_to_"
      "die<600" );
  check->add_action(
      "variable,op=set,name=actors_fight_time_mod,value=((450-(time+target."
      "time_to_die))%5),if=time+target.time_to_die<=450" );
  check->add_action(
      "variable,op=set,name=s2mcheck,value=variable.s2msetup_time-(variable."
      "actors_fight_time_mod*nonexecute_actors_pct)" );
  check->add_action( "variable,op=min,name=s2mcheck,value=180" );

  // Main APL
  main->add_talent( this, "Surrender to Madness", "if=talent.surrender_to_madness.enabled&target.time_to_die<=variable.s2mcheck" );
  main->add_action( this, "Shadow Word: Death", "if=equipped.zeks_exterminatus&equipped.mangazas_madness&buff.zeks_exterminatus.react" );
  main->add_action( this, "Shadow Word: Pain", "if=talent.misery.enabled&dot.shadow_word_pain.remains<gcd.max,moving=1,cycle_targets=1" );
  main->add_action( this, "Vampiric Touch", "if=talent.misery.enabled&(dot.vampiric_touch.remains<3*gcd.max|dot.shadow_word_pain.remains<3*gcd.max),cycle_targets=1" );
  main->add_action( this, "Shadow Word: Pain", "if=!talent.misery.enabled&dot.shadow_word_pain.remains<(3+(4%3))*gcd" );
  main->add_action( this, "Vampiric Touch", "if=!talent.misery.enabled&dot.vampiric_touch.remains<(4+(4%3))*gcd" );
  main->add_action( this, "Void Eruption", "if=(talent.mindbender.enabled&cooldown.mindbender.remains<(variable.erupt_eval+gcd.max*4%3))|!talent.mindbender.enabled|set_bonus.tier20_4pc" );
  main->add_talent( this, "Shadow Crash", "if=talent.shadow_crash.enabled" );
  main->add_action( this, "Shadow Word: Death", "if=(active_enemies<=4|(talent.reaper_of_souls.enabled&active_enemies<=2))&cooldown.shadow_word_death.charges=2&insanity<="
      "(85-15*talent.reaper_of_souls.enabled)|(equipped.zeks_exterminatus&"
      "buff.zeks_exterminatus.react)" );
  main->add_action( this, "Mind Blast", "if=active_enemies<=4&talent.legacy_of_the_void.enabled&(insanity"
      "<=81|(insanity<=75.2&talent.fortress_of_the_mind.enabled))" );
  main->add_action( this, "Mind Blast", "if=active_enemies<=4&!talent.legacy_of_the_void.enabled|(insanity"
      "<=96|(insanity<=95.2&talent.fortress_of_the_mind.enabled))" );
  main->add_action( this, "Shadow Word: Pain", "if=!talent.misery.enabled&!ticking&target.time_to_die"
      ">10&(active_enemies<5&(talent.auspicious_spirits.enabled|talent.shadowy_"
      "insight.enabled)),cycle_targets=1" );
  main->add_action( this, "Vampiric Touch", "if=active_enemies>1&!talent.misery.enabled&!ticking&(variable"
      ".dot_vt_dpgcd*target.time_to_die%(gcd.max*(156+variable.sear_dpgcd*(active_"
      "enemies-1))))>1,cycle_targets=1" );
  main->add_action(this, "Shadow Word: Pain", "if=active_enemies>1&!talent.misery.enabled&!ticking&(variable"
      ".dot_swp_dpgcd*target.time_to_die%(gcd.max*(118+variable.sear_dpgcd*(active_"
      "enemies-1))))>1,cycle_targets=1" );
  main->add_talent(this, "Shadow Word: Void", "if=talent.shadow_word_void.enabled&(insanity<=75-10*"
      "talent.legacy_of_the_void.enabled)" );
  main->add_action( this, "Mind Flay", "interrupt=1,chain=1" );
  main->add_action( this, "Shadow Word: Pain" );

  // Surrender to Madness APL
  s2m->add_action(this, "Silence", "if=equipped.sephuzs_secret&(target.is_add|target.debuff.casting."
      "react)&cooldown.buff_sephuzs_secret.up&!buff.sephuzs_secret.up"
      ",cycle_targets=1" );
  s2m->add_action( this, "Void Bolt", "if=buff.insanity_drain_stacks.value<6&set_bonus.tier19_4pc" );
  s2m->add_talent( this, "Mind Bomb", "if=equipped.sephuzs_secret&target.is_add&cooldown.buff_sephuzs_"
      "secret.remains<1&!buff.sephuzs_secret.up,cycle_targets=1" );
  s2m->add_talent( this, "Shadow Crash", "if=talent.shadow_crash.enabled" );
  s2m->add_talent( this, "Mindbender", "if=cooldown.shadow_word_death.charges=0&buff.voidform.stack>(45"
      "+25*set_bonus.tier20_4pc)" );
  s2m->add_action( this, "Void Torrent", "if=dot.shadow_word_pain.remains>5.5&dot.vampiric_"
      "touch.remains>5.5&!buff.power_infusion.up|buff.voidform.stack<5" );
  s2m->add_action( "berserking,if=buff.voidform.stack>=65" );
  s2m->add_action( this, "Shadow Word: Death", "if=current_insanity_drain*gcd.max>insanity&(insanity-"
      "(current_insanity_drain*gcd.max)+(30+30*talent.reaper_of_souls.enabled)<100)" );
  if ( race == RACE_BLOOD_ELF )
    s2m->add_action( 
        "arcane_torrent,if=buff.insanity_drain_stacks.value>=65"
        "&(insanity-(current_insanity_drain*gcd.max)+30)<100" );
  s2m->add_talent( this, "Power Infusion", "if=cooldown.shadow_word_death.charges=0&buff.voidform.stack"
      ">(45+25*set_bonus.tier20_4pc)|target.time_to_die<=30" );
  s2m->add_action( this, "Void Bolt" );
  s2m->add_action( this, "Shadow Word: Death", "if=(active_enemies<=4|(talent.reaper_of_souls.enabled&active_"
      "enemies<=2))&current_insanity_drain*gcd.max>insanity&(insanity-"
      "(current_insanity_drain*gcd.max)+(30+30*talent.reaper_of_souls.enabled))"
      "<100" );
  s2m->add_action(
      "wait,sec=action.void_bolt.usable_in,if=action.void_bolt.usable_in<gcd."
      "max*0.28" );
  s2m->add_action( this, "Dispersion", "if=current_insanity_drain*gcd.max>insanity&!buff.power_"
      "infusion.up|(buff.voidform.stack>76&cooldown.shadow_word_death.charges=0"
      "&current_insanity_drain*gcd.max>insanity)" );
  s2m->add_action( this, "Mind Blast", "if=active_enemies<=5" );
  s2m->add_action(
      "wait,sec=action.mind_blast.usable_in,if=action.mind_blast.usable_in<gcd."
      "max*0.28&active_enemies<=5" );
  s2m->add_action( this, "Shadow Word: Death", "if=(active_enemies<=4|(talent.reaper_of_souls.enabled&"
      "active_enemies<=2))&cooldown.shadow_word_death.charges=2" );
  s2m->add_action( this, "Shadowfiend", "if=!talent.mindbender.enabled&buff.voidform.stack>15" );
  s2m->add_talent( this, "Shadow Word: Void", "if=talent.shadow_word_void.enabled&(insanity-(current_"
      "insanity_drain*gcd.max)+50)<100" );
  s2m->add_action( this, "Shadow Word: Pain", "if=talent.misery.enabled&dot.shadow_word_pain.remains"
      "<gcd,moving=1,cycle_targets=1" );
  s2m->add_action( this, "Vampiric Touch", "if=talent.misery.enabled&(dot.vampiric_touch.remains<3*"
      "gcd.max|dot.shadow_word_pain.remains<3*gcd.max),cycle_targets=1" );
  s2m->add_action( this, "Shadow Word: Pain", "if=!talent.misery.enabled&!ticking&(active_enemies<5|"
      "talent.auspicious_spirits.enabled|talent.shadowy_insight.enabled|"
      "artifact"
      ".sphere_of_insanity.rank)" );
  s2m->add_action( this, "Vampiric Touch", "if=!talent.misery.enabled&!ticking&(active_enemies<4|"
      "talent."
      "sanlayn.enabled|(talent.auspicious_spirits.enabled&artifact.unleash_the_"
      "shadows.rank))" );
  s2m->add_action( this, "Shadow Word: Pain", "if=!talent.misery.enabled&!ticking&target.time_to_die>"
      "10&"
      "(active_enemies<5&(talent.auspicious_spirits.enabled|talent.shadowy_"
      "insight"
      ".enabled)),cycle_targets=1" );
  s2m->add_action( this, "Vampiric Touch", "if=!talent.misery.enabled&!ticking&target.time_to_die>10&"
      "(active_enemies<4|talent.sanlayn.enabled|(talent.auspicious_spirits."
      "enabled&"
      "artifact.unleash_the_shadows.rank)),cycle_targets=1" );
  s2m->add_action( this, "Shadow Word: Pain", "if=!talent.misery.enabled&!ticking&target.time_to_die>"
      "10&"
      "(active_enemies<5&artifact.sphere_of_insanity.rank),cycle_targets=1" );
  s2m->add_action( this, "Mind Flay", "chain=1,interrupt_immediate=1,interrupt_if=ticks>=2&(action."
      "void_"
      "bolt.usable|(current_insanity_drain*gcd.max>insanity&(insanity-(current_"
      "insanity_drain*gcd.max)+60)<100&cooldown.shadow_word_death.charges>=1)"
      ")" );

  // Voidform APL
  vf->add_talent( this, "Surrender to Madness", "if=talent.surrender_to_madness.enabled&insanity>="
      "25&(cooldown.void_bolt.up|cooldown.void_torrent.up|cooldown.shadow_word_"
      "death.up|buff.shadowy_insight.up)&target.time_to_die<=variable.s2mcheck-"
      "(buff.insanity_drain_stacks.value)" );
  vf->add_action( this, "Silence", "if=equipped.sephuzs_secret&(target.is_add|target.debuff.casting."
      "react)&cooldown.buff_sephuzs_secret.up&!buff.sephuzs_secret.up"
      "&buff.insanity_drain_stacks.value>10,cycle_targets=1" );
  vf->add_action( this, "Void Bolt" );
  vf->add_action( this, "Shadow Word: Death", "if=equipped.zeks_exterminatus&equipped."
      "mangazas_madness&buff.zeks_exterminatus.react" );
  if ( race == RACE_BLOOD_ELF )
    vf->add_action(
        "arcane_torrent,if=buff.insanity_drain_stacks.value>=20&(insanity-"
        "(current_insanity_drain*gcd.max)+15)<100" );
  vf->add_talent( this, "Mind Bomb", "if=equipped.sephuzs_secret&target.is_add&cooldown.buff_sephuzs_"
      "secret.remains<1&!buff.sephuzs_secret.up&buff.insanity_drain_stacks.value>10"
      ",cycle_targets=1" );
  vf->add_talent( this, "Shadow Crash", "if=talent.shadow_crash.enabled" );
  vf->add_action( this, "Void Torrent", "if=dot.shadow_word_pain.remains>5.5&dot.vampiric_touch.remains"
      ">5.5&(!talent.surrender_to_madness.enabled|(talent.surrender_to_madness."
      "enabled&target.time_to_die>variable.s2mcheck-(buff.insanity_drain_"
      "stacks.value)+60))" );
  vf->add_talent( this, "Mindbender", "if=buff.insanity_drain_stacks.value>=(variable.cd_time+(variable.haste_"
      "eval*!set_bonus.tier20_4pc)-(3*set_bonus.tier20_4pc*(raid_event.movement.in<15)*"
      "((active_enemies-(raid_event"
      ".adds.count*(raid_event.adds.remains>0)))=1))+(5-3*set_bonus.tier20_4pc)*buff.bloodlust."
      "up+2*talent.fortress_of_the_mind.enabled*set_bonus.tier20_4pc)&(!talent.surrender_to_"
      "madness.enabled|(talent.surrender_to_madness.enabled&target.time_to_die>variable."
      "s2mcheck-buff.insanity_drain_stacks.value))" );
  vf->add_talent( this, "Power Infusion", "if=buff.insanity_drain_stacks.value>=(variable.cd_time+5*buff."
      "bloodlust.up*(1+1*set_bonus.tier20_4pc))&(!talent.surrender_to_madness.enabled"
      "|(talent.surrender_to_madness.enabled&target.time_to_die>variable.s2mcheck-(buff"
      ".insanity_drain_stacks.value)+61))" );
  vf->add_action(
      "berserking,if=buff.voidform.stack>=10&buff.insanity_drain_stacks.value<="
      "20&"
      "(!talent.surrender_to_madness.enabled|(talent.surrender_to_madness."
      "enabled&"
      "target.time_to_die>variable.s2mcheck-(buff.insanity_drain_stacks.value)+"
      "60))" );
  vf->add_action( this, "Shadow Word: Death", "if=(active_enemies<=4|(talent.reaper_of_souls.enabled&"
      "active_"
      "enemies<=2))&current_insanity_drain*gcd.max>insanity&(insanity-"
      "(current_insanity_drain*gcd.max)+(15+15*talent.reaper_of_souls.enabled))"
      "<100" );
  vf->add_action(
      "wait,sec=action.void_bolt.usable_in,if=action.void_bolt.usable_in<gcd."
      "max*0.28" );
  vf->add_action( this, "Mind Blast", "if=active_enemies<=4" );
  vf->add_action(
      "wait,sec=action.mind_blast.usable_in,if=action.mind_blast.usable_in<gcd."
      "max*0.28&active_enemies<=4" );
  vf->add_action( this, "Shadow Word: Death", "if=(active_enemies<=4|(talent.reaper_of_souls"
      ".enabled&active_enemies<=2))&cooldown.shadow_word_death.charges=2|"
      "(equipped.zeks_exterminatus&buff.zeks_exterminatus.react)" );
  vf->add_action( this, "Shadowfiend", "if=!talent.mindbender.enabled&buff.voidform.stack>15" );
  vf->add_talent( this, "Shadow Word: Void", "if=talent.shadow_word_void.enabled&(insanity-(current_"
      "insanity_drain*gcd.max)+25)<100" );
  vf->add_action( this, "Shadow Word: Pain", "if=talent.misery.enabled&dot.shadow_word_pain.remains"
      "<gcd,moving=1,cycle_targets=1" );
  vf->add_action( this, "Vampiric Touch", "if=talent.misery.enabled&(dot.vampiric_touch.remains<3*"
      "gcd.max|dot.shadow_word_pain.remains<3*gcd.max)&target.time_to_die>5*gcd."
      "max,cycle_targets=1" );
  vf->add_action( this, "Shadow Word: Pain", "if=!talent.misery.enabled&!ticking&(active_enemies<5|"
      "talent.auspicious_spirits.enabled|talent.shadowy_insight.enabled|"
      "artifact"
      ".sphere_of_insanity.rank)" );
  vf->add_action( this, "Vampiric Touch", "if=!talent.misery.enabled&!ticking&(active_enemies<4|"
      "talent."
      "sanlayn.enabled|(talent.auspicious_spirits.enabled&artifact.unleash_the_"
      "shadows.rank))" );
  vf->add_action( this, "Vampiric Touch", "if=active_enemies>1&!talent.misery.enabled&!ticking&((1+0.02"
      "*buff.voidform.stack)*variable.dot_vt_dpgcd*target.time_to_die%(gcd.max*(156"
      "+variable.sear_dpgcd*(active_enemies-1))))>1,cycle_targets=1" );
  vf->add_action( this, "Shadow Word: Pain", "if=active_enemies>1&!talent.misery.enabled&!ticking&((1+0.02"
      "*buff.voidform.stack)*variable.dot_swp_dpgcd*target.time_to_die%(gcd.max*(118"
      "+variable.sear_dpgcd*(active_enemies-1))))>1,cycle_targets=1" );
  vf->add_action( this, "Mind Flay", "chain=1,interrupt_immediate=1,interrupt_if=ticks>=2&(action."
      "void_"
      "bolt.usable|(current_insanity_drain*gcd.max>insanity&(insanity-(current_"
      "insanity_drain*gcd.max)+30)<100&cooldown.shadow_word_death.charges>=1)"
      ")" );
  vf->add_action( this, "Shadow Word: Pain" );
}

/** Discipline Heal Combat Action Priority List */
void priest_t::apl_disc_heal()
{
  apl_default();
}

/** Discipline Damage Combat Action Priority List */
void priest_t::apl_disc_dmg()
{
  action_priority_list_t* def = get_action_priority_list( "default" );

  // On-Use Items
  for ( const std::string& item_action : get_item_actions() )
  {
    def->add_action( item_action );
  }

  // Professions
  for ( const std::string& profession_action : get_profession_actions() )
  {
    def->add_action( profession_action );
  }

  // Potions
  if ( sim->allow_potions && true_level >= 80 )
  {
    if ( true_level > 100 )
      def->add_action( "potion,name=,if=buff.bloodlust.react|target.time_to_die<=40" );
    else if ( true_level > 90 )
      def->add_action(
          "potion,name=draenic_intellect,if=buff.bloodlust.react|target.time_"
          "to_die<=40" );
    else if ( true_level > 85 )
      def->add_action(
          "potion,name=jade_serpent,if=buff.bloodlust.react|target.time_to_"
          "die<"
          "=40" );
    else
      def->add_action(
          "potion,name=volcanic,if=buff.bloodlust.react|target.time_to_die<="
          "40" );
  }

  if ( race == RACE_BLOOD_ELF )
    def->add_action( "arcane_torrent,if=mana.pct<=95" );

  if ( find_class_spell( "Shadowfiend" )->ok() )
  {
    def->add_action( "mindbender,if=talent.mindbender.enabled" );
    def->add_action( "shadowfiend,if=!talent.mindbender.enabled" );
  }

  if ( race != RACE_BLOOD_ELF )
  {
    for ( const std::string& racial_action : get_racial_actions() )
    {
      def->add_action( racial_action );
    }
  }

  def->add_talent( this, "Power Infusion", "if=talent.power_infusion.enabled" );

  def->add_talent( this, "Purge the Wicked", "if=!ticking" );
  def->add_action( this, "Shadow Word: Pain", "if=!ticking&!talent.purge_the_wicked.enabled" );

  def->add_talent( this, "Schism" );
  def->add_action( this, "Penance" );
  def->add_talent( this, "Purge the Wicked", "if=remains<(duration*0.3)" );
  def->add_action( this, "Shadow Word: Pain", "if=remains<(duration*0.3)&!talent.purge_the_wicked.enabled" );
  def->add_talent( this, "Divine Star", "if=mana.pct>80" );
  def->add_action( this, "Smite" );
  def->add_action( this, "Shadow Word: Pain" );
}

/** Holy Heal Combat Action Priority List */
void priest_t::apl_holy_heal()
{
  apl_default();
}

/** Holy Damage Combat Action Priority List */
void priest_t::apl_holy_dmg()
{
  apl_default();
}

/**
 * Obtain target_data for given target.
 * Always returns non-null targetdata pointer
 */
priest_td_t* priest_t::get_target_data( player_t* target ) const
{
  priest_td_t*& td = _target_data[ target ];
  if ( !td )
  {
    td = new priest_td_t( target, const_cast<priest_t&>( *this ) );
  }
  return td;
}

/**
 * Find target_data for given target.
 * Returns target_data if found, nullptr otherwise
 */
priest_td_t* priest_t::find_target_data( player_t* target ) const
{
  return _target_data[ target ];
}

void priest_t::init_action_list()
{
  if ( specialization() == PRIEST_HOLY )
  {
    if ( !quiet )
      sim->errorf( "Player %s's role (%s) or spec(%s) is currently not supported.", name(),
                   util::role_type_string( primary_role() ), util::specialization_string( specialization() ) );
    quiet = true;
    return;
  }

  if ( !action_list_str.empty() )
  {
    player_t::init_action_list();
    return;
  }
  clear_action_priority_lists();

  apl_precombat();

  switch ( specialization() )
  {
    case PRIEST_SHADOW:
      apl_shadow();
      break;
    case PRIEST_DISCIPLINE:
      if ( primary_role() != ROLE_HEAL )
        apl_disc_heal();
      else
        apl_disc_dmg();
      break;
    case PRIEST_HOLY:
      if ( primary_role() != ROLE_HEAL )
        apl_holy_dmg();
      else
        apl_holy_heal();
      break;
    default:
      apl_default();
      break;
  }

  use_default_action_list = true;

  base_t::init_action_list();
}

void priest_t::combat_begin()
{
  if ( !sim->fixed_time )
  {
    if ( options.priest_fixed_time && talents.surrender_to_madness->ok() )
    {
      // Check if there are any players in the sim other than shadow priests with Surrender to Madness
      bool found_non_stm_players =
          ( sim->player_list.end() != range::find_if( sim->player_list, []( const player_t* p ) {
              if ( p->role == ROLE_NONE )
              {
                return false;
              }
              else if ( p->specialization() != PRIEST_SHADOW )
              {
                return true;
              }
              else
              {
                const priest_t* priest = debug_cast<const priest_t*>( p );
                if ( !priest->talents.surrender_to_madness->ok() )
                {
                  return true;
                }
              }
              return false;
            } ) );

      if ( !found_non_stm_players )
      {
        // We have a simulation only with STM shadows priests, so change it to fixed time simulation.
        sim->fixed_time = true;
        sim->errorf(
            "Due to Shadow Priest deaths during Surrender to Madness, fixed "
            "time has been enabled in this simulation." );
        sim->errorf(
            "This allows sims with only Shadow Priests to give useful "
            "feedback, as otherwise the sim would continue" );
        sim->errorf(
            "on for 300+ seconds "
            "and reduce the target's health in the next iteration by "
            "significantly more than it should." );
        sim->errorf( "To disable this option, add priest_fixed_time=0 to your sim." );
      }
    }
  }

  player_t::combat_begin();
}

// priest_t::reset ==========================================================

void priest_t::reset()
{
  base_t::reset();

  // Reset Target Data
  for ( player_t* target : sim->target_list )
  {
    if ( auto td = find_target_data( target ) )
    {
      td->reset();
    }
  }

  insanity.reset();
}

/**
 * Copy stats from the trigger spell to the atonement spell
 * to get proper HPR and HPET reports.
 */
void priest_t::fixup_atonement_stats( const std::string& trigger_spell_name, const std::string& atonement_spell_name )
{
  if ( stats_t* trigger = find_stats( trigger_spell_name ) )
  {
    if ( stats_t* atonement = get_stats( atonement_spell_name ) )
    {
      atonement->resource_gain.merge( trigger->resource_gain );
      atonement->total_execute_time = trigger->total_execute_time;
      atonement->total_tick_time    = trigger->total_tick_time;
      atonement->num_ticks          = trigger->num_ticks;
    }
  }
}

/**
 * Fixup Atonement Stats HPE, HPET and HPR
 */
void priest_t::pre_analyze_hook()
{
  base_t::pre_analyze_hook();

  if ( specs.atonement->ok() )
  {
    fixup_atonement_stats( "smite", "atonement_smite" );
    fixup_atonement_stats( "holy_fire", "atonement_holy_fire" );
    fixup_atonement_stats( "penance", "atonement_penance" );
  }

  if ( specialization() == PRIEST_DISCIPLINE || specialization() == PRIEST_HOLY )
    fixup_atonement_stats( "power_word_solace", "atonement_power_word_solace" );
}

void priest_t::target_mitigation( school_e school, dmg_e dt, action_state_t* s )
{
  base_t::target_mitigation( school, dt, s );

  if ( buffs.dispersion->check() )
  {
    s->result_amount *= 1.0 + ( buffs.dispersion->data().effectN( 1 ).percent() );
  }
}

action_t* priest_t::create_proc_action( const std::string& /*name*/, const special_effect_t& effect )
{
  if ( effect.driver()->id() == 222275 )
    return new actions::spells::blessed_dawnlight_medallion_t( *this, effect );

  return nullptr;
}

void priest_t::create_options()
{
  base_t::create_options();

  add_option( opt_deprecated( "double_dot", "action_list=double_dot" ) );
  add_option( opt_bool( "autounshift", options.autoUnshift ) );
  add_option( opt_bool( "priest_fixed_time", options.priest_fixed_time ) );
  add_option( opt_bool( "priest_ignore_healing", options.priest_ignore_healing ) );
  add_option( opt_bool( "priest_suppress_sephuz", options.priest_suppress_sephuz ) );
}

std::string priest_t::create_profile( save_e type )
{
  std::string profile_str = base_t::create_profile( type );

  if ( type == SAVE_ALL )
  {
    if ( !options.autoUnshift )
      profile_str += "autounshift=" + util::to_string( options.autoUnshift ) + "\n";

    if ( !options.priest_fixed_time )
      profile_str += "priest_fixed_time=" + util::to_string( options.priest_fixed_time ) + "\n";
  }

  return profile_str;
}

void priest_t::copy_from( player_t* source )
{
  base_t::copy_from( source );

  priest_t* source_p = debug_cast<priest_t*>( source );

  options = source_p->options;
}

/**
 * Report Extension Class
 * Here you can define class specific report extensions/overrides
 */
struct priest_report_t final : public player_report_extension_t
{
public:
  priest_report_t( priest_t& player ) : p( player )
  {
  }

  void html_customsection( report::sc_html_stream& /* os*/ ) override
  {
    (void)p;
    /*// Custom Class Section
     os << "\t\t\t\t<div class=\"player-section custom_section\">\n"
     << "\t\t\t\t\t<h3 class=\"toggle open\">Custom Section</h3>\n"
     << "\t\t\t\t\t<div class=\"toggle-content\">\n";

     os << p.name();

     os << "\t\t\t\t\t\t</div>\n" << "\t\t\t\t\t</div>\n";*/
  }

private:
  priest_t& p;
};

struct priest_module_t final : public module_t
{
  priest_module_t() : module_t( PRIEST )
  {
  }

  player_t* create_player( sim_t* sim, const std::string& name, race_e r = RACE_NONE ) const override
  {
    auto p              = new priest_t( sim, name, r );
    p->report_extension = std::unique_ptr<player_report_extension_t>( new priest_report_t( *p ) );
    return p;
  }
  bool valid() const override
  {
    return true;
  }
  void init( player_t* p ) const override
  {
    p->buffs.guardian_spirit   = buff_creator_t( p, "guardian_spirit",
                                               p->find_spell( 47788 ) );  // Let the ability handle the CD
    p->buffs.pain_supression   = buff_creator_t( p, "pain_supression",
                                               p->find_spell( 33206 ) );  // Let the ability handle the CD
    p->buffs.naarus_discipline = buff_creator_t( p, "naarus_discipline", p->find_spell( 185103 ) );
  }
  void static_init() const override
  {
    items::init();
  }
  void register_hotfixes() const override
  {
<<<<<<< HEAD
    /** December 5th 2017 hotfixes
      */
=======
    /** December 5th 2017 hotfixes **/
>>>>>>> 502a4899
	  
	  hotfix::register_effect("Priest", "2017-12-05", "Shadow Priest damage increased by 3%", 191068)
		  .field("base_value")
		  .operation(hotfix::HOTFIX_SET)
		  .modifier(23.0)
		  .verification_value(20.0);

	  hotfix::register_effect("Priest", "2017-12-05", "Shadow Priest damage increased by 3%", 179717)
		  .field("base_value")
		  .operation(hotfix::HOTFIX_SET)
		  .modifier(23.0)
		  .verification_value(20.0);

	  hotfix::register_effect("Priest", "2017-12-05", "Vampiric Touch damage reduced by 15%.", 25010)
		  .field("sp_coefficient")
		  .operation(hotfix::HOTFIX_SET)
		  .modifier(0.579)
		  .verification_value(0.6816);

	  hotfix::register_effect("Priest", "2017-12-05", "Shadow Word: Pain damage reduced by 15%.", 254257)
		  .field("sp_coefficient")
		  .operation(hotfix::HOTFIX_SET)
		  .modifier(0.31)
		  .verification_value(0.365);

  }

  void combat_begin( sim_t* ) const override
  {
  }
  void combat_end( sim_t* ) const override
  {
  }
};

}  // UNNAMED NAMESPACE

const module_t* module_t::priest()
{
  static priest_module_t m;
  return &m;
}<|MERGE_RESOLUTION|>--- conflicted
+++ resolved
@@ -5614,12 +5614,7 @@
   }
   void register_hotfixes() const override
   {
-<<<<<<< HEAD
-    /** December 5th 2017 hotfixes
-      */
-=======
     /** December 5th 2017 hotfixes **/
->>>>>>> 502a4899
 	  
 	  hotfix::register_effect("Priest", "2017-12-05", "Shadow Priest damage increased by 3%", 191068)
 		  .field("base_value")
