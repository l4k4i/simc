// ==========================================================================
// Dedmonwakeen's Raid DPS/TPS Simulator.
// Send questions to natehieter@gmail.com
// ==========================================================================

#include "simulationcraft.hpp"

/* WOD TODO (when new dbc is up):
 *
 * - Greater Heal has been renamed Heal.
 * - Cascade, Divine Star, and Halo no longer heal allies but are instant cast
 *   for Shadow Priests, or damage enemies for Discipline or Holy Priests.
 */
namespace { // UNNAMED NAMESPACE

/* Forward declarations
 */
struct priest_t;

/* Priest target data
 * Contains target specific things
 */
struct priest_td_t final : public actor_pair_t
{
public:
  struct dots_t
  {
    dot_t* devouring_plague_tick;
    dot_t* shadow_word_pain;
    dot_t* vampiric_touch;
    dot_t* void_entropy;
    dot_t* holy_fire;
    dot_t* power_word_solace;
    dot_t* renew;
  } dots;

  struct buffs_t
  {
    absorb_buff_t* divine_aegis;
    absorb_buff_t* power_word_shield;
    absorb_buff_t* spirit_shell;
    buff_t* holy_word_serenity;
  } buffs;
  priest_t& priest;

  priest_td_t( player_t* target, priest_t& p );
};

/* Priest class definition
 *
 * Derived from player_t. Contains everything that defines the priest class.
 */
struct priest_t final : public player_t
{
public:
  typedef player_t base_t;

  struct
  {
    // Talents
    buff_t* power_infusion;
    buff_t* twist_of_fate;
    buff_t* surge_of_light;

    // Discipline
    buff_t* archangel;
    buff_t* borrowed_time;
    buff_t* holy_evangelism;
    buff_t* inner_focus;
    buff_t* spirit_shell;
    buff_t* saving_grace_penalty;

    // Holy
    buff_t* chakra_chastise;
    buff_t* chakra_sanctuary;
    buff_t* chakra_serenity;
    buff_t* serendipity;

    // Shadow
    buff_t* divine_insight_shadow;
    buff_t* shadow_word_death_reset_cooldown;
    buff_t* glyph_mind_spike;
    buff_t* shadowform;
    buff_t* vampiric_embrace;
    buff_t* surge_of_darkness;
    buff_t* dispersion;

    // Set Bonus
    buff_t* empowered_shadows; // t16 4pc caster
    buff_t* absolution; // t16 4pc heal holy word
    buff_t* resolute_spirit; // t16 4pc heal spirit shell
  } buffs;

  // Talents
  struct
  {
    const spell_data_t* desperate_prayer;
    const spell_data_t* spectral_guise;
    const spell_data_t* angelic_bulwark;

    const spell_data_t* body_and_soul;
    const spell_data_t* angelic_feather;
    const spell_data_t* phantasm;

    const spell_data_t* surge_of_light;
    const spell_data_t* surge_of_darkness;
    const spell_data_t* mindbender;
    const spell_data_t* power_word_solace;
    const spell_data_t* insanity;

    const spell_data_t* void_tendrils;
    const spell_data_t* psychic_scream;
    const spell_data_t* dominate_mind;

    const spell_data_t* twist_of_fate;
    const spell_data_t* power_infusion;
    const spell_data_t* divine_insight;

    const spell_data_t* cascade;
    const spell_data_t* divine_star;
    const spell_data_t* halo;

    const spell_data_t* void_entropy;
    const spell_data_t* clarity_of_power;
    const spell_data_t* clarity_of_will;
    const spell_data_t* clarity_of_purpose;
    const spell_data_t* auspicious_spirits;
    const spell_data_t* saving_grace;
    const spell_data_t* words_of_mending;
  } talents;

  // Specialization Spells
  struct
  {
    // General

    // Discipline
    const spell_data_t* archangel;
    const spell_data_t* atonement;
    const spell_data_t* borrowed_time;
    const spell_data_t* divine_aegis;
    const spell_data_t* evangelism;
    const spell_data_t* grace;
    const spell_data_t* meditation_disc;
    const spell_data_t* mysticism;
    const spell_data_t* spirit_shell;
    const spell_data_t* strength_of_soul;
    const spell_data_t* train_of_thought;

    // Holy
    const spell_data_t* meditation_holy;
    const spell_data_t* rapid_renewal;
    const spell_data_t* serendipity;

    // Shadow
    const spell_data_t* devouring_plague;
    const spell_data_t* mind_surge;
    const spell_data_t* shadowform;
    const spell_data_t* shadowy_apparitions;
    const spell_data_t* shadow_orbs;
  } specs;

  // Mastery Spells
  struct
  {
    const spell_data_t* shield_discipline;
    const spell_data_t* echo_of_light;
    const spell_data_t* mental_anguish;
  } mastery_spells;

  struct perk_spells_t
  {
    const spell_data_t* enhanced_mind_flay;
    const spell_data_t* enhanced_shadow_orbs;
    const spell_data_t* enhanced_shadow_word_death;
    const spell_data_t* improved_mind_spike;
    const spell_data_t* improved_shadow_word_pain;
    const spell_data_t* improved_vampiric_touch;
  } perks;

  // Cooldowns
  struct
  {
    cooldown_t* chakra;
    cooldown_t* inner_focus;
    cooldown_t* mindbender;
    cooldown_t* mind_blast;
    cooldown_t* penance;
    cooldown_t* shadowfiend;
  } cooldowns;

  // Gains
  struct
  {
    gain_t* auspicious_spirits;
    gain_t* clarity_of_power_mind_spike;
    gain_t* devouring_plague_health;
    gain_t* dispersion;
    gain_t* divine_insight_shadow_word_pain;
    gain_t* divine_insight_mind_spike;
    gain_t* mindbender;
    gain_t* power_word_solace;
    gain_t* shadowfiend;
    gain_t* shadow_orb_mind_blast;
    gain_t* shadow_orb_shadow_word_death;
    gain_t* shadow_orb_auspicious_spirits;
    gain_t* surge_of_darkness_devouring_plague;
    gain_t* surge_of_darkness_vampiric_touch;
    gain_t* vampiric_touch_mana;
  } gains;

  // Benefits
  struct
  {
    benefit_t* smites_with_glyph_increase;
  } benefits;

  // Procs
  struct
  {
    proc_t* divine_insight_shadow;
    proc_t* divine_insight_shadow_overflow;
    proc_t* mind_spike_dot_removal;
    proc_t* shadowy_apparition;
    proc_t* surge_of_darkness;
    proc_t* surge_of_darkness_overflow;
    proc_t* surge_of_light;
    proc_t* surge_of_light_overflow;
    proc_t* t15_2pc_caster;
    proc_t* t15_4pc_caster;
    proc_t* t15_2pc_caster_shadow_word_pain;
    proc_t* t15_2pc_caster_vampiric_touch;
  } procs;

  // Special
  struct
  {
    const spell_data_t* surge_of_darkness;
    action_t* echo_of_light;
  } active_spells;

  // Pets
  struct
  {
    pet_t* shadowfiend;
    pet_t* mindbender;
    pet_t* lightwell;
  } pets;

  // Options
  struct priest_options_t
  {
    int initial_shadow_orbs;
    std::string atonement_target_str;
    bool autoUnshift; // Shift automatically out of stance/form
    priest_options_t() : initial_shadow_orbs( 0 ), autoUnshift( true ) {}
  } options;

  // Glyphs
  struct glyphs_t
  {
    const spell_data_t* circle_of_healing;
    const spell_data_t* dark_binding;
    const spell_data_t* devouring_plague;
    const spell_data_t* dispersion;
    const spell_data_t* borrowed_time;
    const spell_data_t* holy_fire;
    const spell_data_t* holy_nova;
    const spell_data_t* lightwell;
    const spell_data_t* mind_blast;
    const spell_data_t* mind_flay;
    const spell_data_t* mind_spike;
    const spell_data_t* penance;
    const spell_data_t* power_word_shield;
    const spell_data_t* prayer_of_mending;
    const spell_data_t* renew;
    const spell_data_t* shadow_word_death;
    const spell_data_t* smite;
    const spell_data_t* vampiric_embrace;

    // WoD
    const spell_data_t* free_action;
  } glyphs;

  priest_t( sim_t* sim, const std::string& name, race_e r ) :
    player_t( sim, PRIEST, name, r ),
    // initialize containers. For POD containers this sets all elements to 0.
    // use eg. buffs( buffs_t() ) instead of buffs() to help certain old compilers circumvent their bugs
    buffs(),
    talents(),
    specs(),
    mastery_spells(),
    perks(),
    cooldowns(),
    gains(),
    benefits(),
    procs(),
    active_spells(),
    pets(),
    options(),
    glyphs()
  {
    base.distance = 27.0; //Halo

    create_cooldowns();
    create_gains();
    create_procs();
    create_benefits();
  }

  // Function Definitions
  virtual void      init_base_stats() override;
  virtual void      init_spells() override;
  virtual void      create_buffs() override;
  virtual void      init_scaling() override;
  virtual void      reset() override;
  virtual void      create_options() override;
  virtual bool      create_profile( std::string& profile_str, save_e = SAVE_ALL, bool save_html = false ) override;
  virtual action_t* create_action( const std::string& name, const std::string& options ) override;
  virtual pet_t*    create_pet( const std::string& name, const std::string& type = std::string() ) override;
  virtual void      create_pets() override;
  virtual void      copy_from( player_t* source ) override;
  virtual set_e       decode_set( const item_t& ) const override;
  virtual resource_e primary_resource() const override { return RESOURCE_MANA; }
  virtual role_e    primary_role() const override;
  virtual stat_e    convert_hybrid_stat( stat_e s ) const;
  virtual void      combat_begin() override;
  virtual double    composite_armor() const override;
  virtual double    composite_spell_haste() const override;
  virtual double    composite_spell_speed() const override;
  virtual double    composite_spell_power_multiplier() const override;
  virtual double    composite_spell_crit() const override;
  virtual double    composite_melee_crit() const override;
  virtual double    composite_player_multiplier( school_e school ) const override;
  virtual double    composite_player_heal_multiplier( school_e school ) const override;
  virtual double    temporary_movement_modifier() const;
  virtual double    composite_attribute_multiplier( attribute_e attr ) const override;
  virtual double    matching_gear_multiplier( attribute_e attr ) const override;
  virtual void      target_mitigation( school_e, dmg_e, action_state_t* ) override;
  virtual void pre_analyze_hook() override;
  virtual void      init_action_list() override;
  virtual priest_td_t* get_target_data( player_t* target ) const override;

private:
  // Construction helper functions for priest_t members
  void create_cooldowns();
  void create_gains();
  void create_procs();
  void create_benefits();
  void apl_precombat();
  void apl_default();
  void apl_shadow();
  void apl_disc_heal();
  void apl_disc_dmg();
  void apl_holy_heal();
  void apl_holy_dmg();
  void fixup_atonement_stats( const std::string& trigger_spell_name, const std::string& atonement_spell_name );

  target_specific_t<priest_td_t*> target_data;
};

namespace pets {

// ==========================================================================
// Priest Pets
// ==========================================================================

/* priest pet base
 *
 * defines characteristics common to ALL priest pets
 */
struct priest_pet_t : public pet_t
{
  priest_pet_t( sim_t* sim, priest_t& owner, const std::string& pet_name, pet_e pt, bool guardian = false ) :
    pet_t( sim, &owner, pet_name, pt, guardian )
  {
    base.position = POSITION_BACK;
    base.distance = 3;
  }

  struct _stat_list_t
  {
    int level;
    std::array<double, ATTRIBUTE_MAX> stats;
  };


  virtual void init_base_stats() override
  {
    pet_t::init_base_stats();

    owner_coeff.ap_from_sp = 1.0;
    owner_coeff.sp_from_sp = 1.0;

    // Base Stats, same for all pets. Depend on level
    static const _stat_list_t pet_base_stats[] =
    {
      //   none, str, agi, sta, int, spi
      { 85, { { 0, 453, 883, 353, 159, 225 } } },
    };

    // Loop from end to beginning to get the data for the highest available level equal or lower than the player level
    int i = as<int>( sizeof_array( pet_base_stats ) );
    while ( --i > 0 )
    {
      if ( pet_base_stats[ i ].level <= level )
        break;
    }
    if ( i >= 0 )
      base.stats.attribute = pet_base_stats[ i ].stats;
  }

  virtual void schedule_ready( timespan_t delta_time, bool waiting ) override
  {
    if ( main_hand_attack && ! main_hand_attack -> execute_event )
    {
      main_hand_attack -> schedule_execute();
    }

    pet_t::schedule_ready( delta_time, waiting );
  }

  virtual double composite_player_multiplier( school_e school ) const override
  {
    double m = pet_t::composite_player_multiplier( school );

    // Orc racial
    m *= 1.0 + o().racials.command -> effectN( 1 ).percent();

    return m;
  }

  virtual resource_e primary_resource() const override
  { return RESOURCE_ENERGY; }

  priest_t& o() const
  { return static_cast<priest_t&>( *owner ); }
};

/* Abstract base class for Shadowfiend and Mindbender
 *
 */
struct base_fiend_pet_t : public priest_pet_t
{
  struct buffs_t
  {
    buff_t* shadowcrawl;
  } buffs;

  struct gains_t
  {
    gain_t* fiend;
  } gains;

  action_t* shadowcrawl_action;

  double direct_power_mod;

  base_fiend_pet_t( sim_t* sim, priest_t& owner, pet_e pt, const std::string& name ) :
    priest_pet_t( sim, owner, name, pt ),
    buffs(),
    gains(),
    shadowcrawl_action( nullptr ),
    direct_power_mod( 0.0 )
  {
    main_hand_weapon.type       = WEAPON_BEAST;
    main_hand_weapon.swing_time = timespan_t::from_seconds( 1.5 );

    owner_coeff.health = 0.3;
  }

  virtual double mana_return_percent() const = 0;

  virtual void init_action_list() override;

  virtual void create_buffs() override
  {
    priest_pet_t::create_buffs();

    buffs.shadowcrawl = buff_creator_t( this, "shadowcrawl", find_pet_spell( "Shadowcrawl" ) );
  }

  virtual void init_gains() override
  {
    priest_pet_t::init_gains();

    switch ( pet_type )
    {
    case PET_SHADOWFIEND:
      gains.fiend = o().gains.shadowfiend;
      break;
    case PET_MINDBENDER:
      gains.fiend = o().gains.mindbender;
      break;
    default:
      gains.fiend = get_gain( "basefiend" );
      break;
    }
  }

  virtual void init_resources( bool force ) override
  {
    priest_pet_t::init_resources( force );

    resources.initial[ RESOURCE_MANA ] = owner -> resources.max[ RESOURCE_MANA ];
    resources.current = resources.max = resources.initial;
  }

  virtual void summon( timespan_t duration ) override
  {
    dismiss();

    duration += timespan_t::from_seconds( 0.01 );

    priest_pet_t::summon( duration );

    if ( shadowcrawl_action )
    {
      /* Ensure that it gets used after the first melee strike.
       * In the combat logs that happen at the same time, but the melee comes first.
       */
      shadowcrawl_action -> cooldown -> ready = sim -> current_time + timespan_t::from_seconds( 0.001 );
    }
  }

  virtual action_t* create_action( const std::string& name,
                                   const std::string& options_str ) override;
};

// ==========================================================================
// Pet Shadowfiend
// ==========================================================================

struct shadowfiend_pet_t final : public base_fiend_pet_t
{
  const spell_data_t* mana_leech;

  shadowfiend_pet_t( sim_t* sim, priest_t& owner, const std::string& name = "shadowfiend" ) :
    base_fiend_pet_t( sim, owner, PET_SHADOWFIEND, name ),
    mana_leech( find_spell( 34650, "mana_leech" ) )
  {
    direct_power_mod = 1.0;

    main_hand_weapon.min_dmg = owner.dbc.spell_scaling( owner.type, owner.level ) * 2;
    main_hand_weapon.max_dmg = owner.dbc.spell_scaling( owner.type, owner.level ) * 2;

    main_hand_weapon.damage  = ( main_hand_weapon.min_dmg + main_hand_weapon.max_dmg ) / 2;
  }

  virtual double mana_return_percent() const override
  { return mana_leech -> effectN( 1 ).percent(); }
};

// ==========================================================================
// Pet Mindbender
// ==========================================================================

struct mindbender_pet_t final : public base_fiend_pet_t
{
  const spell_data_t* mindbender_spell;

  mindbender_pet_t( sim_t* sim, priest_t& owner, const std::string& name = "mindbender" ) :
    base_fiend_pet_t( sim, owner, PET_MINDBENDER, name ),
    mindbender_spell( owner.find_talent_spell( "Mindbender" ) )
  {
    direct_power_mod = 0.88;

    main_hand_weapon.min_dmg = owner.dbc.spell_scaling( owner.type, owner.level ) * 1.76;
    main_hand_weapon.max_dmg = owner.dbc.spell_scaling( owner.type, owner.level ) * 1.76;
    main_hand_weapon.damage  = ( main_hand_weapon.min_dmg + main_hand_weapon.max_dmg ) / 2;
  }

  virtual double mana_return_percent() const override
  {
    double m  = mindbender_spell -> effectN( 2 ).base_value();
           m /= mindbender_spell -> effectN( 3 ).base_value();
    return m / 100;
  }
};

// ==========================================================================
// Pet Lightwell
// ==========================================================================

struct lightwell_pet_t final : public priest_pet_t
{
public:
  int charges;

  lightwell_pet_t( sim_t* sim, priest_t& p ) :
    priest_pet_t( sim, p, "lightwell", PET_NONE, true ),
    charges( 0 )
  {
    role = ROLE_HEAL;

    action_list_str  = "/snapshot_stats";
    action_list_str += "/lightwell_renew";
    action_list_str += "/wait,sec=cooldown.lightwell_renew.remains";

    owner_coeff.sp_from_sp = 1.0;
  }

  virtual action_t* create_action( const std::string& name,
                                   const std::string& options_str ) override;

  virtual void summon( timespan_t duration ) override
  {
    charges = 10 + o().glyphs.lightwell -> effectN( 1 ).base_value();

    priest_pet_t::summon( duration );
  }
};

namespace actions { // namespace for pet actions

// ==========================================================================
// Priest Pet Melee
// ==========================================================================

struct priest_pet_melee_t : public melee_attack_t
{
  bool first_swing;

  priest_pet_melee_t( priest_pet_t& p, const char* name ) :
    melee_attack_t( name, &p, spell_data_t::nil() ),
    first_swing( true )
  {
    school = SCHOOL_SHADOW;
    weapon = &( p.main_hand_weapon );
    base_execute_time = weapon -> swing_time;
    may_crit    = true;
    background  = true;
    repeating   = true;
  }

  virtual void reset() override
  {
    melee_attack_t::reset();
    first_swing = true;
  }

  virtual timespan_t execute_time() const override
  {
    // First swing comes instantly after summoning the pet
    if ( first_swing )
      return timespan_t::zero();

    return melee_attack_t::execute_time();
  }

  virtual void schedule_execute( action_state_t* state = 0 ) override
  {
    melee_attack_t::schedule_execute( state );

    first_swing = false;
  }
};

// ==========================================================================
// Priest Pet Spell
// ==========================================================================

struct priest_pet_spell_t : public spell_t
{
  priest_pet_spell_t( priest_pet_t& p, const std::string& n ) :
    spell_t( n, &p, p.find_pet_spell( n ) )
  {
    may_crit = true;
  }

  priest_pet_spell_t( const std::string& token, priest_pet_t* p, const spell_data_t* s = spell_data_t::nil() ) :
    spell_t( token, p, s )
  {
    may_crit = true;
  }

  priest_pet_t& p()
  { return static_cast<priest_pet_t&>( *player ); }
  const priest_pet_t& p() const
  { return static_cast<priest_pet_t&>( *player ); }
};

struct shadowcrawl_t final : public priest_pet_spell_t
{
  shadowcrawl_t( base_fiend_pet_t& p ) :
    priest_pet_spell_t( p, "Shadowcrawl" )
  {
    may_miss  = false;
    harmful   = false;
  }

  base_fiend_pet_t& p()
  { return static_cast<base_fiend_pet_t&>( *player ); }
  const base_fiend_pet_t& p() const
  { return static_cast<base_fiend_pet_t&>( *player ); }

  virtual void execute() override
  {
    priest_pet_spell_t::execute();

    p().buffs.shadowcrawl -> trigger();
  }
};

struct fiend_melee_t final : public priest_pet_melee_t
{
  fiend_melee_t( base_fiend_pet_t& p ) :
    priest_pet_melee_t( p, "melee" )
  {
    weapon = &( p.main_hand_weapon );
    weapon_multiplier = 0.0;
    base_dd_min       = weapon -> min_dmg;
    base_dd_max       = weapon -> max_dmg;
    attack_power_mod.direct  = p.direct_power_mod;
  }

  base_fiend_pet_t& p()
  { return static_cast<base_fiend_pet_t&>( *player ); }
  const base_fiend_pet_t& p() const
  { return static_cast<base_fiend_pet_t&>( *player ); }

  virtual double action_multiplier() const override
  {
    double am = priest_pet_melee_t::action_multiplier();

    am *= 1.0 + p().buffs.shadowcrawl -> up() * p().buffs.shadowcrawl -> data().effectN( 2 ).percent();

    return am;
  }

  virtual void impact( action_state_t* s ) override
  {
    priest_pet_melee_t::impact( s );

    if ( result_is_hit( s -> result ) )
    {
      p().o().resource_gain( RESOURCE_MANA,
                             p().o().resources.max[ RESOURCE_MANA ] * p().mana_return_percent(),
                             p().gains.fiend );
    }
  }
};

struct lightwell_renew_t final : public heal_t
{
  lightwell_renew_t( lightwell_pet_t& p ) :
    heal_t( "lightwell_renew", &p, p.find_spell( 7001 ) )
  {
    may_crit = false;
    tick_may_crit = true;

    spell_power_mod.direct = 0.308;
  }

  lightwell_pet_t& p()
  { return static_cast<lightwell_pet_t&>( *player ); }
  const lightwell_pet_t& p() const
  { return static_cast<lightwell_pet_t&>( *player ); }

  virtual void execute() override
  {
    p().charges--;

    target = find_lowest_player();

    heal_t::execute();
  }

  virtual void last_tick( dot_t* d ) override
  {
    heal_t::last_tick( d );

    if ( p().charges <= 0 )
      p().dismiss();
  }

  virtual bool ready() override
  {
    if ( p().charges <= 0 )
      return false;

    return heal_t::ready();
  }
};

} // end namespace actions ( for pets )

// ==========================================================================
// Pet Shadowfiend/Mindbender Base
// ==========================================================================

void base_fiend_pet_t::init_action_list()
{
  main_hand_attack = new actions::fiend_melee_t( *this );

  if ( action_list_str.empty() )
  {
    action_list_str += "/snapshot_stats";
    action_list_str += "/shadowcrawl";
    action_list_str += "/wait_for_shadowcrawl";
  }

  priest_pet_t::init_action_list();
}

action_t* base_fiend_pet_t::create_action( const std::string& name,
                                           const std::string& options_str )
{
  if ( name == "shadowcrawl" )
  {
    shadowcrawl_action = new actions::shadowcrawl_t( *this );
    return shadowcrawl_action;
  }

  if ( name == "wait_for_shadowcrawl" ) return new wait_for_cooldown_t( this, "shadowcrawl" );

  return priest_pet_t::create_action( name, options_str );
}

action_t* lightwell_pet_t::create_action( const std::string& name,
                                          const std::string& options_str )
{
  if ( name == "lightwell_renew" ) return new actions::lightwell_renew_t( *this );

  return priest_pet_t::create_action( name, options_str );
}

} // END pets NAMESPACE

namespace actions {

/* This is a template for common code between priest_spell_t, priest_heal_t and priest_absorb_t.
 * The template is instantiated with either spell_t, heal_t or absorb_t as the 'Base' class.
 * Make sure you keep the inheritance hierarchy and use base_t in the derived class,
 * don't skip it and call spell_t/heal_t or absorb_t directly.
 */
template <typename Base>
struct priest_action_t : public Base
{
public:
  priest_action_t( const std::string& n, priest_t& p,
                   const spell_data_t* s = spell_data_t::nil() ) :
    ab( n, &p, s ),
    sform( p.buffs.shadowform ),
    min_interval( p.get_cooldown( "min_interval_" + ab::name_str ) ),
    priest( p )
  {
    ab::may_crit          = true;
    ab::tick_may_crit     = true;

    ab::dot_behavior      = DOT_REFRESH;
    ab::weapon_multiplier = 0.0;


    can_cancel_shadowform = p.options.autoUnshift;
    castable_in_shadowform = true;
  }

  bool check_shadowform() const
  {
    return ( castable_in_shadowform || can_cancel_shadowform || ( sform -> current_stack == 0 ) );
  }

  void cancel_shadowform()
  {
    if ( ! castable_in_shadowform )
    {
      // FIX-ME: Needs to drop haste aura too.
      sform  -> expire();
    }
  }

  double shadow_orbs_to_consume() const
  {
    return std::min( 3.0, priest.resources.current[ RESOURCE_SHADOW_ORB ] );
  }

  priest_td_t& get_td( player_t* t ) const
  { return *( priest.get_target_data( t ) ); }

  virtual void schedule_execute( action_state_t* state = 0 ) override
  {
    cancel_shadowform();

    ab::schedule_execute( state );
  }

  virtual bool ready() override
  {
    if ( ! ab::ready() )
      return false;

    if ( ! check_shadowform() )
      return false;

    return ( min_interval -> remains() <= timespan_t::zero() );
  }

  virtual double cost() const override
  {
    double c = ab::cost();

    if ( priest.buffs.power_infusion -> check() )
    {
      c *= 1.0 + priest.buffs.power_infusion -> data().effectN( 2 ).percent();
      c  = std::floor( c );
    }

    return c;
  }

  virtual void consume_resource() override
  {
    ab::consume_resource();

    if ( ab::base_execute_time > timespan_t::zero() && ! this -> channeled )
      priest.buffs.borrowed_time -> expire();
  }

  virtual void parse_options( option_t*          options,
                      const std::string& options_str ) override
  {
    const option_t base_options[] =
    {
      opt_timespan( "min_interval", ( min_interval -> duration ) ),
      opt_null()
    };

    std::vector<option_t> merged_options;
    ab::parse_options( option_t::merge( merged_options, options, base_options ), options_str );
  }

  virtual void update_ready( timespan_t cd_duration ) override
  {
    ab::update_ready( cd_duration );

    if ( min_interval -> duration > timespan_t::zero() && ! this -> dual )
    {
      min_interval -> start( timespan_t::min(), timespan_t::zero() );

      if ( ab::sim -> debug )
        ab::sim -> out_debug.printf( "%s starts min_interval for %s (%s). Will be ready at %.4f",
                               priest.name(), this -> name(), min_interval -> name(), min_interval -> ready.total_seconds() );
    }
  }
private:
  typedef Base ab; // typedef for the templated action type, eg. spell_t, attack_t, heal_t
  buff_t* sform;
  cooldown_t* min_interval; // Minimal interval / Forced cooldown of the action. Specifiable through option
protected:
  bool castable_in_shadowform;
  bool can_cancel_shadowform;

  /* keep reference to the priest. We are sure this will always resolve
   * to the same player as the action_t::player; pointer, and is always valid
   * because it owns the action
   */
  priest_t& priest;

  typedef priest_action_t base_t; // typedef for priest_action_t<action_base_t>
};

// ==========================================================================
// Priest Absorb
// ==========================================================================

struct priest_absorb_t : public priest_action_t<absorb_t>
{
public:
  priest_absorb_t( const std::string& n, priest_t& player,
                   const spell_data_t* s = spell_data_t::nil() ) :
    base_t( n, player, s )
  {
    may_crit          = false;
    tick_may_crit     = false;
    may_miss          = false;
  }

  virtual double action_multiplier() const override
  {
    double am = base_t::action_multiplier();

    if ( priest.mastery_spells.shield_discipline -> ok() )
      am += 1.0 + priest.cache.mastery_value();

    return am;
  }
};

// ==========================================================================
// Priest Heal
// ==========================================================================

struct priest_heal_t : public priest_action_t<heal_t>
{
  struct divine_aegis_t : public priest_absorb_t
  {
    divine_aegis_t( const std::string& n, priest_t& p ) :
      priest_absorb_t( n + "_divine_aegis", p, p.find_spell( 47753 ) )
    {
      check_spell( p.specs.divine_aegis );
      proc             = true;
      background       = true;
      spell_power_mod.direct = 0.0;
    }

    virtual void impact( action_state_t* s ) override
    {
      absorb_buff_t& buff = *get_td( s -> target ).buffs.divine_aegis;
      // Divine Aegis caps absorbs at 40% of target's health
      double old_amount = buff.value();
      double new_amount = clamp( s -> result_amount, 0.0, s -> target -> resources.current[ RESOURCE_HEALTH ] * 0.4 - old_amount );
      buff.trigger( 1, old_amount + new_amount );
      stats -> add_result( 0.0, new_amount, ABSORB, s -> result, s -> block_result, s -> target );
      buff.absorb_source -> add_result( 0.0, new_amount, ABSORB, s -> result, s -> block_result, s -> target );
    }

    void trigger( const action_state_t* s )
    {
      base_dd_min = base_dd_max = s -> result_amount * priest.specs.divine_aegis -> effectN( 1 ).percent();
      target = s -> target;
      execute();
    }
  };

  // FIXME:
  // * Supposedly does not scale with Archangel.
  // * There should be no min/max range on shell sizes.
  // * Verify that PoH scales the same as single-target.
  // * Verify the 30% "DA factor" did not change with the 50% DA change.
  struct spirit_shell_absorb_t : public priest_absorb_t
  {
    double trigger_crit_multiplier;

    spirit_shell_absorb_t( priest_heal_t& trigger ) :
      priest_absorb_t( trigger.name_str + "_shell", trigger.priest, trigger.priest.specs.spirit_shell ),
      trigger_crit_multiplier( 0.0 )
    {
      background = true;
      proc = true;
      may_crit = false;
      snapshot_flags |= STATE_MUL_DA | STATE_TGT_MUL_DA;
    }

    virtual double action_multiplier() const override // override
    {
      double am;

      am = absorb_t::action_multiplier();

      return am *                                        // ( am ) *
             ( 1 + trigger_crit_multiplier ) *           // ( 1 + crit ) *
             ( 1 + trigger_crit_multiplier * 0.3 );      // ( 1 + crit * 30% "DA factor" )
    }

    virtual void impact( action_state_t* s ) override
    {
      // Spirit Shell caps absorbs at 60% of target's health
      buff_t& spirit_shell = *get_td( s -> target ).buffs.spirit_shell;
      double old_amount = spirit_shell.value();
      double new_amount = clamp( s -> result_amount, 0.0, s -> target -> resources.current[ RESOURCE_HEALTH ] * 0.6 - old_amount );

      spirit_shell.trigger( 1, old_amount + new_amount );
      stats -> add_result( 0.0, new_amount, ABSORB, s -> result, s -> block_result, s -> target );
    }

    void trigger( action_state_t* s )
    {
      assert( s -> result != RESULT_CRIT );
      base_dd_min = base_dd_max = s -> result_amount;
      target = s -> target;
      trigger_crit_multiplier = s -> composite_crit();
      execute();
    }
  };

  divine_aegis_t* da;
  spirit_shell_absorb_t* ss;
  unsigned divine_aegis_trigger_mask;
  bool can_trigger_EoL, can_trigger_spirit_shell;

  virtual void init() override
  {
    base_t::init();

    if ( divine_aegis_trigger_mask && priest.specs.divine_aegis -> ok() )
    {
      da = new divine_aegis_t( name_str, priest );
      // add_child( da );
    }

    if ( can_trigger_spirit_shell )
      ss = new spirit_shell_absorb_t( *this );
  }

  priest_heal_t( const std::string& n, priest_t& player,
                 const spell_data_t* s = spell_data_t::nil() ) :
    base_t( n, player, s ),
    da( nullptr ), ss( nullptr ),
    divine_aegis_trigger_mask( RESULT_CRIT_MASK ),
    can_trigger_EoL( true ), can_trigger_spirit_shell( false )
  {}

  virtual double composite_crit() const override
  {
    double cc = base_t::composite_crit();

    if ( priest.buffs.chakra_serenity -> up() )
      cc += priest.buffs.chakra_serenity -> data().effectN( 1 ).percent();

    return cc;
  }

  virtual double composite_target_crit( player_t* t ) const override
  {
    double ctc = base_t::composite_target_crit( t );

    if ( get_td( t ).buffs.holy_word_serenity -> check() )
      ctc += get_td( t ).buffs.holy_word_serenity -> data().effectN( 2 ).percent();

    return ctc;
  }

  virtual double action_multiplier() const override
  {
    return base_t::action_multiplier() * ( 1.0 + priest.buffs.archangel -> value() );
  }

  virtual double composite_target_multiplier( player_t* t ) const override
  {
    double ctm = base_t::composite_target_multiplier( t );

    if ( priest.specs.grace -> ok() )
      ctm *= 1.0 + t -> buffs.grace -> check() * t -> buffs.grace -> value();

    return ctm;
  }

  virtual void execute() override
  {
    if ( can_trigger_spirit_shell )
      may_crit = priest.buffs.spirit_shell -> check() == 0;

    base_t::execute();

    may_crit = true;
  }

  virtual void impact( action_state_t* s ) override
  {
    if ( ss && priest.buffs.spirit_shell -> up() )
    {
      ss -> trigger( s );
    }
    else
    {
      double save_health_percentage = s -> target -> health_percentage();

      base_t::impact( s );

      if ( s -> result_amount > 0 )
      {
        trigger_divine_aegis( s );
        trigger_echo_of_light( this, s );

        if ( priest.buffs.chakra_serenity -> up() && get_td( target ).dots.renew -> is_ticking() )
        {
          get_td( target ).dots.renew -> refresh_duration();
        }

        if ( priest.talents.twist_of_fate -> ok() && ( save_health_percentage < priest.talents.twist_of_fate -> effectN( 1 ).base_value() ) )
        {
          priest.buffs.twist_of_fate -> trigger();
        }
      }
    }
  }

  virtual void tick( dot_t* d ) override /* override */
  {
    base_t::tick( d );
    trigger_divine_aegis( d -> state );
  }

  void trigger_divine_aegis( action_state_t* s )
  {
    if ( da && ( ( 1 << s -> result ) & divine_aegis_trigger_mask ) != 0 )
      da -> trigger( s );
  }

  // Priest Echo of Light, Ignite-Mechanic specialization
  void trigger_echo_of_light( priest_heal_t* h, action_state_t* s )
  {
    priest_t& p = h -> priest;
    if ( ! p.mastery_spells.echo_of_light -> ok() || ! can_trigger_EoL )
      return;

    ignite::trigger_pct_based(
      p.active_spells.echo_of_light, // ignite spell
      s -> target, // target
      s -> result_amount * p.cache.mastery_value() ); // ignite damage
  }

  void trigger_grace( player_t* t )
  {
    if ( priest.specs.grace -> ok() )
      t -> buffs.grace -> trigger( 1, priest.specs.grace -> effectN( 1 ).trigger() -> effectN( 1 ).percent() );
  }

  void trigger_serendipity()
  { priest.buffs.serendipity -> trigger(); }

  void trigger_strength_of_soul( player_t* t )
  {
    if ( priest.specs.strength_of_soul -> ok() && t -> buffs.weakened_soul -> up() )
      t -> buffs.weakened_soul -> extend_duration( player, timespan_t::from_seconds( -1 * priest.specs.strength_of_soul -> effectN( 1 ).base_value() ) );
  }

  void trigger_surge_of_light()
  {
    int stack = priest.buffs.surge_of_light -> check();
    if ( priest.buffs.surge_of_light -> trigger() )
    {
      if ( priest.buffs.surge_of_light -> check() == stack )
        priest.procs.surge_of_light_overflow -> occur();
      else
        priest.procs.surge_of_light -> occur();
    }
  }

  void consume_inner_focus()
  {
    if ( priest.buffs.inner_focus -> up() )
    {
      // Inner Focus cooldown starts when consumed.
      priest.buffs.inner_focus -> expire();
      priest.cooldowns.inner_focus -> start( priest.buffs.inner_focus -> data().cooldown() );
    }
  }

  void consume_serendipity()
  {
    priest.buffs.serendipity -> up();
    priest.buffs.serendipity -> expire();
  }

  void consume_surge_of_light()
  {
    priest.buffs.surge_of_light -> up();
    priest.buffs.surge_of_light -> expire();
  }
};

// ==========================================================================
// Priest Spell
// ==========================================================================

struct priest_spell_t : public priest_action_t<spell_t>
{
  // Atonement heal =========================================================
  struct atonement_heal_t final : public priest_heal_t
  {
    atonement_heal_t( const std::string& n, priest_t& p ) :
      priest_heal_t( n, p, p.specs.atonement )
    {
      background     = true;
      round_base_dmg = false;
      hasted_ticks   = false;

      // We set the base crit chance to 100%, so that simply setting
      // may_crit = true (in trigger()) will force a crit. When the trigger
      // spell crits, the atonement crits as well and procs Divine Aegis.
      base_crit = 1.0;

      snapshot_flags |= STATE_MUL_DA | STATE_TGT_MUL_DA;

      if ( ! p.options.atonement_target_str.empty() )
        target = sim -> find_player( p.options.atonement_target_str );
      else
        target = nullptr;
    }

    void trigger( double damage, dmg_e dmg_type, result_e result )
    {
      // Atonement caps at 30% of the Priest's health
      double cap = priest.resources.current[ RESOURCE_HEALTH ] * 0.3;

      if ( result == RESULT_CRIT )
      {
        // Assume crits cap at 200% of the non-crit cap; needs testing.
        cap *= 2.0;
      }

      base_dd_min = base_dd_max = std::min( cap, damage * data().effectN( 1 ).percent() );

      direct_tick = dual = ( dmg_type == DMG_OVER_TIME );
      may_crit = ( result == RESULT_CRIT );

      execute();
    }

    virtual double composite_target_multiplier( player_t* target ) const override
    {
      double m = priest_heal_t::composite_target_multiplier( target );
      if ( target == player )
        m *= 0.5; // Hardcoded in the tooltip
      return m;
    }

    virtual double total_crit_bonus() const override
    { return 0; }

    virtual void execute() override
    {
      player_t* saved_target = target;
      if ( ! target )
        target = find_lowest_player();

      priest_heal_t::execute();

      target = saved_target;
    }

    virtual void tick( dot_t* d ) override
    {
      player_t* saved_target = target;
      if ( ! target )
        target = find_lowest_player();

      priest_heal_t::tick( d );

      target = saved_target;
    }
  };

  atonement_heal_t* atonement;
  bool can_trigger_atonement;

  priest_spell_t( const std::string& n, priest_t& player,
                  const spell_data_t* s = spell_data_t::nil() ) :
    base_t( n, player, s ),
    atonement( nullptr ), can_trigger_atonement( false )
  {
    dot_behavior      = DOT_REFRESH;
    weapon_multiplier = 0.0;

    can_trigger_atonement = false;
  }

  virtual void init() override
  {
    base_t::init();

    if ( can_trigger_atonement && priest.specs.atonement -> ok() )
      atonement = new atonement_heal_t( "atonement_" + name_str, priest );
  }

  virtual void impact( action_state_t* s ) override
  {
    double save_health_percentage = s -> target -> health_percentage();

    base_t::impact( s );

    if ( result_is_hit( s -> result ) )
    {
      if ( priest.talents.twist_of_fate -> ok() && ( save_health_percentage < priest.talents.twist_of_fate -> effectN( 1 ).base_value() ) )
      {
        priest.buffs.twist_of_fate -> trigger();
      }
    }
  }

  virtual void assess_damage( dmg_e type,
                              action_state_t* s ) override
  {
    base_t::assess_damage( type, s );

    if ( aoe == 0 && result_is_hit( s -> result ) && priest.buffs.vampiric_embrace -> up() )
      trigger_vampiric_embrace( s );

    if ( atonement )
      trigger_atonment( type, s );
  }

  /* Based on previous implementation ( pets don't count but get full heal )
   * and http://www.wowhead.com/spell=15286#comments:id=1796701
   * Last checked 2013/05/25
   */
  void trigger_vampiric_embrace( action_state_t* s )
  {
    double amount = s -> result_amount;
    amount *= ( priest.buffs.vampiric_embrace -> data().effectN( 1 ).percent() + priest.glyphs.vampiric_embrace -> effectN( 2 ).percent() ) ;

    // Get all non-pet, non-sleeping players
    std::vector<player_t*> ally_list;;
    range::remove_copy_if( sim -> player_no_pet_list.data(), back_inserter( ally_list ), player_t::_is_sleeping );

    // Split amongst number of people in raid.
    // Pet's get a full share without counting against the number in the raid.
    // Amount is split up evenly, no smart heal mechanic involved
    amount /= 1.0 + ally_list.size();

    for ( size_t i = 0; i < ally_list.size(); ++i )
    {
      player_t& q = *ally_list[ i ];

      q.resource_gain( RESOURCE_HEALTH, amount, q.gains.vampiric_embrace );

      for ( size_t j = 0; j < q.pet_list.size(); ++j )
      {
        pet_t& r = *q.pet_list[ j ];
        r.resource_gain( RESOURCE_HEALTH, amount, r.gains.vampiric_embrace );
      }
    }
  }

  virtual void trigger_atonment( dmg_e type, action_state_t* s )
  {
    atonement -> trigger( s -> result_amount, direct_tick ? DMG_OVER_TIME : type, s -> result );
  }

  void generate_shadow_orb( unsigned num_orbs, gain_t* g = nullptr )
  {
    if ( priest.specs.shadow_orbs -> ok() )
      priest.resource_gain( RESOURCE_SHADOW_ORB, num_orbs, g, this );
  }

  void trigger_surge_of_darkness()
  {
    int stack = priest.buffs.surge_of_darkness -> check();
    if ( priest.buffs.surge_of_darkness -> trigger() )
    {
      if ( priest.buffs.surge_of_darkness -> check() == stack )
        priest.procs.surge_of_darkness_overflow -> occur();
      else
        priest.procs.surge_of_darkness -> occur();
    }
  }
};

namespace spells {

void cancel_dot( dot_t& dot )
{
  if ( dot.is_ticking() )
  {
    dot.cancel();
    dot.reset();
  }
}

// ==========================================================================
// Priest Abilities
// ==========================================================================

// ==========================================================================
// Priest Non-Harmful Spells
// ==========================================================================

// Archangel Spell ==========================================================

struct archangel_t final : public priest_spell_t
{
  archangel_t( priest_t& p, const std::string& options_str ) :
    priest_spell_t( "archangel", p, p.specs.archangel )
  {
    parse_options( nullptr, options_str );
    harmful = may_hit = may_crit = false;
  }

  virtual void execute() override
  {
    priest_spell_t::execute();
    priest.buffs.archangel -> trigger();
  }

  virtual bool ready() override
  {
    if ( ! priest.buffs.holy_evangelism -> check() )
      return false;
    else
      return priest_spell_t::ready();
  }
};

// Chakra_Pre Spell =========================================================

struct chakra_base_t : public priest_spell_t
{
  chakra_base_t( priest_t& p, const spell_data_t* s, const std::string& options_str ) :
    priest_spell_t( "chakra", p, s )
  {
    parse_options( nullptr, options_str );

    harmful = false;

    p.cooldowns.chakra -> duration = cooldown -> duration;
    cooldown = p.cooldowns.chakra;
  }

  void switch_to( buff_t* b )
  {
    if ( priest.buffs.chakra_sanctuary != b )
      priest.buffs.chakra_sanctuary -> expire();
    if ( priest.buffs.chakra_serenity != b )
      priest.buffs.chakra_serenity -> expire();
    if ( priest.buffs.chakra_chastise != b )
      priest.buffs.chakra_chastise -> expire();

    b -> trigger();
  }
};

struct chakra_chastise_t final : public chakra_base_t
{
  chakra_chastise_t( priest_t& p, const std::string& options_str ) :
    chakra_base_t( p, p.find_class_spell( "Chakra: Chastise" ), options_str )
  { }

  virtual void execute() override
  {
    chakra_base_t::execute();
    switch_to( priest.buffs.chakra_chastise );
  }
};

struct chakra_sanctuary_t final : public chakra_base_t
{
  chakra_sanctuary_t( priest_t& p, const std::string& options_str ) :
    chakra_base_t( p, p.find_class_spell( "Chakra: Sanctuary" ), options_str )
  { }

  virtual void execute() override
  {
    chakra_base_t::execute();
    switch_to( priest.buffs.chakra_sanctuary );
  }
};

struct chakra_serenity_t final : public chakra_base_t
{
  chakra_serenity_t( priest_t& p, const std::string& options_str ) :
    chakra_base_t( p, p.find_class_spell( "Chakra: Serenity" ), options_str )
  { }

  virtual void execute() override
  {
    chakra_base_t::execute();
    switch_to( priest.buffs.chakra_serenity );
  }
};

// Dispersion Spell =========================================================

struct dispersion_t final : public priest_spell_t
{
  double regen_multiplier;

  dispersion_t( priest_t& player, const std::string& options_str ) :
    priest_spell_t( "dispersion", player, player.find_class_spell( "Dispersion" ) ),
    regen_multiplier( priest.find_spell( 49766 ) -> effectN( 1 ).percent() )
  {
    parse_options( nullptr, options_str );

    base_tick_time    = timespan_t::from_seconds( 1.0 );
    dot_duration = timespan_t::from_seconds( 6.0 );

    channeled         = true;
    harmful           = false;
    tick_may_crit     = false;

    cooldown -> duration = data().cooldown() + priest.glyphs.dispersion -> effectN( 1 ).time_value();
  }

  virtual void tick( dot_t* d ) override
  {
    priest.resource_gain( RESOURCE_MANA,
                          regen_multiplier * priest.resources.max[ RESOURCE_MANA ],
                          priest.gains.dispersion );

    priest_spell_t::tick( d );
  }
};

// Fortitude Spell ==========================================================

struct fortitude_t final : public priest_spell_t
{
  fortitude_t( priest_t& player, const std::string& options_str ) :
    priest_spell_t( "fortitude", player, player.find_class_spell( "Power Word: Fortitude" ) )
  {
    parse_options( nullptr, options_str );

    harmful = false;

    background = ( sim -> overrides.stamina != 0 );
  }

  virtual void execute() override
  {
    priest_spell_t::execute();

    if ( ! sim -> overrides.stamina )
      sim -> auras.stamina -> trigger();
  }
};

// Inner Focus Spell ========================================================

struct inner_focus_t final : public priest_spell_t
{
  inner_focus_t( priest_t& p, const std::string& options_str ) :
    priest_spell_t( "inner_focus", p, p.find_class_spell( "Inner Focus" ) )
  {
    parse_options( nullptr, options_str );

    harmful = false;
  }

  virtual void execute() override
  {
    cooldown -> duration = sim -> max_time;

    priest_spell_t::execute();

    priest.buffs.inner_focus -> trigger();
  }
};

// Pain Supression ==========================================================

struct pain_suppression_t final : public priest_spell_t
{
  pain_suppression_t( priest_t& p, const std::string& options_str ) :
    priest_spell_t( "pain_suppression", p, p.find_class_spell( "Pain Suppression" ) )
  {
    parse_options( nullptr, options_str );

    // If we don't specify a target, it's defaulted to the mob, so default to the player instead
    if ( target -> is_enemy() || target -> is_add() )
    {
      target = &p;
    }

    harmful = false;
  }

  virtual void execute() override
  {
    priest_spell_t::execute();

    target -> buffs.pain_supression -> trigger();
  }
};

// Power Infusion Spell =====================================================

struct power_infusion_t final : public priest_spell_t
{
  power_infusion_t( priest_t& p, const std::string& options_str ) :
    priest_spell_t( "power_infusion", p, p.talents.power_infusion )
  {
    parse_options( nullptr, options_str );
    harmful = false;
  }

  virtual void execute() override
  {
    priest_spell_t::execute();
    priest.buffs.power_infusion -> trigger();
  }
};

// Shadowform Spell ========================================================

struct shadowform_t final : public priest_spell_t
{
  shadowform_t( priest_t& p, const std::string& options_str ) :
    priest_spell_t( "shadowform", p, p.find_class_spell( "Shadowform" ) )
  {
    parse_options( nullptr, options_str );

    harmful = false;
  }

  virtual void execute() override
  {
    priest_spell_t::execute();

    priest.buffs.shadowform -> trigger();
  }

  virtual bool ready() override
  {
    if (  priest.buffs.shadowform -> check() )
      return false;

    return priest_spell_t::ready();
  }
};

// Spirit Shell Spell =======================================================

struct spirit_shell_t final : public priest_spell_t
{
  spirit_shell_t( priest_t& p, const std::string& options_str ) :
    priest_spell_t( "spirit_shell", p, p.specs.spirit_shell )
  {
    parse_options( nullptr, options_str );
    harmful = may_hit = may_crit = false;
  }

  virtual void execute() override
  {
    priest_spell_t::execute();
    priest.buffs.spirit_shell -> trigger();
  }
};

// Pet Summon Base Class

struct summon_pet_t : public priest_spell_t
{
  timespan_t summoning_duration;
  pet_t* pet;

public:
  summon_pet_t( const std::string& n, priest_t& p, const spell_data_t* sd = spell_data_t::nil() ) :
    priest_spell_t( n, p, sd ),
    summoning_duration ( timespan_t::zero() ),
    pet( p.find_pet( n ) )
  {
    harmful = false;

    if ( ! pet )
    {
      sim -> errorf( "Player %s unable to find pet %s for summons.\n", player -> name(), n.c_str() );
      background = true;
    }
  }

  virtual void execute() override
  {
    pet -> summon( summoning_duration );

    priest_spell_t::execute();
  }
};


struct summon_shadowfiend_t final : public summon_pet_t
{
  summon_shadowfiend_t( priest_t& p, const std::string& options_str ) :
    summon_pet_t( "shadowfiend", p, p.find_class_spell( "Shadowfiend" ) )
  {
    parse_options( nullptr, options_str );
    harmful    = false;
    summoning_duration = data().duration();
    cooldown = p.cooldowns.shadowfiend;
    cooldown -> duration = data().cooldown();
  }
};


struct summon_mindbender_t final : public summon_pet_t
{
  summon_mindbender_t( priest_t& p, const std::string& options_str ) :
    summon_pet_t( "mindbender", p, p.find_talent_spell( "Mindbender" ) )
  {
    parse_options( nullptr, options_str );
    harmful    = false;
    summoning_duration = data().duration();
    cooldown = p.cooldowns.mindbender;
    cooldown -> duration = data().cooldown();
  }
};

// ==========================================================================
// Priest Damage Spells
// ==========================================================================

// Shadowy Apparition Spell =================================================

struct shadowy_apparition_spell_t final : public priest_spell_t
{
  shadowy_apparition_spell_t( priest_t& p ) :
    priest_spell_t( "shadowy_apparitions",
                    p,
                    p.find_spell( 78203 ) )
  {
    background        = true;
    proc              = false;
    callbacks         = true;
    may_miss          = false;

    trigger_gcd       = timespan_t::zero();
    travel_speed      = 6.0;
    if ( ! priest.talents.auspicious_spirits -> ok() )
    {
      spell_power_mod.direct  = 0.375;
      base_dd_min = base_dd_max = 393;
    }
    school            = SCHOOL_SHADOW;
  }

  virtual void impact( action_state_t* s ) override
  {
    priest_spell_t::impact( s );

    if ( priest.talents.auspicious_spirits -> ok() )
    {
      generate_shadow_orb( 1, priest.gains.shadow_orb_auspicious_spirits );
    }

    if ( rng().roll( priest.sets.set( SET_T15_2PC_CASTER ) -> effectN( 1 ).percent() ) )
    {
      priest_td_t& td = get_td( s -> target);
      priest.procs.t15_2pc_caster -> occur();

      timespan_t extend_duration = timespan_t::from_seconds( priest.sets.set( SET_T15_2PC_CASTER ) -> effectN( 2 ).base_value() );

      if ( td.dots.shadow_word_pain -> is_ticking() )
      {
        td.dots.shadow_word_pain -> extend_duration( extend_duration );
        priest.procs.t15_2pc_caster_shadow_word_pain -> occur();
      }

      if ( td.dots.vampiric_touch -> is_ticking() )
      {
        td.dots.vampiric_touch -> extend_duration( extend_duration);
        priest.procs.t15_2pc_caster_vampiric_touch -> occur();
      }

    }
  }

  /* Trigger a shadowy apparition
   */
  void trigger()
  {
    if ( priest.sim -> debug )
      priest.sim -> out_debug << priest.name() << " triggered shadowy apparition.";

    priest.procs.shadowy_apparition -> occur();
    schedule_execute();
  }
};

// Mind Blast Spell =========================================================

struct mind_blast_t final : public priest_spell_t
{
  bool casted_with_divine_insight;

  mind_blast_t( priest_t& player, const std::string& options_str ) :
    priest_spell_t( "mind_blast", player, player.find_class_spell( "Mind Blast" ) ),
    casted_with_divine_insight( false )
  {
    parse_options( nullptr, options_str );

  }

  virtual void execute() override
  {
    priest_spell_t::execute();

    casted_with_divine_insight = false;
  }

  virtual void impact( action_state_t* s ) override
  {
    priest_spell_t::impact( s );

    if ( result_is_hit( s -> result ) )
    {
      generate_shadow_orb( 1, priest.gains.shadow_orb_mind_blast );

      priest.buffs.glyph_mind_spike -> expire();
    }
  }

  void consume_resource() override
  {
    if ( casted_with_divine_insight )
      resource_consumed = 0.0;
    else
      resource_consumed = cost();

    player -> resource_loss( current_resource(), resource_consumed, nullptr, this );

    if ( sim -> log )
      sim -> out_log.printf( "%s consumes %.1f %s for %s (%.0f)", player -> name(),
                     resource_consumed, util::resource_type_string( current_resource() ),
                     name(), player -> resources.current[ current_resource() ] );

    stats -> consume_resource( current_resource(), resource_consumed );
  }

  virtual double cost() const override
  {
    if ( priest.buffs.divine_insight_shadow -> check() )
      return 0.0;

    return priest_spell_t::cost();
  }

  virtual void schedule_execute( action_state_t* state = 0 ) override
  {
    if ( priest.buffs.divine_insight_shadow -> up() )
    {
      casted_with_divine_insight = true;
    }

    priest_spell_t::schedule_execute( state );

    priest.buffs.divine_insight_shadow -> expire();
  }

  virtual void update_ready( timespan_t cd_duration ) override
  {
    if ( cd_duration < timespan_t::zero() )
      cd_duration = cooldown -> duration;

    if ( priest.specs.mind_surge -> ok() && ! priest.buffs.divine_insight_shadow -> check() )
    {
      cd_duration = cooldown -> duration * composite_haste();
    }


    // Clarity of Power
    if ( priest.talents.clarity_of_power -> ok() )
      cd_duration -= timespan_t::from_seconds( priest.talents.clarity_of_power -> effectN( 2 ).base_value() );

    priest_spell_t::update_ready( cd_duration );

    priest.buffs.empowered_shadows -> up(); // benefit tracking
    priest.buffs.empowered_shadows -> expire();
  }

  virtual timespan_t execute_time() const override
  {
    if ( priest.buffs.divine_insight_shadow -> check() )
    {
      return timespan_t::zero();
    }

    timespan_t et = priest_spell_t::execute_time();
    et *= 1 + priest.buffs.glyph_mind_spike -> stack() * priest.glyphs.mind_spike -> effectN( 1 ).percent();
    return et;
  }

  virtual void reset() override
  {
    priest_spell_t::reset();

    casted_with_divine_insight = false;
  }

  virtual double composite_da_multiplier() const override
  {
    double d = priest_spell_t::composite_da_multiplier();

    if ( priest.buffs.empowered_shadows -> check() )
      d *= 1.0 + priest.buffs.empowered_shadows->current_value *  priest.buffs.empowered_shadows -> check();

    if ( priest.mastery_spells.mental_anguish -> ok() )
    {
      d *= 1.0 + priest.cache.mastery_value();
    }

    return d;
  }
};

// Mind Spike Spell =========================================================

struct mind_spike_t final : public priest_spell_t
{
  struct mind_spike_state_t : public action_state_t
  {
    bool surge_of_darkness;

    mind_spike_state_t( action_t* a, player_t* t ) : action_state_t( a, t ),
      surge_of_darkness ( false )
    { }

    std::ostringstream& debug_str( std::ostringstream& s ) override
    { action_state_t::debug_str( s ) << " surge_of_darkness=" << surge_of_darkness; return s; }

    void copy_state( const action_state_t* o ) override
    {
      action_state_t::copy_state( o );
      const mind_spike_state_t* dps_t = static_cast<const mind_spike_state_t*>( o );
      surge_of_darkness = dps_t -> surge_of_darkness;
    }

    void initialize() override
    { action_state_t::initialize(); surge_of_darkness = false; }
  };

  bool casted_with_surge_of_darkness;

  mind_spike_t( priest_t& player, const std::string& options_str ) :
    priest_spell_t( "mind_spike", player, player.find_class_spell( "Mind Spike" ) ),
    casted_with_surge_of_darkness( false )
  {
    parse_options( nullptr, options_str );
  }

  virtual action_state_t* new_state() override
  {
    return new mind_spike_state_t( this, target );
  }

  virtual action_state_t* get_state( const action_state_t* s ) override
  {
    action_state_t* s_ = priest_spell_t::get_state( s );

    if ( !s )
    {
      mind_spike_state_t* ds_ = static_cast<mind_spike_state_t*>( s_ );
      ds_ -> surge_of_darkness = false;
    }

    return s_;
  }

  virtual void snapshot_state( action_state_t* state, dmg_e type ) override
  {
    mind_spike_state_t* ms_s = static_cast<mind_spike_state_t*>( state );

    ms_s -> surge_of_darkness = casted_with_surge_of_darkness;

    priest_spell_t::snapshot_state( state, type );
  }

  virtual void execute() override
  {
    priest_spell_t::execute();

    // Clarity of Power
    if ( priest.talents.clarity_of_power -> ok() )
    {
      priest.cooldowns.mind_blast -> adjust ( - priest.talents.clarity_of_power -> effectN( 2 ).time_value() );
      priest.resource_gain( RESOURCE_MANA, priest.resources.base[ RESOURCE_MANA ] * priest.talents.clarity_of_power -> effectN( 3 ).percent(), priest.gains.clarity_of_power_mind_spike );
    }

    casted_with_surge_of_darkness = false;
  }

  virtual void update_ready( timespan_t cd_duration ) override
  {
    priest_spell_t::update_ready( cd_duration );

    priest.buffs.empowered_shadows -> up(); // benefit tracking
    priest.buffs.empowered_shadows -> expire();
  }

  virtual void impact( action_state_t* s ) override
  {
    priest_spell_t::impact( s );

    if ( result_is_hit( s -> result ) )
    {
      const mind_spike_state_t* ms_s = static_cast<const mind_spike_state_t*>( s );
      if ( ! ms_s -> surge_of_darkness )
      {
        priest_td_t& td = get_td( s -> target );
        cancel_dot( *td.dots.shadow_word_pain );
        cancel_dot( *td.dots.vampiric_touch );
        cancel_dot( *td.dots.devouring_plague_tick );
        cancel_dot( *td.dots.void_entropy );
        priest.procs.mind_spike_dot_removal -> occur();

        priest.buffs.glyph_mind_spike -> trigger();
      }
    }
  }

  virtual void schedule_execute( action_state_t* state ) override
  {
    if ( priest.buffs.surge_of_darkness -> up() )
    {
      casted_with_surge_of_darkness = true;
    }

    priest_spell_t::schedule_execute( state );

    priest.buffs.surge_of_darkness -> decrement();
  }

  void consume_resource() override
  {
    if ( casted_with_surge_of_darkness )
      resource_consumed = 0.0;
    else
      resource_consumed = cost();

    player -> resource_loss( current_resource(), resource_consumed, nullptr, this );

    if ( sim -> log )
      sim -> out_log.printf( "%s consumes %.1f %s for %s (%.0f)", player -> name(),
                     resource_consumed, util::resource_type_string( current_resource() ),
                     name(), player -> resources.current[ current_resource() ] );

    stats -> consume_resource( current_resource(), resource_consumed );
  }

  virtual double composite_da_multiplier() const override
  {
    double d = priest_spell_t::composite_da_multiplier();

    d *= 1.0 + priest.perks.improved_shadow_word_pain -> effectN( 1 ).percent();

    if ( casted_with_surge_of_darkness )
    {
      d *= 1.0 + priest.active_spells.surge_of_darkness -> effectN( 4 ).percent();
    }

    if ( priest.mastery_spells.mental_anguish -> ok() )
    {
      d *= 1.0 + priest.cache.mastery_value();
    }

    if ( priest.buffs.empowered_shadows -> check() )
      d *= 1.0 + priest.buffs.empowered_shadows->current_value *  priest.buffs.empowered_shadows -> check();

    priest_td_t& td = get_td( target );
    if ( priest.talents.clarity_of_power -> ok() && !td.dots.shadow_word_pain -> ticking && !td.dots.vampiric_touch -> ticking)
      d *= 1.0 + priest.talents.clarity_of_power -> effectN( 1 ).percent();

    return d;
  }

  virtual double cost() const override
  {
    if ( priest.buffs.surge_of_darkness -> check() )
      return 0.0;

    return priest_spell_t::cost();
  }

  virtual timespan_t execute_time() const override
  {
    if ( priest.buffs.surge_of_darkness -> check() )
    {
      return timespan_t::zero();
    }

    return priest_spell_t::execute_time();
  }

  virtual void reset() override
  {
    priest_spell_t::reset();
    casted_with_surge_of_darkness = false;
  }
};

// Mind Sear Spell ==========================================================

struct mind_sear_tick_t final : public priest_spell_t
{
  mind_sear_tick_t( priest_t& p ) :
    priest_spell_t( "mind_sear_tick", p, p.find_class_spell( "Mind Sear" ) -> effectN( 1 ).trigger() )
  {
    background  = true;
    dual        = true;
    aoe         = -1;
    callbacks   = false;
    direct_tick = true;

  }
};

struct mind_sear_t final : public priest_spell_t
{
  mind_sear_t( priest_t& p, const std::string& options_str ) :
    priest_spell_t( "mind_sear", p, p.find_class_spell( "Mind Sear" ) )
  {
    parse_options( nullptr, options_str );

    channeled    = true;
    may_crit     = false;
    hasted_ticks = false;
    dynamic_tick_action = true;

    tick_action = new mind_sear_tick_t( p );
  }

  virtual double action_multiplier() const override
  {
    double am = priest_spell_t::action_multiplier();

    if ( priest.mastery_spells.mental_anguish -> ok() )
    {
      am *= 1.0 + priest.cache.mastery_value();
    }

    priest_td_t& td = get_td( target );
    if ( priest.talents.clarity_of_power -> ok() && !td.dots.shadow_word_pain -> ticking && !td.dots.vampiric_touch -> ticking)
      am *= 1.0 + priest.talents.clarity_of_power -> effectN( 1 ).percent();

    return am;
  }
};

// Shadow Word Death Spell ==================================================

struct shadow_word_death_t final : public priest_spell_t
{
  struct shadow_word_death_backlash_t : public priest_spell_t
  {
    double spellpower;
    double multiplier;

    shadow_word_death_backlash_t( priest_t& p ) :
      priest_spell_t( "shadow_word_death_backlash", p, p.find_class_spell( "Shadow Word: Death" ) ),
      spellpower( 0.0 ), multiplier( 1.0 )
    {
      background = true;
      harmful    = false;
      proc       = true;
      may_crit   = false;
      callbacks  = false;

      // Hard-coded values as nothing in DBC
      base_dd_min = base_dd_max = 0.533 * priest.dbc.spell_scaling( data().scaling_class(), priest.level );
      spell_power_mod.direct = 0.599;

      target = &priest;

      ability_lag = sim -> default_aura_delay;
      ability_lag_stddev = sim -> default_aura_delay_stddev;
    }

    virtual void init() override
    {
      priest_spell_t::init();

      stats -> type = STATS_NEUTRAL;
    }

    virtual double composite_spell_power() const override
    { return spellpower; }

    virtual double composite_spell_power_multiplier()
    { return 1.0; }

    virtual double composite_da_multiplier() const override
    {
      double d = multiplier;

      if ( priest.sets.has_set_bonus( SET_T13_2PC_CASTER ) )
        d *= 0.663587;

      priest_td_t& td = get_td( target );
      if ( priest.talents.clarity_of_power -> ok() && !td.dots.shadow_word_pain -> ticking && !td.dots.vampiric_touch -> ticking)
        d *= 1.0 + priest.talents.clarity_of_power -> effectN( 1 ).percent();

      return d;
    }
  };

  shadow_word_death_backlash_t* backlash;

  shadow_word_death_t( priest_t& p, const std::string& options_str ) :
    priest_spell_t( "shadow_word_death", p, p.find_class_spell( "Shadow Word: Death" ) ),
    backlash( new shadow_word_death_backlash_t( p ) )
  {
    parse_options( nullptr, options_str );

    base_multiplier *= 1.0 + p.sets.set( SET_T13_2PC_CASTER ) -> effectN( 1 ).percent();
  }

  virtual void execute() override
  {
    bool below_20 = ( target -> health_percentage() < 20.0 );

    priest_spell_t::execute();

    if ( below_20 && priest.specialization() == PRIEST_SHADOW && ! priest.buffs.shadow_word_death_reset_cooldown -> up() )
    {
      cooldown -> reset( false );
      priest.buffs.shadow_word_death_reset_cooldown -> trigger();
    }
  }

  virtual void update_ready( timespan_t cd_duration ) override
  {
    priest_spell_t::update_ready( cd_duration );

    priest.buffs.empowered_shadows -> up(); // benefit tracking
    priest.buffs.empowered_shadows -> expire();
  }

  virtual void impact( action_state_t* s ) override
  {
    s -> result_amount = floor( s -> result_amount );

    bool over_20 = ( s -> target -> health_percentage() >= 20.0 );
    if ( backlash && over_20 )
    {
      backlash -> spellpower = s -> composite_spell_power();
      backlash -> multiplier = s -> da_multiplier;
      backlash -> schedule_execute();
    }

    if ( result_is_hit( s -> result ) )
    {
      if ( over_20 )
      {
        s -> result_amount /= 4.0;
      }
      // Assume from the wording of perk 'Enhanced Shadow Word: Death' that it's a 100% chance.
      else if ( ! priest.buffs.shadow_word_death_reset_cooldown -> check() || priest.perks.enhanced_shadow_word_death -> ok() )
      {
        generate_shadow_orb( 1, priest.gains.shadow_orb_shadow_word_death );
      }
    }

    priest_spell_t::impact( s );
  }

  virtual double composite_da_multiplier() const override
  {
    double d = priest_spell_t::composite_da_multiplier();

    if ( priest.buffs.empowered_shadows -> check() )
        d *= 1.0 + priest.buffs.empowered_shadows -> current_value *  priest.buffs.empowered_shadows -> check();

    return d;
  }

  virtual bool ready() override
  {
    if ( !priest_spell_t::ready() )
      return false;

    if ( !priest.glyphs.shadow_word_death -> ok() && target -> health_percentage() >= 20.0 )
      return false;

    return true;
  }
};

// Devouring Plague State ===================================================

struct devouring_plague_state_t final : public action_state_t
{
  int orbs_used;

  devouring_plague_state_t( action_t* a, player_t* t ) :
    action_state_t( a, t ),
    orbs_used ( 0 )
  { }

  std::ostringstream& debug_str( std::ostringstream& s ) override
  { action_state_t::debug_str( s ) << " orbs_used=" << orbs_used; return s; }

  void initialize() override
  { action_state_t::initialize(); orbs_used = 0; }

  void copy_state( const action_state_t* o ) override
  {
    action_state_t::copy_state( o );
    const devouring_plague_state_t* dps_t = static_cast<const devouring_plague_state_t*>( o );
    orbs_used = dps_t -> orbs_used;
  }
};

// Devouring Plague Spell ===================================================

struct devouring_plague_t final : public priest_spell_t
{
  struct devouring_plague_dot_t : public priest_spell_t
  {
    devouring_plague_dot_t( priest_t& p, priest_spell_t* ) :
      priest_spell_t( "devouring_plague_tick", p, p.find_class_spell( "Devouring Plague" ) )
    {
      parse_effect_data( data().effectN( 1 ) );

      base_tick_time = timespan_t::from_seconds( 1.0 );
      num_ticks = 6.0;

      spell_power_mod.tick = spell_power_mod.direct / 3.0 / num_ticks;

      base_dd_min = base_dd_max = spell_power_mod.direct = 0.0;

      background = true;
    }

    virtual void reset() override
    { priest_spell_t::reset(); base_ta_adder = 0; }

    virtual action_state_t* new_state() override
    { return new devouring_plague_state_t( this, target ); }

    virtual action_state_t* get_state( const action_state_t* s = nullptr ) override
    {
      action_state_t* s_ = priest_spell_t::get_state( s );

      if ( !s )
      {
        devouring_plague_state_t* ds_ = static_cast<devouring_plague_state_t*>( s_ );
        ds_ -> orbs_used = 0;
      }

      return s_;
    }

    virtual void snapshot_state( action_state_t* state, dmg_e type ) override
    {
      devouring_plague_state_t& dp_state = static_cast<devouring_plague_state_t&>( *state );

      dp_state.orbs_used = as<int>( shadow_orbs_to_consume() );

      priest_spell_t::snapshot_state( state, type );
    }

    virtual double action_ta_multiplier() const override
    {
      double m = priest_spell_t::action_ta_multiplier();

      m *= shadow_orbs_to_consume();

      return m;
    }

    virtual void impact( action_state_t* s ) override
    {
      double saved_impact_dmg = s -> result_amount; // catch previous remaining dp damage
      s -> result_amount = 0;
      priest_spell_t::impact( s );

      if ( saved_impact_dmg > 0.0 )
      {
        dot_t* dot = get_dot();
        base_ta_adder = saved_impact_dmg / dot -> ticks_left();
        if ( sim -> debug )
          sim -> out_debug.printf( "%s DP still ticking. Added %.2f damage / %.2f per tick to new dot", player -> name(), saved_impact_dmg, base_ta_adder );
      }
    }

    virtual void tick( dot_t* d ) override
    {
      priest_spell_t::tick( d );

      double a = (0.025 / 3) * shadow_orbs_to_consume() * priest.resources.max[ RESOURCE_HEALTH ];
      priest.resource_gain( RESOURCE_HEALTH, a, priest.gains.devouring_plague_health );

      trigger_surge_of_darkness();
    }
  };

  devouring_plague_dot_t* dot_spell;

  devouring_plague_t( priest_t& p, const std::string& options_str ) :
    priest_spell_t( "devouring_plague", p, p.find_class_spell( "Devouring Plague" ) ),
    dot_spell( new devouring_plague_dot_t( p, this ) )
  {
    parse_options( nullptr, options_str );

<<<<<<< HEAD
    base_td = 0;
=======
    parse_effect_data( data().effectN( 1 ) );

    spell_power_mod.direct = spell_power_mod.direct / 3.0;
    base_td = num_ticks = 0;
>>>>>>> bcc0146c
    base_tick_time = timespan_t::zero();
    dot_duration = timespan_t::zero();

    add_child( dot_spell );
  }

  virtual void consume_resource() override
  {
    resource_consumed = cost();

    if ( execute_state -> result != RESULT_MISS )
    {
      resource_consumed = shadow_orbs_to_consume();
    }

    player -> resource_loss( current_resource(), resource_consumed, nullptr, this );

    if ( sim -> log )
      sim -> out_log.printf( "%s consumes %.1f %s for %s (%.0f)", player -> name(),
                     resource_consumed, util::resource_type_string( current_resource() ),
                     name(), player -> resources.current[ current_resource() ] );

    stats -> consume_resource( current_resource(), resource_consumed );

    // Grants 20% per stack, 60% in total. Overriding DBC data as it is a flat 50% no matter stack count. Updated 2013/08/11
    priest.buffs.empowered_shadows -> trigger(1, resource_consumed * 0.2);
  }

  virtual double action_da_multiplier() const override
  {
    double m = priest_spell_t::action_da_multiplier();

    m *= shadow_orbs_to_consume();

    return m;
  }

  // Shortened and modified version of the ignite mechanic
  // Damage from the old dot is added to the new one.
  // Important here that the combined damage then will get multiplicated by the new orb amount.
  void trigger_dp_dot( player_t* t )
  {
    dot_t* dot = dot_spell -> get_dot( t );

    double previous_dp_dmg = 0;

    if ( dot -> is_ticking() )
    {
      const devouring_plague_state_t& state = static_cast<const devouring_plague_state_t&>( *dot -> state );
      // Take the old damage without the orb multiplier
      previous_dp_dmg += state.result_amount / state.orbs_used * dot -> ticks_left();

      if ( sim -> debug )
        sim -> out_debug.printf( "%s DP still ticking. Added %.2f damage to new dot", player -> name(), previous_dp_dmg );
    }


    // Pass total amount of damage to the ignite dot_spell, and let it divide it by the correct number of ticks!

    action_state_t* s = dot_spell -> get_state();
    s -> target = t;
    dot_spell -> snapshot_state( s, DMG_OVER_TIME );
    s -> result = RESULT_HIT;
    s -> result_amount = previous_dp_dmg; // pass the old remaining dp damage to the dot_spell state, which will be catched in its impact method.
    dot_spell -> schedule_travel( s );
    dot_spell -> stats -> add_execute( timespan_t::zero(), s -> target );
  }

  virtual void impact( action_state_t* s ) override
  {
    priest_spell_t::impact( s );

    if ( !result_is_multistrike( s -> result ) )
      trigger_dp_dot( s -> target );
  }
};

// Mind Flay Spell ==========================================================
template <bool insanity = false>
struct mind_flay_base_t : public priest_spell_t
{
  mind_flay_base_t( priest_t& p, const std::string& options_str, const std::string& name = "mind_flay" ) :
    priest_spell_t( name, p, p.find_class_spell( insanity ? "Mind Flay (Insanity)" : "Mind Flay" ) )
  {
    parse_options( nullptr, options_str );

    may_crit     = false;
    channeled    = true;
    hasted_ticks = false;

    if ( priest.perks.enhanced_mind_flay -> ok() )
    {
      base_tick_time *= 1.0 + priest.perks.enhanced_mind_flay -> effectN( 1 ).percent();
    }
  }

  virtual double action_multiplier() const override
  {
    double am = priest_spell_t::action_multiplier();

    if ( priest.mastery_spells.mental_anguish -> ok() )
    {
      am *= 1.0 + priest.cache.mastery_value();
    }

    return am;
  }
};

struct mind_flay_insanity_t final : public mind_flay_base_t<true>
{
  typedef mind_flay_base_t<true> base_t;
  int orbs_used;

  mind_flay_insanity_t( priest_t& p, const std::string& options_str ) :
    base_t( p, options_str, "mind_flay_insanity" ),
      orbs_used( 0 )
  {
  }

  virtual double action_multiplier() const override
  {
    double am = base_t::action_multiplier();

    am *= 1.0 + orbs_used / 3.0;
    return am;
  }

  virtual bool ready() override
  {
    priest_td_t& td = get_td( target );
<<<<<<< HEAD
    if (!( priest.talents.solace_and_insanity -> ok() && td.dots.devouring_plague_tick -> is_ticking() ))
=======
    if (!( priest.talents.insanity -> ok() && td.dots.devouring_plague_tick -> ticking ))
>>>>>>> bcc0146c
      return false;

    const devouring_plague_state_t* dp_state = debug_cast<const devouring_plague_state_t*>( td.dots.devouring_plague_tick -> state );
    orbs_used = dp_state -> orbs_used;

    return base_t::ready();
  }
};

// Shadow Word Pain Spell ===================================================

struct shadow_word_pain_t final : public priest_spell_t
{
  shadowy_apparition_spell_t* proc_shadowy_apparition;

  shadow_word_pain_t( priest_t& p, const std::string& options_str ) :
    priest_spell_t( "shadow_word_pain", p, p.find_class_spell( "Shadow Word: Pain" ) ),
    proc_shadowy_apparition( nullptr )
  {
    parse_options( nullptr, options_str );

    may_crit   = false;
    tick_zero  = true;

    base_multiplier *= 1.0 + p.sets.set( SET_T13_4PC_CASTER ) -> effectN( 1 ).percent();

    base_multiplier *= 1.0 + p.perks.improved_shadow_word_pain -> effectN( 1 ).percent();

    base_crit   += p.sets.set( SET_T14_2PC_CASTER ) -> effectN( 1 ).percent();

    dot_duration += p.sets.set( SET_T14_4PC_CASTER ) -> effectN( 1 ).time_value();

    if ( priest.specs.shadowy_apparitions -> ok() )
    {
      proc_shadowy_apparition = new shadowy_apparition_spell_t( p );
      add_child( proc_shadowy_apparition );
    }
  }

  virtual void tick( dot_t* d ) override
  {
    priest_spell_t::tick( d );

    if ( proc_shadowy_apparition && ( d -> state -> result_amount > 0 ) )
    {
      if ( d -> state -> result == RESULT_CRIT )
      {
        proc_shadowy_apparition -> trigger();
      }
    }

    if ( d -> state -> result_amount > 0 )
      priest.buffs.divine_insight_shadow -> trigger();
  }
};

// Vampiric Embrace Spell ===================================================

struct vampiric_embrace_t final : public priest_spell_t
{
  vampiric_embrace_t( priest_t& p, const std::string& options_str ) :
    priest_spell_t( "vampiric_embrace", p, p.find_class_spell( "Vampiric Embrace" ) )
  {
    parse_options( nullptr, options_str );

    harmful = false;
  }

  virtual void execute() override
  {
    priest_spell_t::execute();
    priest.buffs.vampiric_embrace -> trigger();
  }

  virtual bool ready() override
  {
    if ( priest.buffs.vampiric_embrace -> check() )
      return false;

    return priest_spell_t::ready();
  }
};

// Vampiric Touch Spell =====================================================

struct vampiric_touch_t final : public priest_spell_t
{
  shadowy_apparition_spell_t* proc_shadowy_apparition;

  vampiric_touch_t( priest_t& p, const std::string& options_str ) :
    priest_spell_t( "vampiric_touch", p, p.find_class_spell( "Vampiric Touch" ) ),
    proc_shadowy_apparition( nullptr )
  {
    parse_options( nullptr, options_str );
    may_crit   = false;

    base_multiplier *= 1.0 + p.perks.improved_vampiric_touch -> effectN( 1 ).percent();

    dot_duration += p.sets.set( SET_T14_4PC_CASTER ) -> effectN( 1 ).time_value();

    if ( priest.specs.shadowy_apparitions -> ok() )
      proc_shadowy_apparition = new shadowy_apparition_spell_t( p );
  }

  virtual void tick( dot_t* d ) override
  {
    priest_spell_t::tick( d );

    double m = player -> resources.max[ RESOURCE_MANA ] * data().effectN( 1 ).percent();
    player -> resource_gain( RESOURCE_MANA, m, priest.gains.vampiric_touch_mana, this );

    trigger_surge_of_darkness();

    if ( priest.sets.has_set_bonus( SET_T15_4PC_CASTER ) )
    {
      if ( proc_shadowy_apparition && ( d -> state -> result_amount > 0 )  )
      {
        if ( rng().roll( priest.sets.set( SET_T15_4PC_CASTER ) -> proc_chance() ) )
        {
          priest.procs.t15_4pc_caster -> occur();

          proc_shadowy_apparition -> trigger();
        }
      }
    }
  }
};

struct holy_fire_base_t : public priest_spell_t
{
  holy_fire_base_t( const std::string& name, priest_t& p, const spell_data_t* sd ) :
    priest_spell_t( name, p, sd )
  {
    procs_courageous_primal_diamond = false;

    can_trigger_atonement = true;

    range += priest.glyphs.holy_fire -> effectN( 1 ).base_value();
  }

  virtual void execute() override
  {
    priest.buffs.holy_evangelism -> up();

    priest_spell_t::execute();

    priest.buffs.holy_evangelism -> trigger();
  }

  virtual double action_multiplier() const override
  {
    double m = priest_spell_t::action_multiplier();

    m *= 1.0 + ( priest.buffs.holy_evangelism -> check() * priest.buffs.holy_evangelism -> data().effectN( 1 ).percent() );

    return m;
  }

  virtual double cost() const override
  {
    double c = priest_spell_t::cost();

    if ( priest.buffs.chakra_chastise -> check() )
      c *= 1.0 + priest.buffs.chakra_chastise -> data().effectN( 3 ).percent();

    c *= 1.0 + ( priest.buffs.holy_evangelism -> check() * priest.buffs.holy_evangelism -> data().effectN( 2 ).percent() );

    return c;
  }
};
// Power Word: Solace Spell =================================================

struct power_word_solace_t final : public holy_fire_base_t
{
  power_word_solace_t( priest_t& p, const std::string& options_str ) :
    holy_fire_base_t( "power_word_solace", p, p.find_spell( p.talents.power_word_solace -> effectN( 1 ).base_value() ) )
  {
    parse_options( nullptr, options_str );
  }

  virtual void impact( action_state_t* s ) override
  {
    priest_spell_t::impact( s );

    double amount = data().effectN( 3 ).percent() / 100.0 * priest.resources.max[ RESOURCE_MANA ];
    priest.resource_gain( RESOURCE_MANA, amount, priest.gains.power_word_solace );
  }
};

// Holy Fire Spell ==========================================================

struct holy_fire_t final : public holy_fire_base_t
{
  holy_fire_t( priest_t& player, const std::string& options_str ) :
    holy_fire_base_t( "holy_fire", player, player.find_class_spell( "Holy Fire" ) )
  {
    parse_options( nullptr, options_str );
  }
};

// Penance Spell ============================================================

struct penance_t final : public priest_spell_t
{
  struct penance_tick_t : public priest_spell_t
  {
    penance_tick_t( priest_t& p, stats_t* stats ) :
      priest_spell_t( "penance_tick", p, p.find_spell( 47666 ) )
    {
      background  = true;
      dual        = true;
      direct_tick = true;
      can_trigger_atonement = true;

      this -> stats = stats;
    }

    void init() override
    {
      priest_spell_t::init();
      if ( atonement )
        atonement -> stats = player -> get_stats( "atonement_penance" );
    }
  };

  penance_t( priest_t& p, const std::string& options_str ) :
    priest_spell_t( "penance", p, p.find_class_spell( "Penance" ) )
  {
    parse_options( nullptr, options_str );

    may_crit       = false;
    may_miss       = false;
    channeled      = true;
    tick_zero      = true;
    dot_duration = timespan_t::from_seconds( 2.0 );
    base_tick_time = timespan_t::from_seconds( 1.0 );
    hasted_ticks   = false;
    castable_in_shadowform = false;

    // HACK: Set can_trigger here even though the tick spell actually
    // does the triggering. We want atonement_penance to be created in
    // priest_heal_t::init() so that it appears in the report.
    can_trigger_atonement = true;

    cooldown -> duration = data().cooldown() + p.sets.set( SET_T14_4PC_HEAL ) -> effectN( 1 ).time_value();

    dynamic_tick_action = true;
    tick_action = new penance_tick_t( p, stats );
  }

  virtual void init() override
  {
    priest_spell_t::init();
    if ( atonement )
      atonement -> channeled = true;
  }

  virtual bool usable_moving() const override
  { return priest.glyphs.penance -> ok(); }

  virtual double cost() const override
  {
    double c = priest_spell_t::cost();

    c *= 1.0 + ( priest.buffs.holy_evangelism -> check() * priest.buffs.holy_evangelism -> data().effectN( 2 ).percent() );

    c *= 1.0 + priest.glyphs.penance -> effectN( 1 ).percent();

    return c;
  }

  virtual double action_multiplier() const override
  {
    double m = priest_spell_t::action_multiplier();

    m *= 1.0 + ( priest.buffs.holy_evangelism -> check() * priest.buffs.holy_evangelism -> data().effectN( 1 ).percent() );

    return m;
  }

  virtual void execute() override
  {
    priest.buffs.holy_evangelism -> up();
    priest_spell_t::execute();
    priest.buffs.holy_evangelism -> trigger();
  }
};

// Smite Spell ==============================================================

struct smite_t final : public priest_spell_t
{
  struct state_t : public action_state_t
  {
    bool glyph_benefit;
    state_t( action_t* a, player_t* t ) : action_state_t( a, t ),
      glyph_benefit( false ) { }

    std::ostringstream& debug_str( std::ostringstream& s ) override
    { action_state_t::debug_str( s ) << " glyph_benefit=" << std::boolalpha << glyph_benefit; return s; }

    void initialize() override
    { action_state_t::initialize(); glyph_benefit = false; }

    void copy_state( const action_state_t* o ) override
    {
      action_state_t::copy_state( o );
      glyph_benefit = static_cast<const state_t&>( *o ).glyph_benefit;
    }
  };

  cooldown_t* hw_chastise;

  smite_t( priest_t& p, const std::string& options_str ) :
    priest_spell_t( "smite", p, p.find_class_spell( "Smite" ) ),
    hw_chastise( p.get_cooldown( "holy_word_chastise" ) )
  {
    parse_options( nullptr, options_str );

    procs_courageous_primal_diamond = false;

    can_trigger_atonement = true;
    castable_in_shadowform = false;

    range += priest.glyphs.holy_fire -> effectN( 1 ).base_value();
  }

  virtual void execute() override
  {
    priest.buffs.holy_evangelism -> up();

    priest_spell_t::execute();

    priest.buffs.holy_evangelism -> trigger();
    priest.buffs.surge_of_light -> trigger();

    // Train of Thought
    if ( priest.specs.train_of_thought -> ok() )
      priest.cooldowns.penance -> adjust ( - priest.specs.train_of_thought -> effectN( 2 ).time_value() );

    if ( priest.buffs.chakra_chastise -> check() )
    {
      if ( rng().roll( priest.buffs.chakra_chastise -> data().proc_chance() ) )
        hw_chastise -> reset( true );
    }
  }

  virtual void update_ready( timespan_t cd_duration ) override
  {
    priest_spell_t::update_ready( cd_duration );
    assert( execute_state );
    priest.benefits.smites_with_glyph_increase -> update( static_cast<const state_t*>( execute_state ) -> glyph_benefit );
  }

  /* Check if Holy Fire or PW: Solace is up
   */
  bool glyph_benefit( player_t* t ) const
  {
    bool glyph_benefit = false;

    priest_td_t& td = get_td( t );
<<<<<<< HEAD
    if ( priest.talents.solace_and_insanity -> ok() )
      glyph_benefit = priest.glyphs.smite -> ok() && td. dots.power_word_solace -> is_ticking();
=======
    if ( priest.talents.power_word_solace -> ok() )
      glyph_benefit = priest.glyphs.smite -> ok() && td. dots.power_word_solace -> ticking;
>>>>>>> bcc0146c
    else
      glyph_benefit = priest.glyphs.smite -> ok() && td.dots.holy_fire -> is_ticking();

    return glyph_benefit;
  }

  virtual double composite_target_multiplier( player_t* target ) const override
  {
    double m = priest_spell_t::composite_target_multiplier( target );

    if ( glyph_benefit( target ) )
      m *= 1.0 + priest.glyphs.smite -> effectN( 1 ).percent();

    return m;
  }

  virtual action_state_t* new_state() override
  { return new state_t( this, target ); }

  virtual void snapshot_state( action_state_t* s, dmg_e type ) override
  {
    state_t& state = static_cast<state_t&>( *s );

    state.glyph_benefit = glyph_benefit( s -> target );

    priest_spell_t::snapshot_state( s, type );
  }

  virtual void trigger_atonment( dmg_e type, action_state_t* s ) override
  {
    double atonement_dmg = s -> result_amount; // Normal dmg

    // If HF/PW:S was up, remove the extra damage from glyph
    if ( static_cast<const state_t*>( s ) -> glyph_benefit )
      atonement_dmg /= 1.0 + priest.glyphs.smite -> effectN( 1 ).percent();

    atonement -> trigger( atonement_dmg, direct_tick ? DMG_OVER_TIME : type, s -> result );
  }

  virtual double action_multiplier() const override
  {
    double am = priest_spell_t::action_multiplier();

    am *= 1.0 + ( priest.buffs.holy_evangelism -> check() * priest.buffs.holy_evangelism -> data().effectN( 1 ).percent() );

    return am;
  }

  virtual double cost() const override
  {
    double c = priest_spell_t::cost();

    if ( priest.buffs.chakra_chastise -> check() )
      c *= 1.0 + priest.buffs.chakra_chastise -> data().effectN( 3 ).percent();
    c *= 1.0 + ( priest.buffs.holy_evangelism -> check() * priest.buffs.holy_evangelism -> data().effectN( 2 ).percent() );

    return c;
  }
};

// Cascade Spell

template <class Base>
struct cascade_base_t : public Base
{
private:
  typedef Base ab; // typedef for the templated action type, priest_spell_t, or priest_heal_t
public:
  typedef cascade_base_t base_t; // typedef for cascade_base_t<action_base_t>

  struct cascade_state_t : action_state_t
  {
    int jump_counter;

    cascade_state_t( action_t* a, player_t* t ) : action_state_t( a, t ),
      jump_counter( 0 )
    { }
  };

  std::vector<player_t*> targets; // List of available targets to jump to, created once at execute() and static during the jump process.

  virtual ~cascade_base_t() {}

  cascade_base_t( const std::string& n, priest_t& p, const std::string& options_str, const spell_data_t* scaling_data ) :
    ab( n, p, p.find_talent_spell( "Cascade" ) )
  {
    ab::parse_options( nullptr, options_str );

    ab::parse_effect_data( scaling_data -> effectN( 1 ) ); // Parse damage or healing numbers from the scaling spell
    ab::school       = scaling_data -> get_school_type();
    ab::travel_speed = scaling_data -> missile_speed();
  }

  virtual action_state_t* new_state() override
  {
    return new cascade_state_t( this, ab::target );
  }

  player_t* get_next_player()
  {
    player_t* t = nullptr;

    // Get target at first position
    if ( ! targets.empty() )
    {
      t = targets.back();
      targets.pop_back(); // Remove chosen target from the list.
    }

    return t;
  }

  virtual void populate_target_list() = 0;

  virtual void execute() override
  {
    // Clear and populate targets list
    targets.clear();
    populate_target_list();

    ab::execute();
  }

  virtual void impact( action_state_t* q ) override
  {
    ab::impact( q );

    cascade_state_t* cs = static_cast<cascade_state_t*>( q );

    assert( ab::data().effectN( 1 ).base_value() < 5 ); // Safety limit
    assert( ab::data().effectN( 2 ).base_value() < 5 ); // Safety limit

    if ( cs -> jump_counter < ab::data().effectN( 1 ).base_value() )
    {
      for ( int i = 0; i < ab::data().effectN( 2 ).base_value(); ++i )
      {
        player_t* t = get_next_player();

        if ( t )
        {
          if ( ab::sim -> debug )
            ab::sim -> out_debug.printf( "%s action %s jumps to player %s",
                               ab::player -> name(), ab::name(), t -> name() );


          // Copy-Pasted action_t::execute() code. Additionally increasing jump counter by one.
          cascade_state_t* s = debug_cast<cascade_state_t*>( ab::get_state() );
          s -> target = t;
          s -> n_targets = 1;
          s -> chain_target = 0;
          s -> jump_counter = cs -> jump_counter + 1;
          ab::snapshot_state( s, q -> target -> is_enemy() ? DMG_DIRECT : HEAL_DIRECT );
          s -> result = ab::calculate_result( s );

          if ( ab:: result_is_hit( s -> result ) )
            s -> result_amount = ab::calculate_direct_amount( s );

          if ( ab::sim -> debug )
            s -> debug();

          ab::schedule_travel( s );
        }
      }
    }
    else
    {
      cs -> jump_counter = 0;
    }
  }

  virtual double composite_target_da_multiplier( player_t* t ) const override
  {
    double ctdm = ab::composite_target_da_multiplier( t );

    double distance = ab::player -> current.distance;
    if ( distance >= 30.0 )
      return ctdm;

    // Source: Ghostcrawler 20/06/2012; http://us.battle.net/wow/en/forum/topic/5889309137?page=5#97
    // 40% damage at 0 yards, 100% at 30, scaling linearly
    return ctdm * ( 0.4 + 0.6 * distance / 30.0 );
  }
};

struct cascade_damage_t final : public cascade_base_t<priest_spell_t>
{
  cascade_damage_t( priest_t& p, const std::string& options_str ) :
    base_t( "cascade_damage", p, options_str, p.find_spell( p.specialization() == PRIEST_SHADOW ? 127628 : 120785 ) )
  {}

  virtual void populate_target_list() override
  {
    for ( size_t i = 0; i < sim -> target_list.size(); ++i )
    {
      player_t* t = sim -> target_list[ i ];
      if ( t != target ) targets.push_back( t );
    }
  }
};

struct cascade_heal_t final : public cascade_base_t<priest_heal_t>
{
  cascade_heal_t( priest_t& p, const std::string& options_str ) :
    base_t( "cascade_heal", p, options_str, p.find_spell( p.specialization() == PRIEST_SHADOW ? 127629 : 121148 ) )
  { }

  virtual void populate_target_list() override
  {
    for ( size_t i = 0; i < sim -> player_list.size(); ++i )
    {
      player_t* t = sim -> player_list[ i ];
      if ( t != target ) targets.push_back( t );
    }
  }
};

// Halo Spell

// This is the background halo spell which does the actual damage
// Templated so we can base it on priest_spell_t or priest_heal_t
template <class Base, int spell_nr>
struct halo_base_t final : public Base
{
private:
  typedef Base ab; // typedef for the templated action type, priest_spell_t, or priest_heal_t
public:
  typedef halo_base_t base_t; // typedef for halo_base_t<ab>

  halo_base_t( const std::string& n, priest_t& p ) :
    ab( n, p, p.find_spell( spell_nr ) )
  {
    ab::aoe = -1;
    ab::background = true;

    if ( ab::data().ok() )
    {
      // Reparse the correct effect number, because we have two competing ones ( were 2 > 1 always wins out )
      ab::parse_effect_data( ab::data().effectN( 1 ) );
    }
  }
  virtual ~halo_base_t() {}

  virtual double composite_target_da_multiplier( player_t* t ) const override
  {
    double ctdm = ab::composite_target_da_multiplier( t );

    // Source: Ghostcrawler 20/06/2012
    // http://us.battle.net/wow/en/forum/topic/5889309137?page=5#97

    double distance = ab::player -> current.distance; // Replace with whatever we measure distance

    //double mult = 0.5 * pow( 1.01, -1 * pow( ( distance - 25 ) / 2, 4 ) ) + 0.1 + 0.015 * distance;
    double mult = 0.5 * exp( -0.00995 * pow( distance / 2 - 12.5, 4 ) ) + 0.1 + 0.015 * distance;

    return ctdm * mult;
  }
};

struct halo_t final : public priest_spell_t
{
  /* Go through some hoops to dynamically choose the correct halo sub-spell
   * dynamically depending on the talent spell, without having to create
   * two separate halo_t versions
   */
  typedef halo_base_t<priest_spell_t, 120696> halo_damage_t;
  typedef halo_base_t<priest_heal_t, 120692> halo_heal_t;

  halo_damage_t* damage_spell;
  halo_heal_t* heal_spell;

  halo_damage_t* get_damage_spell( const spell_data_t* talent_spell, priest_t& p ) const
  {
    if ( talent_spell->id() == 120644 ) { // shadow version
      return new halo_damage_t( "halo_dmg", p );
    }
    else
      return nullptr;
  }
  halo_heal_t* get_heal_spell( const spell_data_t* talent_spell, priest_t& p ) const
  {
    if ( talent_spell -> id() == 120517 ) { // holy/disc
      return new halo_heal_t( "halo_heal", p );
    }
    else
      return nullptr;
  }
  halo_t( priest_t& p, const std::string& options_str ) :
    priest_spell_t( "halo", p, p.talents.halo ),
    damage_spell( get_damage_spell( p.talents.halo, p ) ),
    heal_spell( get_heal_spell( p.talents.halo, p ) )
  {
    parse_options( nullptr, options_str );

    if ( heal_spell )
      add_child( heal_spell );

    if ( damage_spell )
      add_child( damage_spell );
  }

  virtual void execute() override
  {
    priest_spell_t::execute();

    if ( damage_spell )
      damage_spell -> execute();

    if ( heal_spell )
      heal_spell -> execute();
  }
};

// Divine Star spell

template <class Base, int scaling_effect_index>
struct divine_star_base_t final : public Base
{
private:
  typedef Base ab; // the action base ("ab") type (priest_spell_t or priest_heal_t)
protected:
  typedef divine_star_base_t base_t;

  divine_star_base_t* return_spell;

public:
  divine_star_base_t( const std::string& n, priest_t& p, const spell_data_t* spell_data, bool is_return_spell = false ) :
    ab( n, p, spell_data ),
    return_spell( ( is_return_spell ? nullptr : new divine_star_base_t( n, p, spell_data, true ) ) )
  {
    ab::aoe = -1;

    if ( ab::data().ok() )
    {
      // Reparse the correct effect number, because we have two competing ones ( were 2 > 1 always wins out )

      // Commented out for now, was causing asserts. Doesn't look like this
      // is needed any more, but don't want to totally remove it just in case.
      // -- Twintop / 2014-05-16
      //ab::parse_effect_data( ab::data().effectN( scaling_effect_index ) );
    }

    ab::proc = ab::background = true;
  }

  // Divine Star will damage and heal targets twice, once on the way out and
  // again on the way back. This is determined by distance from the target.
  // If we are too far away, it misses completely. If we are at the very
  // edge distance wise, it will only hit once. If we are within range (and
  // aren't moving such that it would miss the target on the way out and/or
  // back), it will hit twice. Threshold is 24 yards, per tooltip and tests
  // for 2 hits. 28 yards is the threshold for 1 hit.
  virtual void execute() override
  {
    double distance = ab::player -> current.distance;

    if ( distance <= 28 )
    {
      ab::execute();

      if ( return_spell && distance <= 24 )
        return_spell -> execute();
    }
  }
};

struct divine_star_t final : public priest_spell_t
{
  typedef divine_star_base_t<priest_spell_t, 1> ds_damage_t;
  typedef divine_star_base_t<priest_heal_t, 2> ds_heal_t;

  ds_damage_t* damage_spell;
  ds_heal_t* heal_spell;

  divine_star_t( priest_t& p, const std::string& options_str ) :
    priest_spell_t( "divine_star", p, p.talents.divine_star -> ok() ? p.find_spell( p.specialization() == PRIEST_SHADOW ? 122121 : 110744 ) : spell_data_t::not_found() ),
    damage_spell( new ds_damage_t( "divine_star_damage", p, data().effectN( 1 ).trigger() ) ),
    heal_spell( new ds_heal_t( "divine_star_heal", p, data().effectN( 1 ).trigger() ) )
  {
    parse_options( 0, options_str );

    // Disable ticking (There is a periodic effect described in the base spell
    // that does no damage. I assume the Star checks every 250 milliseconds for
    // new targets coming into range).

    //num_ticks = 0;
    //base_tick_time = timespan_t::zero();

    // Have the primary DS spell take on the stats that are most appropriate to the player's role
    // so it shows up nicely in the DPET chart.
    if ( p.primary_role() == ROLE_HEAL )
      add_child( heal_spell );
    else
      add_child( damage_spell );
  }

  virtual void execute() override
  {
    priest_spell_t::execute();

    if ( damage_spell )
      damage_spell -> execute();

    if ( heal_spell )
      heal_spell -> execute();
  }
};

struct void_entropy_t : public priest_spell_t
{
  void_entropy_t( priest_t& p, const std::string& options_str ) :
     priest_spell_t( "void_entropy", p, p.talents.void_entropy )
  {
     parse_options( nullptr, options_str );
  }

  virtual void consume_resource() override
  {
    resource_consumed = cost();

    if ( execute_state -> result != RESULT_MISS )
    {
      resource_consumed = shadow_orbs_to_consume();
    }

    player -> resource_loss( current_resource(), resource_consumed, nullptr, this );

    if ( sim -> log )
      sim -> out_log.printf( "%s consumes %.1f %s for %s (%.0f)", player -> name(),
                     resource_consumed, util::resource_type_string( current_resource() ),
                     name(), player -> resources.current[ current_resource() ] );

    stats -> consume_resource( current_resource(), resource_consumed );
  }

  virtual double action_ta_multiplier() const override
  {
    double m = priest_spell_t::action_ta_multiplier();

    m *= shadow_orbs_to_consume() / 3;

    return m;
  }
};


} // NAMESPACE spells

// ==========================================================================
// Priest Heal & Absorb Spells
// ==========================================================================

namespace heals {

// Binding Heal Spell =======================================================

struct binding_heal_t final : public priest_heal_t
{
  binding_heal_t( priest_t& p, const std::string& options_str ) :
    priest_heal_t( "binding_heal", p, p.find_class_spell( "Binding Heal" ) )
  {
    parse_options( nullptr, options_str );

    aoe = 2;
  }

  virtual void init() override
  {
    priest_heal_t::init();

    target_cache.list.clear();
    target_cache.list.push_back( target );
    target_cache.list.push_back( player );
  }

  virtual size_t available_targets( std::vector< player_t* >& tl ) const override
  {
    assert( tl.size() == 2 );

    if ( tl[ 0 ] != target )
      tl[ 0 ] = target;

    return tl.size();
  }

  virtual void execute() override
  {
    priest_heal_t::execute();

    consume_inner_focus();
    trigger_serendipity();
    trigger_surge_of_light();
  }
};

// Circle of Healing ========================================================

struct circle_of_healing_t final : public priest_heal_t
{
  circle_of_healing_t( priest_t& p, const std::string& options_str ) :
    priest_heal_t( "circle_of_healing", p, p.find_class_spell( "Circle of Healing" ) )
  {
    parse_options( nullptr, options_str );

    base_costs[ current_resource() ] *= 1.0 + p.glyphs.circle_of_healing -> effectN( 2 ).percent();
    base_costs[ current_resource() ]  = floor( base_costs[ current_resource() ] );
    aoe = p.glyphs.circle_of_healing -> ok() ? 6 : 5;
  }

  virtual void execute() override
  {
    cooldown -> duration = data().cooldown();
    cooldown -> duration += priest.sets.set( SET_T14_4PC_HEAL ) -> effectN( 2 ).time_value();
    if ( priest.buffs.chakra_sanctuary -> up() )
      cooldown -> duration += priest.buffs.chakra_sanctuary -> data().effectN( 2 ).time_value();

    // Choose Heal Target
    target = find_lowest_player();

    priest_heal_t::execute();

    priest.buffs.absolution -> trigger();
  }

  virtual double action_multiplier() const override
  {
    double am = priest_heal_t::action_multiplier();

    if ( priest.buffs.chakra_sanctuary -> up() )
      am *= 1.0 + priest.buffs.chakra_sanctuary -> data().effectN( 1 ).percent();

    return am;
  }
};

// Desperate Prayer =========================================================

struct desperate_prayer_t final : public priest_heal_t
{
  desperate_prayer_t( priest_t& p, const std::string& options_str ) :
    priest_heal_t( "desperate_prayer", p, p.talents.desperate_prayer )
  {
    parse_options( nullptr, options_str );

    target = &p; // always targets the priest himself
  }
};

// Divine Hymn Spell ========================================================

struct divine_hymn_tick_t final : public priest_heal_t
{
  divine_hymn_tick_t( priest_t& player, int nr_targets ) :
    priest_heal_t( "divine_hymn_tick", player, player.find_spell( 64844 ) )
  {
    background  = true;

    aoe = nr_targets;
  }
};

struct divine_hymn_t final : public priest_heal_t
{
  divine_hymn_t( priest_t& p, const std::string& options_str ) :
    priest_heal_t( "divine_hymn", p, p.find_class_spell( "Divine Hymn" ) )
  {
    parse_options( nullptr, options_str );

    harmful = false;
    channeled = true;
    dynamic_tick_action = true;

    tick_action = new divine_hymn_tick_t( p, data().effectN( 2 ).base_value() );
    add_child( tick_action );
  }

  virtual double action_multiplier() const override
  {
    double am = priest_heal_t::action_multiplier();

    if ( priest.buffs.chakra_sanctuary -> up() )
      am *= 1.0 + priest.buffs.chakra_sanctuary -> data().effectN( 1 ).percent();

    return am;
  }
};

// Echo of Light

struct echo_of_light_t final : public ignite::pct_based_action_t<priest_heal_t>
{
  echo_of_light_t( priest_t& p ) :
    base_t( "echo_of_light", p, p.find_spell( 77489 ) )
  {
    base_tick_time = timespan_t::from_seconds( 1.0 );
    dot_duration = data().duration();
  }
};

// Flash Heal Spell =========================================================

struct flash_heal_t final : public priest_heal_t
{
  flash_heal_t( priest_t& p, const std::string& options_str ) :
    priest_heal_t( "flash_heal", p, p.find_class_spell( "Flash Heal" ) )
  {
    parse_options( nullptr, options_str );
    can_trigger_spirit_shell = true;
  }

  virtual void execute() override
  {
    priest_heal_t::execute();

    consume_inner_focus();
    trigger_serendipity();
    consume_surge_of_light();
    trigger_surge_of_light();
  }

  virtual void impact( action_state_t* s ) override
  {
    priest_heal_t::impact( s );

    trigger_grace( s -> target );

    if ( ! priest.buffs.spirit_shell -> check() )
      trigger_strength_of_soul( s -> target );
  }

  virtual double composite_crit() const override
  {
    double cc = priest_heal_t::composite_crit();

    if ( priest.buffs.inner_focus -> check() )
      cc += priest.buffs.inner_focus -> data().effectN( 2 ).percent();

    return cc;
  }

  virtual timespan_t execute_time() const override
  {
    if ( priest.buffs.surge_of_light -> check() )
      return timespan_t::zero();

    return priest_heal_t::execute_time();
  }

  virtual double cost() const override
  {
    if ( priest.buffs.surge_of_light -> check() )
      return 0.0;

    double c = priest_heal_t::cost();

    c *= 1.0 + priest.sets.set( SET_T14_2PC_HEAL ) -> effectN( 1 ).percent();

    return c;
  }
};

// Guardian Spirit ==========================================================

struct guardian_spirit_t final : public priest_heal_t
{
  guardian_spirit_t( priest_t& p, const std::string& options_str ) :
    priest_heal_t( "guardian_spirit", p, p.find_class_spell( "Guardian Spirit" ) )
  {
    parse_options( nullptr, options_str );

    base_dd_min = base_dd_max = 0.0; // The absorb listed isn't a real absorb
    harmful = false;
  }

  virtual void execute() override
  {
    priest_heal_t::execute();
    target -> buffs.guardian_spirit -> trigger();
  }
};

// Greater Heal Spell =======================================================

struct greater_heal_t final : public priest_heal_t
{
  greater_heal_t( priest_t& p, const std::string& options_str ) :
    priest_heal_t( "greater_heal", p, p.find_class_spell( "Greater Heal" ) )
  {
    parse_options( nullptr, options_str );
    can_trigger_spirit_shell = true;
  }

  virtual void execute() override
  {
    priest_heal_t::execute();

    // Train of Thought
    // NOTE: Process Train of Thought _before_ Inner Focus: the GH that consumes Inner Focus does not
    //       reduce the cooldown, since Inner Focus doesn't go on cooldown until after it is consumed.
    if ( priest.specs.train_of_thought -> ok() )
      priest.cooldowns.inner_focus -> adjust( timespan_t::from_seconds( - priest.specs.train_of_thought -> effectN( 1 ).base_value() ) );

    consume_inner_focus();
    consume_serendipity();
    trigger_surge_of_light();
  }

  virtual void impact( action_state_t* s ) override
  {
    priest_heal_t::impact( s );

    trigger_grace( s -> target );
    if ( ! priest.buffs.spirit_shell -> check() )
      trigger_strength_of_soul( s -> target );
  }

  virtual double composite_crit() const override
  {
    double cc = priest_heal_t::composite_crit();

    if ( priest.buffs.inner_focus -> check() )
      cc += priest.buffs.inner_focus -> data().effectN( 2 ).percent();

    return cc;
  }

  virtual double action_multiplier() const override
  {
    double am = priest_heal_t::action_multiplier();

    am *= 1.0 + priest.sets.set( SET_T16_2PC_HEAL ) -> effectN( 1 ).percent() * priest.buffs.serendipity -> check();

    return am;
  }

  virtual double cost() const override
  {
    double c = priest_heal_t::cost();

    if ( priest.buffs.serendipity -> check() )
      c *= 1.0 + priest.buffs.serendipity -> check() * priest.buffs.serendipity -> data().effectN( 2 ).percent();

    return c;
  }

  virtual timespan_t execute_time() const override
  {
    timespan_t et = priest_heal_t::execute_time();

    if ( priest.buffs.serendipity -> check() )
      et *= 1.0 + priest.buffs.serendipity -> check() * priest.buffs.serendipity -> data().effectN( 1 ).percent();

    return et;
  }
};

// Holy Word Sanctuary ======================================================

struct holy_word_sanctuary_t final : public priest_heal_t
{
  struct holy_word_sanctuary_tick_t final : public priest_heal_t
  {
    holy_word_sanctuary_tick_t( priest_t& player ) :
      priest_heal_t( "holy_word_sanctuary_tick", player, player.find_spell( 88686 ) )
    {
      dual        = true;
      background  = true;
      direct_tick = true;
      can_trigger_EoL = false; // http://us.battle.net/wow/en/forum/topic/5889309137?page=107#2137
    }

    virtual double action_multiplier() const override
    {
      double am = priest_heal_t::action_multiplier();

      if ( priest.buffs.chakra_sanctuary -> up() )
        am *= 1.0 + priest.buffs.chakra_sanctuary -> data().effectN( 1 ).percent();

      // Spell data from the buff ( 15% ) is correct, not the one in the triggering spell ( 50% )
      am *= 1.0 + priest.buffs.absolution -> check() * priest.buffs.absolution -> data().effectN( 1 ).percent();

      return am;
    }
  };

  holy_word_sanctuary_t( priest_t& p, const std::string& options_str ) :
    priest_heal_t( "holy_word_sanctuary", p, p.find_spell( 88685 ) )
  {
    parse_options( nullptr, options_str );

    may_crit     = false;

    base_tick_time = timespan_t::from_seconds( 2.0 );
    dot_duration = timespan_t::from_seconds( 18.0 );

    tick_action = new holy_word_sanctuary_tick_t( p );

    // Needs testing
    cooldown -> duration *= 1.0 + p.sets.has_set_bonus( SET_T13_4PC_HEAL ) * -0.2;
  }

  virtual void execute() override
  {
    priest_heal_t::execute();

    priest.buffs.absolution -> expire();
  }

  virtual bool ready() override
  {
    if ( ! priest.buffs.chakra_sanctuary -> check() )
      return false;

    return priest_heal_t::ready();
  }

  // HW: Sanctuary is treated as a instant cast spell, both affected by Inner Will and Mental Agility

};

// Holy Word Chastise =======================================================

struct holy_word_chastise_t final : public priest_spell_t
{
  holy_word_chastise_t( priest_t& p, const std::string& options_str ) :
    priest_spell_t( "holy_word_chastise", p, p.find_class_spell( "Holy Word: Chastise" ) )
  {
    parse_options( nullptr, options_str );

    base_costs[ current_resource() ]  = floor( base_costs[ current_resource() ] );

    // Needs testing
    cooldown -> duration *= 1.0 + p.sets.has_set_bonus( SET_T13_4PC_HEAL ) * -0.2;

    castable_in_shadowform = false;
  }

  virtual void execute() override
  {
    priest_spell_t::execute();

    priest.buffs.absolution -> expire();
  }

  virtual double action_multiplier() const override
  {
    double am = priest_spell_t::action_multiplier();

    // Spell data from the buff ( 15% ) is correct, not the one in the triggering spell ( 50% )
    am *= 1.0 + priest.buffs.absolution -> check() * priest.buffs.absolution -> data().effectN( 1 ).percent();

    return am;
  }

  virtual bool ready() override
  {
    if ( priest.buffs.chakra_sanctuary -> check() )
      return false;

    if ( priest.buffs.chakra_serenity -> check() )
      return false;

    return priest_spell_t::ready();
  }
};

// Holy Word Serenity =======================================================

struct holy_word_serenity_t final : public priest_heal_t
{
  holy_word_serenity_t( priest_t& p, const std::string& options_str ) :
    priest_heal_t( "holy_word_serenity", p, p.find_spell( 88684 ) )
  {
    parse_options( nullptr, options_str );

    base_costs[ current_resource() ]  = floor( base_costs[ current_resource() ] );

    // Needs testing
    cooldown -> duration = data().cooldown() * ( 1.0 + p.sets.has_set_bonus( SET_T13_4PC_HEAL ) * -0.2 );
  }

  virtual void execute() override
  {
    priest_heal_t::execute();

    priest.buffs.absolution -> expire();
  }

  virtual double action_multiplier() const override
  {
    double am = priest_heal_t::action_multiplier();

    // Spell data from the buff ( 15% ) is correct, not the one in the triggering spell ( 50% )
    am *= 1.0 + priest.buffs.absolution -> check() * priest.buffs.absolution -> data().effectN( 1 ).percent();

    return am;
  }

  virtual void impact( action_state_t* s ) override
  {
    priest_heal_t::impact( s );

    get_td( s -> target ).buffs.holy_word_serenity -> trigger();
  }

  virtual bool ready() override
  {
    if ( ! priest.buffs.chakra_serenity -> check() )
      return false;

    return priest_heal_t::ready();
  }
};

// Holy Word ================================================================

struct holy_word_t final : public priest_spell_t
{
  holy_word_sanctuary_t* hw_sanctuary;
  holy_word_chastise_t*  hw_chastise;
  holy_word_serenity_t*  hw_serenity;

  holy_word_t( priest_t& p, const std::string& options_str ) :
    priest_spell_t( "holy_word", p, spell_data_t::nil() ),
    hw_sanctuary( new holy_word_sanctuary_t( p, options_str ) ),
    hw_chastise(  new holy_word_chastise_t ( p, options_str ) ),
    hw_serenity(  new holy_word_serenity_t ( p, options_str ) )
  {
    school = SCHOOL_HOLY;

    castable_in_shadowform = false;
  }

  virtual void init() override
  {
    priest_spell_t::init();

    hw_sanctuary -> action_list = action_list;
    hw_chastise -> action_list = action_list;
    hw_serenity -> action_list = action_list;
  }

  virtual void schedule_execute( action_state_t* state = 0 ) override
  {
    action_t* a;

    if ( priest.buffs.chakra_serenity -> up() )
      a = hw_serenity;
    else if ( priest.buffs.chakra_sanctuary -> up() )
      a = hw_sanctuary;
    else
      a = hw_chastise;

    player -> last_foreground_action = a;
    a -> schedule_execute( state );
  }

  virtual void execute() override
  {
    assert( false );
  }

  virtual bool ready() override
  {
    if ( priest.buffs.chakra_serenity -> check() )
      return hw_serenity -> ready();

    else if ( priest.buffs.chakra_sanctuary -> check() )
      return hw_sanctuary -> ready();

    else
      return hw_chastise -> ready();
  }
};

/* Lightwell Spell
 * Create only if ( p.pets.lightwell )
 */
struct lightwell_t final : public priest_spell_t
{
  timespan_t consume_interval;
  cooldown_t* lightwell_renew_cd;

  lightwell_t( priest_t& p, const std::string& options_str ) :
    priest_spell_t( "lightwell", p, p.find_class_spell( "Lightwell" ) ),
    consume_interval( timespan_t::from_seconds( 10 ) ),
    lightwell_renew_cd( priest.pets.lightwell -> get_cooldown( "lightwell_renew" ) )
  {
    option_t options[] =
    {
      opt_timespan( "consume_interval", consume_interval ),
      opt_null()
    };
    parse_options( options, options_str );

    harmful = false;

    castable_in_shadowform = false;

    assert( consume_interval > timespan_t::zero() && consume_interval < cooldown -> duration );
  }

  virtual void execute() override
  {
    priest_spell_t::execute();

    lightwell_renew_cd -> duration = consume_interval;
    priest.pets.lightwell -> summon( data().duration() );
  }
};

// Penance Heal Spell =======================================================

struct penance_heal_t final : public priest_heal_t
{
  struct penance_heal_tick_t final : public priest_heal_t
  {
    penance_heal_tick_t( priest_t& player ) :
      priest_heal_t( "penance_heal_tick", player, player.find_spell( 47666 ) )
    {
      background  = true;
      may_crit    = true;
      dual        = true;
      direct_tick = true;

      school = SCHOOL_HOLY;
      stats = player.get_stats( "penance_heal", this );
    }

    virtual void impact( action_state_t* s ) override
    {
      priest_heal_t::impact( s );

      trigger_grace( s -> target );
    }
  };

  penance_heal_t( priest_t& p, const std::string& options_str ) :
    priest_heal_t( "penance_heal", p, p.find_class_spell( "Penance" ) )
  {
    parse_options( nullptr, options_str );

    may_crit       = false;
    channeled      = true;
    tick_zero      = true;
    dot_duration = timespan_t::from_seconds( 2.0 );
    base_tick_time = timespan_t::from_seconds( 1.0 );
    hasted_ticks   = false;
    dynamic_tick_action = true;

    cooldown = p.cooldowns.penance;
    cooldown -> duration = data().cooldown() + p.sets.set( SET_T14_4PC_HEAL ) -> effectN( 1 ).time_value();

    tick_action = new penance_heal_tick_t( p );
  }

  virtual double cost() const override
  {
    double c = priest_heal_t::cost();

    c *= 1.0 + priest.buffs.holy_evangelism -> check() * priest.buffs.holy_evangelism -> data().effectN( 2 ).percent();

    c *= 1.0 + priest.glyphs.penance -> effectN( 1 ).percent();

    return c;
  }
};

// Power Word: Shield Spell =================================================

struct power_word_shield_t final : public priest_absorb_t
{
  struct glyph_power_word_shield_t final : public priest_heal_t
  {
    glyph_power_word_shield_t( priest_t& player ) :
      priest_heal_t( "power_word_shield_glyph", player, player.find_spell( 55672 ) )
    {
      school          = SCHOOL_HOLY;

      background = true;
      proc       = true;

      snapshot_flags |= STATE_MUL_DA | STATE_TGT_MUL_DA;

      castable_in_shadowform = true;
    }

    void trigger( action_state_t* s )
    {
      base_dd_min = base_dd_max = priest.glyphs.power_word_shield -> effectN( 1 ).percent() * s -> result_amount;
      target = s -> target;
      execute();
    }
  };

  glyph_power_word_shield_t* glyph_pws;
  bool ignore_debuff;

  power_word_shield_t( priest_t& p, const std::string& options_str ) :
    priest_absorb_t( "power_word_shield", p, p.find_class_spell( "Power Word: Shield" ) ),
    glyph_pws( nullptr ),
    ignore_debuff( false )
  {
    option_t options[] =
    {
      opt_bool( "ignore_debuff", ignore_debuff ),
      opt_null()
    };
    parse_options( options, options_str );

    // Tooltip is wrong.
    // direct_power_mod = 0.87; // hardcoded into tooltip
    spell_power_mod.direct = 1.8709; // matches in-game actual value

    if ( p.glyphs.power_word_shield -> ok() )
    {
      glyph_pws = new glyph_power_word_shield_t( p );
      //add_child( glyph_pws );
    }

    castable_in_shadowform = true;
  }

  virtual void impact( action_state_t* s ) override
  {
    s -> target -> buffs.weakened_soul -> trigger();
    priest.buffs.borrowed_time -> trigger();

    // Glyph
    if ( glyph_pws )
      glyph_pws -> trigger( s );

    get_td( s -> target ).buffs.power_word_shield -> trigger( 1, s -> result_amount );
    stats -> add_result( 0, s -> result_amount, ABSORB, s -> result, s -> block_result, s -> target );
  }

  virtual bool ready() override
  {
    if ( ! ignore_debuff && target -> buffs.weakened_soul -> check() )
      return false;

    return priest_absorb_t::ready();
  }
};

// Prayer of Healing Spell ==================================================

struct prayer_of_healing_t final : public priest_heal_t
{
  prayer_of_healing_t( priest_t& p, const std::string& options_str ) :
    priest_heal_t( "prayer_of_healing", p, p.find_class_spell( "Prayer of Healing" ) )
  {
    parse_options( nullptr, options_str );
    aoe = 5;
    group_only = true;
    divine_aegis_trigger_mask = RESULT_HIT_MASK;
    can_trigger_spirit_shell = true;
  }

  virtual void execute() override
  {
    priest_heal_t::execute();
    consume_inner_focus();
    consume_serendipity();
  }

  virtual double action_multiplier() const override
  {
    double am = priest_heal_t::action_multiplier();

    if ( priest.buffs.chakra_sanctuary -> up() )
      am *= 1.0 + priest.buffs.chakra_sanctuary -> data().effectN( 1 ).percent();

    am *= 1.0 + priest.sets.set( SET_T16_2PC_HEAL ) -> effectN( 1 ).percent() * priest.buffs.serendipity -> check();

    return am;
  }

  virtual double composite_crit() const override
  {
    double cc = priest_heal_t::composite_crit();

    if ( priest.buffs.inner_focus -> check() )
      cc += priest.buffs.inner_focus -> data().effectN( 2 ).percent();

    return cc;
  }

  virtual double cost() const override
  {
    double c = priest_heal_t::cost();

    if ( priest.buffs.serendipity -> check() )
      c *= 1.0 + priest.buffs.serendipity -> check() * priest.buffs.serendipity -> data().effectN( 2 ).percent();

    return c;
  }

  virtual timespan_t execute_time() const override
  {
    timespan_t et = priest_heal_t::execute_time();

    if ( priest.buffs.serendipity -> check() )
      et *= 1.0 + priest.buffs.serendipity -> check() * priest.buffs.serendipity -> data().effectN( 1 ).percent();

    return et;
  }
};

// Prayer of Mending Spell ==================================================

struct prayer_of_mending_t final : public priest_heal_t
{
  bool single;

  prayer_of_mending_t( priest_t& p, const std::string& options_str ) :
    priest_heal_t( "prayer_of_mending", p, p.find_class_spell( "Prayer of Mending" ) ),
    single( false )
  {
    option_t options[] =
    {
      opt_bool( "single", single ),
      opt_null()
    };
    parse_options( options, options_str );

    spell_power_mod.direct = data().effectN( 1 ).coeff();
    base_dd_min = base_dd_max = data().effectN( 1 ).min( &p );

    divine_aegis_trigger_mask = 0;

    aoe = 5;

    castable_in_shadowform = true;
  }

  virtual void execute() override
  {
    priest_heal_t::execute();

    priest.buffs.absolution -> trigger();
  }

  virtual double action_multiplier() const override
  {
    double am = priest_heal_t::action_multiplier();

    if ( priest.buffs.chakra_sanctuary -> up() )
      am *= 1.0 + priest.buffs.chakra_sanctuary -> data().effectN( 1 ).percent();

    return am;
  }

  virtual double composite_target_multiplier( player_t* t ) const override
  {
    double ctm = priest_heal_t::composite_target_multiplier( t );

    if ( priest.glyphs.prayer_of_mending -> ok() && t == target )
      ctm *= 1.0 + priest.glyphs.prayer_of_mending -> effectN( 1 ).percent();

    return ctm;
  }
};

// Renew Spell ==============================================================

struct renew_t final : public priest_heal_t
{
  struct rapid_renewal_t final : public priest_heal_t
  {
    rapid_renewal_t( priest_t& p ) :
      priest_heal_t( "rapid_renewal", p, p.specs.rapid_renewal )
    {
      background = true;
      proc       = true;
    }

    void trigger( action_state_t* s, double amount )
    {
      target = s -> target;
      execute();
    }

    virtual double composite_da_multiplier() const override
    { return 1.0; }
  };
  rapid_renewal_t* rr;

  renew_t( priest_t& p, const std::string& options_str ) :
    priest_heal_t( "renew", p, p.find_class_spell( "Renew" ) ),
    rr( nullptr )
  {
    parse_options( nullptr, options_str );

    may_crit = false;

    if ( p.specs.rapid_renewal -> ok() )
    {
      rr = new rapid_renewal_t( p );
      add_child( rr );
      base_multiplier *= 1.0 + p.specs.rapid_renewal -> effectN( 2 ).percent();
    }

    base_multiplier *= 1.0 + p.glyphs.renew -> effectN( 1 ).percent();
    dot_duration       += p.glyphs.renew -> effectN( 2 ).time_value();

    castable_in_shadowform = true;
  }

  virtual double action_multiplier() const override
  {
    double am = priest_heal_t::action_multiplier();

    if ( priest.buffs.chakra_sanctuary -> up() )
      am *= 1.0 + priest.buffs.chakra_sanctuary -> data().effectN( 1 ).percent();

    return am;
  }

  virtual void impact( action_state_t* s ) override
  {
    priest_heal_t::impact( s );

    if ( rr )
    {
      dot_t* d = get_dot( s -> target );
      result_e r = d -> state -> result;
      d -> state -> result = RESULT_HIT;
      double tick_dmg = calculate_tick_amount( d -> state, 1.0 );
      d -> state -> result = r;
      tick_dmg *= d -> ticks_left(); // Gets multiplied by the hasted amount of ticks
      rr -> trigger( s, tick_dmg );
    }
  }
};

struct clarity_of_will_t final : public priest_heal_t
{
  clarity_of_will_t( priest_t& p, const std::string& options_str ) :
    priest_heal_t( "clarity_of_will", p, p.find_spell( 0 /*p.talents.divine_clarity */ ) )
  {
    parse_options( nullptr, options_str );
    // TODO: implement mechanic
  }
};

struct clarity_of_purpose_t final : public priest_heal_t
{
  clarity_of_purpose_t( priest_t& p, const std::string& options_str ) :
    priest_heal_t( "clarity_of_purpose", p, p.find_spell( 0 /*p.talents.divine_clarity */ ) )
  {
    parse_options( nullptr, options_str );
    // can_trigger_spirit_shell = true; ?
    // TODO: implement mechanic
  }
};

struct saving_grace_t final : public priest_heal_t
{
  saving_grace_t( priest_t& p, const std::string& options_str ) :
    priest_heal_t( "saving_grace", p, p.find_spell( 0 /*p.talents.spiritual_guidance */ ) )
  {
    parse_options( nullptr, options_str );
    // can_trigger_spirit_shell = true; ?

    pct_heal = 0.50; // TODO: spelldata
  }

  virtual void impact( action_state_t* s )
  {
    priest_heal_t::impact( s );

    priest.buffs.saving_grace_penalty -> trigger();
  }
};



} // NAMESPACE heals

} // NAMESPACE actions

namespace buffs { // namespace buffs

/* This is a template for common code between priest buffs.
 * The template is instantiated with any type of buff ( buff_t, debuff_t, absorb_buff_t, etc. ) as the 'Base' class.
 * Make sure you keep the inheritance hierarchy and use base_t in the derived class,
 * don't skip it and call buff_t/absorb_buff_t/etc. directly.
 */
template <typename Base>
struct priest_buff_t : public Base
{
public:
  typedef priest_buff_t base_t; // typedef for priest_buff_t<buff_base_t>

  priest_buff_t( priest_td_t& p, const buff_creator_basics_t& params ) :
    Base( params ), priest( p.priest )
  { }

  priest_buff_t( priest_t& p, const buff_creator_basics_t& params ) :
    Base( params ), priest( p )
  { }

  priest_td_t& get_td( player_t* t ) const
  { return *( priest.get_target_data( t ) ); }

protected:
  priest_t& priest;
};

/* Custom shadowform buff
 * trigger/cancels spell haste aura
 */
struct shadowform_t final : public priest_buff_t<buff_t>
{
  shadowform_t( priest_t& p ) :
    base_t( p, buff_creator_t( &p, "shadowform" )
               .spell( p.find_class_spell( "Shadowform" ) )
               .add_invalidate( CACHE_PLAYER_DAMAGE_MULTIPLIER ) )
  { }

  virtual bool trigger( int stacks, double value, double chance, timespan_t duration ) override
  {
    bool r = base_t::trigger( stacks, value, chance, duration );

    if ( ! sim -> overrides.haste )
      sim -> auras.haste -> trigger();

    return r;
  }

  virtual void expire_override() override
  {
    base_t::expire_override();

    if ( ! sim -> overrides.haste )
      sim -> auras.haste -> decrement();
  }
};

/* Custom archangel buff
 * snapshots evangelism stacks and expires it
 */
struct archangel_t final : public priest_buff_t<buff_t>
{
  archangel_t( priest_t& p ) :
    base_t( p, buff_creator_t( &p, "archangel" ).spell( p.specs.archangel ).max_stack( 5 ) )
  {
    default_value = data().effectN( 1 ).percent();

    if ( priest.sets.has_set_bonus( SET_T16_2PC_HEAL ) )
    {
      add_invalidate( CACHE_CRIT );

    }
  }

  virtual bool trigger( int stacks, double /* value */, double chance, timespan_t duration ) override
  {
    stacks = priest.buffs.holy_evangelism -> stack();
    double archangel_value = default_value * stacks;
    bool success = base_t::trigger( stacks, archangel_value, chance, duration );

    priest.buffs.holy_evangelism -> expire();

    return success;
  }
};

/* Custom divine insight buff
 */
struct divine_insight_shadow_t final : public priest_buff_t<buff_t>
{
  // Get correct spell data
  static const spell_data_t* sd( priest_t& p )
  {
    if ( p.talents.divine_insight -> ok() && ( p.specialization() == PRIEST_SHADOW ) )
      return p.talents.divine_insight -> effectN( 2 ).trigger();
    return spell_data_t::not_found();
  }

  divine_insight_shadow_t( priest_t& p ) :
    base_t( p, buff_creator_t( &p, "divine_insight_shadow" )
            .spell( sd( p ) )
          )
  {
    default_chance = data().ok() ? 0.05 : 0.0; // 5% hardcoded into tooltip, 3/12/2012
  }

  virtual bool trigger( int stacks, double value, double chance, timespan_t duration ) override
  {
    int stack = priest.buffs.divine_insight_shadow -> check();

    bool success = base_t::trigger( stacks, value, chance, duration );

    if ( success )
    {
      priest.cooldowns.mind_blast -> reset( true );

      if ( priest.buffs.divine_insight_shadow -> check() == stack )
        priest.procs.divine_insight_shadow_overflow -> occur();
      else
        priest.procs.divine_insight_shadow -> occur();
    }

    return success;
  }
};

struct spirit_shell_t final : public priest_buff_t<buff_t>
{
  spirit_shell_t( priest_t& p ) :
    base_t( p, buff_creator_t( &p, "spirit_shell" ).spell( p.find_class_spell( "Spirit Shell" ) ).cd( timespan_t::zero() ) )
  { }

  virtual bool trigger( int stacks, double value, double chance, timespan_t duration ) override
  {
    bool success = base_t::trigger( stacks, value, chance, duration );

    if ( success )
    {
      priest.buffs.resolute_spirit -> trigger();
    }

    return success;
  }
};
} // end namespace buffs


// ==========================================================================
// Priest Targetdata Definitions
// ==========================================================================

priest_td_t::priest_td_t( player_t* target, priest_t& p ) :
  actor_pair_t( target, &p ),
  dots(),
  buffs(),
  priest( p )
{
  dots.holy_fire             = target -> get_dot( "holy_fire",             &p );
  dots.power_word_solace     = target -> get_dot( "power_word_solace",     &p );
  dots.devouring_plague_tick = target -> get_dot( "devouring_plague_tick", &p );
  dots.shadow_word_pain      = target -> get_dot( "shadow_word_pain",      &p );
  dots.vampiric_touch        = target -> get_dot( "vampiric_touch",        &p );
  dots.void_entropy          = target -> get_dot( "void_entropy",          &p );
  dots.renew                 = target -> get_dot( "renew",                 &p );

  buffs.divine_aegis = absorb_buff_creator_t( *this, "divine_aegis", p.find_spell( 47753 ) )
                       .source( p.get_stats( "divine_aegis" ) );

  buffs.power_word_shield = absorb_buff_creator_t( *this, "power_word_shield", p.find_spell( 17 ) )
                            .source( p.get_stats( "power_word_shield" ) )
                            .cd( timespan_t::zero() );

  buffs.spirit_shell = absorb_buff_creator_t( *this, "spirit_shell_absorb" )
                       .spell( p.find_spell( 114908 ) )
                       .source( p.get_stats( "spirit_shell" ) );

  buffs.holy_word_serenity = buff_creator_t( *this, "holy_word_serenity" )
                             .spell( p.find_spell( 88684 ) )
                             .cd( timespan_t::zero() )
                             .activated( false );
}

// ==========================================================================
// Priest Definitions
// ==========================================================================

/* Construct priest cooldowns
 *
 */
void priest_t::create_cooldowns()
{
  cooldowns.mind_blast   = get_cooldown( "mind_blast" );
  cooldowns.shadowfiend  = get_cooldown( "shadowfiend" );
  cooldowns.mindbender   = get_cooldown( "mindbender" );
  cooldowns.chakra       = get_cooldown( "chakra" );
  cooldowns.inner_focus  = get_cooldown( "inner_focus" );
  cooldowns.penance      = get_cooldown( "penance" );
}

/* Construct priest gains
 *
 */
void priest_t::create_gains()
{
  gains.dispersion                    = get_gain( "Dispersion Mana" );
  gains.shadowfiend                   = get_gain( "Shadowfiend Mana" );
  gains.mindbender                    = get_gain( "Mindbender Mana" );
  gains.power_word_solace             = get_gain( "Power Word: Solace Mana" );
  gains.vampiric_touch_mana           = get_gain( "Vampiric Touch Mana" );
  gains.devouring_plague_health       = get_gain( "Devouring Plague Health" );
  gains.shadow_orb_auspicious_spirits = get_gain( "Shadow Orbs from Auspicious Spirits" );
  gains.shadow_orb_mind_blast         = get_gain( "Shadow Orbs from Mind Blast" );
  gains.shadow_orb_shadow_word_death  = get_gain( "Shadow Orbs from Shadow Word: Death" );
  gains.clarity_of_power_mind_spike   = get_gain( "Clarity of Power Mind Spike" );
}

/* Construct priest procs
 *
 */
void priest_t::create_procs()
{
  procs.shadowy_apparition               = get_proc( "Shadowy Apparition Procced"                          );
  procs.divine_insight_shadow            = get_proc( "Divine Insight Mind Blast CD Reset"                  );
  procs.divine_insight_shadow_overflow   = get_proc( "Divine Insight Mind Blast CD Reset lost to overflow" );
  procs.surge_of_darkness                = get_proc( "Surge of Darkness"                                   );
  procs.surge_of_darkness_overflow       = get_proc( "Surge of Darkness lost to overflow"                  );
  procs.surge_of_light                   = get_proc( "Surge of Light"                                      );
  procs.surge_of_light_overflow          = get_proc( "Surge of Light lost to overflow"                     );
  procs.mind_spike_dot_removal           = get_proc( "Mind Spike removed DoTs"                             );
  procs.t15_2pc_caster                   = get_proc( "Tier15 2pc caster"                                   );
  procs.t15_4pc_caster                   = get_proc( "Tier15 4pc caster"                                   );
  procs.t15_2pc_caster_shadow_word_pain  = get_proc( "Tier15 2pc caster Shadow Word: Pain Extra Tick"      );
  procs.t15_2pc_caster_vampiric_touch    = get_proc( "Tier15 2pc caster Vampiric Touch Extra Tick"         );
}

/* Construct priest benefits
 *
 */
void priest_t::create_benefits()
{
  benefits.smites_with_glyph_increase = get_benefit( "Smites increased by Holy Fire" );
}

/* Define the acting role of the priest
 * If base_t::primary_role() has a valid role defined, use it,
 * otherwise select spec-based default.
 */
role_e priest_t::primary_role() const
{
  switch ( base_t::primary_role() )
  {
    case ROLE_HEAL:
      return ROLE_HEAL;
    case ROLE_DPS:
    case ROLE_SPELL:
      return ROLE_SPELL;
    default:
      if ( specialization() == PRIEST_DISCIPLINE || specialization() == PRIEST_HOLY )
        return ROLE_HEAL;
      break;
  }

  return ROLE_SPELL;
}

// priest_t::convert_hybrid_stat ==============================================

stat_e priest_t::convert_hybrid_stat( stat_e s ) const
{
  // this converts hybrid stats that either morph based on spec or only work
  // for certain specs into the appropriate "basic" stats
  switch ( s )
  {
  // This is all a guess at how the hybrid primaries will work, since they
  // don't actually appear on cloth gear yet. TODO: confirm behavior
  case STAT_AGI_INT: 
    return STAT_INTELLECT; 
  case STAT_STR_AGI:
    return STAT_NONE;
  case STAT_STR_INT:
    return STAT_INTELLECT;
  case STAT_SPIRIT:
      return STAT_NONE;
  case STAT_BONUS_ARMOR:
      return STAT_NONE;     
  default: return s; 
  }
}

// priest_t::combat_begin ===================================================

void priest_t::combat_begin()
{
  base_t::combat_begin();

  resources.current[ RESOURCE_SHADOW_ORB ] = clamp( as<double>( options.initial_shadow_orbs ), 0.0, resources.base[ RESOURCE_SHADOW_ORB ] );
}

// priest_t::composite_armor ================================================

double priest_t::composite_armor() const
{
  double a = base_t::composite_armor();

  if ( buffs.shadowform -> check() )
    a *= 1.0 + buffs.shadowform -> data().effectN( 3 ).percent();

  return std::floor( a );
}

// priest_t::composite_spell_haste ==========================================

double priest_t::composite_spell_haste() const
{
  double h = player_t::composite_spell_haste();

  if ( buffs.power_infusion -> check() )
    h /= 1.0 + buffs.power_infusion -> data().effectN( 1 ).percent();

  if ( buffs.resolute_spirit -> check() )
    h /= 1.0 + buffs.resolute_spirit -> data().effectN( 1 ).percent(); // FIXME: check whether to use set bonus data ( 10% ) or buff data ( 15% ). 2013/06/13

  return h;
}

// priest_t::composite_spell_speed ==========================================

double priest_t::composite_spell_speed() const
{
  double h = player_t::composite_spell_speed();

  if ( buffs.borrowed_time -> check() )
    h /= 1.0 + buffs.borrowed_time -> data().effectN( 1 ).percent();

  return h;
}

// priest_t::composite_spell_power_multiplier ===============================

double priest_t::composite_spell_power_multiplier() const
{
  double m = 1.0;

  if ( sim -> auras.spell_power_multiplier -> check() )
    m += sim -> auras.spell_power_multiplier -> current_value;

  m *= current.spell_power_multiplier;

  return m;
}

double priest_t::composite_spell_crit() const
{
  double csc = base_t::composite_spell_crit();

  if ( buffs.archangel -> check() )
    csc *= 1.0 + sets.set( SET_T16_2PC_HEAL ) -> effectN( 2 ).percent();

  return csc;
}

double priest_t::composite_melee_crit() const
{
  double cmc = base_t::composite_melee_crit();

  if ( buffs.archangel -> check() )
    cmc *= 1.0 + sets.set( SET_T16_2PC_HEAL ) -> effectN( 2 ).percent();

  return cmc;
}

// priest_t::composite_player_multiplier ====================================

double priest_t::composite_player_multiplier( school_e school ) const
{
  double m = base_t::composite_player_multiplier( school );

  if ( specs.shadowform -> ok() && dbc::is_school( SCHOOL_SHADOW, school ) )
  {
    m *= 1.0 + buffs.shadowform -> check() * specs.shadowform -> effectN( 2 ).percent();
  }

  if ( dbc::is_school( SCHOOL_SHADOWLIGHT, school ) )
  {
    if ( buffs.chakra_chastise -> check() )
    {
      m *= 1.0 + buffs.chakra_chastise -> data().effectN( 1 ).percent();
    }
  }

  if ( buffs.power_infusion -> check() )
  {
    m *= 1.0 + buffs.power_infusion -> data().effectN( 3 ).percent();
  }

  if ( buffs.twist_of_fate -> check() )
  {
    m *= 1.0 + buffs.twist_of_fate -> current_value;
  }

  return m;
}

// priest_t::composite_player_heal_multiplier ===============================

double priest_t::composite_player_heal_multiplier( school_e s ) const
{
  double m = player_t::composite_player_heal_multiplier( s );

  if ( buffs.twist_of_fate -> check() )
  {
    m *= 1.0 + buffs.twist_of_fate -> current_value;
  }

  if ( buffs.saving_grace_penalty -> check() )
  {
    m *= 1.0 + buffs.saving_grace_penalty -> check() * -0.10; // TODO: spelldata
  }

  return m;
}

// priest_t::temporary_movement_modifier =======================================

double priest_t::temporary_movement_modifier() const
{
  double speed = player_t::temporary_movement_modifier();

  if ( glyphs.free_action -> ok() && buffs.dispersion -> check() ) {
    speed = std::max( speed, glyphs.free_action -> effectN( 1 ).percent() );
  }

  return speed;
}

// priest_t::composite_attribute_multiplier =================================

double priest_t::composite_attribute_multiplier( attribute_e attr ) const
{
  double m = base_t::composite_attribute_multiplier( attr );

  if ( attr == ATTR_INTELLECT )
    m *= 1.0 + specs.mysticism -> effectN( 1 ).percent();

  return m;
}

// priest_t::matching_gear_multiplier =======================================

double priest_t::matching_gear_multiplier( attribute_e attr ) const
{
  if ( attr == ATTR_INTELLECT )
    return 0.05;

  return 0.0;
}

// priest_t::create_action ==================================================

action_t* priest_t::create_action( const std::string& name,
                                   const std::string& options_str )
{
  using namespace actions::spells;
  using namespace actions::heals;

  // Misc
  if ( name == "archangel"              ) return new archangel_t             ( *this, options_str );
  if ( name == "chakra_chastise"        ) return new chakra_chastise_t       ( *this, options_str );
  if ( name == "chakra_sanctuary"       ) return new chakra_sanctuary_t      ( *this, options_str );
  if ( name == "chakra_serenity"        ) return new chakra_serenity_t       ( *this, options_str );
  if ( name == "dispersion"             ) return new dispersion_t            ( *this, options_str );
  if ( name == "power_word_fortitude"   ) return new fortitude_t             ( *this, options_str );
  if ( name == "inner_focus"            ) return new inner_focus_t           ( *this, options_str );
  if ( name == "pain_suppression"       ) return new pain_suppression_t      ( *this, options_str );
  if ( name == "power_infusion"         ) return new power_infusion_t        ( *this, options_str );
  if ( name == "shadowform"             ) return new shadowform_t            ( *this, options_str );
  if ( name == "vampiric_embrace"       ) return new vampiric_embrace_t      ( *this, options_str );
  if ( name == "spirit_shell"           ) return new spirit_shell_t          ( *this, options_str );

  // Damage
  if ( name == "devouring_plague"       ) return new devouring_plague_t      ( *this, options_str );
  if ( name == "mind_blast"             ) return new mind_blast_t            ( *this, options_str );
  if ( name == "mind_flay"              ) return new mind_flay_base_t<>      ( *this, options_str );
  if ( name == "mind_flay_insanity"     ) return new mind_flay_insanity_t    ( *this, options_str );
  if ( name == "mind_spike"             ) return new mind_spike_t            ( *this, options_str );
  if ( name == "mind_sear"              ) return new mind_sear_t             ( *this, options_str );
  if ( name == "penance"                ) return new penance_t               ( *this, options_str );
  if ( name == "shadow_word_death"      ) return new shadow_word_death_t     ( *this, options_str );
  if ( name == "shadow_word_pain"       ) return new shadow_word_pain_t      ( *this, options_str );
  if ( name == "smite"                  ) return new smite_t                 ( *this, options_str );
  if ( ( name == "shadowfiend"          ) || ( name == "mindbender" ) )
  {
    if ( talents.mindbender -> ok() )
      return new summon_mindbender_t    ( *this, options_str );
    else
      return new summon_shadowfiend_t   ( *this, options_str );
  }
  if ( ( name == "holy_fire" ) || ( name == "power_word_solace" ) )
  {
    if ( talents.power_word_solace -> ok() )
      return new power_word_solace_t ( *this, options_str );
    else
      return new holy_fire_t  ( *this, options_str );
  }
  if ( name == "vampiric_touch"         ) return new vampiric_touch_t        ( *this, options_str );
  if ( name == "cascade_damage"         ) return new cascade_damage_t        ( *this, options_str );
  if ( name == "halo"                   ) return new halo_t                  ( *this, options_str );
  if ( name == "divine_star"            ) return new divine_star_t           ( *this, options_str );
  if ( name == "void_entropy"           ) return new void_entropy_t          ( *this, options_str );

  // Heals
  if ( name == "binding_heal"           ) return new binding_heal_t          ( *this, options_str );
  if ( name == "circle_of_healing"      ) return new circle_of_healing_t     ( *this, options_str );
  if ( name == "divine_hymn"            ) return new divine_hymn_t           ( *this, options_str );
  if ( name == "flash_heal"             ) return new flash_heal_t            ( *this, options_str );
  if ( name == "greater_heal"           ) return new greater_heal_t          ( *this, options_str );
  if ( name == "guardian_spirit"        ) return new guardian_spirit_t       ( *this, options_str );
  if ( name == "holy_word"              ) return new holy_word_t             ( *this, options_str );
  if ( name == "penance_heal"           ) return new penance_heal_t          ( *this, options_str );
  if ( name == "power_word_shield"      ) return new power_word_shield_t     ( *this, options_str );
  if ( name == "prayer_of_healing"      ) return new prayer_of_healing_t     ( *this, options_str );
  if ( name == "prayer_of_mending"      ) return new prayer_of_mending_t     ( *this, options_str );
  if ( name == "renew"                  ) return new renew_t                 ( *this, options_str );
  if ( name == "cascade_heal"           ) return new cascade_heal_t          ( *this, options_str );
  if ( name == "clarity_of_will"        ) return new clarity_of_will_t       ( *this, options_str );
  if ( name == "clarity_of_purpose"     ) return new clarity_of_purpose_t    ( *this, options_str );
  if ( name == "saving_grace"           ) return new saving_grace_t          ( *this, options_str );

  if ( find_class_spell( "Lightwell" ) -> ok() )
    if ( name == "lightwell"              ) return new lightwell_t             ( *this, options_str );

  return base_t::create_action( name, options_str );
}

// priest_t::create_pet =====================================================

pet_t* priest_t::create_pet( const std::string& pet_name,
                             const std::string& /* pet_type */ )
{
  pet_t* p = find_pet( pet_name );

  if ( p ) return p;

  if ( pet_name == "shadowfiend" ) return new pets::shadowfiend_pet_t( sim, *this );
  if ( pet_name == "mindbender"  ) return new pets::mindbender_pet_t ( sim, *this );
  if ( pet_name == "lightwell"   ) return new pets::lightwell_pet_t  ( sim, *this );

  sim -> errorf( "Tried to create priest pet %s.", pet_name.c_str() );

  return nullptr;
}

// priest_t::create_pets ====================================================

void priest_t::create_pets()
{
  base_t::create_pets();

  pets.shadowfiend      = create_pet( "shadowfiend" );
  pets.mindbender       = create_pet( "mindbender"  );

  if ( find_class_spell( "Lightwell" ) -> ok() )
    pets.lightwell        = create_pet( "lightwell"   );
}

// priest_t::init_base ======================================================

void priest_t::init_base_stats()
{
  base_t::init_base_stats();

  if ( specs.shadow_orbs -> ok() )
  {
    resources.base[ RESOURCE_SHADOW_ORB ] = 3.0;

    resources.base[ RESOURCE_SHADOW_ORB ] += perks.enhanced_shadow_orbs -> effectN( 1 ).base_value();
  }

  base.attack_power_per_strength = 1.0;
  base.spell_power_per_intellect = 1.0;

  // Discipline/Holy
  base.mana_regen_from_spirit_multiplier = specs.meditation_disc -> ok() ?
      specs.meditation_disc -> effectN( 1 ).percent() :
      specs.meditation_holy -> effectN( 1 ).percent();

  diminished_kfactor   = 0.009830;
  diminished_dodge_cap = 0.006650;
  diminished_parry_cap = 0.006650;
}

// priest_t::init_scaling ===================================================

void priest_t::init_scaling()
{
  base_t::init_scaling();

  // Atonement heals are capped at a percentage of the Priest's health,
  // so there may be scaling with stamina.
  if ( specs.atonement -> ok() && primary_role() == ROLE_HEAL )
    scales_with[ STAT_STAMINA ] = true;

}

// priest_t::init_spells ====================================================

void priest_t::init_spells()
{
  base_t::init_spells();

  // Talents
  //Level 15 / Tier 1
  talents.desperate_prayer            = find_talent_spell( "Desperate Prayer" );
  talents.spectral_guise              = find_talent_spell( "Spectral Guise" );
  talents.angelic_bulwark             = find_talent_spell( "Angelic Bulwark" );

  //Level 30 / Tier 2
  talents.body_and_soul               = find_talent_spell( "Body and Soul" );
  talents.angelic_feather             = find_talent_spell( "Angelic Feather" );
  talents.phantasm                    = find_talent_spell( "Phantasm" );

  //Level 45 / Tier 3
  talents.surge_of_light              = find_talent_spell( "Surge of Light" );
  talents.surge_of_darkness           = find_talent_spell( "Surge of Darkness" );
  talents.mindbender                  = find_talent_spell( "Mindbender" );
  talents.power_word_solace           = find_talent_spell( "Power Word: Solace" );
  talents.insanity                    = find_talent_spell( "Insanity" );

  //Level 60 / Tier 4
  talents.void_tendrils               = find_talent_spell( "Void Tendrils" );
  talents.psychic_scream              = find_talent_spell( "Psychic Scream" );
  talents.dominate_mind               = find_talent_spell( "Dominate Mind" );

  //Level 75 / Tier 5
  talents.twist_of_fate               = find_talent_spell( "Twist of Fate" );
  talents.power_infusion              = find_talent_spell( "Power Infusion" );
  talents.divine_insight              = find_talent_spell( "Divine Insight" );

  //Level 90 / Tier 6
  talents.cascade                     = find_talent_spell( "Cascade" );
  talents.divine_star                 = find_talent_spell( "Divine Star" );
  talents.halo                        = find_talent_spell( "Halo" );

  //Level 100 / Tier 7
  talents.clarity_of_power            = find_talent_spell( "Clarity of Power" );
  talents.clarity_of_purpose          = find_talent_spell( "Clarity of Purpose" );
  talents.clarity_of_will             = find_talent_spell( "Clarity of Will" );
  talents.void_entropy                = find_talent_spell( "Void Entropy" );
  talents.auspicious_spirits          = find_talent_spell( "Auspicious Spirits" );
  talents.saving_grace                = find_talent_spell( "Saving Grace" );
  talents.words_of_mending            = find_talent_spell( "Words of Mending" );


  // General Spells

  // Discipline
  specs.atonement                      = find_specialization_spell( "Atonement" );
  specs.archangel                      = find_specialization_spell( "Archangel" );
  specs.borrowed_time                  = find_specialization_spell( "Borrowed Time" );
  specs.divine_aegis                   = find_specialization_spell( "Divine Aegis" );
  specs.evangelism                     = find_specialization_spell( "Evangelism" );
  specs.grace                          = find_specialization_spell( "Grace" );
  specs.meditation_disc                = find_specialization_spell( "Meditation", "meditation_disc", PRIEST_DISCIPLINE );
  specs.mysticism                      = find_specialization_spell( "Mysticism" );
  specs.spirit_shell                   = find_specialization_spell( "Spirit Shell" );
  specs.strength_of_soul               = find_specialization_spell( "Strength of Soul" );
  specs.train_of_thought               = find_specialization_spell( "Train of Thought" );

  // Holy
  specs.meditation_holy                = find_specialization_spell( "Meditation", "meditation_holy", PRIEST_HOLY );
  specs.serendipity                    = find_specialization_spell( "Serendipity" );
  specs.rapid_renewal                  = find_specialization_spell( "Rapid Renewal" );

  // Shadow
  specs.mind_surge                     = find_specialization_spell( "Mind Surge" );
  specs.shadowform                     = find_class_spell( "Shadowform" );
  specs.shadowy_apparitions            = find_specialization_spell( "Shadowy Apparitions" );
  specs.shadow_orbs                    = find_specialization_spell( "Shadow Orbs" );

  // Mastery Spells
  mastery_spells.shield_discipline    = find_mastery_spell( PRIEST_DISCIPLINE );
  mastery_spells.echo_of_light        = find_mastery_spell( PRIEST_HOLY );
  mastery_spells.mental_anguish       = find_mastery_spell( PRIEST_SHADOW );

  // Perk Spells
  perks.enhanced_mind_flay            = find_perk_spell( "Enhanced Mind Flay" );
  perks.enhanced_shadow_orbs          = find_perk_spell( "Enhanced Shadow Orbs" );
  perks.enhanced_shadow_word_death    = find_perk_spell( "Enhanced Shadow Word: Death" );
  perks.improved_mind_spike           = find_perk_spell( "Improved Mind Spike" );
  perks.improved_shadow_word_pain     = find_perk_spell( "Improved Shadow Word: Pain" );
  perks.improved_vampiric_touch       = find_perk_spell( "Improved Vampiric Touch" );

  // Glyphs
  glyphs.circle_of_healing            = find_glyph_spell( "Glyph of Circle of Healing" );
  glyphs.dispersion                   = find_glyph_spell( "Glyph of Dispersion" );
  glyphs.holy_nova                    = find_glyph_spell( "Glyph of Holy Nova" );
  glyphs.lightwell                    = find_glyph_spell( "Glyph of Lightwell" );
  glyphs.penance                      = find_glyph_spell( "Glyph of Penance" );
  glyphs.power_word_shield            = find_glyph_spell( "Glyph of Power Word: Shield" );
  glyphs.prayer_of_mending            = find_glyph_spell( "Glyph of Prayer of Mending" );
  glyphs.renew                        = find_glyph_spell( "Glyph of Renew" );
  glyphs.smite                        = find_glyph_spell( "Glyph of Smite" );
  glyphs.holy_fire                    = find_glyph_spell( "Glyph of Holy Fire" );
  glyphs.dark_binding                 = find_glyph_spell( "Glyph of Dark Binding" );
  glyphs.mind_spike                   = find_glyph_spell( "Glyph of Mind Spike" );
  glyphs.mind_flay                    = find_glyph_spell( "Glyph of Mind Flay" );
  glyphs.mind_blast                   = find_glyph_spell( "Glyph of Mind Blast" );
  glyphs.devouring_plague             = find_glyph_spell( "Glyph of Devouring Plague" );
  glyphs.vampiric_embrace             = find_glyph_spell( "Glyph of Vampiric Embrace" );
  glyphs.borrowed_time                = find_glyph_spell( "Glyph of Borrowed Time" );
  glyphs.shadow_word_death            = find_glyph_spell( "Glyph of Shadow Word: Death" );
  // WoD
  glyphs.free_action                  = find_glyph_spell( "Glyph of Free Action" );

  if ( mastery_spells.echo_of_light -> ok() )
    active_spells.echo_of_light = new actions::heals::echo_of_light_t( *this );

  active_spells.surge_of_darkness = talents.surge_of_darkness -> ok() ? find_spell( 87160 ) : spell_data_t::not_found();

  // Range Based on Talents
  if (talents.cascade -> ok())
    base.distance = 30.0;
  else if (talents.divine_star -> ok())
    base.distance = 24.0;
  else if (talents.halo -> ok())
    base.distance = 27.0;
  else
    base.distance = 27.0;

  // Set Bonuses
  static const set_bonus_description_t set_bonuses =
  {
    //   C2P     C4P    M2P    M4P    T2P    T4P     H2P     H4P
    { 105843, 105844,     0,     0,     0,     0, 105827, 105832 }, // Tier13
    { 123114, 123115,     0,     0,     0,     0, 123111, 123113 }, // Tier14
    { 138156, 138158,     0,     0,     0,     0, 138293, 138301 }, // Tier15
    { 145174, 145179,     0,     0,     0,     0, 145306, 145334 }, // Tier16
  };
  sets.register_spelldata( set_bonuses );
}

// priest_t::init_buffs =====================================================

void priest_t::create_buffs()
{
  base_t::create_buffs();

  // Talents
  buffs.power_infusion = buff_creator_t( this, "power_infusion" )
                         .spell( talents.power_infusion )
                         .add_invalidate( CACHE_SPELL_HASTE )
                         .add_invalidate( CACHE_PLAYER_DAMAGE_MULTIPLIER );

  buffs.twist_of_fate = buff_creator_t( this, "twist_of_fate" )
                        .spell( talents.twist_of_fate )
                        .duration( talents.twist_of_fate -> effectN( 1 ).trigger() -> duration() )
                        .default_value( talents.twist_of_fate -> effectN( 1 ).trigger() -> effectN( 2 ).percent() )
                        .add_invalidate( CACHE_PLAYER_DAMAGE_MULTIPLIER )
                        .add_invalidate( CACHE_PLAYER_HEAL_MULTIPLIER );

  buffs.surge_of_light = buff_creator_t( this, "surge_of_light" )
                         .spell( find_spell( 109186 ) )
                         .chance( talents.surge_of_light -> effectN( 1 ).percent() );

  buffs.surge_of_darkness = buff_creator_t( this, "surge_of_darkness" )
                            .spell( find_spell( 162448 ) )
                            .chance( talents.surge_of_darkness -> effectN( 1 ).percent() );

  // Discipline
  buffs.archangel = new buffs::archangel_t( *this );

  buffs.borrowed_time = buff_creator_t( this, "borrowed_time" )
                        .spell( find_spell( 59889 ) )
                        .chance( specs.borrowed_time -> ok() )
                        .default_value( find_spell( 59889 ) -> effectN( 1 ).percent() )
                        .add_invalidate( CACHE_SPELL_HASTE );

  buffs.holy_evangelism = buff_creator_t( this, "holy_evangelism" )
                          .spell( find_spell( 81661 ) )
                          .chance( specs.evangelism -> ok() )
                          .activated( false );

  buffs.inner_focus = buff_creator_t( this, "inner_focus" )
                      .spell( find_class_spell( "Inner Focus" ) )
                      .cd( timespan_t::zero() );

  buffs.spirit_shell = new buffs::spirit_shell_t( *this );

  buffs.saving_grace_penalty = buff_creator_t( this, "saving_grace_penalty" )
                            .add_invalidate( CACHE_PLAYER_HEAL_MULTIPLIER ); // TODO: spelldata

  // Holy
  buffs.chakra_chastise = buff_creator_t( this, "chakra_chastise" )
                          .spell( find_spell( 81209 ) )
                          .chance( specialization() == PRIEST_HOLY ? 1.0 : 0.0 )
                          .cd( timespan_t::zero() )
                          .add_invalidate( CACHE_PLAYER_DAMAGE_MULTIPLIER );

  buffs.chakra_sanctuary = buff_creator_t( this, "chakra_sanctuary" )
                           .spell( find_spell( 81206 ) )
                           .chance( specialization() == PRIEST_HOLY ? 1.0 : 0.0 )
                           .cd( timespan_t::zero() );

  buffs.chakra_serenity = buff_creator_t( this, "chakra_serenity" )
                          .spell( find_spell( 81208 ) )
                          .chance( specialization() == PRIEST_HOLY ? 1.0 : 0.0 )
                          .cd( timespan_t::zero() );

  buffs.serendipity = buff_creator_t( this, "serendipity" )
                      .spell( find_spell( specs.serendipity -> effectN( 1 ).trigger_spell_id( ) ) );

  // Shadow
  buffs.divine_insight_shadow = new buffs::divine_insight_shadow_t( *this );

  buffs.shadowform = new buffs::shadowform_t( *this );

  buffs.vampiric_embrace = buff_creator_t( this, "vampiric_embrace", find_class_spell( "Vampiric Embrace" ) )
                           .duration( find_class_spell( "Vampiric Embrace" ) -> duration() + glyphs.vampiric_embrace -> effectN( 1 ).time_value() );

  buffs.glyph_mind_spike = buff_creator_t( this, "glyph_mind_spike" )
                           .spell( glyphs.mind_spike -> effectN( 1 ).trigger() )
                           .chance( glyphs.mind_spike -> proc_chance() );

  buffs.shadow_word_death_reset_cooldown = buff_creator_t( this, "shadow_word_death_reset_cooldown" )
                                              .max_stack( 1 )
                                              .duration( timespan_t::from_seconds( 9.0 ) ); // data in the old deprecated glyph. Leave hardcoded for now, 3/12/2012; 9.0sec ICD in 5.4 (2013/08/18)

  buffs.dispersion = buff_creator_t( this, "dispersion" ).spell( find_class_spell( "Dispersion" ) );

  //Set Bonuses
  buffs.empowered_shadows = buff_creator_t( this, "empowered_shadows" )
                            .spell( sets.set( SET_T16_4PC_CASTER ) -> effectN( 1 ).trigger() )
                            .chance( sets.has_set_bonus( SET_T16_4PC_CASTER ) ? 1.0 : 0.0 );

  buffs.absolution = buff_creator_t( this, "absolution" )
                     .spell( find_spell( 145336 ) )
                     .chance( sets.has_set_bonus( SET_T16_4PC_HEAL ) ? 1.0 : 0.0 );

  buffs.resolute_spirit = stat_buff_creator_t( this, "resolute_spirit" )
                          .spell( find_spell( 145374 ) )
                          .chance( sets.has_set_bonus( SET_T16_4PC_HEAL ) ? 1.0 : 0.0 )
                          .add_invalidate( CACHE_HASTE );
}

// ALL Spec Pre-Combat Action Priority List

void priest_t::apl_precombat()
{
  action_priority_list_t* precombat = get_action_priority_list( "precombat" );

  // Flask
  if ( sim -> allow_flasks && level >= 80 )
  {
    std::string flask_action = "flask,type=";
    flask_action += ( level > 85 ) ? "warm_sun" : "draconic_mind";
    precombat -> add_action( flask_action );
  }

  // Food
  if ( sim -> allow_food && level >= 80 )
  {
    std::string food_action = "food,type=";
    food_action += ( level > 85 ) ? "mogu_fish_stew" : "seafood_magnifique_feast";
    precombat -> add_action( food_action );
  }

  precombat -> add_action( this, "Power Word: Fortitude", "if=!aura.stamina.up" );
  precombat -> add_action( this, "Shadowform" );
  // Snapshot stats
  precombat -> add_action( "snapshot_stats", "Snapshot raid buffed stats before combat begins and pre-potting is done." );

  if ( sim -> allow_potions && level >= 80 )
    precombat -> add_action( ( level > 85 ) ? "jade_serpent_potion" : "volcanic_potion" );
}

// NO Spec Combat Action Priority List

void priest_t::apl_default()
{
  action_priority_list_t* def = get_action_priority_list( "default" );

  // DEFAULT
  if ( sim -> allow_potions )
    def -> add_action( "mana_potion,if=mana.pct<=75" );

  if ( find_class_spell( "Shadowfiend" ) -> ok() )
  {
    def -> add_action( this, "Shadowfiend", ",if=mana.pct<50" );
  }
  if ( race == RACE_TROLL )  def -> add_action( "berserking" );
  if ( race == RACE_BLOOD_ELF ) def -> add_action( "arcane_torrent,if=mana.pct<=90" );
  def -> add_action( this, "Holy Fire" );
  def -> add_action( this, "Shadow Word: Pain", ",if=remains<tick_time|!ticking" );
  def -> add_action( this, "Smite" );
}

// Shadow Combat Action Priority List

void priest_t::apl_shadow()
{
  action_priority_list_t* def = get_action_priority_list( "default" );

  def -> add_action( this, "Shadowform" );

  // On-Use Items
  std::vector<std::string> item_actions = get_item_actions();
  for ( size_t i = 0; i < item_actions.size(); i++ )
    def -> add_action( item_actions[ i ] );

  // Professions
  std::vector<std::string> profession_actions = get_profession_actions();
  for ( size_t i = 0; i < profession_actions.size(); i++ )
    def -> add_action( profession_actions[ i ] );

  // Potions
  if ( sim -> allow_potions && level >= 80 )
  {
    if ( level > 85 )
      def -> add_action( "jade_serpent_potion,if=buff.bloodlust.react|target.time_to_die<=40" );
    else
      def -> add_action( "volcanic_potion,if=buff.bloodlust.react|target.time_to_die<=40" );
  }

  def -> add_action( "mindbender,if=talent.mindbender.enabled" );
  def -> add_action( "shadowfiend,if=!talent.mindbender.enabled" );
  def -> add_action( "power_infusion,if=talent.power_infusion.enabled" );

  // Racials
  std::vector<std::string> racial_actions = get_racial_actions();
  for ( size_t i = 0; i < racial_actions.size(); i++ )
    def -> add_action( racial_actions[ i ] );

  def -> add_talent( this, "Void Entropy", "if=shadow_orb>=3&miss_react&(!ticking|target.dot.void_entropy.ticks_remain=1)" );
  def -> add_action( this, "Devouring Plague", "if=shadow_orb=5" );
  def -> add_action( "shadow_word_death,if=buff.shadow_word_death_reset_cooldown.stack=1&active_enemies<=5" );
  def -> add_action( this, "Devouring Plague", "if=shadow_orb>=3&(cooldown.mind_blast.remains<1.5|target.health.pct<20&cooldown.shadow_word_death.remains<1.5)" );
  if ( find_item( "unerring_vision_of_lei_shen" ) )
  {
    def -> add_action( this, "Shadow Word: Pain", "cycle_targets=1,max_cycle_targets=8,if=miss_react&buff.perfect_aim.react&crit_pct<100" );
  }
  def -> add_action( this, "Mind Blast", "if=active_enemies<=5&cooldown_react" );
  def -> add_action( "shadow_word_death,if=buff.shadow_word_death_reset_cooldown.stack=0&active_enemies<=5" );
  def -> add_action( "mind_flay_insanity,if=target.dot.devouring_plague_tick.ticks_remain=1,chain=1" );
  def -> add_action( "mind_flay_insanity,interrupt=1,chain=1,if=active_enemies<=5" );
  def -> add_action( this, "Shadow Word: Pain", "cycle_targets=1,max_cycle_targets=5,if=miss_react&!ticking" );
  def -> add_action( this, "Vampiric Touch", "cycle_targets=1,max_cycle_targets=5,if=remains<cast_time&miss_react" );
  def -> add_action( this, "Shadow Word: Pain", "cycle_targets=1,max_cycle_targets=5,if=miss_react&ticks_remain<=1" );
  def -> add_action( this, "Vampiric Touch", "cycle_targets=1,max_cycle_targets=5,if=remains<cast_time+tick_time&miss_react" );
  def -> add_action( this, "Vampiric Embrace", "if=shadow_orb>=3&health.pct<=40" );
  def -> add_action( this, "Devouring Plague", "if=shadow_orb>=3&ticks_remain<=1" );
  def -> add_action( this, "Mind Spike", "if=active_enemies<=5&buff.surge_of_darkness.react=3" );
  def -> add_action( "halo,if=talent.halo.enabled&target.distance<=30&target.distance>=17" ); //When coefficients change, update minimum distance!
  def -> add_action( "cascade_damage,if=talent.cascade.enabled&(active_enemies>1|target.distance>=28)&target.distance<=40&target.distance>=11" ); //When coefficients change, update minimum distance!
  def -> add_action( "divine_star,if=talent.divine_star.enabled&(active_enemies>1|target.distance<=24)" );
  def -> add_action( "wait,sec=cooldown.shadow_word_death.remains,if=target.health.pct<20&cooldown.shadow_word_death.remains&cooldown.shadow_word_death.remains<0.5&active_enemies<=1" );
  def -> add_action( "wait,sec=cooldown.mind_blast.remains,if=cooldown.mind_blast.remains<0.5&cooldown.mind_blast.remains&active_enemies<=1" );
  def -> add_action( "mind_spike,if=buff.surge_of_darkness.react&active_enemies<=5" );
  def -> add_action( "divine_star,if=talent.divine_star.enabled&target.distance<=28&active_enemies>1" );
  def -> add_action( this, "Mind Sear", "chain=1,interrupt=1,if=active_enemies>=3" );
  def -> add_action( this, "Mind Flay", "chain=1,interrupt=1" );
  def -> add_action( this, "Shadow Word: Death", "moving=1" );
  def -> add_action( this, "Mind Blast", "moving=1,if=buff.divine_insight_shadow.react&cooldown_react" );
  def -> add_action( "divine_star,moving=1,if=talent.divine_star.enabled&target.distance<=28" );
  def -> add_action( "cascade_damage,moving=1,if=talent.cascade.enabled&target.distance<=40" );
  def -> add_action( this, "Shadow Word: Pain", "moving=1" );
  def -> add_action( this, "Dispersion" );

}

// Discipline Heal Combat Action Priority List

void priest_t::apl_disc_heal()
{
  action_priority_list_t* def       = get_action_priority_list( "default"   );

  // On-Use Items
  std::vector<std::string> item_actions = get_item_actions();
  for ( size_t i = 0; i < item_actions.size(); i++ )
    def -> add_action( item_actions[ i ] );

  // Professions
  std::vector<std::string> profession_actions = get_profession_actions();
  for ( size_t i = 0; i < profession_actions.size(); i++ )
    def -> add_action( profession_actions[ i ] );

  // Potions
  if ( sim -> allow_potions )
  {
    std::string a = "mana_potion,if=mana.pct<=75";
    def -> add_action( a );
  }

  if ( race == RACE_BLOOD_ELF )
    def -> add_action( "arcane_torrent,if=mana.pct<95" );

  if ( find_class_spell( "Shadowfiend" ) -> ok() )
  {
    def -> add_action( "mindbender,if=talent.mindbender.enabled" );

    std::string a = "shadowfiend,if=!talent.mindbender.enabled&";
    a += "mana.pct<70";
    def -> add_action( a );
  }

  if ( race != RACE_BLOOD_ELF )
  {
    std::vector<std::string> racial_actions = get_racial_actions();
    for ( size_t i = 0; i < racial_actions.size(); i++ )
      def -> add_action( racial_actions[ i ] );
  }

  def -> add_action( this, "Inner Focus" );
  def -> add_action( "power_infusion,if=talent.power_infusion.enabled" );
  def -> add_action( this, "Power Word: Shield" );
  def -> add_action( this, "Renew", "if=buff.borrowed_time.up&(!ticking|remains<tick_time)" );
  def -> add_action( "penance_heal,if=buff.borrowed_time.up|target.buff.grace.stack<3" );
  def -> add_action( this, "Greater Heal", "if=buff.inner_focus.up" );
  def -> add_action( "penance_heal" );
  def -> add_action( this, "Flash Heal", "if=buff.surge_of_light.react" );
  def -> add_action( this, "Greater Heal", "if=buff.power_infusion.up|mana.pct>20" );
  def -> add_action( "power_word_solace,if=talent.power_word_solace.enabled" );
  // DEFAULT END
}

// Discipline Damage Combat Action Priority List

void priest_t::apl_disc_dmg()
{
  action_priority_list_t* def       = get_action_priority_list( "default"   );

  // On-Use Items
  std::vector<std::string> item_actions = get_item_actions();
  for ( size_t i = 0; i < item_actions.size(); i++ )
    def -> add_action( item_actions[ i ] );

  // Professions
  std::vector<std::string> profession_actions = get_profession_actions();
  for ( size_t i = 0; i < profession_actions.size(); i++ )
    def -> add_action( profession_actions[ i ] );

  // Potions
  if ( sim -> allow_potions && level >= 80 )
  {
    if ( level > 85 )
      def -> add_action( "jade_serpent_potion,if=buff.bloodlust.react|target.time_to_die<=40" );
    else
      def -> add_action( "volcanic_potion,if=buff.bloodlust.react|target.time_to_die<=40" );
  }

  if ( race == RACE_BLOOD_ELF )
    def -> add_action( "arcane_torrent,if=mana.pct<=95" );

  if ( find_class_spell( "Shadowfiend" ) -> ok() )
  {
    def -> add_action( "mindbender,if=talent.mindbender.enabled" );
    def -> add_action( "shadowfiend,if=!talent.mindbender.enabled" );
  }

  if ( race != RACE_BLOOD_ELF )
  {
    std::vector<std::string> racial_actions = get_racial_actions();
    for ( size_t i = 0; i < racial_actions.size(); i++ )
      def -> add_action( racial_actions[ i ] );
  }

  def -> add_action( "power_infusion,if=talent.power_infusion.enabled" );

  def -> add_action( this, "Archangel", "if=buff.holy_evangelism.react=5" );
  def -> add_action( this, "Penance" );
  def -> add_action( this, "Shadow Word: Death" );

  if ( find_class_spell( "Holy Fire" ) -> ok() )
  {
    if ( talents.power_word_solace -> ok() ) // This is just for a nice-looking action list. Both strings resolve to the correct current action
      def -> add_action( "power_word_solace" );
    else
      def -> add_action( "holy_fire" );
  }

  def -> add_action( "halo,if=talent.halo.enabled&active_enemies>3" );
  def -> add_action( "divine_star,if=talent.divine_star.enabled&active_enemies>2" );
  def -> add_action( "cascade_damage,if=talent.cascade.enabled&active_enemies>3" );
  def -> add_action( this, "Smite", "if=glyph.smite.enabled&dot.power_word_solace.remains>cast_time" );
  def -> add_action( this, "Smite", "if=!talent.twist_of_fate.enabled&mana.pct>15" );
  def -> add_action( this, "Smite", "if=talent.twist_of_fate.enabled&target.health.pct<35&mana.pct>target.health.pct" );
}

// Holy Heal Combat Action Priority List

void priest_t::apl_holy_heal()
{
  action_priority_list_t* def       = get_action_priority_list( "default"   );

  // On-Use Items
  std::vector<std::string> item_actions = get_item_actions();
  for ( size_t i = 0; i < item_actions.size(); i++ )
    def -> add_action( item_actions[ i ] );

  // Professions
  std::vector<std::string> profession_actions = get_profession_actions();
  for ( size_t i = 0; i < profession_actions.size(); i++ )
    def -> add_action( profession_actions[ i ] );

  // Potions
  if ( sim -> allow_potions )
    def -> add_action( "mana_potion,if=mana.pct<=75" );

  if ( find_class_spell( "Shadowfiend" ) -> ok() )
  {
    def -> add_action( "mindbender,if=talent.mindbender.enabled" );
    def -> add_action( "shadowfiend,if=!talent.mindbender.enabled" );
  }

  std::string fiend_cond = ",if=mana.pct<30";
  if ( find_class_spell( "Shadowfiend" ) -> ok() )
    fiend_cond = ",if=(pet.mindbender.active|pet.shadowfiend.active)&mana.pct<=20";


  std::string racial_condition;
  if ( race == RACE_BLOOD_ELF )
    racial_condition = ",if=mana.pct<=90";

  std::vector<std::string> racial_actions = get_racial_actions();
  for ( size_t i = 0; i < racial_actions.size(); i++ )
    def -> add_action( racial_actions[ i ], racial_condition );

  def -> add_action( this, "Chakra: Serenity" );
  def -> add_action( this, "Renew", ",if=!ticking" );
  def -> add_action( this, "Holy Word", ",if=buff.chakra_serenity.up" );
  def -> add_action( this, "Greater Heal", ",if=buff.serendipity.react>=2&mana.pct>40" );
  def -> add_action( this, "Flash Heal", ",if=buff.surge_of_light.up" );
}

// Holy Damage Combat Action Priority List

void priest_t::apl_holy_dmg()
{
  action_priority_list_t* def = get_action_priority_list( "default" );

  // On-Use Items
  std::vector<std::string> item_actions = get_item_actions();
  for ( size_t i = 0; i < item_actions.size(); i++ )
    def -> add_action( item_actions[ i ] );

  // Professions
  std::vector<std::string> profession_actions = get_profession_actions();
  for ( size_t i = 0; i < profession_actions.size(); i++ )
    def -> add_action( profession_actions[ i ] );

  // Potions
  if ( sim -> allow_potions )
  {
    if ( level > 85 )
      def -> add_action( "jade_serpent_potion,if=buff.bloodlust.react|target.time_to_die<=40" );
    else if ( level >= 80 )
      def -> add_action( "volcanic_potion,if=buff.bloodlust.react|target.time_to_die<=40" );
  }

  // Racials
  std::string racial_condition;
  if ( race == RACE_BLOOD_ELF )
    racial_condition = ",if=mana.pct<=90";

  std::vector<std::string> racial_actions = get_racial_actions();
  for ( size_t i = 0; i < racial_actions.size(); i++ )
    def -> add_action( racial_actions[ i ], racial_condition );


  if ( find_class_spell( "Shadowfiend" ) -> ok() )
  {
    def -> add_action( "mindbender,if=talent.mindbender.enabled" );
    def -> add_action( "shadowfiend,if=!talent.mindbender.enabled" );
  }

  def -> add_action( this, "Chakra: Chastise", ",if=buff.chakra_chastise.down" );

  if ( find_specialization_spell( "Holy Word: Chastise" ) -> ok() )
    def -> add_action( "holy_word" );

  if ( find_class_spell( "Holy Fire" ) -> ok() )
  {
    if ( talents.power_word_solace -> ok() ) // This is just for a nice-looking action list. Both strings resolve to the correct current action
      def -> add_action( "power_word_solace" );
    else
      def -> add_action( "holy_fire" );
  }

  def -> add_action( this, "Shadow Word: Pain", "if=remains<tick_time|!ticking" );
  def -> add_action( this, "Smite" );
}

/* Always returns non-null targetdata pointer
 */
priest_td_t* priest_t::get_target_data( player_t* target ) const
{
  priest_td_t*& td = target_data[ target ];
  if ( ! td )
  {
    td = new priest_td_t( target, const_cast<priest_t&>(*this) );
  }
  return td;
}

// priest_t::init_actions ===================================================

void priest_t::init_action_list()
{
  if ( ! action_list_str.empty() )
  {
    player_t::init_action_list();
    return;
  }
  clear_action_priority_lists();

  apl_precombat(); // PRE-COMBAT

  switch ( specialization() )
  {
    case PRIEST_SHADOW:
      apl_shadow(); // SHADOW
      break;
    case PRIEST_DISCIPLINE:
      if ( primary_role() != ROLE_HEAL )
        apl_disc_dmg();  // DISCIPLINE DAMAGE
      else
        apl_disc_heal(); // DISCIPLINE HEAL
      break;
    case PRIEST_HOLY:
      if ( primary_role() != ROLE_HEAL )
        apl_holy_dmg();  // HOLY DAMAGE
      else
        apl_holy_heal(); // HOLY HEAL
      break;
    default:
      apl_default(); // DEFAULT
      break;
  }

  use_default_action_list = true;

  base_t::init_action_list();
}

// priest_t::reset ==========================================================

void priest_t::reset()
{
  base_t::reset();
}

/* Copy stats from the trigger spell to the atonement spell
 * to get proper HPR and HPET reports.
 */

void priest_t::fixup_atonement_stats( const std::string& trigger_spell_name,
                                      const std::string& atonement_spell_name )
{
  if ( stats_t* trigger = find_stats( trigger_spell_name ) )
  {
    if ( stats_t* atonement = get_stats( atonement_spell_name ) )
    {
      atonement -> resource_gain.merge( trigger -> resource_gain );
      atonement -> total_execute_time = trigger -> total_execute_time;
      atonement -> total_tick_time = trigger -> total_tick_time;
      atonement -> num_ticks = trigger -> num_ticks;
    }
  }
}

/* Fixup Atonement Stats HPE, HPET and HPR
 */

void priest_t::pre_analyze_hook()
{
  base_t::pre_analyze_hook();

  if ( specs.atonement -> ok() )
  {
    fixup_atonement_stats( "smite", "atonement_smite" );
    fixup_atonement_stats( "holy_fire", "atonement_holy_fire" );
    fixup_atonement_stats( "penance", "atonement_penance" );
  }
}

// priest_t::target_mitigation ==============================================

void priest_t::target_mitigation( school_e school,
                                  dmg_e    dt,
                                  action_state_t* s )
{
  base_t::target_mitigation( school, dt, s );

  if ( buffs.dispersion -> check() )
  {
    s -> result_amount *= 1.0 + buffs.dispersion -> data().effectN( 1 ).percent();
  }
}

// priest_t::create_options =================================================

void priest_t::create_options()
{
  base_t::create_options();

  option_t priest_options[] =
  {
    opt_string( "atonement_target", options.atonement_target_str ),
    opt_deprecated( "double_dot", "action_list=double_dot" ),
    opt_int( "initial_shadow_orbs", options.initial_shadow_orbs ),
    opt_bool( "autounshift", options.autoUnshift ),
    opt_null()
  };

  option_t::copy( base_t::options, priest_options );
}

// priest_t::create_profile =================================================

bool priest_t::create_profile( std::string& profile_str, save_e type, bool save_html )
{
  base_t::create_profile( profile_str, type, save_html );

  if ( type == SAVE_ALL )
  {
    if ( ! options.autoUnshift )
      profile_str += "autounshift=" + util::to_string( options.autoUnshift ) + "\n";

    if ( ! options.atonement_target_str.empty() )
      profile_str += "atonement_target=" + options.atonement_target_str + "\n";

    if ( options.initial_shadow_orbs != 0 )
    {
      profile_str += "initial_shadow_orbs=";
      profile_str += util::to_string( options.initial_shadow_orbs );
      profile_str += "\n";
    }
  }

  return true;
}

// priest_t::copy_from ======================================================

void priest_t::copy_from( player_t* source )
{
  base_t::copy_from( source );

  priest_t* source_p = debug_cast<priest_t*>( source );

  options = source_p -> options;
}

// priest_t::decode_set =====================================================

set_e priest_t::decode_set( const item_t& item ) const
{
  if ( item.slot != SLOT_HEAD      &&
       item.slot != SLOT_SHOULDERS &&
       item.slot != SLOT_CHEST     &&
       item.slot != SLOT_HANDS     &&
       item.slot != SLOT_LEGS      )
  {
    return SET_NONE;
  }

  const std::string s = item.name();

  // Tier 13
  if ( s.find( "_of_dying_light" ) != std::string::npos )
  {
    if ( s.find( "hood"          ) != std::string::npos ||
         s.find( "shoulderwraps" ) != std::string::npos ||
         s.find( "vestment"      ) != std::string::npos ||
         s.find( "gloves"        ) != std::string::npos ||
         s.find( "leggings"      ) != std::string::npos ||
         ( item.slot == SLOT_SHOULDERS && item.has_item_stat( STAT_CRIT_RATING ) ) ||
         ( item.slot == SLOT_CHEST     && item.has_item_stat( STAT_HASTE_RATING ) ) )
    {
      return SET_T13_CASTER;
    }

    if ( s.find( "cowl"          ) != std::string::npos ||
         s.find( "mantle"        ) != std::string::npos ||
         s.find( "robes"         ) != std::string::npos ||
         s.find( "handwraps"     ) != std::string::npos ||
         s.find( "legwraps"      ) != std::string::npos  )
    {
      return SET_T13_HEAL;
    }
  }

  // Tier 14
  if ( s.find( "guardian_serpent" ) != std::string::npos  )
  {
    if ( s.find( "hood"           ) != std::string::npos ||
         s.find( "shoulderguards" ) != std::string::npos ||
         s.find( "raiment"        ) != std::string::npos ||
         s.find( "gloves"         ) != std::string::npos ||
         s.find( "leggings"       ) != std::string::npos  )
    {
      return SET_T14_CASTER;
    }

    if ( s.find( "cowl"          ) != std::string::npos ||
         s.find( "mantle"        ) != std::string::npos ||
         s.find( "robes"         ) != std::string::npos ||
         s.find( "handwraps"     ) != std::string::npos ||
         s.find( "legwraps"      ) != std::string::npos  )
    {
      return SET_T14_HEAL;
    }
  }

  // Tier 15
  if ( s.find( "_of_the_exorcist" ) != std::string::npos  )
  {
    if ( s.find( "hood"           ) != std::string::npos ||
         s.find( "shoulderguards" ) != std::string::npos ||
         s.find( "raiment"        ) != std::string::npos ||
         s.find( "gloves"         ) != std::string::npos ||
         s.find( "leggings"       ) != std::string::npos  )
    {
      return SET_T15_CASTER;
    }

    if ( s.find( "cowl"          ) != std::string::npos ||
         s.find( "mantle"        ) != std::string::npos ||
         s.find( "robes"         ) != std::string::npos ||
         s.find( "handwraps"     ) != std::string::npos ||
         s.find( "legwraps"      ) != std::string::npos  )
    {
      return SET_T15_HEAL;
    }
  }

  // Tier 16
  if ( s.find( "_of_the_ternion_glory" ) != std::string::npos  )
  {
    if ( s.find( "hood"           ) != std::string::npos ||
         s.find( "shoulderguards" ) != std::string::npos ||
         s.find( "raiment"        ) != std::string::npos ||
         s.find( "gloves"         ) != std::string::npos ||
         s.find( "leggings"       ) != std::string::npos  )
    {
      return SET_T16_CASTER;
    }

    if ( s.find( "cowl"          ) != std::string::npos ||
         s.find( "mantle"        ) != std::string::npos ||
         s.find( "robes"         ) != std::string::npos ||
         s.find( "handwraps"     ) != std::string::npos ||
         s.find( "legwraps"      ) != std::string::npos  )
    {
      return SET_T16_HEAL;
    }
  }

  // PvP
  if ( s.find( "_gladiators_mooncloth_" ) != std::string::npos  ) return SET_PVP_HEAL;
  if ( s.find( "_gladiators_satin_"     ) != std::string::npos  ) return SET_PVP_CASTER;

  return SET_NONE;
}

/* Report Extension Class
 * Here you can define class specific report extensions/overrides
 */
class priest_report_t : public player_report_extension_t
{
public:
  priest_report_t( priest_t& player ) :
      p( player )
  {

  }

  virtual void html_customsection( report::sc_html_stream& /* os*/ ) override
  {
    /*// Custom Class Section
    os << "\t\t\t\t<div class=\"player-section custom_section\">\n"
        << "\t\t\t\t\t<h3 class=\"toggle open\">Custom Section</h3>\n"
        << "\t\t\t\t\t<div class=\"toggle-content\">\n";

    os << p.name();

    os << "\t\t\t\t\t\t</div>\n" << "\t\t\t\t\t</div>\n";*/
  }
private:
  priest_t& p;
};

// PRIEST MODULE INTERFACE ==================================================

struct priest_module_t : public module_t
{
  priest_module_t() : module_t( PRIEST ) {}

  virtual player_t* create_player( sim_t* sim, const std::string& name, race_e r = RACE_NONE ) const override
  {
    priest_t* p = new priest_t( sim, name, r );
    p -> report_extension = std::shared_ptr<player_report_extension_t>( new priest_report_t( *p ) );
    return p;
  }
  virtual bool valid() const override { return true; }
  virtual void init( sim_t* sim ) const override
  {
    for ( size_t i = 0; i < sim -> actor_list.size(); i++ )
    {
      player_t* p = sim -> actor_list[ i ];
      p -> buffs.guardian_spirit  = buff_creator_t( p, "guardian_spirit", p -> find_spell( 47788 ) ); // Let the ability handle the CD
      p -> buffs.pain_supression  = buff_creator_t( p, "pain_supression", p -> find_spell( 33206 ) ); // Let the ability handle the CD
      p -> buffs.weakened_soul    = buff_creator_t( p, "weakened_soul",   p -> find_spell(  6788 ) );
    }
  }
  virtual void combat_begin( sim_t* ) const override {}
  virtual void combat_end( sim_t* ) const override {}
};

} // UNNAMED NAMESPACE

const module_t* module_t::priest()
{
  static priest_module_t m;
  return &m;
}<|MERGE_RESOLUTION|>--- conflicted
+++ resolved
@@ -2126,7 +2126,7 @@
       d *= 1.0 + priest.buffs.empowered_shadows->current_value *  priest.buffs.empowered_shadows -> check();
 
     priest_td_t& td = get_td( target );
-    if ( priest.talents.clarity_of_power -> ok() && !td.dots.shadow_word_pain -> ticking && !td.dots.vampiric_touch -> ticking)
+    if ( priest.talents.clarity_of_power -> ok() && !td.dots.shadow_word_pain -> is_ticking() && !td.dots.vampiric_touch -> is_ticking() )
       d *= 1.0 + priest.talents.clarity_of_power -> effectN( 1 ).percent();
 
     return d;
@@ -2198,7 +2198,7 @@
     }
 
     priest_td_t& td = get_td( target );
-    if ( priest.talents.clarity_of_power -> ok() && !td.dots.shadow_word_pain -> ticking && !td.dots.vampiric_touch -> ticking)
+    if ( priest.talents.clarity_of_power -> ok() && !td.dots.shadow_word_pain -> is_ticking() && !td.dots.vampiric_touch -> is_ticking() )
       am *= 1.0 + priest.talents.clarity_of_power -> effectN( 1 ).percent();
 
     return am;
@@ -2255,7 +2255,7 @@
         d *= 0.663587;
 
       priest_td_t& td = get_td( target );
-      if ( priest.talents.clarity_of_power -> ok() && !td.dots.shadow_word_pain -> ticking && !td.dots.vampiric_touch -> ticking)
+      if ( priest.talents.clarity_of_power -> ok() && !td.dots.shadow_word_pain -> is_ticking() && !td.dots.vampiric_touch -> is_ticking() )
         d *= 1.0 + priest.talents.clarity_of_power -> effectN( 1 ).percent();
 
       return d;
@@ -2381,9 +2381,9 @@
       parse_effect_data( data().effectN( 1 ) );
 
       base_tick_time = timespan_t::from_seconds( 1.0 );
-      num_ticks = 6.0;
-
-      spell_power_mod.tick = spell_power_mod.direct / 3.0 / num_ticks;
+      dot_duration = timespan_t::from_seconds( 6.0 );
+
+      spell_power_mod.tick = spell_power_mod.direct / 3.0 / 6.0;
 
       base_dd_min = base_dd_max = spell_power_mod.direct = 0.0;
 
@@ -2461,14 +2461,10 @@
   {
     parse_options( nullptr, options_str );
 
-<<<<<<< HEAD
+    parse_effect_data( data().effectN( 1 ) );
+
+    spell_power_mod.direct = spell_power_mod.direct / 3.0;
     base_td = 0;
-=======
-    parse_effect_data( data().effectN( 1 ) );
-
-    spell_power_mod.direct = spell_power_mod.direct / 3.0;
-    base_td = num_ticks = 0;
->>>>>>> bcc0146c
     base_tick_time = timespan_t::zero();
     dot_duration = timespan_t::zero();
 
@@ -2600,11 +2596,7 @@
   virtual bool ready() override
   {
     priest_td_t& td = get_td( target );
-<<<<<<< HEAD
-    if (!( priest.talents.solace_and_insanity -> ok() && td.dots.devouring_plague_tick -> is_ticking() ))
-=======
-    if (!( priest.talents.insanity -> ok() && td.dots.devouring_plague_tick -> ticking ))
->>>>>>> bcc0146c
+    if (!( priest.talents.insanity -> ok() && td.dots.devouring_plague_tick -> is_ticking() ))
       return false;
 
     const devouring_plague_state_t* dp_state = debug_cast<const devouring_plague_state_t*>( td.dots.devouring_plague_tick -> state );
@@ -2966,13 +2958,9 @@
     bool glyph_benefit = false;
 
     priest_td_t& td = get_td( t );
-<<<<<<< HEAD
-    if ( priest.talents.solace_and_insanity -> ok() )
+
+    if ( priest.talents.power_word_solace -> ok() )
       glyph_benefit = priest.glyphs.smite -> ok() && td. dots.power_word_solace -> is_ticking();
-=======
-    if ( priest.talents.power_word_solace -> ok() )
-      glyph_benefit = priest.glyphs.smite -> ok() && td. dots.power_word_solace -> ticking;
->>>>>>> bcc0146c
     else
       glyph_benefit = priest.glyphs.smite -> ok() && td.dots.holy_fire -> is_ticking();
 
