--- conflicted
+++ resolved
@@ -1998,7 +1998,6 @@
     }
     schedule_execute();
   }
-<<<<<<< HEAD
 
   void impact(action_state_t* state) override
   {
@@ -2009,8 +2008,7 @@
       generate_insanity(insanity_gain, priest.gains.insanity_mind_sear);
     }
   }
-=======
->>>>>>> 9551fd6c
+
 };
 
 struct mind_flay_t final : public priest_spell_t
@@ -2745,7 +2743,7 @@
   {
     priest_spell_t::impact( s );
 
-    if (casted) 
+    if (casted)
     {
     generate_insanity( insanity_gain,
                        priest.gains.insanity_shadow_word_pain_onhit );
