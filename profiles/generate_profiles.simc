<<<<<<< HEAD
#!simc

##############################################################
# Meta-profile to generate all the BiS profiles in one file. #
##############################################################

Globals_T10.simc
optimal_raid=1


############################
# Death Knights            #
############################

# T9: simcraftdkt9
wowhead=18101892 name=Death_Knight_T9_51_00_20       save=Death_Knight_T9_51_00_20.simc
wowhead=20992958 name=Death_Knight_T9_00_17_54       save=Death_Knight_T9_00_17_54.simc
wowhead=18133139 name=Death_Knight_T9_00_53_18       save=Death_Knight_T9_00_53_18.simc
wowhead=18133075 name=Death_Knight_T9_03_51_17       save=Death_Knight_T9_03_51_17.simc

# T10: simulationcraft
wowhead=21203280 name=Death_Knight_T10_00_17_54      save=Death_Knight_T10_00_17_54.simc
wowhead=21203260 name=Death_Knight_T10_00_53_18      save=Death_Knight_T10_00_53_18.simc
wowhead=21203277 name=Death_Knight_T10_14_00_57      save=Death_Knight_T10_14_00_57.simc
wowhead=21203256 name=Death_Knight_T10_51_00_20      save=Death_Knight_T10_51_00_20.simc
wowhead=21203314 name=Death_Knight_T10_51_00_20_GoD  save=Death_Knight_T10_51_00_20_GoD.simc


############################
# Druids                   #
############################

# T9: simcraftdruidt9
wowhead=14187592 name=Druid_T9_58_00_13              save=Druid_T9_58_00_13.simc
wowhead=14717965 name=Druid_T9_00_55_16              save=Druid_T9_00_55_16.simc
wowhead=14726081 name=Druid_T9_00_55_16_M            save=Druid_T9_00_55_16_M.simc

# T10: simulationcraft
wowhead=21284122 name=Druid_T10_58_00_13             save=Druid_T10_58_00_13.simc
wowhead=21284121 name=Druid_T10_00_55_16             save=Druid_T10_00_55_16.simc
wowhead=21284118 name=Druid_T10_00_55_16_M           save=Druid_T10_00_55_16_M.simc


############################
# Hunters                  #
############################

# T9: schuntert9
wowhead=14189960 name=Hunter_T9_07_57_07             save=Hunter_T9_07_57_07.simc
wowhead=14651857 name=Hunter_T9_07_57_07_HM          save=Hunter_T9_07_57_07_HM.simc
wowhead=21156704 name=Hunter_T9_01_18_52_HP          save=Hunter_T9_01_18_52_HP.simc
wowhead=14649679 name=Hunter_T9_02_18_51             save=Hunter_T9_02_18_51.simc
wowhead=14663160 name=Hunter_T9_53_14_04             save=Hunter_T9_53_14_04.simc

# T10: simulationcraft
wowhead=21284132 name=Hunter_T10_53_14_04            save=Hunter_T10_53_14_04.simc
wowhead=21284133 name=Hunter_T10_07_57_07            save=Hunter_T10_07_57_07.simc
wowhead=21284135 name=Hunter_T10_07_57_07_HM         save=Hunter_T10_07_57_07_HM.simc
wowhead=21284137 name=Hunter_T10_06_14_51            save=Hunter_T10_06_14_51.simc
wowhead=21284138 name=Hunter_T10_03_15_53_HP         save=Hunter_T10_03_15_53_HP.simc


############################
# Mages                    #
############################

# T9: scmaget9
wowhead=14306487 name=Mage_T9_00_53_18              save=Mage_T9_00_53_18.simc
wowhead=14306485 name=Mage_T9_18_00_53               save=Mage_T9_18_00_53.simc
wowhead=14306481 name=Mage_T9_20_51_00               save=Mage_T9_20_51_00.simc
wowhead=14306468 name=Mage_T9_57_03_11               save=Mage_T9_57_03_11.simc

# T10: simulationcraft
wowhead=21284296 name=Mage_T10_00_53_18               save=Mage_T10_00_53_18.simc
wowhead=21284292 name=Mage_T10_18_00_53         save=Mage_T10_18_00_53.simc
wowhead=21284285 name=Mage_T10_20_51_00         save=Mage_T10_20_51_00.simc
wowhead=21284284 name=Mage_T10_57_03_11         save=Mage_T10_57_03_11.simc


############################
# Paladins                 #
############################

# T9: scpaladint9
wowhead=16421920 name=Paladin_T9_05_11_55            save=Paladin_T9_05_11_55.simc

# T10: simulationcraft
wowhead=21176231  name=Paladin_T10_09_05_57_HP       save=Paladin_T10_09_05_57_HP.simc
wowhead=21203347  name=Paladin_T10_09_05_57_HPA      save=Paladin_T10_09_05_57_HPA.simc
wowhead=21176233  name=Paladin_T10_09_05_57_NP       save=Paladin_T10_09_05_57_NP.simc
wowhead=21176206  name=Paladin_T10_09_05_57_HA       save=Paladin_T10_09_05_57_HA.simc
wowhead=21176225  name=Paladin_T10_09_05_57_HAA      save=Paladin_T10_09_05_57_HAA.simc
wowhead=21176420  name=Paladin_T10_05_11_55_HPH      save=Paladin_T10_05_11_55_HPH.simc


#############################
# Priests                   #
#############################

# T9: simcraftpriestt9
wowhead=13043846 name=Priest_T9_13_00_58_232         save=Priest_T9_13_00_58_232.simc
wowhead=13043846 name=Priest_T9_13_00_58_232_SWD     save=Priest_T9_13_00_58_232_SWD.simc    use_shadow_word_death=1
wowhead=13043847 name=Priest_T9_13_00_58_245         save=Priest_T9_13_00_58_245.simc
wowhead=13043847 name=Priest_T9_13_00_58_245_SWD     save=Priest_T9_13_00_58_245_SWD.simc    use_shadow_word_death=1
wowhead=13043848 name=Priest_T9_13_00_58_258         save=Priest_T9_13_00_58_258.simc
wowhead=13043848 name=Priest_T9_13_00_58_258_SWD     save=Priest_T9_13_00_58_258_SWD.simc    use_shadow_word_death=1
wowhead=21160579 name=Priest_T9_13_00_58_258_draenei save=Priest_T9_13_00_58_258_draenei.simc   
wowhead=21160689 name=Priest_T9_13_00_58_258_troll   save=Priest_T9_13_00_58_258_troll.simc    

# T10: scpriestt10
wowhead=18052647 name=Priest_T10_13_00_58_264        save=Priest_T10_13_00_58_264.simc
wowhead=18052647 name=Priest_T10_13_00_58_264_SWD    save=Priest_T10_13_00_58_264_SWD.simc    use_shadow_word_death=1
wowhead=21160543 name=Priest_T10_13_00_58_277         save=Priest_T10_13_00_58_277.simc
wowhead=21160543 name=Priest_T10_13_00_58_277_SWD    save=Priest_T10_13_00_58_277_SWD.simc    use_shadow_word_death=1
wowhead=21000736 name=Priest_T10_13_00_58_264_draenei save=Priest_T10_13_00_58_264_draenei.simc
wowhead=21000778 name=Priest_T10_13_00_58_277_draenei save=Priest_T10_13_00_58_277_draenei.simc
wowhead=21000831 name=Priest_T10_13_00_58_264_troll   save=Priest_T10_13_00_58_264_troll.simc
wowhead=21000835 name=Priest_T10_13_00_58_277_troll   save=Priest_T10_13_00_58_277_troll.simc


#############################
# Rogues                    #
#############################

# T9: scroguet9
wowhead=14562456   name=Rogue_T9_08_20_43             save=Rogue_T9_08_20_43.simc
wowhead=20631652   name=Rogue_T9_20_51_00             save=Rogue_T9_20_51_00.simc
wowhead=18612609   name=Rogue_T9_51_18_02             save=Rogue_T9_51_18_02.simc
wowhead=21162157   name=Rogue_T9_51_18_02_R           save=Rogue_T9_51_18_02_R.simc

# T10: scroguet9
wowhead=21162773   name=Rogue_T10_20_51_00            save=Rogue_T10_20_51_00.simc
wowhead=21162321   name=Rogue_T10_51_18_02            save=Rogue_T10_51_18_02.simc
wowhead=21162335   name=Rogue_T10_51_18_02_R          save=Rogue_T10_51_18_02_R.simc


#############################
# Shamans                   #
#############################

# T9: simcraftshamant9
wowhead=14635698 name=Shaman_T9_20_51_00_258          save=Shaman_T9_20_51_00_258.simc
wowhead=14635667 name=Shaman_T9_16_55_00_258          save=Shaman_T9_16_55_00_258.simc
wowhead=14636463 name=Shaman_T9_57_14_00_245          save=Shaman_T9_57_14_00_245.simc     
wowhead=14636542 name=Shaman_T9_57_14_00_258          save=Shaman_T9_57_14_00_258.simc
wowhead=14731192 name=Shaman_T9_57_14_00_258_ToW      save=Shaman_T9_57_14_00_258_ToW.simc

# T10: simcraftshamant9
wowhead=20837779 name=Shaman_T10_19_52_00             save=Shaman_T10_19_52_00.simc 
wowhead=20837754 name=Shaman_T10_57_14_00             save=Shaman_T10_57_14_00.simc
wowhead=20837752 name=Shaman_T10_57_14_00_ToW         save=Shaman_T10_57_14_00_ToW.simc


#############################
# Warlocks                  #
#############################

# T9: scwarlockt9
wowhead=13808359 name=Warlock_T9_00_13_58             save=Warlock_T9_00_13_58.simc
wowhead=18859553 name=Warlock_T9_00_18_53             save=Warlock_T9_00_18_53.simc
wowhead=15214160 name=Warlock_T9_55_00_16             save=Warlock_T9_55_00_16.simc
wowhead=20850306 name=Warlock_T9_56_00_15             save=Warlock_T9_56_00_15.simc
wowhead=18859247 name=Warlock_T9_00_56_15             save=Warlock_T9_00_56_15.simc

# T10: scwarlockt10
wowhead=20983156 name=Warlock_T10_56_00_15            save=Warlock_T10_56_00_15.simc
wowhead=20850045 name=Warlock_T10_55_00_16            save=Warlock_T10_55_00_16.simc
wowhead=20850049 name=Warlock_T10_00_13_58            save=Warlock_T10_00_13_58.simc
wowhead=20983226 name=Warlock_T10_00_18_53              save=Warlock_T10_00_18_53.simc
wowhead=20983242 name=Warlock_T10_00_56_15            save=Warlock_T10_00_56_15.simc
wowhead=21345827 name=Warlock_T10_00_56_15_rDPS          save=Warlock_T10_00_56_15_rDPS.simc


#############################
# Warriors                  #
#############################

# T9: scwarriort9
wowhead=13111680 name=Warrior_T9_54_17_00_A save=Warrior_T9_54_17_00_A.simc
wowhead=13112036 name=Warrior_T9_54_17_00_S save=Warrior_T9_54_17_00_S.simc
wowhead=13112110 name=Warrior_T9_54_17_00_M save=Warrior_T9_54_17_00_M.simc
wowhead=13110966 name=Warrior_T9_19_52_00 save=Warrior_T9_19_52_00.simc

# T10: scwarriort10
wowhead=21169162 name=Warrior_T10_19_52_00_277    save=Warrior_T10_19_52_00_277.simc
wowhead=21169165 name=Warrior_T10_55_08_08_277    save=Warrior_T10_55_08_08_277.simc
wowhead=21169160 name=Warrior_T10_19_52_00_264    save=Warrior_T10_19_52_00_264.simc
=======
#!simc

##############################################################
# Meta-profile to generate all the BiS profiles in one file. #
##############################################################

optimal_raid=1



############################
# Death Knights            #
############################
Death_Knight_CharDevSync.simc

############################
# Druids                   #
############################
Druid_CharDevSync.simc

############################
# Hunters                  #
############################
Hunter_CharDevSync.simc

############################
# Mages                    #
############################
Mage_CharDevSync.simc

############################
# Paladins                 #
############################
Paladin_CharDevSync.simc

#############################
# Priests                   #
#############################
Priest_CharDevSync.simc

#############################
# Rogues                    #
#############################
Rogue_CharDevSync.simc

#############################
# Shamans                   #
#############################
Shaman_CharDevSync.simc

#############################
# Warlocks                  #
#############################
Warlock_CharDevSync.simc

#############################
# Warriors                  #
#############################
Warrior_CharDevSync.simc
>>>>>>> 054e42bf
<|MERGE_RESOLUTION|>--- conflicted
+++ resolved
@@ -1,192 +1,3 @@
-<<<<<<< HEAD
-#!simc
-
-##############################################################
-# Meta-profile to generate all the BiS profiles in one file. #
-##############################################################
-
-Globals_T10.simc
-optimal_raid=1
-
-
-############################
-# Death Knights            #
-############################
-
-# T9: simcraftdkt9
-wowhead=18101892 name=Death_Knight_T9_51_00_20       save=Death_Knight_T9_51_00_20.simc
-wowhead=20992958 name=Death_Knight_T9_00_17_54       save=Death_Knight_T9_00_17_54.simc
-wowhead=18133139 name=Death_Knight_T9_00_53_18       save=Death_Knight_T9_00_53_18.simc
-wowhead=18133075 name=Death_Knight_T9_03_51_17       save=Death_Knight_T9_03_51_17.simc
-
-# T10: simulationcraft
-wowhead=21203280 name=Death_Knight_T10_00_17_54      save=Death_Knight_T10_00_17_54.simc
-wowhead=21203260 name=Death_Knight_T10_00_53_18      save=Death_Knight_T10_00_53_18.simc
-wowhead=21203277 name=Death_Knight_T10_14_00_57      save=Death_Knight_T10_14_00_57.simc
-wowhead=21203256 name=Death_Knight_T10_51_00_20      save=Death_Knight_T10_51_00_20.simc
-wowhead=21203314 name=Death_Knight_T10_51_00_20_GoD  save=Death_Knight_T10_51_00_20_GoD.simc
-
-
-############################
-# Druids                   #
-############################
-
-# T9: simcraftdruidt9
-wowhead=14187592 name=Druid_T9_58_00_13              save=Druid_T9_58_00_13.simc
-wowhead=14717965 name=Druid_T9_00_55_16              save=Druid_T9_00_55_16.simc
-wowhead=14726081 name=Druid_T9_00_55_16_M            save=Druid_T9_00_55_16_M.simc
-
-# T10: simulationcraft
-wowhead=21284122 name=Druid_T10_58_00_13             save=Druid_T10_58_00_13.simc
-wowhead=21284121 name=Druid_T10_00_55_16             save=Druid_T10_00_55_16.simc
-wowhead=21284118 name=Druid_T10_00_55_16_M           save=Druid_T10_00_55_16_M.simc
-
-
-############################
-# Hunters                  #
-############################
-
-# T9: schuntert9
-wowhead=14189960 name=Hunter_T9_07_57_07             save=Hunter_T9_07_57_07.simc
-wowhead=14651857 name=Hunter_T9_07_57_07_HM          save=Hunter_T9_07_57_07_HM.simc
-wowhead=21156704 name=Hunter_T9_01_18_52_HP          save=Hunter_T9_01_18_52_HP.simc
-wowhead=14649679 name=Hunter_T9_02_18_51             save=Hunter_T9_02_18_51.simc
-wowhead=14663160 name=Hunter_T9_53_14_04             save=Hunter_T9_53_14_04.simc
-
-# T10: simulationcraft
-wowhead=21284132 name=Hunter_T10_53_14_04            save=Hunter_T10_53_14_04.simc
-wowhead=21284133 name=Hunter_T10_07_57_07            save=Hunter_T10_07_57_07.simc
-wowhead=21284135 name=Hunter_T10_07_57_07_HM         save=Hunter_T10_07_57_07_HM.simc
-wowhead=21284137 name=Hunter_T10_06_14_51            save=Hunter_T10_06_14_51.simc
-wowhead=21284138 name=Hunter_T10_03_15_53_HP         save=Hunter_T10_03_15_53_HP.simc
-
-
-############################
-# Mages                    #
-############################
-
-# T9: scmaget9
-wowhead=14306487 name=Mage_T9_00_53_18              save=Mage_T9_00_53_18.simc
-wowhead=14306485 name=Mage_T9_18_00_53               save=Mage_T9_18_00_53.simc
-wowhead=14306481 name=Mage_T9_20_51_00               save=Mage_T9_20_51_00.simc
-wowhead=14306468 name=Mage_T9_57_03_11               save=Mage_T9_57_03_11.simc
-
-# T10: simulationcraft
-wowhead=21284296 name=Mage_T10_00_53_18               save=Mage_T10_00_53_18.simc
-wowhead=21284292 name=Mage_T10_18_00_53         save=Mage_T10_18_00_53.simc
-wowhead=21284285 name=Mage_T10_20_51_00         save=Mage_T10_20_51_00.simc
-wowhead=21284284 name=Mage_T10_57_03_11         save=Mage_T10_57_03_11.simc
-
-
-############################
-# Paladins                 #
-############################
-
-# T9: scpaladint9
-wowhead=16421920 name=Paladin_T9_05_11_55            save=Paladin_T9_05_11_55.simc
-
-# T10: simulationcraft
-wowhead=21176231  name=Paladin_T10_09_05_57_HP       save=Paladin_T10_09_05_57_HP.simc
-wowhead=21203347  name=Paladin_T10_09_05_57_HPA      save=Paladin_T10_09_05_57_HPA.simc
-wowhead=21176233  name=Paladin_T10_09_05_57_NP       save=Paladin_T10_09_05_57_NP.simc
-wowhead=21176206  name=Paladin_T10_09_05_57_HA       save=Paladin_T10_09_05_57_HA.simc
-wowhead=21176225  name=Paladin_T10_09_05_57_HAA      save=Paladin_T10_09_05_57_HAA.simc
-wowhead=21176420  name=Paladin_T10_05_11_55_HPH      save=Paladin_T10_05_11_55_HPH.simc
-
-
-#############################
-# Priests                   #
-#############################
-
-# T9: simcraftpriestt9
-wowhead=13043846 name=Priest_T9_13_00_58_232         save=Priest_T9_13_00_58_232.simc
-wowhead=13043846 name=Priest_T9_13_00_58_232_SWD     save=Priest_T9_13_00_58_232_SWD.simc    use_shadow_word_death=1
-wowhead=13043847 name=Priest_T9_13_00_58_245         save=Priest_T9_13_00_58_245.simc
-wowhead=13043847 name=Priest_T9_13_00_58_245_SWD     save=Priest_T9_13_00_58_245_SWD.simc    use_shadow_word_death=1
-wowhead=13043848 name=Priest_T9_13_00_58_258         save=Priest_T9_13_00_58_258.simc
-wowhead=13043848 name=Priest_T9_13_00_58_258_SWD     save=Priest_T9_13_00_58_258_SWD.simc    use_shadow_word_death=1
-wowhead=21160579 name=Priest_T9_13_00_58_258_draenei save=Priest_T9_13_00_58_258_draenei.simc   
-wowhead=21160689 name=Priest_T9_13_00_58_258_troll   save=Priest_T9_13_00_58_258_troll.simc    
-
-# T10: scpriestt10
-wowhead=18052647 name=Priest_T10_13_00_58_264        save=Priest_T10_13_00_58_264.simc
-wowhead=18052647 name=Priest_T10_13_00_58_264_SWD    save=Priest_T10_13_00_58_264_SWD.simc    use_shadow_word_death=1
-wowhead=21160543 name=Priest_T10_13_00_58_277         save=Priest_T10_13_00_58_277.simc
-wowhead=21160543 name=Priest_T10_13_00_58_277_SWD    save=Priest_T10_13_00_58_277_SWD.simc    use_shadow_word_death=1
-wowhead=21000736 name=Priest_T10_13_00_58_264_draenei save=Priest_T10_13_00_58_264_draenei.simc
-wowhead=21000778 name=Priest_T10_13_00_58_277_draenei save=Priest_T10_13_00_58_277_draenei.simc
-wowhead=21000831 name=Priest_T10_13_00_58_264_troll   save=Priest_T10_13_00_58_264_troll.simc
-wowhead=21000835 name=Priest_T10_13_00_58_277_troll   save=Priest_T10_13_00_58_277_troll.simc
-
-
-#############################
-# Rogues                    #
-#############################
-
-# T9: scroguet9
-wowhead=14562456   name=Rogue_T9_08_20_43             save=Rogue_T9_08_20_43.simc
-wowhead=20631652   name=Rogue_T9_20_51_00             save=Rogue_T9_20_51_00.simc
-wowhead=18612609   name=Rogue_T9_51_18_02             save=Rogue_T9_51_18_02.simc
-wowhead=21162157   name=Rogue_T9_51_18_02_R           save=Rogue_T9_51_18_02_R.simc
-
-# T10: scroguet9
-wowhead=21162773   name=Rogue_T10_20_51_00            save=Rogue_T10_20_51_00.simc
-wowhead=21162321   name=Rogue_T10_51_18_02            save=Rogue_T10_51_18_02.simc
-wowhead=21162335   name=Rogue_T10_51_18_02_R          save=Rogue_T10_51_18_02_R.simc
-
-
-#############################
-# Shamans                   #
-#############################
-
-# T9: simcraftshamant9
-wowhead=14635698 name=Shaman_T9_20_51_00_258          save=Shaman_T9_20_51_00_258.simc
-wowhead=14635667 name=Shaman_T9_16_55_00_258          save=Shaman_T9_16_55_00_258.simc
-wowhead=14636463 name=Shaman_T9_57_14_00_245          save=Shaman_T9_57_14_00_245.simc     
-wowhead=14636542 name=Shaman_T9_57_14_00_258          save=Shaman_T9_57_14_00_258.simc
-wowhead=14731192 name=Shaman_T9_57_14_00_258_ToW      save=Shaman_T9_57_14_00_258_ToW.simc
-
-# T10: simcraftshamant9
-wowhead=20837779 name=Shaman_T10_19_52_00             save=Shaman_T10_19_52_00.simc 
-wowhead=20837754 name=Shaman_T10_57_14_00             save=Shaman_T10_57_14_00.simc
-wowhead=20837752 name=Shaman_T10_57_14_00_ToW         save=Shaman_T10_57_14_00_ToW.simc
-
-
-#############################
-# Warlocks                  #
-#############################
-
-# T9: scwarlockt9
-wowhead=13808359 name=Warlock_T9_00_13_58             save=Warlock_T9_00_13_58.simc
-wowhead=18859553 name=Warlock_T9_00_18_53             save=Warlock_T9_00_18_53.simc
-wowhead=15214160 name=Warlock_T9_55_00_16             save=Warlock_T9_55_00_16.simc
-wowhead=20850306 name=Warlock_T9_56_00_15             save=Warlock_T9_56_00_15.simc
-wowhead=18859247 name=Warlock_T9_00_56_15             save=Warlock_T9_00_56_15.simc
-
-# T10: scwarlockt10
-wowhead=20983156 name=Warlock_T10_56_00_15            save=Warlock_T10_56_00_15.simc
-wowhead=20850045 name=Warlock_T10_55_00_16            save=Warlock_T10_55_00_16.simc
-wowhead=20850049 name=Warlock_T10_00_13_58            save=Warlock_T10_00_13_58.simc
-wowhead=20983226 name=Warlock_T10_00_18_53              save=Warlock_T10_00_18_53.simc
-wowhead=20983242 name=Warlock_T10_00_56_15            save=Warlock_T10_00_56_15.simc
-wowhead=21345827 name=Warlock_T10_00_56_15_rDPS          save=Warlock_T10_00_56_15_rDPS.simc
-
-
-#############################
-# Warriors                  #
-#############################
-
-# T9: scwarriort9
-wowhead=13111680 name=Warrior_T9_54_17_00_A save=Warrior_T9_54_17_00_A.simc
-wowhead=13112036 name=Warrior_T9_54_17_00_S save=Warrior_T9_54_17_00_S.simc
-wowhead=13112110 name=Warrior_T9_54_17_00_M save=Warrior_T9_54_17_00_M.simc
-wowhead=13110966 name=Warrior_T9_19_52_00 save=Warrior_T9_19_52_00.simc
-
-# T10: scwarriort10
-wowhead=21169162 name=Warrior_T10_19_52_00_277    save=Warrior_T10_19_52_00_277.simc
-wowhead=21169165 name=Warrior_T10_55_08_08_277    save=Warrior_T10_55_08_08_277.simc
-wowhead=21169160 name=Warrior_T10_19_52_00_264    save=Warrior_T10_19_52_00_264.simc
-=======
 #!simc
 
 ##############################################################
@@ -245,5 +56,4 @@
 #############################
 # Warriors                  #
 #############################
-Warrior_CharDevSync.simc
->>>>>>> 054e42bf
+Warrior_CharDevSync.simc