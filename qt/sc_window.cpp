--- conflicted
+++ resolved
@@ -3,9 +3,10 @@
 // Send questions to natehieter@gmail.com
 // ==========================================================================
 
-#include "simulationcraftqt.h"
+#include "simulationcraft.hpp"
+#include "simulationcraftqt.hpp"
 #ifdef SC_PAPERDOLL
-#include "simcpaperdoll.h"
+#include "simcpaperdoll.hpp"
 #endif
 #include <QtWebKit>
 #ifdef Q_WS_MAC
@@ -27,24 +28,19 @@
 {
   static OptionEntry options[] =
   {
-    { "Toggle All Buffs",       "",                                "Toggle all buffs on/off"                                                                         },
-    { "Dark Intent",            "override.dark_intent",            "Dark Intent"                                                                                     },
-    { "Focus Magic",            "override.focus_magic",            "Focus Magic"                                                                                     },
-    { "Agility and Strength",   "override.strength_of_earth",      "Battle Shout\nHorn of Winter\nRoar of Courage\nStrength of Earth Totem"                          },
-    { "All Damage",             "override.communion",              "Arcane Tactics\nCommunion\nFerocious Inspiration"                                                },
-    { "Armor",                  "override.devotion_aura",          "Devotion Aura\nStoneskin Totem"                                                                  },
-    { "Attack Power (%)",       "override.blessing_of_might",      "Abomination's Might\nBlessing of Might\nTrueshot Aura\nUnleashed Rage"                           },
-    { "Bloodlust",              "override.bloodlust",              "Ancient Hysteria\nBloodlust\nHeroism\nTime Warp"                                                 },
-    { "Critical Strike",        "override.leader_of_the_pack",     "Elemental Oath\nFurious Howl\nHonor Among Thieves\nLeader of the Pack\nRampage\nTerrifying Roar" },
-    { "Mana",                   "override.arcane_brilliance",      "Arcane Brilliance\nFel Intelligence"                                                             },
-    { "Mana Regen",             "override.mana_spring_totem",      "Blessing of Might\nFel Intelligence\nMana Spring Totem"                                          },
-    { "Melee and Ranged Haste", "override.windfury_totem",         "Hunting Party\nImproved Icy Talons\nWindfury Totem"                                              },
-    { "Replenishment",          "override.replenishment",          "Communion\nEnduring Winter\nReviatalize\nSoul Leech\nVampiric Touch"                             },
-    { "Spell Haste",            "override.wrath_of_air",           "Moonkin Form\nShadowform\nWrath of Air Totem"                                                    },
-    { "Spell Power 6%",         "override.arcane_brilliance",      "Arcane Brilliance\nFlametongue Totem"                                                            },
-    { "Spell Power 10%",        "override.demonic_pact",           "Demonic Pact\nTotemic Wrath"                                                                     },
-    { "Stamina",                "override.fortitude",              "Blood Pact\nCommanding Shout\nPower Word: Fortitude\nQiraji Fortitude"                           },
-    { "Stat Multiplier",        "override.blessing_of_kings",      "Blessing of Kings\nEmbrace of the Shale Spider\nMark of the Wild"                                },
+    { "Toggle All Buffs",             "",                                 "Toggle all buffs on/off"                         },
+    { "Attack Power Multiplier",      "override.attack_power_multiplier", "+10% Attack Power Multiplier"                    },
+    { "Attack Speed",                 "override.attack_haste",            "+5% Attack Speed"                                },
+    { "Spell Power Multiplier",       "override.spell_power_multiplier",  "+10% Spell Power Multiplier"                     },
+    { "Spell Haste",                  "override.spell_haste",             "+5% Spell Haste"                                 },
+
+    { "Critical Strike",              "override.critical_strike",         "+5% Melee/Ranged/Spell Critical Strike Chance"   },
+    { "Mastery",                      "override.mastery",                 "+5 Mastery"                                      },
+
+    { "Stamina",                      "override.stamina",                 "+10% Stamina"                                    },
+    { "Strength, Agility, Intellect", "override.str_agi_int",             "+5% Strength, Agility, Intellect"                },
+
+    { "Bloodlust",                    "override.bloodlust",               "Ancient Hysteria\nBloodlust\nHeroism\nTime Warp" },
     { NULL, NULL, NULL }
   };
   return options;
@@ -70,17 +66,17 @@
 {
   static OptionEntry options[] =
   {
-    { "Toggle All Debuffs",     "",                               "Toggle all debuffs on/off"                                                                                     },
-    { "Armor Reduction",        "override.sunder_armor",          "Corrosive Spit\nExpose Armor\nFaerie Fire\nSunder Armor\nTear Armor"                                           },
-    { "Bleed Damage",           "override.mangle",                "Blood Frenzy\nGore\nHemorrhage\nMangle\nStampede\nTendon Rip"                                                  },
-    { "Bleeding",               "override.bleeding",              "Rip\nRupture\nPiercing Shots"                                                                                  },
-    { "Physical Damage Done",   "override.demoralizing_roar",     "Curse of Weakness\nDemoralizing Roar\nDemoralizing Shout\nScarlet Fever\nVindication"                          },
-    { "Physical Damage Taken",  "override.blood_frenzy_physical", "Acid Spit\nBlood Frenzy\nBrittle Bones\nRavage\nSavage Combat"                                                 },
-    { "Poisoned",               "override.poisoned",              "Deadly Poison\nSerpent Sting"                                                                                  },
-    { "Ranged Attack Power",    "override.hunters_mark",          "Hunter's Mark"                                                                                                 },
-    { "Reduced Attack Speed",   "override.thunder_clap",          "Dust Cloud\nEarth Shock\nFrost Fever\nInfected Wounds\nJudgements of the Just\nTailspin\nThunder Clap\nWaylay" },
-    { "Spell Critical Strike",  "override.critical_mass",         "Critical Mass\nShadow and Flame"                                                                               },
-    { "Spell Damage",           "override.earth_and_moon",        "Curse of the Elements\nEarth and Moon\nEbon Plaguebriger\nFire Breath\nLightning Breath\nMaster Poisoner"      },
+    { "Toggle All Debuffs",     "",                                "Toggle all debuffs on/off"      },
+
+    { "Bleeding",               "override.bleeding",               "Rip\nRupture\nPiercing Shots"   },
+
+    { "Physical Vulnerability", "override.physical_vulnerability", "Physical Vulnerability (+4%)"   },
+    { "Ranged Vulnerability",   "override.ranged_vulnerability",   "Ranged Vulnerability (+5%)"     },
+    { "Magic Vulnerability",    "override.magic_vulnerability",    "Magic Vulnerability (+5%)"      },
+
+    { "Weakened Armor",         "override.weakened_armor",         "Weakened Armor (-4% per stack)" },
+    { "Weakened Blows",         "override.weakened_blows",         "Weakened Blows (-10%)"          },
+
     { NULL, NULL, NULL }
   };
   return options;
@@ -112,6 +108,7 @@
     { "Analyze Off-hand Weapon DPS",      "wohdps",   "Calculate scale factors for Off-hand Weapon DPS"      },
     { "Analyze Off-hand Weapon Speed",    "wohspeed", "Calculate scale factors for Off-hand Weapon Speed"    },
     { "Analyze Armor",                    "armor",    "Calculate scale factors for Armor"                    },
+    { "Analyze Latency",                  "",         "Calculate scale factors for Latency"                  },
     { NULL, NULL, NULL }
   };
   return options;
@@ -209,37 +206,37 @@
   QStringList tokens = encoding.split( ' ' );
 
   if ( i < tokens.count() )
-          versionChoice->setCurrentIndex( tokens[ i++ ].toInt() );
+    versionChoice->setCurrentIndex( tokens[ i++ ].toInt() );
   if ( i < tokens.count() )
-       iterationsChoice->setCurrentIndex( tokens[ i++ ].toInt() );
+    iterationsChoice->setCurrentIndex( tokens[ i++ ].toInt() );
   if ( i < tokens.count() )
-      fightLengthChoice->setCurrentIndex( tokens[ i++ ].toInt() );
+    fightLengthChoice->setCurrentIndex( tokens[ i++ ].toInt() );
   if ( i < tokens.count() )
     fightVarianceChoice->setCurrentIndex( tokens[ i++ ].toInt() );
   if ( i < tokens.count() )
-       fightStyleChoice->setCurrentIndex( tokens[ i++ ].toInt() );
+    fightStyleChoice->setCurrentIndex( tokens[ i++ ].toInt() );
   if ( i < tokens.count() )
-       targetRaceChoice->setCurrentIndex( tokens[ i++ ].toInt() );
+    targetRaceChoice->setCurrentIndex( tokens[ i++ ].toInt() );
   if ( i < tokens.count() )
-      playerSkillChoice->setCurrentIndex( tokens[ i++ ].toInt() );
+    playerSkillChoice->setCurrentIndex( tokens[ i++ ].toInt() );
   if ( i < tokens.count() )
-          threadsChoice->setCurrentIndex( tokens[ i++ ].toInt() );
+    threadsChoice->setCurrentIndex( tokens[ i++ ].toInt() );
   if ( i < tokens.count() )
-     armoryRegionChoice->setCurrentIndex( tokens[ i++ ].toInt() );
+    armoryRegionChoice->setCurrentIndex( tokens[ i++ ].toInt() );
   if ( i < tokens.count() )
-       armorySpecChoice->setCurrentIndex( tokens[ i++ ].toInt() );
+    armorySpecChoice->setCurrentIndex( tokens[ i++ ].toInt() );
   if ( i < tokens.count() )
-      defaultRoleChoice->setCurrentIndex( tokens[ i++ ].toInt() );
+    defaultRoleChoice->setCurrentIndex( tokens[ i++ ].toInt() );
   if ( i < tokens.count() )
-          latencyChoice->setCurrentIndex( tokens[ i++ ].toInt() );
+    latencyChoice->setCurrentIndex( tokens[ i++ ].toInt() );
   if ( i < tokens.count() )
-      targetLevelChoice->setCurrentIndex( tokens[ i++ ].toInt() );
+    targetLevelChoice->setCurrentIndex( tokens[ i++ ].toInt() );
   if ( i < tokens.count() )
-       reportpetsChoice->setCurrentIndex( tokens[ i++ ].toInt() );
+    reportpetsChoice->setCurrentIndex( tokens[ i++ ].toInt() );
   if ( i < tokens.count() )
-       printstyleChoice->setCurrentIndex( tokens[ i++ ].toInt() );
+    printstyleChoice->setCurrentIndex( tokens[ i++ ].toInt() );
   if ( i < tokens.count() )
-       statisticslevel_Choice->setCurrentIndex( tokens[ i++ ].toInt() );
+    statisticslevel_Choice->setCurrentIndex( tokens[ i++ ].toInt() );
 
   QList<QAbstractButton*>       buff_buttons  =        buffsButtonGroup->buttons();
   QList<QAbstractButton*>     debuff_buttons  =      debuffsButtonGroup->buttons();
@@ -322,6 +319,8 @@
   ss << ' ' << reportpetsChoice->currentIndex();
   ss << ' ' << printstyleChoice->currentIndex();
   ss << ' ' << statisticslevel_Choice->currentIndex();
+  ss << ' ' << deterministic_rng_Choice->currentIndex();
+  ss << ' ' << center_scale_delta_Choice->currentIndex();
 
   QList<QAbstractButton*> buttons = buffsButtonGroup->buttons();
   OptionEntry* buffs = getBuffOptions();
@@ -399,7 +398,7 @@
 
 void SimulationCraftWindow::loadHistory()
 {
-  http_t::cache_load();
+  http::cache_load();
   QFile file( "simc_history.dat" );
   if ( file.open( QIODevice::ReadOnly ) )
   {
@@ -437,7 +436,7 @@
 void SimulationCraftWindow::saveHistory()
 {
   charDevCookies->save();
-  http_t::cache_save();
+  http::cache_save();
   QFile file( "simc_history.dat" );
   if ( file.open( QIODevice::WriteOnly ) )
   {
@@ -608,15 +607,19 @@
   globalsLayout->addRow(  "Armory Region",  armoryRegionChoice = createChoice( 5, "us", "eu", "tw", "cn", "kr" ) );
   globalsLayout->addRow(    "Armory Spec",    armorySpecChoice = createChoice( 2, "active", "inactive" ) );
   globalsLayout->addRow(   "Default Role",   defaultRoleChoice = createChoice( 4, "auto", "dps", "heal", "tank" ) );
+  QLabel* messageText = new QLabel( "\n\nAdvanced Options:" );
+  globalsLayout -> addRow( messageText );
   globalsLayout->addRow( "Generate Debug",         debugChoice = createChoice( 3, "None", "Log Only", "Gory Details" ) );
   globalsLayout->addRow( "Report Pets Separately", reportpetsChoice = createChoice( 2, "Yes", "No" ) );
   globalsLayout->addRow( "Report Print Style", printstyleChoice = createChoice( 2, "Classic", "White" ) );
   globalsLayout->addRow( "Statistics Level", statisticslevel_Choice = createChoice( 5, "0", "1", "2", "3", "8" ) );
+  globalsLayout->addRow( "Deterministic RNG", deterministic_rng_Choice = createChoice( 2, "Yes", "No" ) );
   iterationsChoice->setCurrentIndex( 1 );
   fightLengthChoice->setCurrentIndex( 7 );
   fightVarianceChoice->setCurrentIndex( 2 );
   reportpetsChoice->setCurrentIndex( 1 );
   statisticslevel_Choice->setCurrentIndex( 1 );
+  deterministic_rng_Choice->setCurrentIndex( 1 );
   QGroupBox* globalsGroupBox = new QGroupBox();
   globalsGroupBox->setLayout( globalsLayout );
 
@@ -634,7 +637,7 @@
   for ( int i=0; buffs[ i ].label; i++ )
   {
     QCheckBox* checkBox = new QCheckBox( buffs[ i ].label );
-    if ( i>2 ) checkBox->setChecked( true );
+    if ( i>0 ) checkBox->setChecked( true );
     checkBox->setToolTip( buffs[ i ].tooltip );
     buffsButtonGroup->addButton( checkBox );
     buffsLayout->addWidget( checkBox );
@@ -680,9 +683,17 @@
     scalingButtonGroup->addButton( checkBox );
     scalingLayout->addWidget( checkBox );
   }
-  scalingLayout->addStretch( 1 );
+  //scalingLayout->addStretch( 1 );
   QGroupBox* scalingGroupBox = new QGroupBox();
   scalingGroupBox->setLayout( scalingLayout );
+
+  QFormLayout* scalingLayout2 = new QFormLayout();
+  scalingLayout2->setFieldGrowthPolicy( QFormLayout::FieldsStayAtSizeHint );
+  scalingLayout2->addRow( "Center Scale Delta",  center_scale_delta_Choice = createChoice( 2, "Yes", "No" ) );
+
+  center_scale_delta_Choice->setCurrentIndex( 1 );
+
+  scalingLayout->addLayout( scalingLayout2 );
 
   optionsTab->addTab( scalingGroupBox, "Scaling" );
 }
@@ -768,14 +779,14 @@
   charDevView->setUrl( QUrl( "http://chardev.org/?planner" ) );
   importTab->addTab( charDevView, "CharDev" );
 
-  createRawrTab();
+  //createRawrTab();
   createBestInSlotTab();
 
   historyList = new QListWidget();
   historyList->setSortingEnabled( true );
   importTab->addTab( historyList, "History" );
 
-  connect( rawrButton,  SIGNAL( clicked( bool ) ),                       this, SLOT( rawrButtonClicked() ) );
+  //connect( rawrButton,  SIGNAL( clicked( bool ) ),                       this, SLOT( rawrButtonClicked() ) );
   connect( historyList, SIGNAL( itemDoubleClicked( QListWidgetItem* ) ), this, SLOT( historyDoubleClicked( QListWidgetItem* ) ) );
   connect( importTab,   SIGNAL( currentChanged( int ) ),                 this, SLOT( importTabChanged( int ) ) );
 
@@ -817,24 +828,13 @@
   const char* tierNames[] = { "" }; // For the beta include ALL profiles
 #else
   const char* tierNames[] = { "T12", "T13" };
-<<<<<<< HEAD
-=======
 #endif
   QTreeWidgetItem* playerItems[ PLAYER_MAX ];
   range::fill( playerItems, 0 );
->>>>>>> 1d44eb23
   QTreeWidgetItem* rootItems[ PLAYER_MAX ][ TIER_MAX ];
-  for ( int i=DEATH_KNIGHT; i <= WARRIOR; i++ )
-  {
-    // Ignore the Monk for now
-    if ( i == MONK ) continue;
-
-    QTreeWidgetItem* top = new QTreeWidgetItem( QStringList( util_t::player_type_string( i ) ) );
-    bisTree->addTopLevelItem( top );
-    for ( int j=0; j < TIER_MAX; j++ )
-    {
-      top->addChild( rootItems[ i ][ j ] = new QTreeWidgetItem( QStringList( tierNames[ j ] ) ) );
-    }
+  for ( player_e i = DEATH_KNIGHT; i <= WARRIOR; i++ )
+  {
+    range::fill( rootItems[ i ], 0 );
   }
 // Scan all subfolders in /profiles/ and create a list
 #ifndef Q_WS_MAC
@@ -889,14 +889,22 @@
       profile = QDir::toNativeSeparators( profile );
       profile += profileList[ i ];
 
-      int player = PLAYER_MAX;
-      for ( int j=0; j < PLAYER_MAX && player == PLAYER_MAX; j++ )
-        if ( profile.contains( util_t::player_type_string( j ), Qt::CaseInsensitive ) )
-          player = j;
+      player_e player = PLAYER_MAX;
 
       // Hack! For now...  Need to decide sim-wide just how the heck we want to refer to DKs.
       if ( profile.contains( "Death_Knight" ) )
         player = DEATH_KNIGHT;
+      else
+      {
+        for ( player_e j = PLAYER_NONE; j < PLAYER_MAX; j++ )
+        {
+          if ( profile.contains( util::player_type_string( j ), Qt::CaseInsensitive ) )
+          {
+            player = j;
+            break;
+          }
+        }
+      }
 
       // exclude generate profiles
       if ( profile.contains( "generate" ) )
@@ -909,8 +917,26 @@
 
       if ( player != PLAYER_MAX && tier != TIER_MAX )
       {
+        if ( !rootItems[ player ][ tier ] )
+        {
+          if ( !playerItems[ player ] )
+          {
+            QTreeWidgetItem* top = new QTreeWidgetItem( QStringList( util::player_type_string( player ) ) );
+            playerItems[ player ] = top;
+            bisTree->addTopLevelItem( top );
+          }
+
+          if ( !rootItems[ player ][ tier ] )
+          {
+            QTreeWidgetItem* tieritem = new QTreeWidgetItem( QStringList( tierNames[ tier ] ) );
+            playerItems[ player ] -> addChild( rootItems[ player ][ tier ] =  tieritem );
+
+            tieritem -> setExpanded( true ); // Expand the subclass Tier bullets by default for now
+          }
+        }
+
         QTreeWidgetItem* item = new QTreeWidgetItem( QStringList() << profileList[ i ] << profile );
-        rootItems[ player ][ tier ]->addChild( item );
+        rootItems[ player ][ tier ] -> addChild( item );
       }
     }
   }
@@ -1085,7 +1111,7 @@
                                       " Level 2: Player Fight Length, Death Time, DPS(e), HPS(e), DTPS, HTPS, DMG, HEAL data is collected.\n"
                                       " Level 3: Ability Amount and  portion APS is collected.\n"
                                       " *Warning* Levels above 3 are usually not recommended when simulating more than 1 player.\n"
-                                      " Level 8: Ability Result Amount, Count and average Amount is collected. ");
+                                      " Level 8: Ability Result Amount, Count and average Amount is collected. " );
 
   debugChoice->setToolTip( "When a log is generated, only one iteration is used.\n"
                            "Gory details are very gory.  No documentation will be forthcoming.\n"
@@ -1280,14 +1306,6 @@
                 cpp_c   = character.toUtf8().constData(),
                 cpp_r   = region.toUtf8().constData();
     player = bcp_api::download_player( sim, cpp_r, cpp_s, cpp_c, talents );
-
-    if ( false )
-    {
-      if ( cpp_r == "cn" )
-        player = armory_t::download_player( sim, cpp_r, cpp_s, cpp_c, talents );
-      else
-        player = battle_net_t::download_player( sim, cpp_r, cpp_s, cpp_c, talents );
-    }
   }
 }
 
@@ -1300,7 +1318,7 @@
     int len = first_dash - last_slash - 1;
     // Win7/x86_64 workaround
     std::string c = url.mid( last_slash + 1, len ).toUtf8().constData();
-    player = chardev_t::download_player( sim, c );
+    player = chardev::download_player( sim, c );
   }
 }
 
@@ -1308,7 +1326,7 @@
 {
   // Win7/x86_64 workaround
   std::string xml = mainWindow->rawrText->toPlainText().toUtf8().constData();
-  player = rawr_t::load_player( sim, "rawr.xml", xml );
+  player = rawr::load_player( sim, "rawr.xml", xml );
 }
 
 void ImportThread::run()
@@ -1318,13 +1336,13 @@
   {
   case TAB_BATTLE_NET: importBattleNet(); break;
   case TAB_CHAR_DEV:   importCharDev();   break;
-  case TAB_RAWR:       importRawr();      break;
-  default: assert( 0 );
+  //case TAB_RAWR:       importRawr();      break;
+  default: assert( 0 ); break;
   }
 
   if ( player )
   {
-    player -> role = util_t::parse_role_type( mainWindow->defaultRoleChoice->currentText().toUtf8().constData() );
+    player -> role = util::parse_role_type( mainWindow->defaultRoleChoice->currentText().toUtf8().constData() );
 
     if ( sim->init() )
     {
@@ -1411,28 +1429,28 @@
 
   QStringList stringList = options.split( '\n', QString::SkipEmptyParts );
 
-  int argc = stringList.count() + 1;
-  char** argv = new char*[ argc ];
-
-  QList<QByteArray> lines;
-  lines.append( "simc" );
-  for ( int i=1; i < argc; i++ )
-  {
-    lines.append( stringList[ i-1 ].toUtf8().constData() );
-  }
-  for ( int i=0; i < argc; i++ ) argv[ i ] = lines[ i ].data();
-
-  if ( sim -> parse_options( argc, argv ) )
+  std::vector<std::string> args;
+  for ( int i=0; i < stringList.count(); ++i )
+    args.push_back( stringList[ i ].toUtf8().constData() );
+
+  sim_control_t description;
+
+  success = description.options.parse_args( args );
+
+  if ( success )
+  {
+    success = sim -> setup( &description );
+  }
+  if ( success )
   {
     success = sim -> execute();
-
-    if ( success )
-    {
-      sim -> scaling -> analyze();
-      sim -> plot -> analyze();
-      sim -> reforge_plot -> analyze();
-      report_t::print_suite( sim );
-    }
+  }
+  if ( success )
+  {
+    sim -> scaling -> analyze();
+    sim -> plot -> analyze();
+    sim -> reforge_plot -> analyze();
+    report::print_suite( sim );
   }
 }
 
@@ -1535,6 +1553,7 @@
     }
   }
   if ( buttons.at( 1 )->isChecked() ) options += "positive_scale_delta=1\n";
+  if ( buttons.at( buttons.size() - 1 )->isChecked() ) options += "scale_lag=1\n";
   if ( buttons.at( 15 )->isChecked() || buttons.at( 17 )->isChecked() ) options += "weapon_speed_scale_factors=1\n";
   options += "scale_only=none";
   for ( int i=2; scaling[ i ].label; i++ )
@@ -1546,6 +1565,10 @@
     }
   }
   options += "\n";
+  if ( center_scale_delta_Choice->currentIndex() == 0 )
+  {
+    options += "center_scale_delta=1\n";
+  }
   options += "dps_plot_stat=none";
   buttons = plotsButtonGroup->buttons();
   OptionEntry* plots = getPlotOptions();
@@ -1578,6 +1601,10 @@
   if ( statisticslevel_Choice->currentIndex() >= 0 )
   {
     options += "statistics_level=" + statisticslevel_Choice->currentText() + "\n";
+  }
+  if ( deterministic_rng_Choice->currentIndex() >= 0 )
+  {
+    options += "deterministic_rng=1\n";
   }
   options += "\n";
   options += simulateText->toPlainText();
@@ -1756,7 +1783,7 @@
     {
     case TAB_BATTLE_NET: startImport( TAB_BATTLE_NET, cmdLine->text() ); break;
     case TAB_CHAR_DEV:   startImport( TAB_CHAR_DEV,   cmdLine->text() ); break;
-    case TAB_RAWR:       startImport( TAB_RAWR,       "Rawr XML"      ); break;
+//    case TAB_RAWR:       startImport( TAB_RAWR,       "Rawr XML"      ); break;
     }
     break;
   case TAB_LOG: saveLog(); break;
@@ -1883,7 +1910,7 @@
 
 void SimulationCraftWindow::importTabChanged( int index )
 {
-  if ( index == TAB_RAWR ||
+  if ( /* index == TAB_RAWR || */
        index == TAB_BIS  ||
        index == TAB_CUSTOM  ||
        index == TAB_HISTORY )
@@ -1945,7 +1972,7 @@
   }
   else
   {
-    importTab->setCurrentIndex( TAB_RAWR );
+    //importTab->setCurrentIndex( TAB_RAWR );
   }
 }
 
@@ -1992,7 +2019,7 @@
 {
   QList<QAbstractButton*> buttons = scalingButtonGroup->buttons();
   int count = buttons.count();
-  for ( int i=2; i < count; i++ )
+  for ( int i=2; i < count - 1; i++ )
   {
     buttons.at( i ) -> setChecked( checked );
   }
