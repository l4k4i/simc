// ==========================================================================
// Dedmonwakeen's Raid DPS/TPS Simulator.
// Send questions to natehieter@gmail.com
// ==========================================================================

#include "simulationcraft.hpp"
#include "simulationcraftqt.hpp"
#ifdef SC_PAPERDOLL
#include "simcpaperdoll.hpp"
#endif
#include <QtWebKit>
#ifdef Q_WS_MAC
#include <CoreFoundation/CoreFoundation.h>
#endif

// ==========================================================================
// Utilities
// ==========================================================================

struct OptionEntry
{
  const char* label;
  const char* option;
  const char* tooltip;
};

static OptionEntry* getBuffOptions()
{
  static OptionEntry options[] =
  {
    { "Toggle All Buffs",             "",                                 "Toggle all buffs on/off"                         },
    { "Attack Power Multiplier",      "override.attack_power_multiplier", "+10% Attack Power Multiplier"                    },
    { "Attack Speed",                 "override.attack_haste",            "+5% Attack Speed"                                },
    { "Spell Power Multiplier",       "override.spell_power_multiplier",  "+10% Spell Power Multiplier"                     },
    { "Spell Haste",                  "override.spell_haste",             "+5% Spell Haste"                                 },

    { "Critical Strike",              "override.critical_strike",         "+5% Melee/Ranged/Spell Critical Strike Chance"   },
    { "Mastery",                      "override.mastery",                 "+5 Mastery"                                      },

    { "Stamina",                      "override.stamina",                 "+10% Stamina"                                    },
    { "Strength, Agility, Intellect", "override.str_agi_int",             "+5% Strength, Agility, Intellect"                },

    { "Bloodlust",                    "override.bloodlust",               "Ancient Hysteria\nBloodlust\nHeroism\nTime Warp" },
    { NULL, NULL, NULL }
  };
  return options;
}

static OptionEntry* getItemSourceOptions()
{
  static OptionEntry options[] =
  {
    { "Local Item Database", "local",   "Use Simulationcraft item database" },
    { "Blizzard API",        "bcpapi",  "Remote Blizzard Community Platform API source" },
    { "Wowhead.com",         "wowhead", "Remote Wowhead.com item data source" },
    { "Mmo-champion.com",    "mmoc",    "Remote Mmo-champion.com item data source" },
    { "Blizzard Armory",     "armory",  "Remote item database from Blizzard (DEPRECATED, SHOULD NOT BE USED)" },
    { "Wowhead.com (PTR)",   "ptrhead", "Remote Wowhead.com PTR item data source" },
    { "Wowhead.com (MoP)",   "mophead", "Remote Wowhead.com Mists of Pandaria item data source" },
    { NULL, NULL, NULL }
  };

  return options;
}

static OptionEntry* getDebuffOptions()
{
  static OptionEntry options[] =
  {
    { "Toggle All Debuffs",     "",                                "Toggle all debuffs on/off"      },

    { "Bleeding",               "override.bleeding",               "Rip\nRupture\nPiercing Shots"   },

    { "Physical Vulnerability", "override.physical_vulnerability", "Physical Vulnerability (+4%)"   },
    { "Ranged Vulnerability",   "override.ranged_vulnerability",   "Ranged Vulnerability (+5%)"     },
    { "Magic Vulnerability",    "override.magic_vulnerability",    "Magic Vulnerability (+5%)"      },

    { "Weakened Armor",         "override.weakened_armor",         "Weakened Armor (-4% per stack)" },
    { "Weakened Blows",         "override.weakened_blows",         "Weakened Blows (-10%)"          },

    { NULL, NULL, NULL }
  };
  return options;
}

static OptionEntry* getScalingOptions()
{
  static OptionEntry options[] =
  {
    { "Analyze All Stats",                "",         "Scale factors are necessary for gear ranking.\nThey only require an additional simulation for each RELEVANT stat." },
    {
      "Use Positive Deltas Only",         "",         "Normally Hit/Expertise use negative scale factors to show DPS lost by reducing that stat.\n"
      "This option forces a positive scale delta, which is useful for classes with soft caps."
    },
    { "Analyze Strength",                 "str",      "Calculate scale factors for Strength"                 },
    { "Analyze Agility",                  "agi",      "Calculate scale factors for Agility"                  },
    { "Analyze Stamina",                  "sta",      "Calculate scale factors for Stamina"                  },
    { "Analyze Intellect",                "int",      "Calculate scale factors for Intellect"                },
    { "Analyze Spirit",                   "spi",      "Calculate scale factors for Spirit"                   },
    { "Analyze Spell Power",              "sp",       "Calculate scale factors for Spell Power"              },
    { "Analyze Attack Power",             "ap",       "Calculate scale factors for Attack Power"             },
    { "Analyze Expertise Rating",         "exp",      "Calculate scale factors for Expertise Rating"         },
    { "Analyze Hit Rating",               "hit",      "Calculate scale factors for Hit Rating"               },
    { "Analyze Crit Rating",              "crit",     "Calculate scale factors for Crit Rating"              },
    { "Analyze Haste Rating",             "haste",    "Calculate scale factors for Haste Rating"             },
    { "Analyze Mastery Rating",           "mastery",  "Calculate scale factors for Mastery Rating"           },
    { "Analyze Weapon DPS",               "wdps",     "Calculate scale factors for Weapon DPS"               },
    { "Analyze Weapon Speed",             "wspeed",   "Calculate scale factors for Weapon Speed"             },
    { "Analyze Off-hand Weapon DPS",      "wohdps",   "Calculate scale factors for Off-hand Weapon DPS"      },
    { "Analyze Off-hand Weapon Speed",    "wohspeed", "Calculate scale factors for Off-hand Weapon Speed"    },
    { "Analyze Armor",                    "armor",    "Calculate scale factors for Armor"                    },
    { "Analyze Latency",                  "",         "Calculate scale factors for Latency"                  },
    { NULL, NULL, NULL }
  };
  return options;
}

static OptionEntry* getPlotOptions()
{
  static OptionEntry options[] =
  {
    { "Plot DPS per Strength",                 "str",     "Generate DPS curve for Strength"                 },
    { "Plot DPS per Agility",                  "agi",     "Generate DPS curve for Agility"                  },
    { "Plot DPS per Stamina",                  "sta",     "Generate DPS curve for Stamina"                  },
    { "Plot DPS per Intellect",                "int",     "Generate DPS curve for Intellect"                },
    { "Plot DPS per Spirit",                   "spi",     "Generate DPS curve for Spirit"                   },
    { "Plot DPS per Spell Power",              "sp",      "Generate DPS curve for Spell Power"              },
    { "Plot DPS per Attack Power",             "ap",      "Generate DPS curve for Attack Power"             },
    { "Plot DPS per Expertise Rating",         "exp",     "Generate DPS curve for Expertise Rating"         },
    { "Plot DPS per Hit Rating",               "hit",     "Generate DPS curve for Hit Rating"               },
    { "Plot DPS per Crit Rating",              "crit",    "Generate DPS curve for Crit Rating"              },
    { "Plot DPS per Haste Rating",             "haste",   "Generate DPS curve for Haste Rating"             },
    { "Plot DPS per Mastery Rating",           "mastery", "Generate DPS curve for Mastery Rating"           },
    { "Plot DPS per Weapon DPS",               "wdps",    "Generate DPS curve for Weapon DPS"               },
    { NULL, NULL, NULL }
  };
  return options;
}

static OptionEntry* getReforgePlotOptions()
{
  static OptionEntry options[] =
  {
    { "Plot Reforge Options for Spirit",            "spi",     "Generate reforge plot data for Spirit"           },
    { "Plot Reforge Options for Expertise Rating",  "exp",     "Generate reforge plot data for Expertise Rating" },
    { "Plot Reforge Options for Hit Rating",        "hit",     "Generate reforge plot data for Hit Rating"       },
    { "Plot Reforge Options for Crit Rating",       "crit",    "Generate reforge plot data for Crit Rating"      },
    { "Plot Reforge Options for Haste Rating",      "haste",   "Generate reforge plot data for Haste Rating"     },
    { "Plot Reforge Options for Mastery Rating",    "mastery", "Generate reforge plot data for Mastery Rating"   },
    { NULL, NULL, NULL }
  };
  return options;
}

static QString defaultSimulateText()
{
  return QString( "# Profile will be downloaded into here.\n"
                  "# Use the Back/Forward buttons to cycle through the script history.\n"
                  "# Use the Up/Down arrow keys to cycle through the command-line history.\n"
                  "#\n"
                  "# Clicking Simulate will create a simc_gui.simc profile for review.\n" );
}

static QComboBox* createChoice( int count, ... )
{
  QComboBox* choice = new QComboBox();
  va_list vap;
  va_start( vap, count );
  for ( int i=0; i < count; i++ )
  {
    const char* s = ( char* ) va_arg( vap, char* );
    choice->addItem( s );
  }
  va_end( vap );
  return choice;
}

ReforgeButtonGroup::ReforgeButtonGroup( QObject* parent ) :
  QButtonGroup( parent ), selected( 0 )
{

}

void ReforgeButtonGroup::setSelected( int state )
{
  if ( state ) selected++; else selected--;

  // Three selected, disallow selection of any more
  if ( selected >= 3 )
  {
    QList< QAbstractButton* > b = buttons();
    for ( QList< QAbstractButton* >::iterator i = b.begin(); i != b.end(); i++ )
      if ( ! ( *i ) -> isChecked() ) ( *i ) -> setEnabled( false );
  }
  // Less than three selected, allow selection of all/any
  else
  {
    QList< QAbstractButton* > b = buttons();
    for ( QList< QAbstractButton* >::iterator i = b.begin(); i != b.end(); i++ )
      ( *i ) -> setEnabled( true );
  }
}

void SimulationCraftWindow::decodeOptions( QString encoding )
{
  int i = 0;
  QStringList tokens = encoding.split( ' ' );

  if ( i < tokens.count() )
    versionChoice->setCurrentIndex( tokens[ i++ ].toInt() );
  if ( i < tokens.count() )
    iterationsChoice->setCurrentIndex( tokens[ i++ ].toInt() );
  if ( i < tokens.count() )
    fightLengthChoice->setCurrentIndex( tokens[ i++ ].toInt() );
  if ( i < tokens.count() )
    fightVarianceChoice->setCurrentIndex( tokens[ i++ ].toInt() );
  if ( i < tokens.count() )
    fightStyleChoice->setCurrentIndex( tokens[ i++ ].toInt() );
  if ( i < tokens.count() )
    targetRaceChoice->setCurrentIndex( tokens[ i++ ].toInt() );
  if ( i < tokens.count() )
    playerSkillChoice->setCurrentIndex( tokens[ i++ ].toInt() );
  if ( i < tokens.count() )
    threadsChoice->setCurrentIndex( tokens[ i++ ].toInt() );
  if ( i < tokens.count() )
    armoryRegionChoice->setCurrentIndex( tokens[ i++ ].toInt() );
  if ( i < tokens.count() )
    armorySpecChoice->setCurrentIndex( tokens[ i++ ].toInt() );
  if ( i < tokens.count() )
    defaultRoleChoice->setCurrentIndex( tokens[ i++ ].toInt() );
  if ( i < tokens.count() )
    latencyChoice->setCurrentIndex( tokens[ i++ ].toInt() );
  if ( i < tokens.count() )
    targetLevelChoice->setCurrentIndex( tokens[ i++ ].toInt() );
  if ( i < tokens.count() )
    reportpetsChoice->setCurrentIndex( tokens[ i++ ].toInt() );
  if ( i < tokens.count() )
    printstyleChoice->setCurrentIndex( tokens[ i++ ].toInt() );
  if ( i < tokens.count() )
    statisticslevel_Choice->setCurrentIndex( tokens[ i++ ].toInt() );

  QList<QAbstractButton*>       buff_buttons  =        buffsButtonGroup->buttons();
  QList<QAbstractButton*>     debuff_buttons  =      debuffsButtonGroup->buttons();
  QList<QAbstractButton*>    scaling_buttons  =      scalingButtonGroup->buttons();
  QList<QAbstractButton*>        plot_buttons =        plotsButtonGroup->buttons();
  QList<QAbstractButton*> reforgeplot_buttons = reforgeplotsButtonGroup->buttons();

  OptionEntry*        buffs = getBuffOptions();
  OptionEntry*      debuffs = getDebuffOptions();
  OptionEntry*      scaling = getScalingOptions();
  OptionEntry*        plots = getPlotOptions();
  OptionEntry* reforgeplots = getReforgePlotOptions();

  for ( ; i < tokens.count(); i++ )
  {
    QStringList opt_tokens = tokens[ i ].split( ':' );

    OptionEntry* options=0;
    QList<QAbstractButton*>* buttons=0;

    if (      ! opt_tokens[ 0 ].compare( "buff"           ) ) { options = buffs;           buttons = &buff_buttons;        }
    else if ( ! opt_tokens[ 0 ].compare( "debuff"         ) ) { options = debuffs;         buttons = &debuff_buttons;      }
    else if ( ! opt_tokens[ 0 ].compare( "scaling"        ) ) { options = scaling;         buttons = &scaling_buttons;     }
    else if ( ! opt_tokens[ 0 ].compare( "plots"          ) ) { options = plots;           buttons = &plot_buttons;        }
    else if ( ! opt_tokens[ 0 ].compare( "reforge_plots"  ) ) { options = reforgeplots;    buttons = &reforgeplot_buttons; }
    else if ( ! opt_tokens[ 0 ].compare( "item_db_source" ) )
    {
      QStringList item_db_list = opt_tokens[ 1 ].split( '/' );
      QListWidgetItem** items = new QListWidgetItem *[item_db_list.size()];

      for ( int opt = 0; opt < item_db_list.size(); opt++ )
      {
        for ( int source = 0; itemDbOrder -> count(); source++ )
        {
          if ( ! item_db_list[ opt ].compare( itemDbOrder -> item( source ) -> data( Qt::UserRole ).toString() ) )
          {
            items[ opt ] = itemDbOrder -> takeItem( source );
            break;
          }
        }
      }

      for ( int j = 0; j < item_db_list.size(); j++ )
        itemDbOrder -> addItem( items[ j ] );

      delete [] items;
    }
    if ( ! options ) continue;

    QStringList opt_value = opt_tokens[ 1 ].split( '=' );
    for ( int opt=0; options[ opt ].label; opt++ )
    {
      if ( ! opt_value[ 0 ].compare( options[ opt ].option ) )
      {
        buttons -> at( opt )->setChecked( 1 == opt_value[ 1 ].toInt() );
        break;
      }
    }
  }
}

QString SimulationCraftWindow::encodeOptions()
{
  QString encoded;
  QTextStream ss( &encoded );

  ss << versionChoice->currentIndex();
  ss << ' ' << iterationsChoice->currentIndex();
  ss << ' ' << fightLengthChoice->currentIndex();
  ss << ' ' << fightVarianceChoice->currentIndex();
  ss << ' ' << fightStyleChoice->currentIndex();
  ss << ' ' << targetRaceChoice->currentIndex();
  ss << ' ' << playerSkillChoice->currentIndex();
  ss << ' ' << threadsChoice->currentIndex();
  ss << ' ' << armoryRegionChoice->currentIndex();
  ss << ' ' << armorySpecChoice->currentIndex();
  ss << ' ' << defaultRoleChoice->currentIndex();
  ss << ' ' << latencyChoice->currentIndex();
  ss << ' ' << targetLevelChoice->currentIndex();
  ss << ' ' << reportpetsChoice->currentIndex();
  ss << ' ' << printstyleChoice->currentIndex();
  ss << ' ' << statisticslevel_Choice->currentIndex();
  ss << ' ' << deterministic_rng_Choice->currentIndex();
  ss << ' ' << center_scale_delta_Choice->currentIndex();

  QList<QAbstractButton*> buttons = buffsButtonGroup->buttons();
  OptionEntry* buffs = getBuffOptions();
  for ( int i=1; buffs[ i ].label; i++ )
  {
    ss << " buff:" << buffs[ i ].option << '='
       << ( buttons.at( i ) -> isChecked() ? '1' : '0' );
  }

  buttons = debuffsButtonGroup->buttons();
  OptionEntry* debuffs = getDebuffOptions();
  for ( int i=1; debuffs[ i ].label; i++ )
  {
    ss << " debuff:" << debuffs[ i ].option << '='
       << ( buttons.at( i ) -> isChecked() ? '1' : '0' );
  }

  buttons = scalingButtonGroup->buttons();
  OptionEntry* scaling = getScalingOptions();
  for ( int i=2; scaling[ i ].label; i++ )
  {
    ss << " scaling:" << scaling[ i ].option << '='
       << ( buttons.at( i ) -> isChecked() ? '1' : '0' );
  }

  buttons = plotsButtonGroup->buttons();
  OptionEntry* plots = getPlotOptions();
  for ( int i=0; plots[ i ].label; i++ )
  {
    ss << " plots:" << plots[ i ].option << '='
       << ( buttons.at( i ) -> isChecked() ? '1' : '0' );
  }

  buttons = reforgeplotsButtonGroup->buttons();
  OptionEntry* reforgeplots = getReforgePlotOptions();
  for ( int i=0; reforgeplots[ i ].label; i++ )
  {
    ss << " reforge_plots:" << reforgeplots[ i ].option << '='
       << ( buttons.at( i ) -> isChecked() ? '1' : '0' );
  }

  if ( itemDbOrder -> count() > 0 )
  {
    ss << " item_db_source:";
    for ( int i = 0; i < itemDbOrder -> count(); i++ )
    {
      QListWidgetItem *it = itemDbOrder -> item( i );
      ss << it -> data( Qt::UserRole ).toString();
      if ( i < itemDbOrder -> count() - 1 )
        ss << '/';
    }
  }

  return encoded;
}

void SimulationCraftWindow::updateSimProgress()
{
  if ( sim )
  {
    simProgress = ( int ) ( 100.0 * sim->progress( simPhase ) );
  }
  else
  {
    simPhase = "%p%";
    simProgress = 100;
  }
  if ( mainTab->currentIndex() != TAB_IMPORT &&
       mainTab->currentIndex() != TAB_RESULTS )
  {
    progressBar->setFormat( QString::fromUtf8( simPhase.c_str() ) );
    progressBar->setValue( simProgress );
  }
}

void SimulationCraftWindow::loadHistory()
{
  http::cache_load();
  QFile file( "simc_history.dat" );
  if ( file.open( QIODevice::ReadOnly ) )
  {
    QDataStream in( &file );
    QString historyVersion;
    in >> historyVersion;
    if ( historyVersion != HISTORY_VERSION ) return;
    in >> historyWidth;
    in >> historyHeight;
    in >> historyMaximized;
    QStringList importHistory;
    in >> simulateCmdLineHistory;
    in >> logCmdLineHistory;
    in >> resultsCmdLineHistory;
    in >> optionsHistory;
    in >> simulateTextHistory;
    in >> overridesTextHistory;
    in >> importHistory;
    file.close();

    int count = importHistory.count();
    for ( int i=0; i < count; i++ )
    {
      QListWidgetItem* item = new QListWidgetItem( importHistory.at( i ) );
      historyList->addItem( item );
    }

    decodeOptions( optionsHistory.backwards() );

    QString s = overridesTextHistory.backwards();
    if ( ! s.isEmpty() ) overridesText->setPlainText( s );
  }
}

void SimulationCraftWindow::saveHistory()
{
  charDevCookies->save();
  http::cache_save();
  QFile file( "simc_history.dat" );
  if ( file.open( QIODevice::WriteOnly ) )
  {
    optionsHistory.add( encodeOptions() );

    QStringList importHistory;
    int count = historyList->count();
    for ( int i=0; i < count; i++ )
    {
      importHistory.append( historyList->item( i )->text() );
    }

    QDataStream out( &file );
    out << QString( HISTORY_VERSION );
    out << ( qint32 ) width();
    out << ( qint32 ) height();
    out << ( qint32 ) ( ( windowState() & Qt::WindowMaximized ) ? 1 : 0 );
    out << simulateCmdLineHistory;
    out << logCmdLineHistory;
    out << resultsCmdLineHistory;
    out << optionsHistory;
    out << simulateTextHistory;
    out << overridesTextHistory;
    out << importHistory;
    file.close();
  }
}

// ==========================================================================
// Widget Creation
// ==========================================================================

SimulationCraftWindow::SimulationCraftWindow( QWidget *parent )
  : QWidget( parent ),
    historyWidth( 0 ), historyHeight( 0 ), historyMaximized( 1 ),
    visibleWebView( 0 ), sim( 0 ), simPhase( "%p%" ), simProgress( 100 ), simResults( 0 )
{
  cmdLineText = "";
#ifndef Q_WS_MAC
  logFileText = "log.txt";
  resultsFileText = "results.html";
#else
  logFileText = QDir::currentPath() + QDir::separator() + "log.txt";
  resultsFileText = QDir::currentPath() + QDir::separator() + "results.html";
#endif

  mainTab = new QTabWidget();
  createWelcomeTab();
  createOptionsTab();
  createImportTab();
  createSimulateTab();
  createOverridesTab();
  createHelpTab();
  createLogTab();
  createResultsTab();
  createSiteTab();
  createCmdLine();
  createToolTips();
#ifdef SC_PAPERDOLL
  createPaperdoll();
#endif

  connect( mainTab, SIGNAL( currentChanged( int ) ), this, SLOT( mainTabChanged( int ) ) );

  QVBoxLayout* vLayout = new QVBoxLayout();
  vLayout->addWidget( mainTab );
  vLayout->addWidget( cmdLineGroupBox );
  setLayout( vLayout );

  timer = new QTimer( this );
  connect( timer, SIGNAL( timeout() ), this, SLOT( updateSimProgress() ) );

  importThread = new ImportThread( this );
  simulateThread = new SimulateThread( this );

  connect(   importThread, SIGNAL( finished() ), this, SLOT(  importFinished() ) );
  connect( simulateThread, SIGNAL( finished() ), this, SLOT( simulateFinished() ) );

  setAcceptDrops( true );

  loadHistory();
}

void SimulationCraftWindow::createCmdLine()
{
  QHBoxLayout* cmdLineLayout = new QHBoxLayout();
  cmdLineLayout->addWidget( backButton = new QPushButton( "<" ) );
  cmdLineLayout->addWidget( forwardButton = new QPushButton( ">" ) );
  cmdLineLayout->addWidget( cmdLine = new SimulationCraftCommandLine( this ) );
  cmdLineLayout->addWidget( progressBar = new QProgressBar() );
  cmdLineLayout->addWidget( mainButton = new QPushButton( "Simulate!" ) );
  backButton->setMaximumWidth( 30 );
  forwardButton->setMaximumWidth( 30 );
  progressBar->setStyle( new QPlastiqueStyle() );
  progressBar->setMaximum( 100 );
  progressBar->setMaximumWidth( 200 );
  progressBar->setMinimumWidth( 150 );
  QFont progfont( progressBar -> font() );
  progfont.setPointSize( 11 );
  progressBar->setFont( progfont );
  connect( backButton,    SIGNAL( clicked( bool ) ),   this, SLOT(    backButtonClicked() ) );
  connect( forwardButton, SIGNAL( clicked( bool ) ),   this, SLOT( forwardButtonClicked() ) );
  connect( mainButton,    SIGNAL( clicked( bool ) ),   this, SLOT(    mainButtonClicked() ) );
  connect( cmdLine,       SIGNAL( returnPressed() ),            this, SLOT( cmdLineReturnPressed() ) );
  connect( cmdLine,       SIGNAL( textEdited( const QString& ) ), this, SLOT( cmdLineTextEdited( const QString& ) ) );
  cmdLineGroupBox = new QGroupBox();
  cmdLineGroupBox->setLayout( cmdLineLayout );
}

void SimulationCraftWindow::createWelcomeTab()
{
  QString welcomeFile = QDir::currentPath() + "/Welcome.html";
#ifdef Q_WS_MAC
  CFURLRef fileRef    = CFBundleCopyResourceURL( CFBundleGetMainBundle(), CFSTR( "Welcome" ), CFSTR( "html" ), 0 );
  if ( fileRef )
  {
    CFStringRef macPath = CFURLCopyFileSystemPath( fileRef, kCFURLPOSIXPathStyle );
    welcomeFile         = CFStringGetCStringPtr( macPath, CFStringGetSystemEncoding() );

    CFRelease( fileRef );
    CFRelease( macPath );
  }
#endif
  QString url = "file:///" + welcomeFile;

  QWebView* welcomeBanner = new QWebView();
  welcomeBanner->setUrl( url );
  mainTab->addTab( welcomeBanner, "Welcome" );
}

void SimulationCraftWindow::createOptionsTab()
{
  optionsTab = new QTabWidget();
  mainTab->addTab( optionsTab, "Options" );

  createGlobalsTab();
  createBuffsTab();
  createDebuffsTab();
  createScalingTab();
  createPlotsTab();
  createReforgePlotsTab();

  QAbstractButton* allBuffs   =   buffsButtonGroup->buttons().at( 0 );
  QAbstractButton* allDebuffs = debuffsButtonGroup->buttons().at( 0 );
  QAbstractButton* allScaling = scalingButtonGroup->buttons().at( 0 );

  connect( armoryRegionChoice, SIGNAL( currentIndexChanged( const QString& ) ), this, SLOT( armoryRegionChanged( const QString& ) ) );

  connect( allBuffs,   SIGNAL( toggled( bool ) ), this, SLOT( allBuffsChanged( bool ) )   );
  connect( allDebuffs, SIGNAL( toggled( bool ) ), this, SLOT( allDebuffsChanged( bool ) ) );
  connect( allScaling, SIGNAL( toggled( bool ) ), this, SLOT( allScalingChanged( bool ) ) );
}

void SimulationCraftWindow::createGlobalsTab()
{
  QFormLayout* globalsLayout = new QFormLayout();
  globalsLayout->setFieldGrowthPolicy( QFormLayout::FieldsStayAtSizeHint );
  globalsLayout->addRow(        "Version",       versionChoice = createChoice( 3, "Live", "PTR", "Both" ) );
  globalsLayout->addRow(     "Iterations",    iterationsChoice = createChoice( 5, "100", "1000", "10000", "25000", "50000" ) );
  globalsLayout->addRow(      "World Lag",       latencyChoice = createChoice( 3, "Low", "Medium", "High" ) );
  globalsLayout->addRow(   "Length (sec)",   fightLengthChoice = createChoice( 10, "100", "150", "200", "250", "300", "350", "400", "450", "500", "600" ) );
  globalsLayout->addRow(    "Vary Length", fightVarianceChoice = createChoice( 3, "0%", "10%", "20%" ) );
  globalsLayout->addRow(    "Fight Style",    fightStyleChoice = createChoice( 6, "Patchwerk", "HelterSkelter", "Ultraxion", "LightMovement", "HeavyMovement", "RaidDummy" ) );
  globalsLayout->addRow(   "Target Level",   targetLevelChoice = createChoice( 4, "Raid Boss", "5-man heroic", "5-man normal", "Max Player Level" ) );
  globalsLayout->addRow(    "Target Race",    targetRaceChoice = createChoice( 7, "humanoid", "beast", "demon", "dragonkin", "elemental", "giant", "undead" ) );
  globalsLayout->addRow(   "Player Skill",   playerSkillChoice = createChoice( 4, "Elite", "Good", "Average", "Ouch! Fire is hot!" ) );
  globalsLayout->addRow(        "Threads",       threadsChoice = createChoice( 4, "1", "2", "4", "8" ) );
  globalsLayout->addRow(  "Armory Region",  armoryRegionChoice = createChoice( 5, "us", "eu", "tw", "cn", "kr" ) );
  globalsLayout->addRow(    "Armory Spec",    armorySpecChoice = createChoice( 2, "active", "inactive" ) );
  globalsLayout->addRow(   "Default Role",   defaultRoleChoice = createChoice( 4, "auto", "dps", "heal", "tank" ) );
  QLabel* messageText = new QLabel( "\n\nAdvanced Options:" );
  globalsLayout -> addRow( messageText );
  globalsLayout->addRow( "Generate Debug",         debugChoice = createChoice( 3, "None", "Log Only", "Gory Details" ) );
  globalsLayout->addRow( "Report Pets Separately", reportpetsChoice = createChoice( 2, "Yes", "No" ) );
  globalsLayout->addRow( "Report Print Style", printstyleChoice = createChoice( 2, "Classic", "White" ) );
  globalsLayout->addRow( "Statistics Level", statisticslevel_Choice = createChoice( 5, "0", "1", "2", "3", "8" ) );
  globalsLayout->addRow( "Deterministic RNG", deterministic_rng_Choice = createChoice( 2, "Yes", "No" ) );
  iterationsChoice->setCurrentIndex( 1 );
  fightLengthChoice->setCurrentIndex( 7 );
  fightVarianceChoice->setCurrentIndex( 2 );
  reportpetsChoice->setCurrentIndex( 1 );
  statisticslevel_Choice->setCurrentIndex( 1 );
  deterministic_rng_Choice->setCurrentIndex( 1 );
  QGroupBox* globalsGroupBox = new QGroupBox();
  globalsGroupBox->setLayout( globalsLayout );

  optionsTab->addTab( globalsGroupBox, "Globals" );

  createItemDataSourceSelector( globalsLayout );
}

void SimulationCraftWindow::createBuffsTab()
{
  QVBoxLayout* buffsLayout = new QVBoxLayout();
  buffsButtonGroup = new QButtonGroup();
  buffsButtonGroup->setExclusive( false );
  OptionEntry* buffs = getBuffOptions();
  for ( int i=0; buffs[ i ].label; i++ )
  {
    QCheckBox* checkBox = new QCheckBox( buffs[ i ].label );
    if ( i>0 ) checkBox->setChecked( true );
    checkBox->setToolTip( buffs[ i ].tooltip );
    buffsButtonGroup->addButton( checkBox );
    buffsLayout->addWidget( checkBox );
  }
  buffsLayout->addStretch( 1 );
  QGroupBox* buffsGroupBox = new QGroupBox();
  buffsGroupBox->setLayout( buffsLayout );

  optionsTab->addTab( buffsGroupBox, "Buffs" );
}

void SimulationCraftWindow::createDebuffsTab()
{
  QVBoxLayout* debuffsLayout = new QVBoxLayout();
  debuffsButtonGroup = new QButtonGroup();
  debuffsButtonGroup->setExclusive( false );
  OptionEntry* debuffs = getDebuffOptions();
  for ( int i=0; debuffs[ i ].label; i++ )
  {
    QCheckBox* checkBox = new QCheckBox( debuffs[ i ].label );
    if ( i>0 ) checkBox->setChecked( true );
    checkBox->setToolTip( debuffs[ i ].tooltip );
    debuffsButtonGroup->addButton( checkBox );
    debuffsLayout->addWidget( checkBox );
  }
  debuffsLayout->addStretch( 1 );
  QGroupBox* debuffsGroupBox = new QGroupBox();
  debuffsGroupBox->setLayout( debuffsLayout );

  optionsTab->addTab( debuffsGroupBox, "Debuffs" );
}

void SimulationCraftWindow::createScalingTab()
{
  QVBoxLayout* scalingLayout = new QVBoxLayout();
  scalingButtonGroup = new QButtonGroup();
  scalingButtonGroup->setExclusive( false );
  OptionEntry* scaling = getScalingOptions();
  for ( int i=0; scaling[ i ].label; i++ )
  {
    QCheckBox* checkBox = new QCheckBox( scaling[ i ].label );
    checkBox->setToolTip( scaling[ i ].tooltip );
    scalingButtonGroup->addButton( checkBox );
    scalingLayout->addWidget( checkBox );
  }
  //scalingLayout->addStretch( 1 );
  QGroupBox* scalingGroupBox = new QGroupBox();
  scalingGroupBox->setLayout( scalingLayout );

  QFormLayout* scalingLayout2 = new QFormLayout();
  scalingLayout2->setFieldGrowthPolicy( QFormLayout::FieldsStayAtSizeHint );
  scalingLayout2->addRow( "Center Scale Delta",  center_scale_delta_Choice = createChoice( 2, "Yes", "No" ) );

  center_scale_delta_Choice->setCurrentIndex( 1 );

  scalingLayout->addLayout( scalingLayout2 );

  optionsTab->addTab( scalingGroupBox, "Scaling" );
}

void SimulationCraftWindow::createPlotsTab()
{
  QFormLayout* plotsLayout = new QFormLayout();
  plotsLayout -> setFieldGrowthPolicy( QFormLayout::FieldsStayAtSizeHint );

  // Creat Combo Boxes
  plotsPointsChoice = createChoice( 4, "20", "30", "40", "50" );
  plotsLayout -> addRow( "Number of Plot Points", plotsPointsChoice );

  plotsStepChoice = createChoice( 5, "5", "10", "15", "20", "25" );
  plotsStepChoice -> setCurrentIndex( 3 );
  plotsLayout -> addRow( "Plot Step Amount", plotsStepChoice );

  plotsButtonGroup = new QButtonGroup();
  plotsButtonGroup -> setExclusive( false );
  OptionEntry* plots = getPlotOptions();
  for ( int i=0; plots[ i ].label; i++ )
  {
    QCheckBox* checkBox = new QCheckBox( plots[ i ].label );
    checkBox -> setToolTip( plots[ i ].tooltip );
    plotsButtonGroup -> addButton( checkBox );
    plotsLayout -> addWidget( checkBox );
  }
  QGroupBox* plotsGroupBox = new QGroupBox();
  plotsGroupBox -> setLayout( plotsLayout );

  optionsTab -> addTab( plotsGroupBox, "Plots" );
}

void SimulationCraftWindow::createReforgePlotsTab()
{
  QFormLayout* reforgePlotsLayout = new QFormLayout();
  reforgePlotsLayout -> setFieldGrowthPolicy( QFormLayout::FieldsStayAtSizeHint );

  // Create Combo Boxes
  reforgePlotAmountChoice = createChoice( 5, "100", "200", "300", "400", "500" );
  reforgePlotAmountChoice -> setCurrentIndex( 1 ); // Default is 200
  reforgePlotsLayout -> addRow( "Reforge Amount", reforgePlotAmountChoice );

  reforgePlotStepChoice = createChoice( 5, "10", "20", "30", "40", "50" );
  reforgePlotStepChoice -> setCurrentIndex( 1 ); // Default is 20
  reforgePlotsLayout -> addRow( "Step Amount", reforgePlotStepChoice );

  QLabel* messageText = new QLabel( "A maximum of three stats may be ran at once." );
  reforgePlotsLayout -> addRow( messageText );

  reforgeplotsButtonGroup = new ReforgeButtonGroup();
  reforgeplotsButtonGroup -> setExclusive( false );
  OptionEntry* reforgeplots = getReforgePlotOptions();
  for ( int i=0; reforgeplots[ i ].label; i++ )
  {
    QCheckBox* checkBox = new QCheckBox( reforgeplots[ i ].label );
    checkBox -> setToolTip( reforgeplots[ i ].tooltip );
    reforgeplotsButtonGroup -> addButton( checkBox );
    reforgePlotsLayout -> addWidget( checkBox );
    QObject::connect( checkBox, SIGNAL( stateChanged( int ) ),
                      reforgeplotsButtonGroup, SLOT( setSelected( int ) ) );
  }

  QGroupBox* reforgeplotsGroupBox = new QGroupBox();
  reforgeplotsGroupBox -> setLayout( reforgePlotsLayout );

  optionsTab->addTab( reforgeplotsGroupBox, "Reforge Plots" );
}

void SimulationCraftWindow::createImportTab()
{
  importTab = new QTabWidget();
  mainTab->addTab( importTab, "Import" );

  battleNetView = new SimulationCraftWebView( this );
  battleNetView->setUrl( QUrl( "http://us.battle.net/wow/en" ) );
  importTab->addTab( battleNetView, "Battle.Net" );

  charDevCookies = new PersistentCookieJar( "chardev.cookies" );
  charDevCookies->load();
  charDevView = new SimulationCraftWebView( this );
  charDevView->page()->networkAccessManager()->setCookieJar( charDevCookies );
  charDevView->setUrl( QUrl( "http://chardev.org/?planner" ) );
  importTab->addTab( charDevView, "CharDev" );

  //createRawrTab();
  createBestInSlotTab();

  historyList = new QListWidget();
  historyList->setSortingEnabled( true );
  importTab->addTab( historyList, "History" );

  //connect( rawrButton,  SIGNAL( clicked( bool ) ),                       this, SLOT( rawrButtonClicked() ) );
  connect( historyList, SIGNAL( itemDoubleClicked( QListWidgetItem* ) ), this, SLOT( historyDoubleClicked( QListWidgetItem* ) ) );
  connect( importTab,   SIGNAL( currentChanged( int ) ),                 this, SLOT( importTabChanged( int ) ) );

  // Commenting out until it is more fleshed out.
  // createCustomTab();
}

void SimulationCraftWindow::createRawrTab()
{
  QVBoxLayout* rawrLayout = new QVBoxLayout();
  QLabel* rawrLabel = new QLabel( " http://rawr.codeplex.com\n\n"
                                  "Rawr is an exceptional theorycrafting tool that excels at gear optimization."
                                  " The key architectural difference between Rawr and SimulationCraft is one of"
                                  " formulation vs simulation.  There are strengths and weaknesses to each"
                                  " approach.  Since they come from different directions, one can be confident"
                                  " in the result when they arrive at the same destination.\n\n"
                                  " To aid comparison, SimulationCraft can import the character xml file written by Rawr.\n\n"
                                  " Alternatively, paste xml from the Rawr in-game addon into the space below." );
  rawrLabel->setWordWrap( true );
  rawrLayout->addWidget( rawrLabel );
  rawrLayout->addWidget( rawrButton = new QPushButton( "Load Rawr XML" ) );
  //rawrLayout->addWidget( rawrText = new SimulationCraftTextEdit(), 1 );
  rawrLayout->addWidget( rawrText = new QPlainTextEdit(), 1 );
  QGroupBox* rawrGroupBox = new QGroupBox();
  rawrGroupBox->setLayout( rawrLayout );
  importTab->addTab( rawrGroupBox, "Rawr" );
}

void SimulationCraftWindow::createBestInSlotTab()
{
  QStringList headerLabels( "Player Class" ); headerLabels += QString( "Location" );

  bisTree = new QTreeWidget();
  bisTree->setColumnCount( 1 );
  bisTree->setHeaderLabels( headerLabels );
  importTab->addTab( bisTree, "BiS" );

  const int TIER_MAX=2;
#if SC_BETA == 1
  const char* tierNames[] = { "" }; // For the beta include ALL profiles
#else
  const char* tierNames[] = { "T12", "T13" };
#endif
  QTreeWidgetItem* playerItems[ PLAYER_MAX ];
  range::fill( playerItems, 0 );
  QTreeWidgetItem* rootItems[ PLAYER_MAX ][ TIER_MAX ];
  for ( player_e i = DEATH_KNIGHT; i <= WARRIOR; i++ )
  {
    range::fill( rootItems[ i ], 0 );
  }
// Scan all subfolders in /profiles/ and create a list
#ifndef Q_WS_MAC
  QDir tdir = QString( "profiles" );
#else
  CFURLRef fileRef    = CFBundleCopyResourceURL( CFBundleGetMainBundle(), CFSTR( "profiles" ), 0, 0 );
  QDir tdir;
  if ( fileRef )
  {
    CFStringRef macPath = CFURLCopyFileSystemPath( fileRef, kCFURLPOSIXPathStyle );
    tdir            = QString( CFStringGetCStringPtr( macPath, CFStringGetSystemEncoding() ) );

    CFRelease( fileRef );
    CFRelease( macPath );
  }
#endif
  tdir.setFilter( QDir::Dirs );

  QStringList tprofileList = tdir.entryList();
  int tnumProfiles = tprofileList.count();
  // Main loop through all subfolders of ./profiles/
  for ( int i=0; i < tnumProfiles; i++ )
  {
#ifndef Q_WS_MAC
    QDir dir = QString( "profiles/" + tprofileList[ i ] );
#else
    CFURLRef fileRef = CFBundleCopyResourceURL( CFBundleGetMainBundle(),
                                                CFStringCreateWithCString( NULL,
                                                                           tprofileList[ i ].toAscii().constData(),
                                                                           kCFStringEncodingUTF8 ),
                                                0,
                                                CFSTR( "profiles" ) );
    QDir dir;
    if ( fileRef )
    {
      CFStringRef macPath = CFURLCopyFileSystemPath( fileRef, kCFURLPOSIXPathStyle );
      dir            = QString( CFStringGetCStringPtr( macPath, CFStringGetSystemEncoding() ) );

      CFRelease( fileRef );
      CFRelease( macPath );
    }
#endif
    dir.setSorting( QDir::Name );
    dir.setFilter( QDir::Files );
    dir.setNameFilters( QStringList( "*.simc" ) );

    QStringList profileList = dir.entryList();
    int numProfiles = profileList.count();
    for ( int i=0; i < numProfiles; i++ )
    {
      QString profile = dir.absolutePath() + "/";
      profile = QDir::toNativeSeparators( profile );
      profile += profileList[ i ];

      player_e player = PLAYER_MAX;

      // Hack! For now...  Need to decide sim-wide just how the heck we want to refer to DKs.
      if ( profile.contains( "Death_Knight" ) )
        player = DEATH_KNIGHT;
      else
      {
        for ( player_e j = PLAYER_NONE; j < PLAYER_MAX; j++ )
        {
          if ( profile.contains( util::player_type_string( j ), Qt::CaseInsensitive ) )
          {
            player = j;
            break;
          }
        }
      }

      // exclude generate profiles
      if ( profile.contains( "generate" ) )
        continue;

      int tier = TIER_MAX;
      for ( int j=0; j < TIER_MAX && tier == TIER_MAX; j++ )
        if ( profile.contains( tierNames[ j ] ) )
          tier = j;

      if ( player != PLAYER_MAX && tier != TIER_MAX )
      {
        if ( !rootItems[ player ][ tier ] )
        {
          if ( !playerItems[ player ] )
          {
            QTreeWidgetItem* top = new QTreeWidgetItem( QStringList( util::player_type_string( player ) ) );
            playerItems[ player ] = top;
            bisTree->addTopLevelItem( top );
          }

          if ( !rootItems[ player ][ tier ] )
          {
            QTreeWidgetItem* tieritem = new QTreeWidgetItem( QStringList( tierNames[ tier ] ) );
            playerItems[ player ] -> addChild( rootItems[ player ][ tier ] =  tieritem );

            tieritem -> setExpanded( true ); // Expand the subclass Tier bullets by default for now
          }
        }

        QTreeWidgetItem* item = new QTreeWidgetItem( QStringList() << profileList[ i ] << profile );
        rootItems[ player ][ tier ] -> addChild( item );
      }
    }
  }

  bisTree->setColumnWidth( 0, 300 );

  connect( bisTree, SIGNAL( itemDoubleClicked( QTreeWidgetItem*,int ) ), this, SLOT( bisDoubleClicked( QTreeWidgetItem*,int ) ) );
}

void SimulationCraftWindow::createCustomTab()
{
  //In Dev - Character Retrieval Boxes & Buttons
  //In Dev - Load & Save Profile Buttons
  //In Dev - Profiler Slots, Talent & Glyph Layout
  QHBoxLayout* customLayout = new QHBoxLayout();
  QGroupBox* customGroupBox = new QGroupBox();
  customGroupBox->setLayout( customLayout );
  importTab->addTab( customGroupBox, "Custom Profile" );
  customLayout->addWidget( createCustomCharData = new QGroupBox( tr( "Character Data" ) ), 1 );
  createCustomCharData->setObjectName( QString::fromUtf8( "createCustomCharData" ) );
  customLayout->addWidget( createCustomProfileDock = new QTabWidget(), 1 );
  createCustomProfileDock->setObjectName( QString::fromUtf8( "createCustomProfileDock" ) );
  createCustomProfileDock->setAcceptDrops( true );
  customGearTab = new QWidget();
  customGearTab->setObjectName( QString::fromUtf8( "customGearTab" ) );
  createCustomProfileDock->addTab( customGearTab, QString() );
  customTalentsTab = new QWidget();
  customTalentsTab->setObjectName( QString::fromUtf8( "customTalentsTab" ) );
  createCustomProfileDock->addTab( customTalentsTab, QString() );
  customGlyphsTab = new QWidget();
  customGlyphsTab->setObjectName( QString::fromUtf8( "customGlyphsTab" ) );
  createCustomProfileDock->addTab( customGlyphsTab, QString() );
  createCustomProfileDock->setTabText( createCustomProfileDock->indexOf( customGearTab ), QApplication::translate( "createCustomTab", "Gear", 0, QApplication::UnicodeUTF8 ) );
  createCustomProfileDock->setTabToolTip( createCustomProfileDock->indexOf( customGearTab ), QApplication::translate( "createCustomTab", "Customise Gear Setup", 0, QApplication::UnicodeUTF8 ) );
  createCustomProfileDock->setTabText( createCustomProfileDock->indexOf( customTalentsTab ), QApplication::translate( "createCustomTab", "Talents", 0, QApplication::UnicodeUTF8 ) );
  createCustomProfileDock->setTabToolTip( createCustomProfileDock->indexOf( customTalentsTab ), QApplication::translate( "createCustomTab", "Customise Talents", 0, QApplication::UnicodeUTF8 ) );
  createCustomProfileDock->setTabText( createCustomProfileDock->indexOf( customGlyphsTab ), QApplication::translate( "createCustomTab", "Glyphs", 0, QApplication::UnicodeUTF8 ) );
  createCustomProfileDock->setTabToolTip( createCustomProfileDock->indexOf( customGlyphsTab ), QApplication::translate( "createCustomTab", "Customise Glyphs", 0, QApplication::UnicodeUTF8 ) );
}

void SimulationCraftWindow::createSimulateTab()
{
  //simulateText = new SimulationCraftTextEdit();
  simulateText = new QPlainTextEdit();
  simulateText->setAcceptDrops( false );
  simulateText->setLineWrapMode( QPlainTextEdit::NoWrap );
  simulateText->setPlainText( defaultSimulateText() );
  mainTab->addTab( simulateText, "Simulate" );
}

void SimulationCraftWindow::createOverridesTab()
{
  //overridesText = new SimulationCraftTextEdit();
  overridesText = new QPlainTextEdit();
  overridesText->setAcceptDrops( false );
  overridesText->setLineWrapMode( QPlainTextEdit::NoWrap );
  //overridesText->document()->setDefaultFont( QFont( "fixed" ) );
  overridesText->setPlainText( "# User-specified persistent global and player parms will set here.\n" );
  mainTab->addTab( overridesText, "Overrides" );
}

void SimulationCraftWindow::createLogTab()
{
  logText = new QPlainTextEdit();
  logText->setLineWrapMode( QPlainTextEdit::NoWrap );
  logText->setAcceptDrops( false );
  //logText->document()->setDefaultFont( QFont( "fixed" ) );
  logText->setReadOnly( true );
  logText->setPlainText( "Look here for error messages and simple text-only reporting.\n" );
  mainTab->addTab( logText, "Log" );
}

void SimulationCraftWindow::createHelpTab()
{
  helpView = new SimulationCraftWebView( this );
  helpView->setUrl( QUrl( "http://code.google.com/p/simulationcraft/wiki/StartersGuide" ) );
  mainTab->addTab( helpView, "Help" );
}

void SimulationCraftWindow::createResultsTab()
{
  QString s = "<div align=center><h1>Understanding SimulationCraft Output!</h1>If you are seeing this text, then Legend.html was unable to load.</div>";
  QString legendFile = "Legend.html";
#ifdef Q_WS_MAC
  CFURLRef fileRef    = CFBundleCopyResourceURL( CFBundleGetMainBundle(), CFSTR( "Legend" ), CFSTR( "html" ), 0 );
  if ( fileRef )
  {
    CFStringRef macPath = CFURLCopyFileSystemPath( fileRef, kCFURLPOSIXPathStyle );
    legendFile          = CFStringGetCStringPtr( macPath, CFStringGetSystemEncoding() );

    CFRelease( fileRef );
    CFRelease( macPath );
  }
#endif

  QFile file( legendFile );
  if ( file.open( QIODevice::ReadOnly ) )
  {
    s = file.readAll();
    file.close();
  }

  QTextBrowser* legendBanner = new QTextBrowser();
  legendBanner->setHtml( s );
  legendBanner->moveCursor( QTextCursor::Start );

  resultsTab = new QTabWidget();
  resultsTab->setTabsClosable( true );
  resultsTab->addTab( legendBanner, "Legend" );
  connect( resultsTab, SIGNAL( currentChanged( int ) ),    this, SLOT( resultsTabChanged( int ) )      );
  connect( resultsTab, SIGNAL( tabCloseRequested( int ) ), this, SLOT( resultsTabCloseRequest( int ) ) );
  mainTab->addTab( resultsTab, "Results" );
}

void SimulationCraftWindow::createSiteTab()
{
  siteView = new SimulationCraftWebView( this );
  siteView->setUrl( QUrl( "http://code.google.com/p/simulationcraft/" ) );
  mainTab->addTab( siteView, "Site" );
}

void SimulationCraftWindow::createToolTips()
{
  versionChoice->setToolTip( "Live: Use mechanics on Live servers\n"
                             "PTR:  Use mechanics on PTR server"
                             "Both: Create Evil Twin with PTR mechanics" );

  iterationsChoice->setToolTip( "100:   Fast and Rough\n"
                                "1000:  Sufficient for DPS Analysis\n"
                                "10000: Recommended for Scale Factor Generation\n"
                                "25000: Use if 10,000 isn't enough for Scale Factors\n"
                                "50000: If you're patient" );

  fightLengthChoice->setToolTip( "For custom fight lengths use max_time=seconds." );

  fightVarianceChoice->setToolTip( "Varying the fight length over a given spectrum improves\n"
                                   "the analysis of trinkets and abilities with long cooldowns." );

  fightStyleChoice->setToolTip( "Patchwerk: Tank-n-Spank\n"
                                "HelterSkelter:\n"
                                "    Movement, Stuns, Interrupts,\n"
                                "    Target-Switching (every 2min)\n"
                                "Ultraxion:\n"
                                "    Periodic Stuns, Raid Damage\n"
                                "LightMovement:\n"
                                "    7s Movement, 85s CD,\n"
                                "    10% into the fight until 20% before the end\n"
                                "HeavyMovement:\n"
                                "    4s Movement, 10s CD,\n"
                                "    beginning 10s into the fight\n" );

  targetRaceChoice->setToolTip( "Race of the target and any adds." );

  targetLevelChoice->setToolTip( "Level of the target and any adds." );

  playerSkillChoice->setToolTip( "Elite:       No mistakes.  No cheating either.\n"
                                 "Fire-is-Hot: Frequent DoT-clipping and skipping high-priority abilities." );

  threadsChoice->setToolTip( "Match the number of CPUs for optimal performance.\n"
                             "Most modern desktops have at least two CPU cores." );

  armoryRegionChoice->setToolTip( "United States, Europe, Taiwan, China, Korea" );

  armorySpecChoice->setToolTip( "Controls which Talent/Glyph specification is used when importing profiles from the Armory." );

  defaultRoleChoice->setToolTip( "Specify the character role during import to ensure correct action priority list." );

  reportpetsChoice->setToolTip( "Specify if pets get reported separately in detail." );

  printstyleChoice->setToolTip( "Specify html report print style." );


  statisticslevel_Choice->setToolTip( "Determines how much detailed statistical information besides count & mean will be collected during simulation.\n"
                                      " Higher Statistics Level require more memory.\n"
                                      " Level 0: Only Simulation Length data is collected.\n"
                                      " Level 1: DPS/HPS data is collected. *default*\n"
                                      " Level 2: Player Fight Length, Death Time, DPS(e), HPS(e), DTPS, HTPS, DMG, HEAL data is collected.\n"
                                      " Level 3: Ability Amount and  portion APS is collected.\n"
                                      " *Warning* Levels above 3 are usually not recommended when simulating more than 1 player.\n"
                                      " Level 8: Ability Result Amount, Count and average Amount is collected. " );

  debugChoice->setToolTip( "When a log is generated, only one iteration is used.\n"
                           "Gory details are very gory.  No documentation will be forthcoming.\n"
                           "Due to the forced single iteration, no scale factor calculation." );

  latencyChoice->setToolTip( "World Lag is the equivalent of the 'world lag' shown in the WoW Client.\n"
                             "It is currently used to extend the cooldown duration of user executable abilities "
                             " that have a cooldown.\n"
                             "Each setting adds an amount of 'lag' with a default standard deviation of 10%:\n"
                             "    'Low'   : 100ms\n"
                             "    'Medium': 300ms\n"
                             "    'High'  : 500ms" );

  backButton->setToolTip( "Backwards" );
  forwardButton->setToolTip( "Forwards" );

  plotsPointsChoice -> setToolTip( "The number of points that will appear on the graph" );
  plotsStepChoice -> setToolTip( "The delta between two points of the graph.\n"
                                 "The deltas on the horizontal axis will be within the [-points * steps / 2 ; +points * steps / 2] interval" );

  reforgePlotAmountChoice -> setToolTip( "The maximum amount to reforge per stat." );
  reforgePlotStepChoice -> setToolTip( "The stat difference between two points.\n"
                                       "It's NOT the number of steps: a lower value will generate more points!" );
}

#ifdef SC_PAPERDOLL
void SimulationCraftWindow::createPaperdoll()
{
  QWidget* paperdollTab = new QWidget( this );
  QHBoxLayout* paperdollMainLayout = new QHBoxLayout();
  paperdollMainLayout -> setAlignment( Qt::AlignLeft | Qt::AlignTop );
  paperdollTab -> setLayout( paperdollMainLayout );

  PaperdollProfile* profile = new PaperdollProfile();
  Paperdoll* paperdoll = new Paperdoll( profile, paperdollTab );
  ItemSelectionWidget* items = new ItemSelectionWidget( profile, paperdollTab );

  paperdollMainLayout -> addWidget( items );
  paperdollMainLayout -> addWidget( paperdoll );


  mainTab -> addTab( paperdollTab, "Paperdoll" );
}
#endif

void SimulationCraftWindow::createItemDataSourceSelector( QFormLayout* layout )
{
  itemDbOrder = new QListWidget( this );
  itemDbOrder -> setDragDropMode( QAbstractItemView::InternalMove );
  itemDbOrder -> setResizeMode( QListView::Fixed );
  itemDbOrder -> setSelectionRectVisible( false );
  itemDbOrder -> setSizePolicy( QSizePolicy::Minimum, QSizePolicy::Minimum );
  itemDbOrder -> setVerticalScrollBarPolicy( Qt::ScrollBarAlwaysOff );
  OptionEntry* item_sources = getItemSourceOptions();

  for ( int i = 0; item_sources[ i ].label; i++ )
  {
    QListWidgetItem* item = new QListWidgetItem( item_sources[ i ].label );
    item -> setData( Qt::UserRole, QVariant( item_sources[ i ].option ) );
    item -> setToolTip( item_sources[ i ].tooltip );
    itemDbOrder -> addItem( item );
  }

  itemDbOrder -> setFixedHeight( ( itemDbOrder -> model() -> rowCount() + 1 ) * itemDbOrder -> sizeHintForRow( 0 ) );

  layout->addRow( "Item Source Order", itemDbOrder );
}

void SimulationCraftWindow::updateVisibleWebView( SimulationCraftWebView* wv )
{
  visibleWebView = wv;
  progressBar->setFormat( "%p%" );
  progressBar->setValue( visibleWebView->progress );
  cmdLine->setText( visibleWebView->url().toString() );
}

// ==========================================================================
// Sim Initialization
// ==========================================================================

sim_t* SimulationCraftWindow::initSim()
{
  if ( ! sim )
  {
    sim = new sim_t();
    sim -> input_is_utf8 = true; // Presume GUI input is always UTF-8
    sim -> output_file = fopen( "simc_log.txt", "w" );
    sim -> report_progress = 0;
#if SC_USE_PTR
    sim -> parse_option( "ptr", ( ( versionChoice->currentIndex() == 1 ) ? "1" : "0" ) );
#endif
    sim -> parse_option( "debug", ( (   debugChoice->currentIndex() == 2 ) ? "1" : "0" ) );
  }
  return sim;
}

void SimulationCraftWindow::deleteSim()
{
  if ( sim )
  {
    fclose( sim -> output_file );
    delete sim;
    sim = 0;
    QFile logFile( "simc_log.txt" );
    logFile.open( QIODevice::ReadOnly );
    logText->appendPlainText( logFile.readAll() );
    logText->moveCursor( QTextCursor::End );
    logFile.close();
  }
}

// ==========================================================================
// Import
// ==========================================================================

void ImportThread::importBattleNet()
{
  QString region, server, character;
  QUrl qurl = url;

  {
    QStringList parts = qurl.host().split( '.' );

    if ( parts.size() )
    {
      if ( parts[ parts.size() - 1 ].length() == 2 )
        region = parts[ parts.size() - 1 ];
      else
      {
        for ( QStringList::size_type i = 0; i < parts.size(); ++i )
        {
          if ( parts[ i ].length() == 2 )
          {
            region = parts[ i ];
            break;
          }
        }
      }
    }
  }

  {
    QStringList parts = qurl.path().split( '/' );
    for ( QStringList::size_type i = 0, n = parts.size(); i + 2 < n; ++i )
    {
      if ( parts[ i ] == "character" )
      {
        server = parts[ i + 1 ];
        character = parts[ i + 2 ];
        break;
      }
    }
  }

  if ( false )
  {
    QStringList tokens = url.split( QRegExp( "[?&=:/.]" ), QString::SkipEmptyParts );
    int count = tokens.count();
    for ( int i=0; i < count-1; i++ )
    {
      QString& t = tokens[ i ];
      if ( t == "http" )
      {
        region = tokens[ ++i ];
      }
      else if ( t == "r" ) // old armory
      {
        server = tokens[ ++i ];
      }
      else if ( t == "n" ) // old armory
      {
        character = tokens[ ++i ];
      }
      else if ( t == "character" && ( i<count-2 ) ) // new battle.net
      {
        server    = tokens[ ++i ];
        character = tokens[ ++i ];
      }
    }
  }

  if ( region.isEmpty() || server.isEmpty() || character.isEmpty() )
  {
    fprintf( sim->output_file, "Unable to determine Server and Character information!\n" );
  }
  else
  {
    // Windows 7 64bit somehow cannot handle straight toStdString() conversion, so
    // do it in a silly way as a workaround for now.
    std::string talents = mainWindow->armorySpecChoice->currentText().toUtf8().constData(),
                cpp_s   = server.toUtf8().constData(),
                cpp_c   = character.toUtf8().constData(),
                cpp_r   = region.toUtf8().constData();
    player = bcp_api::download_player( sim, cpp_r, cpp_s, cpp_c, talents );
  }
}

void ImportThread::importCharDev()
{
  int last_slash = url.lastIndexOf( '/' );
  int first_dash = url.indexOf( '-', last_slash );
  if ( last_slash > 0 && first_dash > 0 )
  {
    int len = first_dash - last_slash - 1;
    // Win7/x86_64 workaround
    std::string c = url.mid( last_slash + 1, len ).toUtf8().constData();
<<<<<<< HEAD
    player = chardev_t::download_player( sim, c );
=======
    player = chardev::download_player( sim, c );
>>>>>>> 092503d8
  }
}

void ImportThread::importRawr()
{
  // Win7/x86_64 workaround
  std::string xml = mainWindow->rawrText->toPlainText().toUtf8().constData();
  player = rawr::load_player( sim, "rawr.xml", xml );
}

void ImportThread::run()
{
  cache::advance_era();
  switch ( tab )
  {
  case TAB_BATTLE_NET: importBattleNet(); break;
  case TAB_CHAR_DEV:   importCharDev();   break;
  //case TAB_RAWR:       importRawr();      break;
  default: assert( 0 ); break;
  }

  if ( player )
  {
    player -> role = util::parse_role_type( mainWindow->defaultRoleChoice->currentText().toUtf8().constData() );

    if ( sim->init() )
    {
      std::string buffer="";
      player->create_profile( buffer );
      profile = QString::fromUtf8( buffer.c_str() );
    }
    else player = 0;
  }
}

void SimulationCraftWindow::startImport( int tab, const QString& url )
{
  if ( sim )
  {
    sim -> cancel();
    return;
  }
  simProgress = 0;
  mainButton->setText( "Cancel!" );
  importThread->start( initSim(), tab, url );
  simulateText->setPlainText( defaultSimulateText() );
  mainTab->setCurrentIndex( TAB_SIMULATE );
  timer->start( 500 );
}

void SimulationCraftWindow::importFinished()
{
  timer->stop();
  simPhase = "%p%";
  simProgress = 100;
  progressBar->setFormat( simPhase.c_str() );
  progressBar->setValue( simProgress );
  if ( importThread->player )
  {
    simulateText->setPlainText( importThread->profile );
    simulateTextHistory.add( importThread->profile );

    QString label = QString::fromUtf8( importThread->player->name_str.c_str() );
    while ( label.size() < 20 ) label += ' ';
    label += QString::fromUtf8( importThread->player->origin_str.c_str() );

    bool found = false;
    for ( int i=0; i < historyList->count() && ! found; i++ )
      if ( historyList->item( i )->text() == label )
        found = true;

    if ( ! found )
    {
      QListWidgetItem* item = new QListWidgetItem( label );
      //item->setFont( QFont( "fixed" ) );

      historyList->addItem( item );
      historyList->sortItems();
    }

    mainButton->setText( "Simulate!" );
    mainTab->setCurrentIndex( TAB_SIMULATE );
  }
  else
  {
    simulateText->setPlainText( QString( "# Unable to generate profile from: " ) + importThread->url );
    mainButton->setText( "Save!" );
    mainTab->setCurrentIndex( TAB_LOG );
  }
  deleteSim();
}

// ==========================================================================
// Simulate
// ==========================================================================

void SimulateThread::run()
{
  QFile file( "simc_gui.simc" );
  if ( file.open( QIODevice::WriteOnly ) )
  {
    file.write( options.toAscii() );
    file.close();
  }

  sim -> html_file_str = "simc_report.html";
  sim -> xml_file_str  = "simc_report.xml";

  QStringList stringList = options.split( '\n', QString::SkipEmptyParts );

  std::vector<std::string> args;
  for ( int i=0; i < stringList.count(); ++i )
    args.push_back( stringList[ i ].toUtf8().constData() );

  sim_control_t description;

  success = description.options.parse_args( args );

  if ( success )
  {
    success = sim -> setup( &description );
  }
  if ( success )
  {
    success = sim -> execute();
  }
  if ( success )
  {
    sim -> scaling -> analyze();
    sim -> plot -> analyze();
    sim -> reforge_plot -> analyze();
    report::print_suite( sim );
  }
}

void SimulationCraftWindow::startSim()
{
  if ( sim )
  {
    sim -> cancel();
    return;
  }
  optionsHistory.add( encodeOptions() );
  optionsHistory.current_index = 0;
  if ( simulateText->toPlainText() != defaultSimulateText() )
  {
    simulateTextHistory.add(  simulateText->toPlainText() );
  }
  overridesTextHistory.add( overridesText->toPlainText() );
  simulateCmdLineHistory.add( cmdLine->text() );
  simProgress = 0;
  mainButton->setText( "Cancel!" );
  simulateThread->start( initSim(), mergeOptions() );
  // simulateText->setPlainText( defaultSimulateText() );
  cmdLineText = "";
  cmdLine->setText( cmdLineText );
  timer->start( 100 );
}

QString SimulationCraftWindow::mergeOptions()
{
  QString options = "";
#if SC_USE_PTR
  options += "ptr="; options += ( ( versionChoice->currentIndex() == 1 ) ? "1" : "0" ); options += "\n";
#endif
  if ( itemDbOrder -> count() > 0 )
  {
    options += "item_db_source=";
    for ( int i = 0; i < itemDbOrder -> count(); i++ )
    {
      QListWidgetItem *it = itemDbOrder -> item( i );
      options += it -> data( Qt::UserRole ).toString();
      if ( i < itemDbOrder -> count() - 1 )
        options += "/";
    }
    options += "\n";
  }
  options += "iterations=" + iterationsChoice->currentText() + "\n";
  if ( iterationsChoice->currentText() == "10000" )
  {
    options += "dps_plot_iterations=1000\n";
  }
  const char *world_lag[] = { "0.1", "0.3", "0.5" };
  options += "default_world_lag=";
  options += world_lag[ latencyChoice->currentIndex() ];
  options += "\n";
  options += "max_time=" + fightLengthChoice->currentText() + "\n";
  options += "vary_combat_length=";
  const char *variance[] = { "0.0", "0.1", "0.2" };
  options += variance[ fightVarianceChoice->currentIndex() ];
  options += "\n";
  options += "fight_style=" + fightStyleChoice->currentText() + "\n";

  static const char* const targetlevel[] = { "3", "2", "1", "0" };
  options += "target_level+=";
  options += targetlevel[ targetLevelChoice -> currentIndex() ];
  options += "\n";

  options += "target_race=" + targetRaceChoice->currentText() + "\n";
  options += "default_skill=";
  const char *skill[] = { "1.0", "0.9", "0.75", "0.50" };
  options += skill[ playerSkillChoice->currentIndex() ];
  options += "\n";
  options += "threads=" + threadsChoice->currentText() + "\n";
  options += "optimal_raid=0\n";
  QList<QAbstractButton*> buttons = buffsButtonGroup->buttons();
  OptionEntry* buffs = getBuffOptions();
  for ( int i=1; buffs[ i ].label; i++ )
  {
    options += buffs[ i ].option;
    options += "=";
    options += buttons.at( i )->isChecked() ? "1" : "0";
    options += "\n";
  }
  buttons = debuffsButtonGroup->buttons();
  OptionEntry* debuffs = getDebuffOptions();
  for ( int i=1; debuffs[ i ].label; i++ )
  {
    options += debuffs[ i ].option;
    options += "=";
    options += buttons.at( i )->isChecked() ? "1" : "0";
    options += "\n";
  }
  buttons = scalingButtonGroup->buttons();
  OptionEntry* scaling = getScalingOptions();
  for ( int i=2; scaling[ i ].label; i++ )
  {
    if ( buttons.at( i )->isChecked() )
    {
      options += "calculate_scale_factors=1\n";
      break;
    }
  }
  if ( buttons.at( 1 )->isChecked() ) options += "positive_scale_delta=1\n";
  if ( buttons.at( buttons.size() - 1 )->isChecked() ) options += "scale_lag=1\n";
  if ( buttons.at( 15 )->isChecked() || buttons.at( 17 )->isChecked() ) options += "weapon_speed_scale_factors=1\n";
  options += "scale_only=none";
  for ( int i=2; scaling[ i ].label; i++ )
  {
    if ( buttons.at( i )->isChecked() )
    {
      options += ",";
      options += scaling[ i ].option;
    }
  }
  options += "\n";
  if ( center_scale_delta_Choice->currentIndex() == 0 )
  {
    options += "center_scale_delta=1\n";
  }
  options += "dps_plot_stat=none";
  buttons = plotsButtonGroup->buttons();
  OptionEntry* plots = getPlotOptions();
  for ( int i=0; plots[ i ].label; i++ )
  {
    if ( buttons.at( i )->isChecked() )
    {
      options += ",";
      options += plots[ i ].option;
    }
  }
  options += "\n";
  options += "dps_plot_points=" + plotsPointsChoice -> currentText() + "\n";
  options += "dps_plot_step=" + plotsStepChoice -> currentText() + "\n";
  options += "reforge_plot_stat=none";
  buttons = reforgeplotsButtonGroup->buttons();
  OptionEntry* reforgeplots = getReforgePlotOptions();
  for ( int i=0; reforgeplots[ i ].label; i++ )
  {
    if ( buttons.at( i )->isChecked() )
    {
      options += ",";
      options += reforgeplots[ i ].option;
    }
  }
  options += "\n";
  options += "reforge_plot_amount=" + reforgePlotAmountChoice -> currentText() + "\n";
  options += "reforge_plot_step=" + reforgePlotStepChoice -> currentText() + "\n";
  options += "reforge_plot_output_file=reforge_plot.csv\n"; // This should be set in the gui if possible
  if ( statisticslevel_Choice->currentIndex() >= 0 )
  {
    options += "statistics_level=" + statisticslevel_Choice->currentText() + "\n";
  }
  if ( deterministic_rng_Choice->currentIndex() >= 0 )
  {
    options += "deterministic_rng=1\n";
  }
  options += "\n";
  options += simulateText->toPlainText();
  options += "\n";
  options += overridesText->toPlainText();
  options += "\n";
  options += cmdLine->text();
  options += "\n";
#if SC_USE_PTR
  if ( versionChoice->currentIndex() == 2 )
  {
    options += "ptr=1\n";
    options += "copy=EvilTwinPTR\n";
    options += "ptr=0\n";
  }
#endif
  if ( debugChoice->currentIndex() != 0 )
  {
    options += "log=1\n";
    options += "scale_only=none\n";
    options += "dps_plot_stat=none\n";
  }
  if ( reportpetsChoice->currentIndex() != 1 )
  {
    options += "report_pets_separately=1\n";
  }
  if ( printstyleChoice->currentIndex() == 1 )
  {
    options += "print_styles=1\n";
  }
  return options;
}

void SimulationCraftWindow::simulateFinished()
{
  timer->stop();
  simPhase = "%p%";
  simProgress = 100;
  progressBar->setFormat( simPhase.c_str() );
  progressBar->setValue( simProgress );
  QFile file( sim -> html_file_str.c_str() );
  deleteSim();
  if ( ! simulateThread->success )
  {
    logText->appendPlainText( "Simulation failed!\n" );
    logText->moveCursor( QTextCursor::End );
    mainTab->setCurrentIndex( TAB_LOG );
  }
  else if ( file.open( QIODevice::ReadOnly ) )
  {
    // Html results will _ALWAYS_ be utf-8, regardless of the input encoding
    // so read them to the WebView through QTextStream
    QTextStream s( &file );
    s.setCodec( "UTF-8" );
    QString resultsName = QString( "Results %1" ).arg( ++simResults );
    SimulationCraftWebView* resultsView = new SimulationCraftWebView( this );
    resultsHtml.append( s.readAll() );
    resultsView->setHtml( resultsHtml.last() );
    resultsTab->addTab( resultsView, resultsName );
    resultsTab->setCurrentWidget( resultsView );
    resultsView->setFocus();
    mainTab->setCurrentIndex( debugChoice->currentIndex() ? TAB_LOG : TAB_RESULTS );
  }
  else
  {
    logText->appendPlainText( "Unable to open html report!\n" );
    mainTab->setCurrentIndex( TAB_LOG );
  }
}

// ==========================================================================
// Save Results
// ==========================================================================

void SimulationCraftWindow::saveLog()
{
  logCmdLineHistory.add( cmdLine->text() );

  QFile file( cmdLine->text() );

  if ( file.open( QIODevice::WriteOnly ) )
  {
    file.write( logText->toPlainText().toAscii() );
    file.close();
  }

  logText->appendPlainText( QString( "Log saved to: %1\n" ).arg( cmdLine->text() ) );
}

void SimulationCraftWindow::saveResults()
{
  int index = resultsTab->currentIndex();
  if ( index <= 0 ) return;

  if ( visibleWebView->url().toString() != "about:blank" ) return;

  resultsCmdLineHistory.add( cmdLine->text() );

  QFile file( cmdLine->text() );

  if ( file.open( QIODevice::WriteOnly ) )
  {
    file.write( resultsHtml[ index-1 ].toAscii() );
    file.close();
  }

  logText->appendPlainText( QString( "Results saved to: %1\n" ).arg( cmdLine->text() ) );
}

// ==========================================================================
// Window Events
// ==========================================================================

void SimulationCraftWindow::closeEvent( QCloseEvent* e )
{
  saveHistory();
  battleNetView->stop();
  QCoreApplication::quit();
  e->accept();
}

void SimulationCraftWindow::cmdLineTextEdited( const QString& s )
{
  switch ( mainTab->currentIndex() )
  {
  case TAB_WELCOME:   cmdLineText = s; break;
  case TAB_OPTIONS:   cmdLineText = s; break;
  case TAB_SIMULATE:  cmdLineText = s; break;
  case TAB_OVERRIDES: cmdLineText = s; break;
  case TAB_HELP:      cmdLineText = s; break;
  case TAB_SITE:      cmdLineText = s; break;
  case TAB_LOG:       logFileText = s; break;
  case TAB_RESULTS:   resultsFileText = s; break;
  case TAB_IMPORT:    break;
  }
}

void SimulationCraftWindow::cmdLineReturnPressed()
{
  if ( mainTab->currentIndex() == TAB_IMPORT )
  {
    if ( cmdLine->text().count( "battle.net" ) ||
         cmdLine->text().count( "wowarmory.com" ) )
    {
      battleNetView->setUrl( QUrl::fromUserInput( cmdLine->text() ) );
      importTab->setCurrentIndex( TAB_BATTLE_NET );
    }
    else if ( cmdLine->text().count( "chardev.org" ) )
    {
      charDevView->setUrl( QUrl::fromUserInput( cmdLine->text() ) );
      importTab->setCurrentIndex( TAB_CHAR_DEV );
    }
    else
    {
      if ( ! sim ) mainButtonClicked( true );
    }
  }
  else
  {
    if ( ! sim ) mainButtonClicked( true );
  }
}

void SimulationCraftWindow::mainButtonClicked( bool /* checked */ )
{
  switch ( mainTab->currentIndex() )
  {
  case TAB_WELCOME:   startSim(); break;
  case TAB_OPTIONS:   startSim(); break;
  case TAB_SIMULATE:  startSim(); break;
  case TAB_OVERRIDES: startSim(); break;
  case TAB_HELP:      startSim(); break;
  case TAB_SITE:      startSim(); break;
  case TAB_IMPORT:
    switch ( importTab->currentIndex() )
    {
    case TAB_BATTLE_NET: startImport( TAB_BATTLE_NET, cmdLine->text() ); break;
    case TAB_CHAR_DEV:   startImport( TAB_CHAR_DEV,   cmdLine->text() ); break;
//    case TAB_RAWR:       startImport( TAB_RAWR,       "Rawr XML"      ); break;
    }
    break;
  case TAB_LOG: saveLog(); break;
  case TAB_RESULTS: saveResults(); break;
  }
}

void SimulationCraftWindow::backButtonClicked( bool /* checked */ )
{
  if ( visibleWebView )
  {
    if ( mainTab->currentIndex() == TAB_RESULTS && ! visibleWebView->history()->canGoBack() )
    {
      visibleWebView->setHtml( resultsHtml[ resultsTab->indexOf( visibleWebView ) - 1 ] );

      QWebHistory* h = visibleWebView->history();
      visibleWebView->history()->clear(); // This is not appearing to work.
      h->setMaximumItemCount( 0 );
      h->setMaximumItemCount( 100 );
    }
    else
    {
      visibleWebView->back();
    }
    visibleWebView->setFocus();
  }
  else
  {
    switch ( mainTab->currentIndex() )
    {
    case TAB_WELCOME:   break;
    case TAB_OPTIONS:   decodeOptions( optionsHistory.backwards() ); break;
    case TAB_IMPORT:    break;
    case TAB_SIMULATE:   simulateText->setPlainText(  simulateTextHistory.backwards() );  simulateText->setFocus(); break;
    case TAB_OVERRIDES: overridesText->setPlainText( overridesTextHistory.backwards() ); overridesText->setFocus(); break;
    case TAB_LOG:       break;
    case TAB_RESULTS:   break;
    }
  }
}

void SimulationCraftWindow::forwardButtonClicked( bool /* checked */ )
{
  if ( visibleWebView )
  {
    visibleWebView->forward();
    visibleWebView->setFocus();
  }
  else
  {
    switch ( mainTab->currentIndex() )
    {
    case TAB_WELCOME:   break;
    case TAB_OPTIONS:   decodeOptions( optionsHistory.forwards() ); break;
    case TAB_IMPORT:    break;
    case TAB_SIMULATE:   simulateText->setPlainText(  simulateTextHistory.forwards() );  simulateText->setFocus(); break;
    case TAB_OVERRIDES: overridesText->setPlainText( overridesTextHistory.forwards() ); overridesText->setFocus(); break;
    case TAB_LOG:       break;
    case TAB_RESULTS:   break;
    }
  }
}

void SimulationCraftWindow::rawrButtonClicked( bool /* checked */ )
{
  QFileDialog dialog( this );
  dialog.setFileMode( QFileDialog::ExistingFile );
  dialog.setNameFilter( "Rawr Profiles (*.xml)" );
  dialog.restoreState( rawrDialogState );
  if ( dialog.exec() )
  {
    rawrDialogState = dialog.saveState();
    QStringList fileList = dialog.selectedFiles();
    if ( ! fileList.empty() )
    {
      QFile rawrFile( fileList.at( 0 ) );
      rawrFile.open( QIODevice::ReadOnly );
      rawrText->setPlainText( rawrFile.readAll() );
      rawrText->moveCursor( QTextCursor::Start );
    }
  }
}

void SimulationCraftWindow::mainTabChanged( int index )
{
  visibleWebView = 0;
  switch ( index )
  {
  case TAB_WELCOME:   cmdLine->setText( cmdLineText ); mainButton->setText( sim ? "Cancel!" : "Simulate!" ); break;
  case TAB_OPTIONS:   cmdLine->setText( cmdLineText ); mainButton->setText( sim ? "Cancel!" : "Simulate!" ); break;
  case TAB_SIMULATE:  cmdLine->setText( cmdLineText ); mainButton->setText( sim ? "Cancel!" : "Simulate!" ); break;
  case TAB_OVERRIDES: cmdLine->setText( cmdLineText ); mainButton->setText( sim ? "Cancel!" : "Simulate!" ); break;
  case TAB_HELP:      cmdLine->setText( cmdLineText ); mainButton->setText( sim ? "Cancel!" : "Simulate!" ); break;
  case TAB_LOG:       cmdLine->setText( logFileText ); mainButton->setText( "Save!" ); break;
  case TAB_IMPORT:
    mainButton->setText( sim ? "Cancel!" : "Import!" );
    importTabChanged( importTab->currentIndex() );
    break;
  case TAB_RESULTS:
    mainButton->setText( "Save!" );
    resultsTabChanged( resultsTab->currentIndex() );
    break;
  case TAB_SITE:
    cmdLine->setText( cmdLineText );
    mainButton->setText( sim ? "Cancel!" : "Simulate!" );
    updateVisibleWebView( siteView );
    break;
#ifdef SC_PAPERDOLL
  case TAB_PAPERDOLL:
    break;
#endif
  default: assert( 0 );
  }
  if ( visibleWebView )
  {
    progressBar->setFormat( "%p%" );
  }
  else
  {
    progressBar->setFormat( simPhase.c_str() );
    progressBar->setValue( simProgress );
  }
}

void SimulationCraftWindow::importTabChanged( int index )
{
  if ( /* index == TAB_RAWR || */
       index == TAB_BIS  ||
       index == TAB_CUSTOM  ||
       index == TAB_HISTORY )
  {
    visibleWebView = 0;
    progressBar->setFormat( simPhase.c_str() );
    progressBar->setValue( simProgress );
    cmdLine->setText( "" );
  }
  else
  {
    updateVisibleWebView( ( SimulationCraftWebView* ) importTab->widget( index ) );
  }
}

void SimulationCraftWindow::resultsTabChanged( int index )
{
  if ( index <= 0 )
  {
    cmdLine->setText( "" );
  }
  else
  {
    updateVisibleWebView( ( SimulationCraftWebView* ) resultsTab->widget( index ) );
    QString s = visibleWebView->url().toString();
    if ( s == "about:blank" ) s = resultsFileText;
    cmdLine->setText( s );
  }
}

void SimulationCraftWindow::resultsTabCloseRequest( int index )
{
  if ( index <= 0 )
  {
    // Ignore attempts to close Legend
  }
  else
  {
    resultsTab->removeTab( index );
    resultsHtml.removeAt( index-1 );
  }
}

void SimulationCraftWindow::historyDoubleClicked( QListWidgetItem* item )
{
  QString text = item->text();
  QString url = text.section( ' ', 1, 1, QString::SectionSkipEmpty );

  if ( url.count( "battle.net"    ) ||
       url.count( "wowarmory.com" ) )
  {
    battleNetView->setUrl( QUrl::fromEncoded( url.toAscii() ) );
    importTab->setCurrentIndex( TAB_BATTLE_NET );
  }
  else if ( url.count( "chardev.org" ) )
  {
    charDevView->setUrl( QUrl::fromEncoded( url.toAscii() ) );
    importTab->setCurrentIndex( TAB_CHAR_DEV );
  }
  else
  {
    //importTab->setCurrentIndex( TAB_RAWR );
  }
}

void SimulationCraftWindow::bisDoubleClicked( QTreeWidgetItem* item, int /* col */ )
{
  QString profile = item->text( 1 );

  QString s = "Unable to import profile "; s += profile;

  QFile file( profile );
  if ( file.open( QIODevice::ReadOnly ) )
  {
    s = file.readAll();
    file.close();
  }

  simulateText->setPlainText( s );
  simulateTextHistory.add( s );
  mainTab->setCurrentIndex( TAB_SIMULATE );
  simulateText->setFocus();
}

void SimulationCraftWindow::allBuffsChanged( bool checked )
{
  QList<QAbstractButton*> buttons = buffsButtonGroup->buttons();
  int count = buttons.count();
  for ( int i=1; i < count; i++ )
  {
    buttons.at( i ) -> setChecked( checked );
  }
}

void SimulationCraftWindow::allDebuffsChanged( bool checked )
{
  QList<QAbstractButton*> buttons = debuffsButtonGroup->buttons();
  int count = buttons.count();
  for ( int i=1; i < count; i++ )
  {
    buttons.at( i ) -> setChecked( checked );
  }
}

void SimulationCraftWindow::allScalingChanged( bool checked )
{
  QList<QAbstractButton*> buttons = scalingButtonGroup->buttons();
  int count = buttons.count();
  for ( int i=2; i < count - 1; i++ )
  {
    buttons.at( i ) -> setChecked( checked );
  }
}

void SimulationCraftWindow::armoryRegionChanged( const QString& region )
{
  QString importUrl = "http://" + region + ".battle.net/wow/en";

  battleNetView->stop();
  battleNetView->setUrl( QUrl( importUrl ) );
}

void PersistentCookieJar::save()
{
  QFile file( fileName );
  if ( file.open( QIODevice::WriteOnly ) )
  {
    QDataStream out( &file );
    QList<QNetworkCookie> cookies = allCookies();
    qint32 count = ( qint32 ) cookies.count();
    out << count;
    for ( int i=0; i < count; i++ )
    {
      const QNetworkCookie& c = cookies.at( i );
      out << c.name();
      out << c.value();
    }
    file.close();
  }
}

void PersistentCookieJar::load()
{
  QFile file( fileName );
  if ( file.open( QIODevice::ReadOnly ) )
  {
    QDataStream in( &file );
    QList<QNetworkCookie> cookies;
    qint32 count;
    in >> count;
    for ( int i=0; i < count; i++ )
    {
      QByteArray name, value;
      in >> name;
      in >> value;
      cookies.append( QNetworkCookie( name, value ) );
    }
    setAllCookies( cookies );
    file.close();
  }
}<|MERGE_RESOLUTION|>--- conflicted
+++ resolved
@@ -1325,11 +1325,7 @@
     int len = first_dash - last_slash - 1;
     // Win7/x86_64 workaround
     std::string c = url.mid( last_slash + 1, len ).toUtf8().constData();
-<<<<<<< HEAD
-    player = chardev_t::download_player( sim, c );
-=======
     player = chardev::download_player( sim, c );
->>>>>>> 092503d8
   }
 }
 
