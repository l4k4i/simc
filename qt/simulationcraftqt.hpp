// ==========================================================================
// Dedmonwakeen's Raid DPS/TPS Simulator.
// Send questions to natehieter@gmail.com
// ==========================================================================

#ifndef SIMULATIONCRAFTQT_H
#define SIMULATIONCRAFTQT_H

#include "simulationcraft.hpp"
#include <QtGui/QtGui>
#include <QtWebKit/QtWebKit>
#include <QtCore/QTranslator>
#include <QtNetwork/QtNetwork>

#if defined( Q_WS_MAC ) || defined( Q_OS_MAC )
#include <CoreFoundation/CoreFoundation.h>
#endif
#ifdef QT_VERSION_5
#include <QtWidgets/QtWidgets>
#include <QtWebKitWidgets/QtWebKitWidgets>
#endif



class SC_MainWindow;
class SC_SearchBox;
class SC_TextEdit;
class SC_RelativePopup;
class SC_MainWindowCommandLine;
#ifdef SC_PAPERDOLL
#include "simcpaperdoll.hpp"
class Paperdoll;
class PaperdollProfile;
#endif

#include "util/sc_recentlyclosed.hpp" // remove once implementations are moved to source files
#include "util/sc_searchbox.hpp" // remove once implementations are moved to source files
#include "util/sc_textedit.hpp" // remove once implementations are moved to source files


enum main_tabs_e
{
  TAB_WELCOME = 0,
  TAB_OPTIONS,
  TAB_IMPORT,
  TAB_SIMULATE,
  TAB_OVERRIDES,
  TAB_HELP,
  TAB_LOG,
  TAB_RESULTS,
  TAB_SITE
#ifdef SC_PAPERDOLL
  , TAB_PAPERDOLL
#endif
  , TAB_COUNT
};

enum import_tabs_e
{
  TAB_BATTLE_NET = 0,
  TAB_BIS,
  TAB_HISTORY,
  TAB_RECENT,
  TAB_AUTOMATION,
  TAB_CUSTOM
};

class SC_WebView;
class SC_CommandLine;
class SimulateThread;
#ifdef SC_PAPERDOLL
class PaperdollThread;
#endif
class ImportThread;

// ============================================================================
// SC_StringHistory
// ============================================================================

class SC_StringHistory : public QStringList
{
public:
  int current_index;
  SC_StringHistory() : current_index( -1 ) {}
  QString current()
  {
    if ( current_index < 0 ) return "";
    if ( current_index >= size() ) return "";
    return at( current_index );
  }
  QString backwards()
  {
    if ( current_index < size() ) current_index++;
    return current();
  }
  QString forwards()
  {
    if ( current_index >= 0 ) current_index--;
    return current();
  }
  QString next( int k )
  {
    return ( k == Qt::Key_Up ) ? backwards() : forwards();
  }
  void add( QString s )
  {
    current_index = -1;
    if ( size() > 0 ) if ( at( 0 ) == s ) return;
    prepend( s );
  }
  QString start()
  {
    current_index = 0;
    return current();
  }
};

// ============================================================================
// PersistentCookieJar
// ============================================================================

class PersistentCookieJar : public QNetworkCookieJar
{
public:
  QString fileName;
  PersistentCookieJar( const QString& fn ) : fileName( fn ) {}
  virtual ~PersistentCookieJar() {}
  void load();
  void save();
};

// ============================================================================
// SC_ReforgeButtonGroup
// ============================================================================

class SC_ReforgeButtonGroup : public QButtonGroup
{
  Q_OBJECT
public:
  SC_ReforgeButtonGroup( QObject* parent = 0 );

private:
  int selected;

public slots:
  void setSelected( int state );
};


// ============================================================================
// SC_enumeratedTabWidget template
// ============================================================================

template <typename E>
class SC_enumeratedTab : public QTabWidget
{
  QList< QPair< Qt::Key, QList< Qt::KeyboardModifier > > > ignoreKeys;
public:
  SC_enumeratedTab( QWidget* parent = 0 ) :
    QTabWidget( parent )
  {

  }

  E currentTab()
  { return static_cast<E>( currentIndex() ); }

  void setCurrentTab( E t )
  { return setCurrentIndex( static_cast<int>( t ) ); }

  void addIgnoreKeyPressEvent( Qt::Key k, QList< Qt::KeyboardModifier > s)
  {
    QPair< Qt::Key, QList<Qt::KeyboardModifier > > p(k, s);
    if ( ! ignoreKeys.contains( p ) )
      ignoreKeys.push_back(p);
  }

  bool removeIgnoreKeyPressEvent( Qt::Key k, QList< Qt::KeyboardModifier > s)
  {
    QPair< Qt::Key, QList<Qt::KeyboardModifier > > p(k, s);
    return ignoreKeys.removeAll( p );
  }

  void removeAllIgnoreKeyPressEvent ( )
  {
    QList < QPair< Qt::Key, QList< Qt::KeyboardModifier > > > emptyList;
    ignoreKeys = emptyList;
  }

protected:
  virtual void keyPressEvent( QKeyEvent* e )
  {
    int k = e -> key();
    Qt::KeyboardModifiers m = e -> modifiers();

    QList< QPair< Qt::Key, QList<Qt::KeyboardModifier > > >::iterator i = ignoreKeys.begin();
    for (; i != ignoreKeys.end(); ++i)
    {
      if ( (*i).first == k )
      {
        bool passModifiers = true;
        QList< Qt::KeyboardModifier >::iterator j = (*i).second.begin();

        for (; j != (*i).second.end(); ++j)
        {
          if ( m.testFlag( (*j) ) == false )
          {
            passModifiers = false;
            break;
          }
        }

        if ( passModifiers )
        {
          // key combination matches, send key to base classe's base
          QWidget::keyPressEvent( e );
          return;
        }
      }
    }
    // no key match
    QTabWidget::keyPressEvent( e );
  }
};

// ============================================================================
// SC_QueueItemModel
// ============================================================================

class SC_QueueItemModel : public QStandardItemModel
{
  Q_OBJECT
public:
  SC_QueueItemModel( QObject* parent = nullptr ) :
    QStandardItemModel( parent )
  {
    connect( this, SIGNAL( rowsRemoved( const QModelIndex&, int, int ) ),  this, SLOT( rowsRemovedSlot( const QModelIndex&, int, int ) ) );
    connect( this, SIGNAL( rowsInserted( const QModelIndex&, int, int ) ), this, SLOT( rowsInsertedSlot( const QModelIndex&, int, int ) ) );
  }
  void enqueue( const QString& title, const QString& options, const QString& fullOptions )
  {
    QStandardItem* item = new QStandardItem;
    item -> setData( QVariant::fromValue< QString >( title ), Qt::DisplayRole );
    item -> setData( QVariant::fromValue< QString >( options ), Qt::UserRole );
    item -> setData( QVariant::fromValue< QString >( fullOptions ), Qt::UserRole + 1 );

    appendRow( item );
  }
  QString dequeue()
  {
    QModelIndex indx = index( 0, 0 );
    QString retval;
    if ( indx.isValid() )
    {
      retval = indx.data( Qt::UserRole + 1 ).toString();
      removeRow( 0 );
    }
    return retval;
  }
  bool isEmpty() const
  {
    return rowCount() <= 0;
  }
private slots:
  void rowsRemovedSlot( const QModelIndex& parent, int start, int end )
  {
    Q_UNUSED( parent );
    Q_UNUSED( start );
    Q_UNUSED( end );
  }
  void rowsInsertedSlot( const QModelIndex& parent, int start, int end )
  {
    Q_UNUSED( parent );
    int rowsAdded = ( end - start ) + 1; // if only one is added, end - start = 0
    if ( rowsAdded == rowCount() )
    {
      emit( firstItemWasAdded() );
    }
  }
signals:
  void firstItemWasAdded();
};

// ============================================================================
// SC_QueueListView
// ============================================================================

class SC_QueueListView : public QWidget
{
  Q_OBJECT
  QListView* listView;
  SC_QueueItemModel* model;
  int minimumItemsToShow;
public:
  SC_QueueListView( SC_QueueItemModel* model,
      int minimumItemsToShowWidget = 1,
      QWidget* parent = nullptr ) :
    QWidget( parent ),
    listView( nullptr ),
    model( model ),
    minimumItemsToShow( minimumItemsToShowWidget )
  {
    init();
  }
  SC_QueueItemModel* getModel()
  {
    return model;
  }
  void setMinimumNumberOfItemsToShowWidget( int number )
  {
    minimumItemsToShow = number;
    tryShow();
    tryHide();
  }
protected:
  void init()
  {
    QVBoxLayout* widgetLayout = new QVBoxLayout;
    widgetLayout -> addWidget( initListView() );

    QWidget* buttons = new QWidget( this );
    QPushButton* buttonOne = new QPushButton( tr( "test" ) );

    QHBoxLayout* buttonsLayout = new QHBoxLayout;
    buttonsLayout -> addWidget( buttonOne );

    buttons -> setLayout( buttonsLayout );

    widgetLayout -> addWidget( buttons );
    setLayout( widgetLayout );

    tryHide();
  }
  QListView* initListView()
  {
    if ( listView != nullptr )
    {
      delete listView;
    }
    listView = new QListView( this );

    listView -> setEditTriggers( QAbstractItemView::NoEditTriggers );
    listView -> setSelectionMode( QListView::SingleSelection );
    listView -> setModel( model );

    if ( model != nullptr )
    {
      connect( model, SIGNAL( rowsInserted( const QModelIndex&, int, int ) ), this, SLOT( rowsInserted() ) );
      connect( model, SIGNAL( rowsRemoved( const QModelIndex&, int, int ) ),  this, SLOT( rowsRemoved() ) );
    }

    QAction* remove = new QAction( tr( "Remove" ), listView );
    listView -> addAction( remove );
    listView -> setContextMenuPolicy( Qt::ActionsContextMenu );

    connect( remove, SIGNAL( triggered( bool ) ), this, SLOT( removeCurrentItem() ) );

    return listView;
  }
  void tryHide()
  {
    if ( model != nullptr ) // gcc gave a weird error when making this one if
    {
      if ( model -> rowCount() < minimumItemsToShow &&
           minimumItemsToShow >= 0 )
      {
        if ( isVisible() )
        {
          hide();
        }
      }
    }
  }
  void tryShow()
  {
    if ( model != nullptr )
    {
      if ( model -> rowCount() >= minimumItemsToShow )
      {
        if ( ! isVisible() )
        {
          show();
        }
      }
    }
  }
private slots:
  void removeCurrentItem()
  {
    QItemSelectionModel* selection = listView -> selectionModel();
    QModelIndex index = selection -> currentIndex();
    model -> removeRow( index.row(), selection -> currentIndex().parent() );
  }
  void rowsInserted()
  {
    tryShow();
  }
  void rowsRemoved()
  {
    tryHide();
  }
};

// ============================================================================
// SC_CommandLine
// ============================================================================

class SC_CommandLine : public QLineEdit
{
  Q_OBJECT
public:
  SC_CommandLine( QWidget* parent = nullptr );
signals:
  void switchToLeftSubTab();
  void switchToRightSubTab();
  void currentlyViewedTabCloseRequest();
};

// ============================================================================
// SC_MainNavigationWidget
// ============================================================================

// ============================================================================
// SC_MainTabWidget
// ============================================================================

class SC_MainTab : public SC_enumeratedTab<main_tabs_e>
{
  Q_OBJECT
public:
  SC_MainTab( QWidget* parent = 0 ) :
    SC_enumeratedTab<main_tabs_e>( parent )
  {

  }
};

// ============================================================================
// SC_WelcomeTabWidget
// ============================================================================

class SC_WelcomeTabWidget : public QWebView
{
  Q_OBJECT
public:
  SC_WelcomeTabWidget( SC_MainWindow* parent = nullptr );
};

// ============================================================================
// SC_ResultTabWidget
// ============================================================================

enum result_tabs_e
{
  TAB_HTML = 0,
  TAB_TEXT,
  TAB_XML,
  TAB_PLOTDATA,
  TAB_CSV
};

class SC_ResultTab : public SC_RecentlyClosedTab
{
  Q_OBJECT
  SC_MainWindow* mainWindow;
public:
  SC_ResultTab( SC_MainWindow* );
public slots:
  void TabCloseRequest( int index )
  {
    assert( index < count() );
    if ( count() > 0 )
    {
      int confirm = QMessageBox::question( this, tr( "Close Results Tab" ), tr( "Do you really want to close these results?" ), QMessageBox::Yes | QMessageBox::No, QMessageBox::Yes );
      if ( confirm == QMessageBox::Yes )
      {
        setCurrentIndex( index - 1 );
        removeTab( index );
      }
    }
  }
};

class SC_SingleResultTab : public SC_enumeratedTab<result_tabs_e>
{
  Q_OBJECT
  SC_MainWindow* mainWindow;
public:
  SC_SingleResultTab( SC_MainWindow* mw, QWidget* parent = 0 ) :
    SC_enumeratedTab<result_tabs_e>( parent ),
    mainWindow( mw )
  {

    connect( this, SIGNAL( currentChanged( int ) ), this, SLOT( TabChanged( int ) ) );
  }

  void save_result();

public slots:
  void TabChanged( int index );
};

// ============================================================================
// SC_ImportTabWidget
// ============================================================================

class SC_ImportTab : public SC_enumeratedTab<import_tabs_e>
{
  Q_OBJECT
public:
  SC_ImportTab( QWidget* parent = 0 ) :
    SC_enumeratedTab<import_tabs_e>( parent )
  {
  }

  // these are options on the Automation tab
  struct choices_t
  {
    QComboBox* player_class;
    QComboBox* player_spec;
    QComboBox* player_race;
    QComboBox* player_level;
    QComboBox* comp_type;
  } choice;
  struct textBoxes_t
  {
    QTextEdit* talents;
    QTextEdit* glyphs;
    SC_TextEdit* gear;
    SC_TextEdit* rotation;
    SC_TextEdit* advanced;
    SC_TextEdit* sidebar;
  } textbox;

  QLabel* advancedLabel;
  void createAutomationTab();

public slots:
  void setSpecDropDown( const int player_class );
  void setSidebarClassText();
  void compTypeChanged( const int comp );
};

// ==========================================================================
// Utilities
// ==========================================================================


const QString defaultSimulateText( "# Profile will be downloaded into a new tab.\n"
                                   "#\n"
                                   "# Clicking Simulate will create a simc_gui.simc profile for review.\n" );

const QString defaultSimulateTabTitle( "Simulate" );

// ============================================================================
// SC_SimulateTabWidget
// ============================================================================

class SC_SimulateTab : public SC_RecentlyClosedTab
{
  Q_OBJECT
  QWidget* addTabWidget;
  int lastSimulateTabIndexOffset;
public:
  SC_SimulateTab( QWidget* parent = nullptr, SC_RecentlyClosedTabItemModel* modelToUse = nullptr ) :
    SC_RecentlyClosedTab( parent, modelToUse ),
    addTabWidget( new QWidget( this ) ),
    lastSimulateTabIndexOffset( -2 )
  {
    setTabsClosable( true );

    setCloseAllTabsTitleText( tr( "Close ALL Simulate Tabs?" ) );
    setCloseAllTabsBodyText( tr( "Do you really want to close ALL simulation profiles?" ) );
    QIcon addTabIcon(":/icon/addtab.png");
    int i = addTab( addTabWidget, addTabIcon, addTabIcon.pixmap(QSize(64, 64)).isNull() ? "+":"" );
    tabBar() -> setTabButton( i, QTabBar::LeftSide, nullptr );
    tabBar() -> setTabButton( i, QTabBar::RightSide, nullptr );
    addCloseAllExclude( addTabWidget );

    enableDragHoveredOverTabSignal( true );
    connect( this, SIGNAL( mouseDragHoveredOverTab( int ) ), this, SLOT( mouseDragSwitchTab( int ) ) );
    connect( this, SIGNAL( currentChanged( int ) ), this, SLOT( addNewTab( int ) ) );
    connect( this, SIGNAL( tabCloseRequested( int ) ), this, SLOT( TabCloseRequest( int ) ) );
    // Using QTabBar::tabMoved(int,int) signal turns out to be very wonky
    // It is emitted WHILE tabs are still being dragged and looks very funny
    // This is the best way I could find to enable this
    setMovable( true ); // Would need to disallow moving the + tab, or to the right of it. That would require subclassing tabbar
    connect( this, SIGNAL( tabBarLayoutRequestEvent() ), this, SLOT( enforceAddTabWidgetLocationInvariant() ) );
  }

  static void format_document( SC_TextEdit* /*s*/ )
  {
    // Causes visual disappearance of text. Deactivated for now.
    /*QTextDocument* d = s -> document();
    QTextBlock b = d -> begin();
    QRegExp comment_rx( "^\\s*\\#" );
    QTextCharFormat* comment_format = new QTextCharFormat();
    comment_format -> setForeground( QColor( "forestgreen" ) );
    while ( b.isValid() )
    {
      if ( comment_rx.indexIn( b.text() ) != -1 )
      {
        QTextCursor c(b);
        c.select( QTextCursor::BlockUnderCursor );
        c.setCharFormat( *comment_format );
      }
      b = b.next();
    }*/
  }

  bool is_Default_New_Tab( int index )
  {
    bool retval = false;
    if ( index >= 0 && index < count() &&
         ! isACloseAllExclude( widget( index ) ) )
      retval = ( tabText( index ) == defaultSimulateTabTitle &&
                 static_cast<SC_TextEdit*>( widget( index ) ) -> toPlainText() == defaultSimulateText );
    return retval;
  }

  bool contains_Only_Default_Profiles()
  {
    for ( int i = 0; i < count(); ++i )
    {
      QWidget* widget_ = widget( i );
      if ( ! isACloseAllExclude( widget_ ) )
      {
        if ( ! is_Default_New_Tab( i ) )
          return false;
      }
    }
    return true;
  }

  int add_Text( const QString& text, const QString& tab_name )
  {
    SC_TextEdit* s = new SC_TextEdit();
    s -> setText( text );
    format_document( s );
    int indextoInsert = indexOf( addTabWidget );
    int i = insertTab( indextoInsert, s, tab_name );
    setCurrentIndex( i );
    return i;
  }

  SC_TextEdit* current_Text()
  {
    return static_cast<SC_TextEdit*>( currentWidget() );
  }

  void set_Text( const QString& text )
  {
    SC_TextEdit* current_s = static_cast<SC_TextEdit*>( currentWidget() );
    current_s -> setText( text );
    format_document( current_s );
  }

  void append_Text( const QString& text )
  {
    SC_TextEdit* current_s = static_cast<SC_TextEdit*>( currentWidget() );
    current_s -> append( text );
    format_document( current_s );
  }
  void close_All_Tabs()
  {
    QList < QWidget* > specialTabsList;
    specialTabsList.append( addTabWidget );
    // add more special widgets to never delete here
    int totalTabsToDelete = count();
    for ( int i = 0; i < totalTabsToDelete; ++i )
    {
      bool deleteIndexOk = false;
      int indexToDelete = 0;
      // look for a tab not in the specialTabsList to delete
      while ( ! deleteIndexOk && indexToDelete < count() )
      {
        if ( specialTabsList.contains( widget( indexToDelete ) ) )
        {
          deleteIndexOk = false;
          indexToDelete++;
        }
        else
        {
          deleteIndexOk = true;
        }
      }
      if ( deleteIndexOk )
      {
        assert( specialTabsList.contains( widget( indexToDelete ) ) == false );
        removeTab( indexToDelete );
      }
    }
  }
  virtual int insertAt()
  {
    return indexOf( addTabWidget );
  }
  bool wrapToEnd()
  {
    if ( currentIndex() == 0 )
    {
      setCurrentIndex( count() + lastSimulateTabIndexOffset );
      return true;
    }
    return false;
  }
  bool wrapToBeginning()
  {
    if ( currentIndex() == count() + lastSimulateTabIndexOffset )
    {
      setCurrentIndex( 0 );
      return true;
    }
    return false;
  }
  void insertNewTabAt( int index = -1, const QString text=defaultSimulateText, const QString title=defaultSimulateTabTitle )
  {
    if ( index < 0 || index > count() )
      index = currentIndex();
    SC_TextEdit* s = new SC_TextEdit();
    s -> setText( text );
    format_document( s );
    insertTab( index , s, title );
    setCurrentIndex( index);
  }
protected:
  virtual void keyPressEvent( QKeyEvent* e )
  {
    int k = e -> key();
    Qt::KeyboardModifiers m = e -> modifiers();

    if ( k == Qt::Key_Backtab ||
         ( k == Qt::Key_Tab && m.testFlag( Qt::ControlModifier ) && m.testFlag( Qt::ShiftModifier ) ) )
    {
      if ( wrapToEnd() )
        return;
    }
    else if ( k == Qt::Key_Tab )
    {
      if ( wrapToBeginning() )
        return;
    }
    else if ( k == Qt::Key_W && m.testFlag( Qt::ControlModifier ) )
    {
      // close the tab in keyReleaseEvent()
      return;
    }
    else if ( k == Qt::Key_T && m.testFlag( Qt::ControlModifier ) )
    {
      return;
    }
    QTabWidget::keyPressEvent( e );
  }
  virtual void keyReleaseEvent( QKeyEvent* e )
  {
    int k = e -> key();
    Qt::KeyboardModifiers m = e -> modifiers();
    switch ( k )
    {
    case Qt::Key_W:
    {
      if ( m.testFlag( Qt::ControlModifier ) == true )
      {
        TabCloseRequest( currentIndex() );
        return;
      }
    }
      break;
    case Qt::Key_T:
    {
      if ( m.testFlag( Qt::ControlModifier ) == true )
      {
        insertNewTabAt( currentIndex() + 1 );
        return;
      }
    }
      break;
    default: break;
    }
    SC_RecentlyClosedTab::keyReleaseEvent( e );
  }
  virtual void showEvent( QShowEvent* e )
  {
    QWidget* currentWidget = widget( currentIndex() );
    if ( currentWidget != nullptr )
    {
      if ( ! currentWidget -> hasFocus() )
      {
        currentWidget -> setFocus();
      }
    }

    SC_RecentlyClosedTab::showEvent( e );
  }
public slots:
  void TabCloseRequest( int index )
  {
    if ( count() > 2 && index != (count() - 1) )
    {
      int confirm;

      if ( is_Default_New_Tab( index ) )
      {
        confirm = QMessageBox::Yes;
      }
      else
      {
        confirm = QMessageBox::question( this, tr( "Close Simulate Tab" ), tr( "Do you really want to close this simulation profile?" ), QMessageBox::Yes | QMessageBox::No, QMessageBox::Yes );
      }
      if ( confirm == QMessageBox::Yes )
      {
        if ( index == currentIndex() &&
             widget( currentIndex() + 1 ) == addTabWidget )
        {
          // Change index only if removing causes a new tab to be created
          setCurrentIndex( qMax<int>( 0, currentIndex() - 1 ) );
        }
        removeTab( index );
        widget( currentIndex() ) -> setFocus();
      }
    }
  }
  void addNewTab( int index )
  {
    if ( index == indexOf( addTabWidget ) )
    {
      insertNewTabAt( index );
    }
  }
  void mouseDragSwitchTab( int tab )
  {
    if ( tab != indexOf( addTabWidget ) )
    {
      setCurrentIndex( tab );
    }
  }
  void enforceAddTabWidgetLocationInvariant()
  {
    int addTabWidgetIndex = indexOf( addTabWidget );
    if ( count() >= 1 )
    {
      if ( addTabWidgetIndex != count() - 1 )
      {
        tabBar() -> moveTab( addTabWidgetIndex, count() - 1 );
      }
    }
  }
};

class SC_OptionsTab;

// ============================================================================
// SC_ComboBoxIntegerValidator
// ============================================================================

class SC_ComboBoxIntegerValidator : public QValidator
{
  Q_OBJECT
  int lowerBoundInclusive;
  int upperBoundInclusive;
  int lowerBoundDigitCount;
  int upperBoundDigitCount;
  QRegExp nonIntegerRegExp;
  QComboBox* comboBox;
public:
  SC_ComboBoxIntegerValidator( int lowerBoundIntegerInclusive,
      int upperBoundIntegerInclusive,
      QComboBox* parent ) :
    QValidator( parent ),
    lowerBoundInclusive( lowerBoundIntegerInclusive ),
    upperBoundInclusive( upperBoundIntegerInclusive ),
    lowerBoundDigitCount( 0 ),
    upperBoundDigitCount( 0 ),
    nonIntegerRegExp( "\\D*" ),
    comboBox( parent )
  {
    Q_ASSERT( lowerBoundInclusive <= upperBoundInclusive && "Invalid Arguments" );

    lowerBoundDigitCount = util::numDigits( lowerBoundInclusive );
    upperBoundDigitCount = util::numDigits( upperBoundInclusive );
  }
  static SC_ComboBoxIntegerValidator* CreateBoundlessValidator( QComboBox* parent = nullptr )
  {
    return new SC_ComboBoxIntegerValidator( std::numeric_limits<int>::min(), std::numeric_limits<int>::max(), parent );
  }
  static SC_ComboBoxIntegerValidator* CreateUpperBoundValidator( int upperBound, QComboBox* parent = nullptr )
  {
    return new SC_ComboBoxIntegerValidator( std::numeric_limits<int>::min(), upperBound, parent );
  }
  static SC_ComboBoxIntegerValidator* CreateLowerBoundValidator( int lowerBound, QComboBox* parent = nullptr )
  {
    return new SC_ComboBoxIntegerValidator( lowerBound, std::numeric_limits<int>::max(), parent );
  }
  static QComboBox* ApplyValidatorToComboBox( QValidator* validator, QComboBox* comboBox )
  {
    if ( comboBox != nullptr )
    {
      if ( validator != nullptr )
      {
        comboBox -> setEditable( true );
        comboBox -> setValidator( validator );
      }
    }
    return comboBox;
  }
  State isNumberValid( int number ) const
  {
    if ( isNumberInRange( number ) )
    {
      return QValidator::Acceptable;
    }
    else
    {
      // number is not in range... maybe it COULD be in range if the user types more
      if ( util::numDigits( number ) < lowerBoundDigitCount )
      {
        return QValidator::Intermediate;
      }
      // has enough digits... not valid
    }

    return QValidator::Invalid;
  }
  bool isNumberInRange( int number ) const
  {
    return ( number >= lowerBoundInclusive &&
             number <= upperBoundInclusive );
  }
  void stripNonNumbersAndAdjustCursorPos( QString& input, int& cursorPos ) const
  {
    // remove erroneous characters
    QString modifiedInput = input.remove( nonIntegerRegExp );
    if ( cursorPos > 0 )
    {
      // move the cursor to the left by how many characters to the left gets removed
      QString charactersLeftOfCursor = input.leftRef( cursorPos ).toString();
      int characterCountLeftOfCursor = charactersLeftOfCursor.length();
      // count how many characters are removed left of cursor
      charactersLeftOfCursor = charactersLeftOfCursor.remove( nonIntegerRegExp );
      int removedCharacterCountLeftOfCursor = characterCountLeftOfCursor - charactersLeftOfCursor.length();
      int newCursorPos = qAbs( cursorPos - removedCharacterCountLeftOfCursor );
      // just double check for sanity that it is in bounds
      Q_ASSERT( qBound( 0, newCursorPos, modifiedInput.length() ) == newCursorPos );
      cursorPos = newCursorPos;
    }
    input = modifiedInput;
  }
  virtual void fixup( QString& input ) const
  {
    int cursorPos = 0;
    stripNonNumbersAndAdjustCursorPos( input, cursorPos );
  }
  virtual State validate( QString& input, int& cursorPos ) const
  {
    State retval = QValidator::Invalid;

    if ( input.length() != 0 )
    {
      stripNonNumbersAndAdjustCursorPos( input, cursorPos );

      bool conversionToIntWentOk;
      int number = input.toInt( &conversionToIntWentOk );

      if ( conversionToIntWentOk )
      {
        retval = isNumberValid( number );
      }
    }
    else
    {
      // zero length
      retval = QValidator::Intermediate;
    }

    return retval;
  }
};

// ============================================================================
// SC_MainWindow
// ============================================================================

class SC_MainWindow : public QWidget
{
  Q_OBJECT
public:
  QWidget* customGearTab;
  QWidget* customTalentsTab;
  QWidget* customGlyphsTab;
  SC_MainTab* mainTab;
  SC_OptionsTab* optionsTab;
  SC_ImportTab* importTab;
  SC_SimulateTab* simulateTab;
  SC_ResultTab* resultsTab;
  QTabWidget* createCustomProfileDock;
#ifdef SC_PAPERDOLL
  QTabWidget* paperdollTab;
  Paperdoll* paperdoll;
  PaperdollProfile* paperdollProfile;
#endif


  SC_WebView* battleNetView;
  SC_WebView* siteView;
  SC_WebView* helpView;
  SC_WebView* visibleWebView;
  QListWidget* historyList;
  SC_TextEdit* overridesText;
  SC_TextEdit* logText;
  QPushButton* backButton;
  QPushButton* forwardButton;
  SC_MainWindowCommandLine* cmdLine;
  QGroupBox* cmdLineGroupBox;
  QGroupBox* createCustomCharData;
  SC_RecentlyClosedTabItemModel* recentlyClosedTabModel;
  SC_RecentlyClosedTabWidget* recentlyClosedTabImport;
  QDesktopWidget desktopWidget;

  QTimer* timer;
  ImportThread* importThread;
  SimulateThread* simulateThread;

  QSignalMapper mainTabSignalMapper;
  QList< QShortcut* > shortcuts;
#ifdef SC_PAPERDOLL
  PaperdollThread* paperdollThread;
#endif

  sim_t* sim;
  sim_t* import_sim;
  sim_t* paperdoll_sim;
  std::string simPhase;
  std::string importSimPhase;
  int simProgress;
  int importSimProgress;
  int simResults;
//  QStringList resultsHtml;

  QString AppDataDir;
  QString ResultsDestDir;
  QString TmpDir;

  QString cmdLineText;
  QString logFileText;
  QString resultsFileText;

  SC_QueueItemModel simulationQueue;
  int consecutiveSimulationsRun;

  void    startImport( int tab, const QString& url );
  void    startAutomationImport( int tab );
  bool    importRunning();
  void    startSim();
  bool    simRunning();

  sim_t*  initSim();
  void    deleteSim( sim_t* sim, SC_TextEdit* append_error_message = 0 );

  void loadHistory();
  void saveHistory();

  void createCmdLine();
  void createWelcomeTab();
  void createOptionsTab();
  void createImportTab();
  void createBestInSlotTab();
  void createAutomationTab();
  void createCustomTab();
  void createSimulateTab();
  void createOverridesTab();
  void createHelpTab();
  void createLogTab();
  void createResultsTab();
  void createSiteTab();
  void createToolTips();
  void createTabShortcuts();
#ifdef SC_PAPERDOLL
  void createPaperdoll();
#endif
  void updateWebView( SC_WebView* );

private:
  QRect getSmallestScreenGeometry();
  QRect adjustGeometryToIncludeFrame( QRect );
  QPoint getMiddleOfScreen( int );
  int getScreenThatGeometryBelongsTo( QRect );
  void applyAdequateApplicationGeometry( QRect );
  void applyAdequateApplicationGeometry();

protected:
  virtual void closeEvent( QCloseEvent* );
  virtual void showEvent( QShowEvent* );

private slots:
  void itemWasEnqueuedTryToSim();
  void importFinished();
  void simulateFinished( sim_t* );
#ifdef SC_PAPERDOLL
  void paperdollFinished();
  player_t* init_paperdoll_sim( sim_t*& );
  void start_intermediate_paperdoll_sim();
  void start_paperdoll_sim();
#endif
  void updateSimProgress();
  void cmdLineReturnPressed();
  void cmdLineTextEdited( const QString& );
  void backButtonClicked( bool checked = false );
  void forwardButtonClicked( bool checked = false );
  void reloadButtonClicked( bool checked = false );
  void mainButtonClicked( bool checked = false );
  void pauseButtonClicked( bool checked = false );
  void cancelButtonClicked();
  void queueButtonClicked();
  void importButtonClicked();
  void mainTabChanged( int index );
  void importTabChanged( int index );
  void resultsTabChanged( int index );
  void resultsTabCloseRequest( int index );
  void historyDoubleClicked( QListWidgetItem* item );
  void bisDoubleClicked( QTreeWidgetItem* item, int col );
  void armoryRegionChanged( const QString& region );
  void simulateTabRestored( QWidget* tab, const QString& title, const QString& tooltip, const QIcon& icon );
  void switchToASubTab( int direction );
  void switchToLeftSubTab();
  void switchToRightSubTab();
  void currentlyViewedTabCloseRequest();
  void screenResized( int );

public slots:
  void enqueueSim();
  void saveLog();
  void saveResults();

  void stopImport();
  void stopSim();
  void stopAllSim();
  
public:
  SC_MainWindow( QWidget *parent = 0 );
};

// ============================================================================
// SC_WebPage
// ============================================================================

class SC_WebPage : public QWebPage
{
  Q_OBJECT
public:
  explicit SC_WebPage( QObject* parent = 0 ) :
    QWebPage( parent )
  {}

  QString userAgentForUrl( const QUrl& /* url */ ) const
  { return QString( "simulationcraft_gui" ); }
protected:
  virtual bool supportsExtension( Extension extension ) const
  {
    return extension == QWebPage::ErrorPageExtension;
  }
  virtual bool extension( Extension extension, const ExtensionOption* option = nullptr, ExtensionReturn* output = nullptr )
  {
    if ( extension != QWebPage::ErrorPageExtension )
    {
      return false;
    }

    const ErrorPageExtensionOption* errorOption = static_cast< const ErrorPageExtensionOption* >( option );

    QString domain;
    switch( errorOption -> domain )
    {
    case QWebPage::QtNetwork:
      domain = tr( "Network Error" );
      break;
    case QWebPage::WebKit:
      domain = tr( "WebKit Error" );
      break;
    case QWebPage::Http:
      domain = tr( "HTTP Error" );
      break;
    default:
      domain = tr( "Unknown Error" );
      break;
    }

    QString html;
    QString errorHtmlFile = QDir::currentPath() + "/Error.html";
#if defined( Q_WS_MAC ) || defined( Q_OS_MAC )
    CFURLRef fileRef    = CFBundleCopyResourceURL( CFBundleGetMainBundle(), CFSTR( "Error" ), CFSTR( "html" ), 0 );
    if ( fileRef )
    {
      CFStringRef macPath = CFURLCopyFileSystemPath( fileRef, kCFURLPOSIXPathStyle );
      errorHtmlFile       = CFStringGetCStringPtr( macPath, CFStringGetSystemEncoding() );

      CFRelease( fileRef );
      CFRelease( macPath );
    }
#endif
    QFile errorHtml( errorHtmlFile );
    if ( errorHtml.open( QIODevice::ReadOnly | QIODevice::Text ) )
    {
      html = QString::fromUtf8( errorHtml.readAll() );
      errorHtml.close();
    }
    else
    {
      // VERY simple error page if we fail to load detailed error page
      html = "<html><head><title>Error</title></head><body><p>Failed to load <a href=\"SITE_URL\">SITE_URL</a></p><p>ERROR_DOMAIN ERROR_NUMBER: ERROR_STRING</p></body></html>";
    }

    html = html.replace( "ERROR_NUMBER", QString::number( errorOption -> error ) );
    html = html.replace( "ERROR_DOMAIN", domain );
    html = html.replace( "ERROR_STRING", errorOption -> errorString );
    html = html.replace( "SITE_URL", errorOption -> url.toString() );

    ErrorPageExtensionReturn* errorReturn = static_cast< ErrorPageExtensionReturn* >( output );
    errorReturn -> content = html.toUtf8();
    errorReturn -> contentType = "text/html";
    errorReturn -> baseUrl = errorOption -> url;
    return true;
  }
};

// ============================================================================
// SC_WebView
// ============================================================================

class SC_WebView : public QWebView
{
  Q_OBJECT
  SC_SearchBox* searchBox;
  QString previousSearch;
  bool allow_mouse_navigation;
  bool allow_keyboard_navigation;
  bool allow_searching;
public:
  SC_MainWindow* mainWindow;
  int progress;
  QString html_str;
  QString url_to_show;

  SC_WebView( SC_MainWindow* mw, QWidget* parent = 0, const QString& h = QString() ) :
    QWebView( parent ),
    searchBox( nullptr ),
    previousSearch( "" ),
    allow_mouse_navigation( false ),
    allow_keyboard_navigation( false ),
    allow_searching( false ),
    mainWindow( mw ),
    progress( 0 ),
    html_str( h )
  {
    searchBox = new SC_SearchBox( this );
    searchBox -> hide();
    QShortcut* ctrlF = new QShortcut( QKeySequence( Qt::CTRL + Qt::Key_F ), this );
    QShortcut* escape = new QShortcut( QKeySequence( Qt::Key_Escape ), this );
    connect( ctrlF,     SIGNAL( activated() ),                   searchBox, SLOT( show() ) );
    connect( escape,    SIGNAL( activated() ),                   this,      SLOT( hideSearchBox() ) );
    connect( searchBox, SIGNAL( textChanged( const QString& ) ), this,      SLOT( findSomeText( const QString& ) ) );
    connect( searchBox, SIGNAL( findPrev() ),                    this,      SLOT( findPrev() ) );
    connect( searchBox, SIGNAL( findNext() ),                    this,      SLOT( findNext() ) );
    connect( this,      SIGNAL( loadProgress( int ) ),           this,      SLOT( loadProgressSlot( int ) ) );
    connect( this,      SIGNAL( loadFinished( bool ) ),          this,      SLOT( loadFinishedSlot( bool ) ) );
    connect( this,      SIGNAL( urlChanged( const QUrl& ) ),     this,      SLOT( urlChangedSlot( const QUrl& ) ) );
    connect( this,      SIGNAL( linkClicked( const QUrl& ) ),    this,      SLOT( linkClickedSlot( const QUrl& ) ) );

    SC_WebPage* page = new SC_WebPage( this );
    setPage( page );
    page -> setLinkDelegationPolicy( QWebPage::DelegateExternalLinks );

    // Add QT Major Version to avoid "mysterious" problems resulting in qBadAlloc. Qt4 and Qt5 webcache do not like each other
    QDir dir( mainWindow -> TmpDir + QDir::separator() + "simc_webcache_qt" + std::string( QT_VERSION_STR ).substr( 0, 3 ).c_str() );
    if ( ! dir.exists() ) dir.mkpath( "." );

    QFileInfo fi( dir.absolutePath() );

    if ( fi.isDir() && fi.isWritable() )
    {
      QNetworkDiskCache* diskCache = new QNetworkDiskCache( this );
      diskCache -> setCacheDirectory( dir.absolutePath() );
      QString test = diskCache -> cacheDirectory();
      page -> networkAccessManager()->setCache( diskCache );
    }
    else
    {
      qDebug() << "Can't write webcache! sucks";
    }

  }
  void store_html( const QString& s )
  {
    html_str = s;
  }
  virtual ~SC_WebView() {}
  void loadHtml()
  {
    setHtml( html_str );
  }
  QString toHtml()
  {
    return page() -> currentFrame() -> toHtml();
  }
  void enableMouseNavigation()
  {
    allow_mouse_navigation = true;
  }
  void disableMouseNavigation()
  {
    allow_mouse_navigation = false;
  }
  void enableKeyboardNavigation()
  {
    allow_keyboard_navigation = true;
  }
  void disableKeyboardNavigation()
  {
    allow_keyboard_navigation = false;
  }
private:
  void update_progress( int p )
  {
    progress = p;
    mainWindow -> updateWebView( this );
  }

protected:
  virtual void mouseReleaseEvent( QMouseEvent* e )
  {
    if ( allow_mouse_navigation )
    {
      switch( e -> button() )
      {
      case Qt::XButton1:
        back();
        break;
      case Qt::XButton2:
        forward();
        break;
      default:
        break;
      }
    }
    QWebView::mouseReleaseEvent( e );
  }
  virtual void keyReleaseEvent( QKeyEvent* e )
  {
    if ( allow_keyboard_navigation )
    {
      int k = e -> key();
      Qt::KeyboardModifiers m = e -> modifiers();
      switch ( k )
      {
      case Qt::Key_R:
      {
        if ( m.testFlag( Qt::ControlModifier ) == true )
          reload();
      }
        break;
      case Qt::Key_F5:
      {
        reload();
      }
        break;
      case Qt::Key_Left:
      {
        if ( m.testFlag( Qt::AltModifier ) == true )
          back();
      }
        break;
      case Qt::Key_Right:
      {
        if ( m.testFlag( Qt::AltModifier ) == true )
          forward();
      }
        break;
        default: break;
      }
    }
    QWebView::keyReleaseEvent( e );
  }
  virtual void resizeEvent( QResizeEvent* e )
  {
    searchBox -> updateGeometry();
    QWebView::resizeEvent( e );
  }
  virtual void focusInEvent( QFocusEvent* e )
  {
    hideSearchBox();
    QWebView::focusInEvent( e );
  }
private slots:
  void loadProgressSlot( int p )
  { update_progress( p ); }
  void loadFinishedSlot( bool /* ok */ )
  { update_progress( 100 ); }
  void urlChangedSlot( const QUrl& url )
  {
    url_to_show = url.toString();
    if ( url_to_show == "about:blank" )
    {
      url_to_show = "results.html";
    }
    mainWindow -> updateWebView( this );
  }
  void linkClickedSlot( const QUrl& url )
  { load( url ); }
public slots:
  void hideSearchBox()
  {
    previousSearch = ""; // disable clearing of highlighted text on next search
    searchBox -> hide();
  }
  void findSomeText( const QString& text, QWebPage::FindFlags options )
  {
    if ( ! previousSearch.isEmpty() && previousSearch != text )
    {
      findText( "", QWebPage::HighlightAllOccurrences ); // clears previous highlighting
    }
    previousSearch = text;

    if ( searchBox -> wrapSearch() )
    {
      options |= QWebPage::FindWrapsAroundDocument;
    }
    findText( text, options );

    // If the QWebView scrolls due to searching with the SC_SearchBox visible
    // The SC_SearchBox could still be visible, as the area the searchbox is covering
    // is not redrawn, just moved
    // *HACK*
    // This just repaints the area directly above the search box to the top, in a huge rectangle
    QRect searchBoxRect = searchBox -> rect();
    searchBoxRect.moveTopLeft( searchBox -> geometry().topLeft() );
    switch( searchBox -> getCorner() )
    {
    case Qt::TopLeftCorner:
    case Qt::BottomLeftCorner:
      searchBoxRect.setTopLeft( QPoint( 0, 0 ) );
      searchBoxRect.setBottomLeft( rect().bottomLeft() );
      break;
    case Qt::TopRightCorner:
    case Qt::BottomRightCorner:
      searchBoxRect.setTopRight( rect().topRight() );
      searchBoxRect.setBottomRight( rect().bottomRight() );
      break;
    }
    repaint( searchBoxRect );
  }
  void findSomeText( const QString& text )
  {
    QWebPage::FindFlags flags = 0;
    if ( searchBox -> reverseSearch() )
    {
      flags |= QWebPage::FindBackward;
    }
    findSomeText( text, flags );
  }
  void findPrev()
  {
    findSomeText( searchBox -> text(), QWebPage::FindBackward );
  }
  void findNext()
  {
    findSomeText( searchBox -> text(), 0 );
  }
};

// ============================================================================
// SimulateThread
// ============================================================================

class SimulateThread : public QThread
{
  Q_OBJECT
  SC_MainWindow* mainWindow;
  sim_t* sim;

public:
  QString options;
  bool success;

  void toggle_pause()
  { sim -> toggle_pause(); }

  void start( sim_t* s, const QString& o ) { sim = s; options = o; success = false; QThread::start(); }
  virtual void run();
  SimulateThread( SC_MainWindow* mw ) : mainWindow( mw ), sim( 0 )
  {
    connect( this, SIGNAL( finished() ), this, SLOT( sim_finished() ) );
  }
private slots:
  void sim_finished()
  { emit simulationFinished( sim ); }

signals:
  void simulationFinished( sim_t* s );
};

class ImportThread : public QThread
{
  Q_OBJECT
  SC_MainWindow* mainWindow;
  sim_t* sim;

public:
  int tab;
  QString url;
  QString profile;
  QString item_db_sources;
  QString active_spec;
  QString m_role;
  player_t* player;

  void importBattleNet();

  void start( sim_t* s, int t, const QString& u, const QString& sources, const QString& spec, const QString& role )
  { sim = s; tab = t; url = u; profile = ""; item_db_sources = sources; player = 0; active_spec = spec; m_role = role; QThread::start(); }
  virtual void run();
  ImportThread( SC_MainWindow* mw ) : mainWindow( mw ), sim( 0 ), player( 0 ) {}
};


namespace automation {

  QString tokenize( QString qstr );
  
  QString do_something( int comp_type,
                        QString player_class,
                        QString player_spec,
                        QString player_race,
                        QString player_level,
                        QString player_talents,
                        QString player_glyphs,
                        QString player_gear,
                        QString player_rotation,
                        QString advanced_text
                      );
<<<<<<< HEAD

  QString auto_talent_sim( QString advanced_talents,
						   QString player_glyphs,
						   QString player_gear,
						   QString player_rotation
						 );

  QString auto_glyph_sim( QString player_talents,
						  QString advanced_glyphs,
						  QString player_gear,
						  QString player_rotation
						);

  QString auto_rotation_sim( QString player_talents,
							 QString player_glyphs,
							 QString player_gear,
							 QString advanced_rotation
						   );

  QString auto_gear_sim( QString player_talents,
						 QString player_glyphs,
						 QString advanced_gear,
						 QString player_rotation
					   );

  QString sidebarText[][4];

=======
  
>>>>>>> 3b5a8d47
} // end automation namespace

#ifdef SC_PAPERDOLL

class PaperdollThread : public QThread
{
  Q_OBJECT
  SC_MainWindow* mainWindow;
  sim_t* sim;
  QString options;
  bool success;

public:
  player_t* player;

  void start( sim_t* s, player_t* p, const QString& o ) { sim = s; player = p; options = o; success = false; QThread::start(); }
  virtual void run();
  PaperdollThread( SC_MainWindow* mw ) : mainWindow( mw ), sim( 0 ), success( false ), player( 0 ) {}
};
#endif

#endif // SIMULATIONCRAFTQT_H<|MERGE_RESOLUTION|>--- conflicted
+++ resolved
@@ -1525,7 +1525,7 @@
 
   QString tokenize( QString qstr );
   
-  QString do_something( int comp_type,
+  QString do_something( int sim_type,
                         QString player_class,
                         QString player_spec,
                         QString player_race,
@@ -1536,37 +1536,37 @@
                         QString player_rotation,
                         QString advanced_text
                       );
-<<<<<<< HEAD
-
-  QString auto_talent_sim( QString advanced_talents,
-						   QString player_glyphs,
-						   QString player_gear,
-						   QString player_rotation
-						 );
-
-  QString auto_glyph_sim( QString player_talents,
-						  QString advanced_glyphs,
-						  QString player_gear,
-						  QString player_rotation
-						);
-
-  QString auto_rotation_sim( QString player_talents,
-							 QString player_glyphs,
-							 QString player_gear,
-							 QString advanced_rotation
-						   );
-
-  QString auto_gear_sim( QString player_talents,
-						 QString player_glyphs,
-						 QString advanced_gear,
-						 QString player_rotation
-					   );
+
+  QString auto_talent_sim( QString base_profile_info,
+                           QString player_glyphs,
+                           QString player_gear,
+                           QString player_rotation,
+                           QString advanced_text
+                         );
+
+  QString auto_glyph_sim( QString base_profile_info, 
+                          QString player_talents,
+                          QString player_gear,
+                          QString player_rotation,
+                          QString advanced_text
+                        );
+
+  QString auto_gear_sim( QString base_profile_info, 
+                         QString player_talents,
+                         QString player_glyphs,
+                         QString player_rotation,
+                         QString advanced_text
+                       );
+
+  QString auto_rotation_sim( QString base_profile_info,
+                             QString player_talents,
+                             QString player_glyphs,
+                             QString player_gear,
+                             QString advanced_text
+                           );
 
   QString sidebarText[][4];
 
-=======
-  
->>>>>>> 3b5a8d47
 } // end automation namespace
 
 #ifdef SC_PAPERDOLL
