// ==========================================================================
// Dedmonwakeen's DPS-DPM Simulator.
// Send questions to natehieter@gmail.com
// ==========================================================================
/*
  This file contains all of the methods required for automated comparison sims
*/
#include "simulationcraft.hpp"
#include "simulationcraftqt.hpp"

///////////////////////////////////////////////////////////////////////////////
////
////                        Logic Stuff
////
///////////////////////////////////////////////////////////////////////////////


  // stuff goes here!
QString automation::tokenize( QString qstr )
{
  std::string temp = qstr.toLocal8Bit().constData();
  util::tokenize( temp );
  
  return QString::fromStdString( temp );
}

QString automation::do_something( int comp_type,
                                  QString player_class,
                                  QString player_spec,
                                  QString player_race,
                                  QString player_level,
                                  QString player_talents,
                                  QString player_glyphs,
                                  QString player_gear,
                                  QString player_rotation,
                                  QString advanced_text
                                ) 
{
  // Dummy code - this just sets up a profile using the strings we pass. 
  // This is where we'll actually split off into different automation schemes.

<<<<<<< HEAD
	// #Seth
	// named the specific simulation variables "advanced_xxx" for now
	// going to use the do_something to create the basics for the profile (class, race, .. stuff that isnt affected by advanced options) and the default profile

	// dummy strings ... need to come from the GUI
	QString advanced_talents;
	QString advanced_glyphs;
	QString advanced_gear;
	QString advanced_rotation;

	QString profile;
  

  // basic profile information
  profile += tokenize( player_class ) + "=Name\n";
  profile += "specialization=" + tokenize( player_spec )+ "\n";
  profile += "race=" + tokenize( player_race ) + "\n";
  profile += "level=" + player_level + "\n";


  // simulation type check
  
  int sim_type; //dummy string, needs to come from GUI (string check possible in c++ switch?)

  switch (sim_type) {
	  case 1: // talent simulation
		  profile += auto_talent_sim(advanced_talents, player_glyphs, player_gear, player_rotation);
		  break;
	  case 2: // glyph simulation
		  profile += auto_glyph_sim(player_talents, advanced_glyphs, player_gear, player_rotation);
		  break;
	  case 3: // rotation simulation
		  profile += auto_rotation_sim(player_talents, player_glyphs, advanced_gear, player_rotation);
		  break;
	  case 4: // gear simulation
		  profile += auto_gear_sim(player_talents, player_glyphs, player_gear, advanced_rotation);
		  break;
	  default: // default profile creation
		  profile += "talents=" + player_talents + "\n";
		  profile += "glyphs=" + player_glyphs + "\n";
		  profile += player_gear + "\n";
		  profile += player_rotation;
  }

  return profile;
  // where is the profile to simc file creation going to happen?
}

	// Method for profile creation for the specific TALENT simulation
QString automation::auto_talent_sim(QString advanced_talents,
									QString player_glyphs,
									QString player_gear,
									QString player_rotation
									)
{
	QString profile;

	return profile;
=======
  switch ( comp_type )
  {
    case 1: 
    {
      // call talent sim method here
      return "NYI"; 
    }
    case 2:
    {
      // call glyph sim method here
      return "NYI"; 
    }
    case 3:
    {
      // call gear sim method here
      return "NYI"; 
    }
    case 4:
    {
      // call rotation sim method here
      return "NYI"; 
    }
    default:
    {
      // if no comparison type is chosen, spit out a generic profile using the defaults
      QString profile;

      profile += tokenize( player_class ) + "=Name\n";

      profile += "specialization=" + tokenize( player_spec ) + "\n";

      profile += "race=" + tokenize( player_race ) + "\n";

      profile += "level=" + player_level + "\n";
      profile += "talents=" + player_talents + "\n";
      profile += "glyphs=" + player_glyphs + "\n";

      // gear
      profile += player_gear + "\n";

      // rotation
      profile += player_rotation;

      return profile;
    }
  }
>>>>>>> 3b5a8d47
}

	// Method for profile creation for the specific GLYPHS simulation
QString automation::auto_glyph_sim(QString player_talents,
								   QString advanced_glyphs,
								   QString player_gear,
								   QString player_rotation
								   )
{
	QString profile;
	
	return profile;
}

	// Method for profile creation for the specific GEAR simulation
QString automation::auto_gear_sim(QString player_talents,
								  QString player_glyphs,
								  QString advanced_gear,
								  QString player_rotation
								  )
{
	QString profile;

	return profile;
}

// Method for profile creation for the specific ROTATION simulation
QString automation::auto_rotation_sim(QString player_talents,
									  QString player_glyphs,
									  QString player_gear,
									  QString advanced_rotation
									  )
{
	QString profile;

	return profile;
}


///////////////////////////////////////////////////////////////////////////////
////
////                        GUI Stuff
////
///////////////////////////////////////////////////////////////////////////////



QComboBox* createChoice( int count, ... )
{
  QComboBox* choice = new QComboBox();
  va_list vap;
  va_start( vap, count );
  for ( int i = 0; i < count; i++ )
    choice -> addItem( va_arg( vap, char* ) );
  va_end( vap );
  return choice;
}


// Method to set the "Spec" drop-down based on "Class" selection
void SC_ImportTab::setSpecDropDown( const int player_class )
{
  // If we have a fourth spec, remove it here
  if ( choice.player_spec -> count() > 3 )
    choice.player_spec -> removeItem( 3 );

  switch ( player_class )
  {
    case 0: 
    {
      choice.player_spec -> setItemText( 0, "Blood" );
      choice.player_spec -> setItemText( 1, "Frost" );
      choice.player_spec -> setItemText( 2, "Unholy" );
      break;
    }
    case 1:
    {
      choice.player_spec -> setItemText( 0, "Balance" );
      choice.player_spec -> setItemText( 1, "Feral" );
      choice.player_spec -> setItemText( 2, "Guardian" );
      choice.player_spec -> addItem( "Restoration" );
      break;
    }
    case 2:
    {
      choice.player_spec -> setItemText( 0, "Beast Mastery" );
      choice.player_spec -> setItemText( 1, "Marksmanship" );
      choice.player_spec -> setItemText( 2, "Survival" );
      break;
    }
    case 3:
    {
      choice.player_spec -> setItemText( 0, "Arcane" );
      choice.player_spec -> setItemText( 1, "Fire" );
      choice.player_spec -> setItemText( 2, "Frost" );
      break;
    }
    case 4:
    {
      choice.player_spec -> setItemText( 0, "Brewmaster" );
      choice.player_spec -> setItemText( 1, "Mistweaver" );
      choice.player_spec -> setItemText( 2, "Windwalker" );
      break;
    }
    case 5:
    {
      choice.player_spec -> setItemText( 0, "Holy" );
      choice.player_spec -> setItemText( 1, "Protection" );
      choice.player_spec -> setItemText( 2, "Retribution" );
      break;
    }
    case 6:
    {
      choice.player_spec -> setItemText( 0, "Discipline" );
      choice.player_spec -> setItemText( 1, "Holy" );
      choice.player_spec -> setItemText( 2, "Shadow" );
      break;
    }
    case 7:
    {
      choice.player_spec -> setItemText( 0, "Assassination" );
      choice.player_spec -> setItemText( 1, "Combat" );
      choice.player_spec -> setItemText( 2, "Subtlety" );
      break;
    }
    case 8:
    {
      choice.player_spec -> setItemText( 0, "Elemental" );
      choice.player_spec -> setItemText( 1, "Enhancement" );
      choice.player_spec -> setItemText( 2, "Restoration" );
      break;
    }
    case 9:
    {
      choice.player_spec -> setItemText( 0, "Affliction" );
      choice.player_spec -> setItemText( 1, "Demonology" );
      choice.player_spec -> setItemText( 2, "Destruction" );
      break;
    }
    case 10:
    {
      choice.player_spec -> setItemText( 0, "Arms" );
      choice.player_spec -> setItemText( 1, "Fury" );
      choice.player_spec -> setItemText( 2, "Protection" );
      break;
    }
    default:
    {
      choice.player_spec -> setItemText( 0, "What" );
      choice.player_spec -> setItemText( 1, "The" );
      choice.player_spec -> setItemText( 2, "F*&!" );
      break;
    }
  }
  
}

// 
QString sidebarText[ 11 ][ 4 ] = {
  { "Blood shorthand goes here.", "Frost shorthand goes here", "Unholy shorthand goes here", "N/A" },
  { "Balance shorthand goes here.", "Feral shorthand goes here.", "Guardian shorthand goes here.", "Restoration shorthand goes here." },
  { "", "", "", "N/A" },
  { "", "", "", "N/A" },
  { "Holy shorthand goes here.", "Protection shorthand goes here.", "Retribution shorthand goes here.", "N/A" },
  { "", "", "", "N/A" },
  { "", "", "", "N/A" },
  { "", "", "", "N/A" },
  { "", "", "", "N/A" },
  { "Affliction shorthand goe shere.", "Demonology shorthand goes here.", "Destruction shorthand goes here.", "N/A" },
  { "Arms shorthand goes here.", "Fury shorthand goes here.", "Protection shorthand goes here.", "N/A" },
};

QString advancedText[ 5 ] = {
  "Unused", "Talent Configurations", "Glyph Configurations", "Gear Configurations", "Rotation Shorthands"
};

// method to set the sidebar text based on class slection
void SC_ImportTab::setSidebarClassText()
{
  textbox.sidebar -> setText( sidebarText[ choice.player_class -> currentIndex() ][ choice.player_spec -> currentIndex() ] );
}

void SC_ImportTab::compTypeChanged( const int comp )
{
  advancedLabel -> setText( advancedText[ comp ] );
  
  // TODO: set the text of the box with some sort of default for each case

  textbox.advanced -> setDisabled( false );
  textbox.gear     -> setDisabled( false );
  textbox.glyphs   -> setDisabled( false );
  textbox.rotation -> setDisabled( false );
  textbox.talents  -> setDisabled( false );

  switch ( comp )
  {
    case 0: 
      textbox.advanced -> setDisabled( true );break;
    case 1:
      textbox.talents -> setDisabled( true );break;
    case 2:
      textbox.glyphs -> setDisabled( true );break;
    case 3:
      textbox.gear -> setDisabled( true );break;
    case 4:
      textbox.rotation -> setDisabled( true );break;
  }
}

void SC_MainWindow::startAutomationImport( int tab )
{
  QString profile;

  profile = automation::do_something( importTab -> choice.comp_type -> currentIndex(),
                                      importTab -> choice.player_class -> currentText(),
                                      importTab -> choice.player_spec -> currentText(),
                                      importTab -> choice.player_race -> currentText(),
                                      importTab -> choice.player_level -> currentText(),
                                      importTab -> textbox.talents -> document() -> toPlainText(),
                                      importTab -> textbox.glyphs -> document() -> toPlainText(),
                                      importTab -> textbox.gear -> document() -> toPlainText(),
                                      importTab -> textbox.rotation -> document() -> toPlainText(),
                                      importTab -> textbox.advanced -> document() -> toPlainText()
                                    );

  simulateTab -> add_Text( profile,  tr( "Testing" ) );
  
  mainTab -> setCurrentTab( TAB_SIMULATE );
}
void SC_ImportTab::createAutomationTab()
{ 
  // layout building based on 
  // http://qt-project.org/doc/qt-4.8/layouts-basiclayouts.html

  // This scroll area is the parent of the entire tab
  QScrollArea* automationTabScrollArea = new QScrollArea;

  // Define a grid Layout which we will eventually apply to the scroll area
  QGridLayout* gridLayout = new QGridLayout;

  // Now we start adding things to the grid layout

  // Element (0,0) is a GroupBox containing a FormLayout with one ComboBox (choice of sim type)
  // Create box and add to Layout
  QGroupBox* compGroupBox = new QGroupBox( tr( "Comparison Form Layout" ) );
  gridLayout -> addWidget( compGroupBox, 0, 0, 0 );

  // Define a layout for the box
  QFormLayout* compLayout = new QFormLayout();
  compLayout -> setFieldGrowthPolicy( QFormLayout::FieldsStayAtSizeHint );
  
  // Create Combo Box and add it to the layout
  choice.comp_type = createChoice( 5 , "None", "Talents", "Glyphs", "Gear", "Rotation" );
  compLayout -> addRow( tr( "Comparison Type" ), choice.comp_type );

  // Apply the layout to the compGroupBox
  compGroupBox -> setLayout( compLayout );


  // Elements (1,0) & (2,0) are a QLabel and QGroupBox for some of the defaults  
  QLabel* defaultsLabel = new QLabel( tr( "Defaults" ) );
  gridLayout -> addWidget( defaultsLabel, 1, 0, 0 );

  // create a box for the defaults section
  QGroupBox* defaultsGroupBox = new QGroupBox(tr("Defaults Form layout"));
  gridLayout -> addWidget( defaultsGroupBox, 2, 0, 0 );

  // define a FormLayout for the GroupBox
  QFormLayout* defaultsFormLayout = new QFormLayout();
  defaultsFormLayout -> setFieldGrowthPolicy( QFormLayout::FieldsStayAtSizeHint );

  // Create Combo Boxes and add to the FormLayout
  choice.player_class = createChoice( 11 , "Death Knight", "Druid", "Hunter", "Mage", "Monk", "Paladin", "Priest", "Rogue", "Shaman", "Warlock", "Warrior" );
  defaultsFormLayout -> addRow( tr( "Class" ), choice.player_class );

  choice.player_spec = createChoice( 3, "1", "2", "3" );
  choice.player_spec -> setSizeAdjustPolicy( QComboBox::AdjustToContents );
  setSpecDropDown( choice.player_class -> currentIndex() );
  defaultsFormLayout -> addRow( tr( "Spec" ), choice.player_spec );

  choice.player_race = createChoice( 13, "Blood Elf", "Draenei", "Dwarf", "Gnome", "Goblin", "Human", "Night Elf", "Orc", "Pandaren", "Tauren", "Troll", "Undead", "Worgen");
  defaultsFormLayout -> addRow( tr( "Race" ), choice.player_race );

  choice.player_level = createChoice( 2, "100", "90" );
  defaultsFormLayout -> addRow( tr( "Level" ), choice.player_level );

  // Create text boxes for default talents and glyphs, and add them to the FormLayout
  textbox.talents = new QTextEdit;
  textbox.talents -> setMinimumHeight( 15 );
  textbox.talents -> resize( 250, 15 );
  textbox.talents -> setPlainText( "0000000" );
  defaultsFormLayout -> addRow( tr("Default Talents" ), textbox.talents );
  
  textbox.glyphs = new QTextEdit;
  textbox.glyphs -> setMinimumHeight( 15 );
  textbox.glyphs -> resize( 250, 15 );
  textbox.glyphs -> setPlainText( "focused_shield/alabaster_shield" );
  defaultsFormLayout -> addRow( tr("Default Glypyhs" ), textbox.glyphs );

  // set the GroupBox's layout now that we've defined it
  defaultsGroupBox -> setLayout( defaultsFormLayout );

  
  // Elements (3,0) - (6,0) are the default gear and rotation labels and text boxes
  
  // Create a label and an edit box for gear
  QLabel* gearLabel = new QLabel( tr( "Default Gear" ) );
  textbox.gear = new SC_TextEdit;
  //textbox.gear -> resize( 200, 250 );
  textbox.gear -> setPlainText( "head=\nneck=\n " );  
  // assign the label and edit box to cells
  gridLayout -> addWidget( gearLabel,    3, 0, 0 );
  gridLayout -> addWidget( textbox.gear, 4, 0, 0 );
  
  // and again for rotation
  QLabel* rotationLabel = new QLabel( tr( "Default Rotation" ) );
  textbox.rotation = new SC_TextEdit;
  //textbox.rotation -> resize( 200, 250 );
  textbox.rotation -> setPlainText( "actions=/auto_attack\n" );  
  gridLayout -> addWidget( rotationLabel,    5, 0, 0 );
  gridLayout -> addWidget( textbox.rotation, 6, 0, 0 );


  // Elements (2,1) - (6,1) are the Advanced text box

  advancedLabel = new QLabel( tr( "Advanced Text Box" ) );
  textbox.advanced = new SC_TextEdit;
  textbox.advanced -> setPlainText( "default" );
  gridLayout -> addWidget( advancedLabel,    1, 1, 0 );
  gridLayout -> addWidget( textbox.advanced, 2, 1, 5, 1, 0 );


  // Eleements (2,2) - (6,2) are the Rotation Conversions text box 

  QLabel* sidebarLabel = new QLabel( tr( "Rotation Abbreviations" ) );
  textbox.sidebar = new SC_TextEdit;
  textbox.sidebar -> setText( " Stuff Goes Here" );
  textbox.sidebar -> setDisabled( true );
  gridLayout -> addWidget( sidebarLabel,    1, 2, 0 );
  gridLayout -> addWidget( textbox.sidebar, 2, 2, 5, 1, 0 );
  
  // this adjusts the relative width of each column
  gridLayout -> setColumnStretch( 0, 1 );
  gridLayout -> setColumnStretch( 1, 2 );
  gridLayout -> setColumnStretch( 2, 1 );
  
  // set the tab's layout to mainLayout
  automationTabScrollArea -> setLayout( gridLayout );

  // Finally, add the tab
  addTab( automationTabScrollArea, tr( "Automation" ) );

  connect( choice.player_class, SIGNAL( currentIndexChanged( const int& ) ), this, SLOT( setSpecDropDown( const int ) ) );
  connect( choice.player_class, SIGNAL( currentIndexChanged( const int& ) ), this, SLOT( setSidebarClassText() ) );
  connect( choice.player_spec,  SIGNAL( currentIndexChanged( const int& ) ), this, SLOT( setSidebarClassText() ) );
  connect( choice.comp_type,    SIGNAL( currentIndexChanged( const int& ) ), this, SLOT( compTypeChanged( const int ) ) );

  // do some initialization
  compTypeChanged( choice.comp_type -> currentIndex() );

}<|MERGE_RESOLUTION|>--- conflicted
+++ resolved
@@ -24,7 +24,7 @@
   return QString::fromStdString( temp );
 }
 
-QString automation::do_something( int comp_type,
+QString automation::do_something( int sim_type,
                                   QString player_class,
                                   QString player_spec,
                                   QString player_race,
@@ -39,149 +39,90 @@
   // Dummy code - this just sets up a profile using the strings we pass. 
   // This is where we'll actually split off into different automation schemes.
 
-<<<<<<< HEAD
-	// #Seth
-	// named the specific simulation variables "advanced_xxx" for now
-	// going to use the do_something to create the basics for the profile (class, race, .. stuff that isnt affected by advanced options) and the default profile
-
-	// dummy strings ... need to come from the GUI
-	QString advanced_talents;
-	QString advanced_glyphs;
-	QString advanced_gear;
-	QString advanced_rotation;
-
-	QString profile;
-  
+  QString profile;
+  QString base_profile_info; // class, spec, race & level definition
 
   // basic profile information
-  profile += tokenize( player_class ) + "=Name\n";
-  profile += "specialization=" + tokenize( player_spec )+ "\n";
-  profile += "race=" + tokenize( player_race ) + "\n";
-  profile += "level=" + player_level + "\n";
-
+  base_profile_info += tokenize(player_class) + "=Name\n";
+  base_profile_info += "specialization=" + tokenize(player_spec) + "\n";
+  base_profile_info += "race=" + tokenize(player_race) + "\n";
+  base_profile_info += "level=" + player_level + "\n";
 
   // simulation type check
-  
-  int sim_type; //dummy string, needs to come from GUI (string check possible in c++ switch?)
-
   switch (sim_type) {
-	  case 1: // talent simulation
-		  profile += auto_talent_sim(advanced_talents, player_glyphs, player_gear, player_rotation);
-		  break;
-	  case 2: // glyph simulation
-		  profile += auto_glyph_sim(player_talents, advanced_glyphs, player_gear, player_rotation);
-		  break;
-	  case 3: // rotation simulation
-		  profile += auto_rotation_sim(player_talents, player_glyphs, advanced_gear, player_rotation);
-		  break;
-	  case 4: // gear simulation
-		  profile += auto_gear_sim(player_talents, player_glyphs, player_gear, advanced_rotation);
-		  break;
-	  default: // default profile creation
-		  profile += "talents=" + player_talents + "\n";
-		  profile += "glyphs=" + player_glyphs + "\n";
-		  profile += player_gear + "\n";
-		  profile += player_rotation;
-  }
-
-  return profile;
-  // where is the profile to simc file creation going to happen?
-}
-
-	// Method for profile creation for the specific TALENT simulation
-QString automation::auto_talent_sim(QString advanced_talents,
-									QString player_glyphs,
-									QString player_gear,
-									QString player_rotation
-									)
-{
-	QString profile;
-
-	return profile;
-=======
-  switch ( comp_type )
-  {
-    case 1: 
-    {
-      // call talent sim method here
-      return "NYI"; 
-    }
-    case 2:
-    {
-      // call glyph sim method here
-      return "NYI"; 
-    }
-    case 3:
-    {
-      // call gear sim method here
-      return "NYI"; 
-    }
-    case 4:
-    {
-      // call rotation sim method here
-      return "NYI"; 
-    }
-    default:
-    {
-      // if no comparison type is chosen, spit out a generic profile using the defaults
-      QString profile;
-
-      profile += tokenize( player_class ) + "=Name\n";
-
-      profile += "specialization=" + tokenize( player_spec ) + "\n";
-
-      profile += "race=" + tokenize( player_race ) + "\n";
-
-      profile += "level=" + player_level + "\n";
+    case 1: // talent simulation
+      profile += auto_talent_sim(base_profile_info, player_glyphs, player_gear, player_rotation, advanced_text);
+      return profile;
+    case 2: // glyph simulation
+      profile += auto_glyph_sim(base_profile_info, player_talents, player_gear, player_rotation, advanced_text);
+      return profile;
+    case 3: // rotation simulation
+      profile += auto_rotation_sim(base_profile_info, player_talents, player_glyphs, player_rotation, advanced_text);
+      return profile;
+    case 4: // gear simulation
+      profile += auto_gear_sim(base_profile_info, player_talents, player_glyphs, player_gear, advanced_text);
+      return profile;
+    default: // default profile creation
+      profile += base_profile_info;
       profile += "talents=" + player_talents + "\n";
       profile += "glyphs=" + player_glyphs + "\n";
-
-      // gear
       profile += player_gear + "\n";
-
-      // rotation
       profile += player_rotation;
-
-      return profile;
-    }
   }
->>>>>>> 3b5a8d47
-}
-
-	// Method for profile creation for the specific GLYPHS simulation
-QString automation::auto_glyph_sim(QString player_talents,
-								   QString advanced_glyphs,
-								   QString player_gear,
-								   QString player_rotation
-								   )
-{
-	QString profile;
-	
-	return profile;
-}
-
-	// Method for profile creation for the specific GEAR simulation
-QString automation::auto_gear_sim(QString player_talents,
-								  QString player_glyphs,
-								  QString advanced_gear,
-								  QString player_rotation
-								  )
-{
-	QString profile;
-
-	return profile;
+
+  return profile;
+}
+
+  // Method for profile creation for the specific TALENT simulation
+QString automation::auto_talent_sim( QString base_profile_info, 
+                                     QString advanced_talents,
+                                     QString player_glyphs,
+                                     QString player_gear,
+                                     QString player_rotation
+                                   )
+{
+  QString profile;
+
+  return profile;
+}
+
+  // Method for profile creation for the specific GLYPHS simulation
+QString automation::auto_glyph_sim( QString base_profile_info,
+                                    QString player_talents,
+                                    QString player_gear,
+                                    QString player_rotation,
+                                    QString advanced_text
+                                  )
+{
+  QString profile;
+  
+  return profile;
+}
+
+  // Method for profile creation for the specific GEAR simulation
+QString automation::auto_gear_sim( QString base_profile_info,
+                                   QString player_talents,
+                                   QString player_glyphs,
+                                   QString player_rotation,
+                                   QString advanced_text
+                                 )
+{
+  QString profile;
+
+  return profile;
 }
 
 // Method for profile creation for the specific ROTATION simulation
-QString automation::auto_rotation_sim(QString player_talents,
-									  QString player_glyphs,
-									  QString player_gear,
-									  QString advanced_rotation
-									  )
-{
-	QString profile;
-
-	return profile;
+QString automation::auto_rotation_sim( QString base_profile_info,
+                                       QString player_talents,
+                                       QString player_glyphs,
+                                       QString player_gear,
+                                       QString advanced_text
+                                     )
+{
+  QString profile;
+
+  return profile;
 }
 
 
