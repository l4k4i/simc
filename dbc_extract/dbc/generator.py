--- conflicted
+++ resolved
@@ -969,7 +969,7 @@
             for spell in item.spells:
                 spells[ spell.index ] = str(spell.id_spell)
                 trigger_types[ spell.index ] = str(spell.trigger_type)
-                cooldown[ spell.index ] = str(spell.category_cooldown)
+                cooldown[ spell.index ] = str(spell.cooldown)
 
             fields += [ '{ %s }' % ', '.join(spells) ]
             fields += [ '{ %s }' % ', '.join(trigger_types) ]
@@ -1223,12 +1223,7 @@
          120032, 142530,            # Dancing Steel
          104993,                    # Jade Spirit
          116631,                    # Colossus
-<<<<<<< HEAD
-         104510, 104423,            # Windsong Mastery, Haste buffs
-         137596,                    # Capacitance (Melee Legendary meta gem buff)
-=======
          105617,                    # Alchemist's Flask
->>>>>>> 2f41fb5f
         ),
         
         # Warrior:
@@ -1415,7 +1410,6 @@
     ]
   
     _profession_enchant_categories = [
-        164,  # Blacksmithing
         165,  # Leatherworking
         171,  # Alchemy
         197,  # Tailoring
@@ -1924,22 +1918,22 @@
 
             enchant_spell_id = 0
             for effect in spell._effects:
-                # Grab Enchant Items and Create Items, and Add Sockets (create item will be filtered further)
-                if not effect or effect.type not in [ 53, 24, 156 ]:
+                # Grab Enchant Items and Create Items (create item will be filtered further)
+                if not effect or (effect.type != 53 and effect.type != 24):
                     continue
 
                 # Create Item, see if the created item has a spell that enchants an item, if so
                 # add the enchant spell. Also grab all gem spells
                 if effect.type == 24:
                     item = self._item_sparse_db[effect.item_type]
-                    if not item.id:
+                    if not item.id or item.gem_props == 0:
                         continue
 
                     for spell in item.spells:
                         id_spell = spell.id_spell
                         enchant_spell = self._spell_db[id_spell]
                         for enchant_effect in enchant_spell._effects:
-                            if not enchant_effect or enchant_effect.type not in [ 53, 6, 156 ]:
+                            if not enchant_effect or (enchant_effect.type != 53 and enchant_effect.type != 6):
                                 continue
 
                             enchant_spell_id = id_spell
